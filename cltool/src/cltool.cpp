/*
MIT LICENSE

Copyright (c) 2014-2024 Inertial Sense, Inc. - http://inertialsense.com

Permission is hereby granted, free of charge, to any person obtaining a copy of this software and associated documentation files(the "Software"), to deal in the Software without restriction, including without limitation the rights to use, copy, modify, merge, publish, distribute, sublicense, and/or sell copies of the Software, and to permit persons to whom the Software is furnished to do so, subject to the following conditions :

The above copyright notice and this permission notice shall be included in all copies or substantial portions of the Software.

THE SOFTWARE IS PROVIDED "AS IS", WITHOUT WARRANTY OF ANY KIND, EXPRESS OR IMPLIED, INCLUDING BUT NOT LIMITED TO THE WARRANTIES OF MERCHANTABILITY, FITNESS FOR A PARTICULAR PURPOSE AND NONINFRINGEMENT.IN NO EVENT SHALL THE AUTHORS OR COPYRIGHT HOLDERS BE LIABLE FOR ANY CLAIM, DAMAGES OR OTHER LIABILITY, WHETHER IN AN ACTION OF CONTRACT, TORT OR OTHERWISE, ARISING FROM, OUT OF OR IN CONNECTION WITH THE SOFTWARE OR THE USE OR OTHER DEALINGS IN THE SOFTWARE.
*/

#include "cltool.h"
#include <string.h>
#include "ISDataMappings.h"

using namespace std;

cmd_options_t g_commandLineOptions = {};
serial_port_t g_serialPort;
cInertialSenseDisplay g_inertialSenseDisplay;
static bool g_internal = false;

int cltool_serialPortSendComManager(CMHANDLE cmHandle, int pHandle, buffer_t* bufferToSend)
{
    (void)cmHandle;
    (void)pHandle;
    return serialPortWrite(&g_serialPort, bufferToSend->buf, bufferToSend->size);
}

bool cltool_setupLogger(InertialSense& inertialSenseInterface)
{
    // Enable logging in continuous background mode
    return inertialSenseInterface.SetLoggerEnabled (
        g_commandLineOptions.enableLogging, // enable logger
        g_commandLineOptions.logPath, // path to log to, if empty defaults to DEFAULT_LOGS_DIRECTORY
        cISLogger::ParseLogType(g_commandLineOptions.logType), // log type
        g_commandLineOptions.rmcPreset, // Stream rmc preset
        RMC_OPTIONS_PRESERVE_CTRL,
        g_commandLineOptions.maxLogSpacePercent, // max space in percentage of free space to use, 0 for unlimited
        g_commandLineOptions.maxLogFileSize, // each log file will be no larger than this in bytes
        g_commandLineOptions.logSubFolder // log sub folder name
    );
}

static bool startsWith(const char* str, const char* pre)
{
    size_t lenpre = strlen(pre), lenstr = strlen(str);
    return lenstr < lenpre ? false : strncasecmp(pre, str, lenpre) == 0;
}

static bool matches(const char* str, const char* pre)
{
    size_t lenpre = strlen(pre), lenstr = strlen(str);
    return lenstr != lenpre ? false : strncasecmp(pre, str, lenpre) == 0;
}

#define CL_DEFAULT_BAUD_RATE                IS_BAUDRATE_DEFAULT
#define CL_DEFAULT_DEVICE_PORT              "*"
#define CL_DEFAULT_DISPLAY_MODE             cInertialSenseDisplay::DMODE_SCROLL
#define CL_DEFAULT_LOG_TYPE                 "raw"
#define CL_DEFAULT_LOGS_DIRECTORY           DEFAULT_LOGS_DIRECTORY
#define CL_DEFAULT_ENABLE_LOGGING           false
#define CL_DEFAULT_MAX_LOG_FILE_SIZE        1024 * 1024 * 5
#define CL_DEFAULT_MAX_LOG_SPACE_PERCENT    0.5f
#define CL_DEFAULT_REPLAY_SPEED             1.0
#define CL_DEFAULT_BOOTLOAD_VERIFY          false

bool read_did_argument(stream_did_t *dataset, string s)
{
    // Try to use DID number
    eDataIDs did = strtol(s.c_str(), NULL, 10);

    std::string::size_type pos = s.find('=');

    if (did <= DID_NULL || did >= DID_COUNT)
    {   // Number is invalid.  Use DID name.
        string name = s;
        if (pos != std::string::npos)
        {   // Remove equal sign
            name = s.substr(0, pos);
        }

        did = cISDataMappings::GetDataSetId(name);
    }

    if (did > DID_NULL && did < DID_COUNT)
    {   // DID is valid
        dataset->did = did;
        dataset->periodMultiple = cISDataMappings::DefaultPeriodMultiple(did);      // Use default to prevent 1ms period streaming for non-rmc messages

        if (pos != std::string::npos)
        {   // Contains '='
            string m = s.substr(pos + 1);

            if (m.find(" ") == std::string::npos)
            {   // Found period multiple following equal sign (i.e. DID=periodMultiple: 4=4 or DID_INS_1=4)
                dataset->periodMultiple = strtol(m.c_str(), NULL, 10);
            }
        }

        return true;
    }

    return false;
}

string cltool_version()
{
	string info;
#if defined(IS_SDK_DESCRIBE_TAG)
	info += string("") + IS_SDK_DESCRIBE_TAG;
#endif
#if defined(IS_SDK_BUILD_DATE) && defined(IS_SDK_BUILD_TIME)
	info += string(" ") + IS_SDK_BUILD_DATE + " " + IS_SDK_BUILD_TIME;
#endif
	return info;
}

void print_dids()
{
#if defined(INCLUDE_LUNA_DATA_SETS)
    for (eDataIDs id = 0; id < DID_COUNT; id++)
#else
    for (eDataIDs id = 0; id < DID_COUNT; id++)
#endif
    {
        printf("(%d) %s\n", id, cISDataMappings::GetDataSetName(id));
    }
    cltool_outputHelp();
}

void enable_display_mode(int mode = cInertialSenseDisplay::DMODE_PRETTY)
{   
    g_commandLineOptions.displayMode = mode;
}

bool cltool_parseCommandLine(int argc, char* argv[])
{
    // defaults
    g_commandLineOptions.baudRate = CL_DEFAULT_BAUD_RATE;
    g_commandLineOptions.comPort = CL_DEFAULT_DEVICE_PORT;
    g_commandLineOptions.displayMode = CL_DEFAULT_DISPLAY_MODE;
    g_commandLineOptions.rmcPreset = 0;
    g_commandLineOptions.enableLogging = CL_DEFAULT_ENABLE_LOGGING;
    g_commandLineOptions.logType = CL_DEFAULT_LOG_TYPE;
    g_commandLineOptions.logPath = CL_DEFAULT_LOGS_DIRECTORY;
    g_commandLineOptions.logSubFolder = cISLogger::CreateCurrentTimestamp();
    g_commandLineOptions.maxLogFileSize = CL_DEFAULT_MAX_LOG_FILE_SIZE;
    g_commandLineOptions.maxLogSpacePercent = CL_DEFAULT_MAX_LOG_SPACE_PERCENT;
    g_commandLineOptions.replaySpeed = CL_DEFAULT_REPLAY_SPEED;
    g_commandLineOptions.bootloaderVerify = CL_DEFAULT_BOOTLOAD_VERIFY;
    g_commandLineOptions.timeoutFlushLoggerSeconds = 3;
    g_commandLineOptions.nmeaRx = false;
    g_commandLineOptions.nmeaMessage = "";
    g_commandLineOptions.updateBootloaderFilename = "";
    g_commandLineOptions.forceBootloaderUpdate = false;

    g_commandLineOptions.surveyIn.state = 0;
    g_commandLineOptions.surveyIn.maxDurationSec = 15 * 60; // default survey of 15 minutes
    g_commandLineOptions.surveyIn.minAccuracy = 0;
    g_commandLineOptions.outputOnceDid = 0;
    g_commandLineOptions.platformType = -1;
    g_commandLineOptions.updateFirmwareTarget = fwUpdate::TARGET_HOST;
    g_commandLineOptions.runDurationMs = 0; // run until interrupted, by default

    if(argc <= 1)
    {   // Display usage menu if no options are provided
        cltool_outputUsage();
        return false;
    }

    // printf("Arguments: %d\n\n%s\n\n", argc, argv[0]);

    // parse command line.  Keep these options in alphabetic order!
    for (int i = 1; i < argc; i++)
    {
        const char* a = argv[i];
        if (startsWith(a, "--"))
        {   // Treat "--" same as "-"
            a++;
        }

        if (startsWith(a, "-base="))
        {
            g_commandLineOptions.baseConnection = &a[6];
            enable_display_mode();
        }
        else if (startsWith(a, "-baud="))
        {
            g_commandLineOptions.baudRate = strtol(&a[6], NULL, 10);
        }
        else if (startsWith(a, "-chipEraseIMX"))
        {
            g_commandLineOptions.sysCommand = SYS_CMD_MANF_CHIP_ERASE;
        }
        else if (matches(a, "-c") && (i + 1) < argc)
        {
            g_commandLineOptions.comPort = argv[++i];   // use next argument
        }
        else if (startsWith(a, "-dboc"))
        {
            g_commandLineOptions.disableBroadcastsOnClose = true;
        }
        else if (startsWith(a, "-dur="))
        {
            g_commandLineOptions.runDurationMs = (uint32_t)(atof(&a[5])*1000.0);
        }
        else if (startsWith(a, "-dids"))
        {
            print_dids();
            return false;
        }
        else if (startsWith(a, "-did") && (i + 1) < argc)
        {
            while ((i + 1) < argc && !startsWith(argv[i + 1], "-"))    // next argument doesn't start with "-"
            {
                if (g_commandLineOptions.outputOnceDid)
                {
                    i++; // if we've previously parsed a "onceDid" then ignore all others (and all before it)
                }
                else
                {
                    stream_did_t dataset = {};
                    if (read_did_argument(&dataset, argv[++i]))    // use next argument
                    {
                        if (dataset.periodMultiple == 0)
                        {
                            g_commandLineOptions.outputOnceDid = dataset.did;
                            g_commandLineOptions.datasets.clear();
                        }
                        g_commandLineOptions.datasets.push_back(dataset);
                    }
                }
            }
            enable_display_mode();
        }
        else if (startsWith(a, "-edit"))
        {
            stream_did_t dataset = {};
            if (((i + 1) < argc) && read_did_argument(&dataset, argv[++i]))    // use next argument
            {
                g_commandLineOptions.datasetEdit = dataset;
            }
            else
            {   // Invalid argument
                print_dids();
                return false;
            }
        }
        else if (startsWith(a, "-evf="))
        {
            g_commandLineOptions.evFCont.sendEVF = true;

            char* token = strtok((char*)&a[5], ",");
            g_commandLineOptions.evFCont.dest = stoi(token);

            if (g_commandLineOptions.evFCont.dest == 0)
                printf("EVF Target: Primary device\n");
            else if (g_commandLineOptions.evFCont.dest == 1)
                printf("EVF Target: device GNSS1 port\n");
            else if (g_commandLineOptions.evFCont.dest == 2)
                printf("EVF Target: device GNSS2 port\n");
            else
            {
                printf("EVF Target: INVALID\n");
                g_commandLineOptions.evFCont.sendEVF = false;
                continue;
            }

            token = strtok(NULL, ",");
            if (token != NULL)
            {
                g_commandLineOptions.evFCont.evFilter.portMask = stoi(token);
                printf("EVF PortMask: 0x%02x\n", g_commandLineOptions.evFCont.evFilter.portMask);
            }
            else
            {
                printf("EVF PortMask: MISSING! See usage!\n");
                g_commandLineOptions.evFCont.sendEVF = false;
                continue;
            }

            token = strtok(NULL, ",");
            if (token != NULL)
            {
                g_commandLineOptions.evFCont.evFilter.eventMask.priorityLevel = stoi(token);
                printf("EVF PriorityLevel: 0x%d\n", g_commandLineOptions.evFCont.evFilter.eventMask.priorityLevel);
            }
            else
            {
                printf("EVF PriorityLevel: MISSING! See usage!\n");
                g_commandLineOptions.evFCont.sendEVF = false;
                continue;
            }

            token = strtok(NULL, ",");
            if (token != NULL)
            {
                g_commandLineOptions.evFCont.evFilter.eventMask.msgTypeIdMask = stoi(token);
                printf("EVF msgTypeIdMask: 0x%08x\n", g_commandLineOptions.evFCont.evFilter.eventMask.msgTypeIdMask);
            }
            else
            {
                printf("EVF msgTypeIdMask: MISSING! See usage!\n");
                g_commandLineOptions.evFCont.sendEVF = false;
                continue;
            }

            printf("EVF Enabled!");

        }
        else if (startsWith(a, "-evo"))
        {
            if ((i + 3) < argc)
            {
                g_commandLineOptions.evOCont.extractEv = true;

                g_commandLineOptions.evOCont.inFile = argv[++i];
                g_commandLineOptions.evOCont.logType = argv[++i];
                g_commandLineOptions.evOCont.outFile = argv[++i];

                printf("EVO src file: %s\n", g_commandLineOptions.evOCont.inFile.c_str());
                printf("EVO src file type: %s\n", g_commandLineOptions.evOCont.logType.c_str());
                printf("EVO dest file: %s\n", g_commandLineOptions.evOCont.outFile.c_str());
                printf("EVO Enabled!\n");
            }
            else if ((i + 1) < argc)
                printf("EVO destination file: MISSING! See usage!\n"); 
            else if ((i + 2) < argc)
                printf("EVO SRC file type: MISSING! See usage!\n");
            else
                printf("EVO SRC file: MISSING! See usage!\n");

        }
        else if (startsWith(a, "-factoryReset"))
        {
            g_commandLineOptions.sysCommand = SYS_CMD_MANF_FACTORY_RESET;
        }
        else if (startsWith(a, "-fb"))
        {
            g_commandLineOptions.forceBootloaderUpdate = true;
        }
        else if (startsWith(a, "-flashCfg="))
        {
            g_commandLineOptions.flashCfg = &a[10];
            g_commandLineOptions.displayMode = cInertialSenseDisplay::eDisplayMode::DMODE_QUIET;
        }
        else if (startsWith(a, "-flashCfg"))
        {
            g_commandLineOptions.flashCfg = ".";
            g_commandLineOptions.displayMode = cInertialSenseDisplay::eDisplayMode::DMODE_QUIET;
        }
        else if (startsWith(a, "-hi") || startsWith(a, "--hi"))
        {
            g_internal = true;
            cltool_outputUsage();
            return false;
        }
        else if (startsWith(a, "-h") || startsWith(a, "--h") || startsWith(a, "-help") || startsWith(a, "--help"))
        {
            cltool_outputUsage();
            return false;
        }
        else if (startsWith(a, "-list-devices"))
        {
            g_commandLineOptions.list_devices = true;
            g_commandLineOptions.displayMode = cInertialSenseDisplay::DMODE_QUIET;
        }
        else if (startsWith(a, "-lms="))
        {
            g_commandLineOptions.maxLogSpacePercent = (float)atof(&a[5]);
        }
        else if (startsWith(a, "-lmf="))
        {
            g_commandLineOptions.maxLogFileSize = (uint32_t)strtoul(&a[5], NULL, 10);
        }
        else if (startsWith(a, "-log-flush-timeout="))
        {
            g_commandLineOptions.timeoutFlushLoggerSeconds = strtoul(&a[19], NULLPTR, 10);
            enable_display_mode();
        }
        else if (startsWith(a, "-lon"))
        {
            g_commandLineOptions.enableLogging = true;
        }
        else if (startsWith(a, "-lm"))
        {
            g_commandLineOptions.listenMode = true;
            g_commandLineOptions.disableDeviceValidation = true;
            enable_display_mode();
        }
        else if (startsWith(a, "-lp") && (i + 1) < argc)
        {
            g_commandLineOptions.logPath = argv[++i];    // use next argument;
        }
        else if (startsWith(a, "-lt="))
        {
            g_commandLineOptions.logType = &a[4];
        }
        else if (startsWith(a, "-lts="))
        {
            const char* subFolder = &a[5];
            if (*subFolder == '1' || startsWith(subFolder, "true"))
            {
                g_commandLineOptions.logSubFolder = cISLogger::CreateCurrentTimestamp();
            }
            else if (*subFolder == '\0' || *subFolder == '0' || startsWith(subFolder, "false"))
            {
                g_commandLineOptions.logSubFolder = cISLogger::g_emptyString;
            }
            else
            {
                g_commandLineOptions.logSubFolder = subFolder;
            }
        }
        else if (startsWith(a, "-magRecal"))
        {
            g_commandLineOptions.rmcPreset = 0;
            g_commandLineOptions.magRecal = true;
            g_commandLineOptions.magRecalMode = strtol(a + 9, NULL, 10);
            enable_display_mode();
        }
        else if (startsWith(a, "-nmea="))
        {
            g_commandLineOptions.nmeaMessage = &a[6];
            g_commandLineOptions.nmeaRx = true;
        }
        else if (startsWith(a, "-nmea"))
        {
            g_commandLineOptions.nmeaRx = true;
        }
        else if (startsWith(a, "-platform"))
        {
            #define PLATFORM_TYPE_TAG_LEN    10
            if(strlen(a) <= PLATFORM_TYPE_TAG_LEN || !isdigit(a[PLATFORM_TYPE_TAG_LEN]))
            {
                cout << "Platform type not specified.\n\n";
                return false;
            }

            int platformType = (uint32_t)strtoul(&a[PLATFORM_TYPE_TAG_LEN], NULL, 10);
            if (platformType < 0 || platformType >= PLATFORM_CFG_TYPE_COUNT)
            {
                cout << "Invalid platform type: " << platformType << "\n\n";
                return false;
            }
            else
            {   // Valid platform
                g_commandLineOptions.platformType = platformType;
            }
        }
        else if (startsWith(a, "-presetGPXPPD"))
        {
            g_commandLineOptions.rmcPreset = RMC_PRESET_GPX_PPD;
            enable_display_mode();
        }
        else if (startsWith(a, "-presetPPD"))
        {
            g_commandLineOptions.rmcPreset = RMC_PRESET_IMX_PPD_GROUND_VEHICLE;
            enable_display_mode();
        }
        else if (startsWith(a, "-presetINS"))
        {
            g_commandLineOptions.rmcPreset = RMC_PRESET_INS;
            enable_display_mode();
        }
        else if (startsWith(a, "-persistent"))
        {
            g_commandLineOptions.persistentMessages = true;
        }
        else if (startsWith(a, "-q"))
        {
            g_commandLineOptions.displayMode = cInertialSenseDisplay::DMODE_QUIET;
        }
        else if (startsWith(a, "-raw-out"))
        {
            g_commandLineOptions.displayMode = cInertialSenseDisplay::DMODE_RAW_PARSE;
        }

        else if (startsWith(a, "-rp") && (i + 1) < argc)
        {
            g_commandLineOptions.replayDataLog = true;
            g_commandLineOptions.logPath = argv[++i];    // use next argument
            enable_display_mode();
        }
        else if (startsWith(a, "-rs="))
        {
            g_commandLineOptions.replayDataLog = true;
            g_commandLineOptions.replaySpeed = (float)atof(&a[4]);
            enable_display_mode();
        }
        else if (startsWith(a, "-reset"))
        {
            g_commandLineOptions.softwareReset = true;
        }		
		else if (startsWith(a, "-romBootloader"))
		{
			g_commandLineOptions.sysCommand = SYS_CMD_MANF_ENABLE_ROM_BOOTLOADER;
		}
		else if (startsWith(a, "-rover="))
		{
			g_commandLineOptions.roverConnection = &a[7];

            // DID_GPS1_POS must be enabled for NTRIP VRS to supply rover position.
            stream_did_t dataset = {};
            read_did_argument(&dataset, "DID_GPS1_POS");
            g_commandLineOptions.datasets.push_back(dataset);
            enable_display_mode();
        }
        else if (startsWith(a, "-r"))
        {
            g_commandLineOptions.replayDataLog = true;
            enable_display_mode();
        }
        else if (startsWith(a, "-stats"))
        {
            enable_display_mode(cInertialSenseDisplay::DMODE_STATS);
        }
        else if (startsWith(a, "-survey="))
        {
            g_commandLineOptions.rmcPreset = 0;
            g_commandLineOptions.surveyIn.state = strtol(a + 8, NULL, 10);
            int maxDurationSec = strtol(a + 10, NULL, 10);
            if (maxDurationSec > 5)
            {
                g_commandLineOptions.surveyIn.maxDurationSec = maxDurationSec;
            }
            enable_display_mode();
        }
        else if (startsWith(a, "-sysCmd="))
        {
            g_commandLineOptions.sysCommand = (uint32_t)strtoul(&a[8], NULL, 10);
            switch(g_commandLineOptions.sysCommand)
            {   // Disable device validation
                case SYS_CMD_DISABLE_SERIAL_PORT_BRIDGE:        g_commandLineOptions.disableDeviceValidation = true;    break;
            }
        }
        else if (startsWith(a, "-s"))
        {
            enable_display_mode(cInertialSenseDisplay::DMODE_SCROLL);
        }
        else if (startsWith(a, "-ub") && (i + 1) < argc)
        {
            g_commandLineOptions.updateFirmwareTarget = fwUpdate::TARGET_HOST;      // use legacy firmware update mechanism
            g_commandLineOptions.updateBootloaderFilename = argv[++i];              // use next argument
        }
        else if (startsWith(a, "-uf") && (i + 1) < argc)
        {
            if ((strcmp(a, "-ufpkg") == 0) && (i + 1) < argc)
            {
                g_commandLineOptions.updateFirmwareTarget = fwUpdate::TARGET_GPX1;          // use the new firmware update mechanism and target the GPX specifically
                g_commandLineOptions.fwUpdateCmds.push_back(string("package=") + string(argv[++i]));
                enable_display_mode(cInertialSenseDisplay::DMODE_QUIET);                    // Disable ISDisplay cInertialSenseDisplay output
            }
            else if ((strcmp(a, "-uf-cmd") == 0) && (i + 1) < argc)
            {
                g_commandLineOptions.updateFirmwareTarget = fwUpdate::TARGET_GPX1;          // use the new firmware update mechanism and target the GPX specifically
                splitString(string(argv[++i]), ',', g_commandLineOptions.fwUpdateCmds);
                enable_display_mode(cInertialSenseDisplay::DMODE_QUIET);                    // Disable ISDisplay cInertialSenseDisplay output
            }
            else
            {
                g_commandLineOptions.updateFirmwareTarget = fwUpdate::TARGET_HOST;  // use legacy firmware update mechanism
                g_commandLineOptions.updateAppFirmwareFilename = argv[++i];         // use next argument
            }
        }
        else if (startsWith(a, "-uv"))
        {
            g_commandLineOptions.updateFirmwareTarget = fwUpdate::TARGET_HOST;      // use legacy firmware update mechanism
            g_commandLineOptions.bootloaderVerify = true;
        }
        else if (startsWith(a, "-vd"))
        {
            g_commandLineOptions.disableDeviceValidation = true;
        }
        else if (startsWith(a, "-verbose"))
        {
            g_commandLineOptions.verboseLevel = ISBootloader::IS_LOG_LEVEL_INFO;
            if (a[8] == '=')
                g_commandLineOptions.verboseLevel = atoi(&a[9]);
        }
        else if (startsWith(a, "-v") || startsWith(a, "--version"))
        {
            cout << cltool_version() << endl;
            return false;
        }
        else
        {
            cout << "Unrecognized command line option: " << a << endl;
            cltool_outputHelp();
            return false;
        }
    }

    // We are either using a serial port or replaying data
    if ((g_commandLineOptions.comPort.length() == 0) && !g_commandLineOptions.replayDataLog)
    {
        cltool_outputUsage();
        return false;
    }
    else if (g_commandLineOptions.updateAppFirmwareFilename.length() != 0 && g_commandLineOptions.comPort.length() == 0)
    {
        cout << "Use DEVICE_PORT option \"-c \" with bootloader" << endl;
        return false;
    }
    else if (g_commandLineOptions.updateBootloaderFilename.length() != 0 && g_commandLineOptions.comPort.length() == 0)
    {
        cout << "Use DEVICE_PORT option \"-c \" with bootloader" << endl;
        return false;
    }

    return true;
}

bool cltool_replayDataLog()
{
    if (g_commandLineOptions.logPath.length() == 0)
    {
        cout << "Please specify the replay log path!" << endl;
        return false;
    }

    cISLogger logger;
    if (!logger.LoadFromDirectory(g_commandLineOptions.logPath, cISLogger::ParseLogType(g_commandLineOptions.logType), { "ALL" }))
    {
        cout << "Failed to load log files: " << g_commandLineOptions.logPath << endl;
        return false;
    }

    cout << "Replaying log files: " << g_commandLineOptions.logPath << endl;
    p_data_buf_t *data;
    // for (int d=0; d<logger.DeviceCount(); d++)
    for (auto dl : logger.DeviceLogs())
    {
        if (logger.DeviceCount() > 1)
        {
            printf("Device SN%d: \n", dl->SerialNumber());
        }
        while (((data = logger.ReadData(dl)) != NULL) && !g_inertialSenseDisplay.ExitProgram())
        {
            p_data_t d = {data->hdr, data->buf};
            g_inertialSenseDisplay.ProcessData(&d, g_commandLineOptions.replayDataLog, g_commandLineOptions.replaySpeed);
            g_inertialSenseDisplay.PrintData();
        }
    }

    cout << "Done replaying log files: " << g_commandLineOptions.logPath << endl;
    g_inertialSenseDisplay.Goodbye();
    return true;
}

void event_outputEvToFile(string fileName, uint8_t* data, int len)
{
    std::ofstream outfile;

    outfile.open(fileName, std::ios_base::app | std::ios_base::binary); // append instead of overwrite
    outfile.write((const char*)data, len);
    outfile.close();
}

bool cltool_extractEventData()
{
    is_comm_instance_t c;
    uint8_t evScratch[1028 + DID_EVENT_HEADER_SIZE];
    c.rxBuf.start = evScratch;
    c.rxBuf.size = 1028 + DID_EVENT_HEADER_SIZE;
    
    std::time_t logTime = std::chrono::system_clock::to_time_t(std::chrono::system_clock::now());

    if (g_commandLineOptions.evOCont.inFile.length() == 0)
    {
        cout << "Please specify the parse log path!" << endl;
        return false;
    }

    if (g_commandLineOptions.evOCont.outFile.length() == 0)
    {
        cout << "Please specify the output log path!" << endl;
        return false;
    }

    cISLogger logger;
    if (!logger.LoadFromDirectory(g_commandLineOptions.evOCont.inFile, cISLogger::ParseLogType(g_commandLineOptions.evOCont.logType), { "ALL" }))
    {
        cout << "Failed to load log files: " << g_commandLineOptions.evOCont.inFile << endl;
        return false;
    }


    // time do handle our output dir
    // does it exist?
    struct stat info;
    if (stat(g_commandLineOptions.evOCont.outFile.c_str(), &info) == 0)
    {
        if (info.st_mode & S_IFDIR)
            cout << "Found output dir: " << g_commandLineOptions.evOCont.outFile << endl;
        else
        {
            cout << "Output dir not a folder: " << g_commandLineOptions.evOCont.outFile << endl;
            return false;
        }
    }
    else
    {
        // the folder does not exist try to create it
        // creating output files
        #if PLATFORM_IS_WINDOWS
            if (mkdir(g_commandLineOptions.evOCont.outFile.c_str()) == 0)
        #else
            if (mkdir(g_commandLineOptions.evOCont.outFile.c_str(), 0777))
        #endif

            cout << "Created output dir: " << g_commandLineOptions.evOCont.outFile << endl;
        else
        {
            cout << "Failed to created output dir: " << g_commandLineOptions.evOCont.outFile << endl;
            return false;
        }
    }

    cout << "Parsing log files: " << g_commandLineOptions.evOCont.inFile << endl;

    p_data_buf_t* data;
    // for (int d=0; d<logger.DeviceCount(); d++)
    for (auto dl : logger.DeviceLogs())
    {

        string deviceFolder = g_commandLineOptions.evOCont.outFile + "/SN-" + std::to_string(dl->SerialNumber());
        
        if (stat(deviceFolder.c_str(), &info) == 0)
        {
            if (!(info.st_mode & S_IFDIR))
            {
                cout << "Output dir not a folder skipping: " << deviceFolder << endl;
                continue;
            }
        }
        else
        {
            // the folder does not exist try to create it
            // creating output files
            #if PLATFORM_IS_WINDOWS
                if (mkdir(deviceFolder.c_str()) == 0)
            #else
                if (mkdir(deviceFolder.c_str(), 0777))
            #endif
                cout << "Created output dir: " << deviceFolder << endl;
            else
            {
                cout << "Failed to created output dir: " << deviceFolder << endl;
                continue;
            }
        }

        int count = 0;

        // cycle through data
        while (((data = logger.ReadData(dl)) != NULL))
        {
            p_data_t d = { data->hdr, data->buf };

            if (d.hdr.id == DID_EVENT)
            {
                did_event_t* ev = (did_event_t*)data->buf;
                memset(evScratch, 0, 1028 + DID_EVENT_HEADER_SIZE);
                memcpy(evScratch, ev->data, ev->length);

                string fileName;

                switch (ev->msgTypeID)
                {
                    case EVENT_MSG_TYPE_ID_RAW:  fileName = deviceFolder + "/out.raw"; break;
                    case EVENT_MSG_TYPE_ID_ASCII: fileName = deviceFolder + "/out.txt";  break;
                    case EVENT_MSG_TYPE_ID_RTMC3_RCVR1: 
                        fileName = deviceFolder + "/rcvr1.rtcm"; 
                        c.rxBuf.size = ev->length;
                        c.rxBuf.head = evScratch;
                        c.rxBuf.end = evScratch + ev->length;
                        c.rxBuf.tail = evScratch + ev->length;
                        c.rxBuf.scan = evScratch;
                        
                        c.processPkt = nullptr;

                        is_comm_parse_timeout(&c, 0);
                        break;
                    case EVENT_MSG_TYPE_ID_RTMC3_RCVR2: fileName = deviceFolder + "/rcvr2.rtcm";  break;
                    case EVENT_MSG_TYPE_ID_RTMC3_EXT: fileName = deviceFolder + "/rcvr_ext.rtcm";  break;
                    case EVENT_MSG_TYPE_ID_SONY_BIN_RCVR1: fileName = deviceFolder + "/rcvr1.sbp";  break;
                    case EVENT_MSG_TYPE_ID_SONY_BIN_RCVR2: fileName = deviceFolder + "/rcvr2.sbp";  break;
                    default: 
                        fileName = deviceFolder + "/UNKNOWN_" + std::to_string(ev->msgTypeID) + ".Bin";
                        printf("Event type %d found but is not supported. Output at: %s\n", ev->msgTypeID, fileName.c_str());
                        break;
                }
                event_outputEvToFile(fileName, evScratch, ev->length);
            }

            if(++count % 5000 == 0)
                printf("Read %d msgs from SN-%d\n", count, dl->SerialNumber());

        }
    }

    cout << "Done parsing log files: " << g_commandLineOptions.evOCont.inFile << endl;
    return true;
}

void cltool_outputUsage()
{
	cout << boldOff;
	cout << "-----------------------------------------------------------------" << endlbOn;
	cout << "CLTool - " << boldOff << cltool_version() << endl;
	cout << endl;
	cout << "    Command line utility for communicating, logging, and updating firmware with Inertial Sense product line." << endl;
	cout << endlbOn;
	cout << "EXAMPLES" << endlbOff;
	cout << "    " << APP_NAME << APP_EXT << " -c "  <<     EXAMPLE_PORT << " -did DID_INS_1 DID_GPS1_POS DID_PIMU " << EXAMPLE_SPACE_1 << boldOff << " # stream DID messages" << endlbOff;
	cout << "    " << APP_NAME << APP_EXT << " -c "  <<     EXAMPLE_PORT << " -did 4 13 3           " << EXAMPLE_SPACE_1 << boldOff << " # stream same as line above" << endlbOff;
	cout << "    " << APP_NAME << APP_EXT << " -c "  <<     EXAMPLE_PORT << " -did 3=5              " << EXAMPLE_SPACE_1 << boldOff << " # stream DID_PIMU at startupNavDtMs x 5" << endlbOff;
	cout << "    " << APP_NAME << APP_EXT << " -c "  <<     EXAMPLE_PORT << " -presetPPD            " << EXAMPLE_SPACE_1 << boldOff << " # stream post processing data (PPD) with INS2" << endlbOff;
	cout << "    " << APP_NAME << APP_EXT << " -c "  <<     EXAMPLE_PORT << " -presetPPD -lon -lts=1" << EXAMPLE_SPACE_1 << boldOff << " # stream PPD + INS2 data, logging, dir timestamp" << endlbOff;
	cout << "    " << APP_NAME << APP_EXT << " -c "  <<     EXAMPLE_PORT << " -edit DID_FLASH_CONFIG" << EXAMPLE_SPACE_1 << boldOff << " # edit DID_FLASH_CONFIG message" << endlbOff;
	cout << "    " << APP_NAME << APP_EXT << " -c "  <<     EXAMPLE_PORT << " -baud=115200 -did 5 13=10 " << boldOff << " # stream at 115200 bps, GPS streamed at 10x startupGPSDtMs" << endlbOff;
	cout << "    " << APP_NAME << APP_EXT << " -c * -baud=921600              "                    << EXAMPLE_SPACE_2 << boldOff << " # 921600 bps baudrate on all serial ports" << endlbOff;
	cout << "    " << APP_NAME << APP_EXT << " -rp " <<     EXAMPLE_LOG_DIR                                              << boldOff << " # replay log files from a folder" << endlbOff;
	cout << "    " << APP_NAME << APP_EXT << " -c "  <<     EXAMPLE_PORT << " -rover=RTCM3:192.168.1.100:7777:mount:user:password" << boldOff << "    # Connect to RTK NTRIP base" << endlbOn;
	cout << endlbOn;
	cout << "EXAMPLES (Firmware Update)" << endlbOff;
	cout << "    " << APP_NAME << APP_EXT << " -c "  <<     EXAMPLE_PORT << " -ufpkg fw/IS-firmware.fpkg" << boldOff << endlbOff;
	cout << "    " << APP_NAME << APP_EXT << " -c "  <<     EXAMPLE_PORT << " -uf " << EXAMPLE_FIRMWARE_FILE << " -ub " << EXAMPLE_BOOTLOADER_FILE << " -uv" << boldOff << endlbOff;
	cout << endlbOn;
	cout << "OPTIONS (General)" << endl;
	cout << "    -baud=" << boldOff << "BAUDRATE  Set serial port baudrate.  Options: " << IS_BAUDRATE_115200 << ", " << IS_BAUDRATE_230400 << ", " << IS_BAUDRATE_460800 << ", " << IS_BAUDRATE_921600 << " (default)" << endlbOn;
	cout << "    -c " << boldOff << "DEVICE_PORT  Select serial port. Set DEVICE_PORT to \"*\" for all ports or \"*4\" for only first four." << endlbOn;
<<<<<<< HEAD
	cout << "    -dboc" << boldOff << "           Disable all broadcasting on close by sending `$STPB*15\\r\\n`." << endlbOn;
	cout << "    -dur=" << boldOff << "DURATION   Run DURATION in seconds before exiting cltool.  Default is 0, no limit." << endlbOn;
=======
	cout << "    -dboc" << boldOff << "           Send stop-broadcast command `$STPB` on close." << endlbOn;
>>>>>>> 4be797c2
	cout << "    -h --help" << boldOff << "       Display this help menu." << endlbOn;
    cout << "    -list-devices" << boldOff << "   Discovers and prints a list of discovered Inertial Sense devices and connected ports." << endlbOn;
    cout << "    -lm" << boldOff << "             Listen mode for ISB. Disables device verification (-vd) and does not send stop-broadcast command on start." << endlbOn;
	cout << "    -magRecal[n]" << boldOff << "    Recalibrate magnetometers: 0=multi-axis, 1=single-axis" << endlbOn;
	cout << "    -nmea=[s]" << boldOff << "       Send NMEA message s with added checksum footer. Display rx messages. (`-nmea=ASCE,0,GxGGA,1`)" << endlbOn;
	cout << "    -nmea" << boldOff << "           Listen mode for NMEA message without sending stop-broadcast command `$STPB` at start." << endlbOn;
	cout << "    -q" << boldOff << "              Quiet mode, no display." << endlbOn;
    cout << "    -raw-out" << boldOff << "        Outputs all data in a human-readable raw format (used for debugging/learning the ISB protocol)." << endlbOn;
	cout << "    -reset         " << boldOff << " Issue software reset." << endlbOn;
	cout << "    -s" << boldOff << "              Scroll displayed messages to show history." << endlbOn;
	cout << "    -stats" << boldOff << "          Display statistics of data received." << endlbOn;
	cout << "    -survey=[s],[d]" << boldOff << " Survey-in and store base position to refLla: s=[" << SURVEY_IN_STATE_START_3D << "=3D, " << SURVEY_IN_STATE_START_FLOAT << "=float, " << SURVEY_IN_STATE_START_FIX << "=fix], d=durationSec" << endlbOn;
	cout << "    -sysCmd=[c]" << boldOff << "     Send DID_SYS_CMD c (see eSystemCommand) command then exit the program." << endlbOn;
<<<<<<< HEAD
    cout << "    -verbose[=n] " << boldOff << "   Enable verbose event logging. Use optional '=n' to specify log level between 0 (errors only) and 99 (all events)" << endlbOn;
=======
    cout << "    -vd" << boldOff << "             Disable device validation.  Use to keep port(s) open even if device response is not received." << endlbOn;
>>>>>>> 4be797c2
	cout << "    -v" << boldOff << "              Print version information." << endlbOn;

	cout << endlbOn;
	cout << "OPTIONS (Special)" << endl;
	cout << "    -factoryReset " << boldOff << "  Reset IMX flash config to factory defaults." << endlbOn;
	cout << "    -romBootloader " << boldOff << " Reboot into ROM bootloader mode.  Requires power cycle and reloading bootloader and firmware." << endlbOn;
	if (g_internal)
	{
	cout << "    -chipEraseIMX " << boldOff << "  CAUTION!!! Erase everything on IMX (firmware, config, calibration, etc.)" << endlbOn;
	cout << "    -platform=[t]" << boldOff << "   CAUTION!!! Sets the manufacturing platform type in OTP memory (only get 15 writes)." << endlbOn;
	}

	cout << endlbOn;
	cout << "OPTIONS (Event)" << endl;
    cout << "    -evf=[t],[po],[pr],[id]" << boldOff << "    Sets which DID_EVENT's can be broadcast for debug purposes." << endlbOn;
    cout << "         target:" << boldOff << "        t=[0=device, 1=device's GNSS1 port, 2=device's GNSS2 port]," << endlbOn;
    cout << "         portMask:" << boldOff << "      po=[0x80=currentPort, 0x08=USB port, 0x04=UART2, 0x02=UART1, 0x01=UART)]," << endlbOn;
    cout << "         priorityLevel:" << boldOff << " pr=[Priority ID's to be enabled. See:eEventPriority for protocol EV_ID values]." << endlbOn; 
    cout << "         " << boldOff << "    It is recommended to have a minimum level of 1 at all times to allow broadcast of critical errors."  << endlbOn;
    cout << "         msgTypeIdMask:" << boldOff << " id=[Protocol ID's to be enabled. Mask together protocol EV_ID value (0x01 << EV_ID)." << endlbOn;
    cout << "         " << boldOff << "    See:eEventProtocol for protocol EV_ID values]. It is recommended to mask (0x01 << EVENT_MSG_TYPE_ID_ASCII)" << endlbOn;
    cout << "         " << boldOff << "    at all times to allow broadcast of critical errors." << endlbOn;

	cout << endlbOn;
	cout << "OPTIONS (Firmware Update)" << endl;
    cout << "    -ufpkg " << boldOff << "FILEPATH Update firmware using firmware package file (.fpkg) at FILEPATH." << endlbOn;
	cout << "    -uf " << boldOff << "FILEPATH    Update app firmware using .hex file FILEPATH.  Add -baud=115200 for systems w/ baud limits." << endlbOn;
	cout << "    -ub " << boldOff << "FILEPATH    Update bootloader using .bin file FILEPATH if version is old. Must be used with option -uf." << endlbOn;
	cout << "    -fb " << boldOff << "            Force bootloader update regardless of the version." << endlbOn;
    cout << "    -uv " << boldOff << "            Run verification after application firmware update." << endlbOn;

	cout << endlbOn;
	cout << "OPTIONS (Message Streaming)" << endl;
	cout << "    -did [DID#<=PERIODMULT> DID#<=PERIODMULT> ...]" << boldOff << "  Stream 1 or more datasets and display w/ compact view." << endlbOn;
	cout << "    -edit [DID#<=PERIODMULT>]                     " << boldOff << "  Stream and edit 1 dataset." << endlbOff;
	cout << "          Each DID# can be the DID number or name and appended with <=PERIODMULT> to decrease message frequency. " << endlbOff;
	cout << "          Message period = source period x PERIODMULT. PERIODMULT is 1 if not specified." << endlbOff;
	cout << "          Common DIDs: DID_INS_1, DID_INS_2, DID_INS_4, DID_PIMU, DID_IMU, DID_GPS1_POS," << endlbOff;
	cout << "          DID_GPS2_RTK_CMP_REL, DID_BAROMETER, DID_MAGNETOMETER, DID_FLASH_CONFIG (see data_sets.h for complete list)" << endlbOn;
	cout << "    -dids          " << boldOff << " Print list of all DID datasets" << endlbOn;
	cout << "    -persistent    " << boldOff << " Save current streams as persistent messages enabled on startup" << endlbOn;
	cout << "    -presetPPD     " << boldOff << " Send RMC preset to enable IMX post processing data (PPD) stream" << endlbOn;
	cout << "    -presetINS     " << boldOff << " Send RMC preset to enable INS data stream" << endlbOn;
	cout << "    -presetGPXPPD  " << boldOff << " Send RMC preset to enable GPX post processing data (PPD) stream" << endlbOn;
	cout << endlbOn;
	cout << "OPTIONS (Logging to file, disabled by default)" << endl;
	cout << "    -lon" << boldOff << "            Enable logging" << endlbOn;
	cout << "    -lt=" << boldOff << "TYPE        Log type: raw (default), dat, sdat, kml or csv" << endlbOn;
	cout << "    -lp " << boldOff << "PATH        Log data to path (default: ./" << CL_DEFAULT_LOGS_DIRECTORY << ")" << endlbOn;
	cout << "    -lms=" << boldOff << "PERCENT    Log max space in percent of free space (default: " << CL_DEFAULT_MAX_LOG_SPACE_PERCENT << ")" << endlbOn;
	cout << "    -lmf=" << boldOff << "BYTES      Log max file size in bytes (default: " << CL_DEFAULT_MAX_LOG_FILE_SIZE << ")" << endlbOn;
	cout << "    -lts=" << boldOff << "0          Log sub folder, 0 or blank for none, 1 for timestamp, else use as is" << endlbOn;
	cout << "    -r" << boldOff << "              Replay data log from default path" << endlbOn;
	cout << "    -rp " << boldOff << "PATH        Replay data log from PATH" << endlbOn;
	cout << "    -rs=" << boldOff << "SPEED       Replay data log at x SPEED. SPEED=0 runs as fast as possible." << endlbOn;
	cout << endlbOn;
	cout << "OPTIONS (Read flash configuration from command line)" << endl;
	cout << "    -flashCfg" << boldOff  <<  "                                   # List all \"keys\" and \"values\"" << endlbOn;
	cout << "   \"-flashCfg=[key]|[key]|[key]\"" << boldOff << "                # List select values" <<  endlbOn;
	cout << endl;
	cout << "OPTIONS (Write flash configuration from command line)" << endl;
	cout << "   \"-flashCfg=[key]=[value]|[key]=[value]\"" << boldOff << "      # Set key / value pairs in flash config. " << endlbOn;
	cout << "        " << boldOff <<   "                                        # Surround with \"quotes\" when using pipe operator." << endlbOn;
	cout << "EXAMPLES" << endlbOn;
	cout << "    " << APP_NAME << APP_EXT << " -c " << EXAMPLE_PORT << " -flashCfg  " << boldOff << "# Read from device and print all keys and values" << endlbOn;
	cout << "    " << APP_NAME << APP_EXT << " -c " << EXAMPLE_PORT << " \"-flashCfg=insOffset[1]=1.2|=ser2BaudRate=115200\"  " << boldOff << "# Set multiple values" << endlbOn;
	cout << endl;
	cout << "OPTIONS (RTK Rover / Base)" << endlbOn;
	cout << "    -rover=" << boldOff << "[type]:[IP or URL]:[port]:[mountpoint]:[username]:[password]" << endl;
	cout << "        As a rover (client), receive RTK corrections.  Examples:" << endl;
	cout << "            -rover=TCP:RTCM3:192.168.1.100:7777:mountpoint:username:password   (NTRIP)" << endl;
	cout << "            -rover=TCP:RTCM3:192.168.1.100:7777" << endl;
	cout << "            -rover=TCP:UBLOX:192.168.1.100:7777" << endl;
	cout << "            -rover=SERIAL:RTCM3:" << EXAMPLE_PORT << ":57600             (port, baud rate)" << endlbOn;
	cout << "    -base=" << boldOff << "[IP]:[port]   As a Base (sever), send RTK corrections.  Examples:" << endl;
	cout << "            -base=TCP::7777                            (IP is optional)" << endl;
	cout << "            -base=TCP:192.168.1.43:7777" << endl;
	cout << "            -base=SERIAL:" << EXAMPLE_PORT << ":921600" << endl;
	cout << endlbOn;	
	cout << "CLTool - " << boldOff << cltool_version() << endl;

    cout << boldOff;   // Last line.  Leave bold text off on exit.
}

void cltool_outputHelp()
{
    cout << endlbOff << "Run \"" << boldOn << "cltool -h" << boldOff << "\" to display the help menu." << endl;
}

bool cltool_updateFlashCfg(InertialSense& inertialSenseInterface, string flashCfgString)
{
    inertialSenseInterface.WaitForFlashSynced();

    nvm_flash_cfg_t flashCfg;
    inertialSenseInterface.FlashConfig(flashCfg);
    const map_name_to_info_t& flashMap = *cISDataMappings::GetMapInfo(DID_FLASH_CONFIG);

    if (flashCfgString.length() < 2)
    {   // Display entire flash config
        data_mapping_string_t stringBuffer;
        cout << "Current flash config" << endl;
        for (map_name_to_info_t::const_iterator i = flashMap.begin(); i != flashMap.end(); i++)
        {
            if (cISDataMappings::DataToString(i->second, NULL, (const uint8_t*)&flashCfg, stringBuffer))
            {
                cout << i->second.name << " = " << stringBuffer << endl;
            }
        }
    }
    else
    {
        vector<string> keyValues;
        bool modified = false;

        splitString(flashCfgString, '|', keyValues);
        for (size_t i = 0; i < keyValues.size(); i++)
        {
            vector<string> keyAndValue;
            splitString(keyValues[i], '=', keyAndValue);
            if (keyAndValue.size() == 1) 
            {   // Display only select flash config values
                data_mapping_string_t stringBuffer;
                for (map_name_to_info_t::const_iterator i = flashMap.begin(); i != flashMap.end(); i++)
                {
                    if ((i->second.name == keyAndValue[0]) && (cISDataMappings::DataToString(i->second, NULL, (const uint8_t*)&flashCfg, stringBuffer)))
                    {
                        cout << i->second.name << " = " << stringBuffer << endl;
                    }
                }
            } 
            else if (keyAndValue.size() == 2)
            {   // Set select flash config values
                if (flashMap.find(keyAndValue[0]) == flashMap.end())
                {
                    cout << "Unrecognized DID_FLASH_CONFIG key '" << keyAndValue[0] << "' specified, ignoring." << endl;
                }
                else
                {
                    const data_info_t& info = flashMap.at(keyAndValue[0]);
                    int radix = (keyAndValue[1].compare(0, 2, "0x") == 0 ? 16 : 10);
                    int substrIndex = 2 * (radix == 16); // skip 0x for hex
                    const string& str = keyAndValue[1].substr(substrIndex);
                    cISDataMappings::StringToData(str.c_str(), (int)str.length(), NULL, (uint8_t*)&flashCfg, info, radix);
                    cout << "Setting DID_FLASH_CONFIG." << keyAndValue[0] << " = " << keyAndValue[1].c_str() << endl;
                    modified = true;
                }
            }
        }

        if (modified)
        {   // Upload flash config
            inertialSenseInterface.SetFlashConfig(flashCfg);

            // Check that upload completed
            inertialSenseInterface.WaitForFlashSynced();
        }
    }


    return false;
}<|MERGE_RESOLUTION|>--- conflicted
+++ resolved
@@ -833,12 +833,7 @@
 	cout << "OPTIONS (General)" << endl;
 	cout << "    -baud=" << boldOff << "BAUDRATE  Set serial port baudrate.  Options: " << IS_BAUDRATE_115200 << ", " << IS_BAUDRATE_230400 << ", " << IS_BAUDRATE_460800 << ", " << IS_BAUDRATE_921600 << " (default)" << endlbOn;
 	cout << "    -c " << boldOff << "DEVICE_PORT  Select serial port. Set DEVICE_PORT to \"*\" for all ports or \"*4\" for only first four." << endlbOn;
-<<<<<<< HEAD
-	cout << "    -dboc" << boldOff << "           Disable all broadcasting on close by sending `$STPB*15\\r\\n`." << endlbOn;
-	cout << "    -dur=" << boldOff << "DURATION   Run DURATION in seconds before exiting cltool.  Default is 0, no limit." << endlbOn;
-=======
 	cout << "    -dboc" << boldOff << "           Send stop-broadcast command `$STPB` on close." << endlbOn;
->>>>>>> 4be797c2
 	cout << "    -h --help" << boldOff << "       Display this help menu." << endlbOn;
     cout << "    -list-devices" << boldOff << "   Discovers and prints a list of discovered Inertial Sense devices and connected ports." << endlbOn;
     cout << "    -lm" << boldOff << "             Listen mode for ISB. Disables device verification (-vd) and does not send stop-broadcast command on start." << endlbOn;
@@ -852,11 +847,8 @@
 	cout << "    -stats" << boldOff << "          Display statistics of data received." << endlbOn;
 	cout << "    -survey=[s],[d]" << boldOff << " Survey-in and store base position to refLla: s=[" << SURVEY_IN_STATE_START_3D << "=3D, " << SURVEY_IN_STATE_START_FLOAT << "=float, " << SURVEY_IN_STATE_START_FIX << "=fix], d=durationSec" << endlbOn;
 	cout << "    -sysCmd=[c]" << boldOff << "     Send DID_SYS_CMD c (see eSystemCommand) command then exit the program." << endlbOn;
-<<<<<<< HEAD
+    cout << "    -vd" << boldOff << "             Disable device validation.  Use to keep port(s) open even if device response is not received." << endlbOn;
     cout << "    -verbose[=n] " << boldOff << "   Enable verbose event logging. Use optional '=n' to specify log level between 0 (errors only) and 99 (all events)" << endlbOn;
-=======
-    cout << "    -vd" << boldOff << "             Disable device validation.  Use to keep port(s) open even if device response is not received." << endlbOn;
->>>>>>> 4be797c2
 	cout << "    -v" << boldOff << "              Print version information." << endlbOn;
 
 	cout << endlbOn;
