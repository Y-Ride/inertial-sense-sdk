#!/usr/bin/env python3

from logInspector import LogInspectorWindow

import sys, os
from PyQt5 import QtCore
from PyQt5.QtWidgets import QWidget, QDialog, QApplication, QPushButton, QVBoxLayout, QTreeView, QFileSystemModel,\
    QHBoxLayout, QGridLayout, QMainWindow, QSizePolicy, QSpacerItem, QFileDialog, QMessageBox, QLabel, QRadioButton,\
    QAbstractItemView, QMenu, QTableWidget,QTableWidgetItem, QSpinBox, QCheckBox
from PyQt5.QtGui import QMovie, QPicture, QIcon, QDropEvent
from PyQt5.Qt import QApplication, QClipboard
import traceback
import yaml


class ChooseDevsDialog(QDialog):
    def __init__(self, plotter, parent=None):
        super(ChooseDevsDialog, self).__init__(parent)
        self.setWindowTitle("Choose Devices")
        self.parent = parent
        self.mainLayout = QVBoxLayout()

        self.selectAllButton = QPushButton()
        self.selectAllButton.setText("Select All")
        self.selectAllButton.clicked.connect(self.selectAll)
        self.mainLayout.addWidget(self.selectAllButton)

        self.selectNoneButton = QPushButton()
        self.selectNoneButton.setText("Select None")
        self.selectNoneButton.clicked.connect(self.selectNone)
        self.mainLayout.addWidget(self.selectNoneButton)

        self.checkboxes = []
        for i in range(parent.log.numDev):
            checkbox = QCheckBox()
            checkbox.setText(str(parent.log.serials[i]))
            checkbox.setChecked(i in parent.plotter.active_devs)
            checkbox.clicked.connect(self.updatePlot)
            self.checkboxes.append(checkbox)
            self.mainLayout.addWidget(checkbox)

        self.okbutton = QPushButton()
        self.okbutton.setText("OK")
        self.okbutton.clicked.connect(self.clickedOk)
        self.mainLayout.addWidget(self.okbutton)


        self.setLayout(self.mainLayout)

    def updatePlot(self):
        active_serials = []
        for i, checkbox in enumerate(self.checkboxes):
            if checkbox.isChecked():
                active_serials.append(self.parent.log.serials[i])
        self.parent.plotter.setActiveSerials(active_serials)
        self.parent.updatePlot()

    def clickedOk(self):
        self.close()

    def selectAll(self):
        for checkbox in self.checkboxes:
            checkbox.setChecked(True)
        self.updatePlot()

    def selectNone(self):
        for checkbox in self.checkboxes:
            checkbox.setChecked(False)
        self.updatePlot()


class logInspectorInternal(LogInspectorWindow):
    def __init__(self, config, parent=None):
        super(logInspectorInternal, self).__init__(config, parent)
        self.page = 0


    def createButtonColumn(self):
        super(logInspectorInternal, self).createButtonColumn()
        self.addButton('Allan Var. PQR', lambda: self.plot('allanVariancePQR'))
        self.addButton('Allan Var. Accel', lambda: self.plot('allanVarianceAcc'))
        self.addButton('Debug Int', lambda: self.plot('debugiArr'))
        self.addButton('Debug Float', lambda: self.plot('debugfArr'))
        self.addButton('Debug Double', lambda: self.plot('debuglfArr'))
        self.addButton('Delta Time', lambda: self.plot('deltatime'))
        self.addButton('Mag Decl.', lambda: self.plot('magDec'))
        self.addButton('EKF Biases', lambda: self.plot('ekfBiases'))
        self.addButton('Phase Residuals', lambda: self.plot('rtkResiduals', ('phase', self.page)))
        self.addButton('Code Residuals', lambda: self.plot('rtkResiduals', ('code', self.page)))
        self.addButton('RTK Debug', lambda: self.plot('rtkDebug'))
        self.addButton('RTK Dbg 2', lambda: self.plot('rtkDebug2'))
        self.addButton('RTK Dbg 2 Sat', lambda: self.plot('rtkDebug2Sat'))
        self.addButton('RTK Dbg 2 STD', lambda: self.plot('rtkDebug2Std'))
        self.addButton('RTK Dbg 2 Lock', lambda: self.plot('rtkDebug2Lock'))
        self.addButton('RTK Pos Misc', lambda: self.plot('rtkPosMisc'))
        self.addButton('RTK Cmp Misc', lambda: self.plot('rtkCmpMisc'))
        self.addButton('Wheel Encoder', lambda: self.plot('wheelEncoder'))
        self.addButton('Ground Vehicle', lambda: self.plot('groundVehicle'))
        self.addButton('Whl Ctrl Time', lambda: self.plot('wheelControllerTime'))
        self.addButton('Whl Ctrl Vel', lambda: self.plot('wheelControllerVel'))
        self.addButton('GPS Raw Time', lambda: self.plot('gpsRawTime'))
<<<<<<< HEAD
        self.addButton('Sensor Comp Gyr', lambda: self.plot('sensorCompGyr'))
        self.addButton('Sensor Comp Acc', lambda: self.plot('sensorCompAcc'))
        self.addButton('Sensor Comp Mag', lambda: self.plot('sensorCompMag'))
        self.addButton('Snsr Comp Gyr Time', lambda: self.plot('sensorCompGyrTime'))
        self.addButton('Snsr Comp Acc Time', lambda: self.plot('sensorCompAccTime'))
        self.addButton('Snsr Comp Mag Time', lambda: self.plot('sensorCompMagTime'))
        self.addButton('Accel Linearity', lambda: self.plot('linearityAcc'))
=======
        self.addButton('SComp Gyr Temp', lambda: self.plot('sensorCompGyrTemp'))
        self.addButton('SComp Acc Temp', lambda: self.plot('sensorCompAccTemp'))
        self.addButton('SComp Mag Temp', lambda: self.plot('sensorCompMagTemp'))
        self.addButton('SComp Gyr', lambda: self.plot('sensorCompGyr'))
        self.addButton('SComp Acc', lambda: self.plot('sensorCompAcc'))
        self.addButton('SComp Mag', lambda: self.plot('sensorCompMag'))
>>>>>>> ea6763ba
        #self.addButton('RTK Rel', lambda: self.plot('rtkRel'))

    def createBottomToolbar(self):
        super(logInspectorInternal, self).createBottomToolbar()
        # pageLabel = QLabel()
        # pageLabel.setText("Page")
        # self.pageInput = QSpinBox()
        # self.pageInput.setValue(self.page)
        # self.toolLayout.addWidget(pageLabel)
        # self.toolLayout.addWidget(self.pageInput)
        # self.pageInput.valueChanged.connect(self.changePage)
        # self.toolLayout.addWidget(self.pageInput)

    def changePage(self, val):
        self.page = val
        if self.plotargs is not None:
            self.plotargs = (self.plotargs[0], self.page)
        self.updatePlot()

    def chooseDevs(self):
        try:
            dlg = ChooseDevsDialog(self.plotter, self)
            dlg.show()
            dlg.exec_()
        except Exception as e:
            self.showError(e)

    def RMS(self):
        if self.log is not None:
            self.log.calculateRMS()
            self.log.printRMSReport()
            self.log.openRMSReport()
        # self.stopLoadingIndicator()

    def formatButtonColumn(self):
        super(logInspectorInternal, self).formatButtonColumn()
        self.devicesLayout = QHBoxLayout()
        self.addButton('RMS', self.RMS, layout=self.devicesLayout)
        self.addButton('Choose Devices', self.chooseDevs, layout=self.devicesLayout)
        self.controlLayout.addLayout(self.devicesLayout)

if __name__ == '__main__':
    if sys.version[0] != '3':
        raise Exception("You must use Python 3. The current version is " + sys.version)

    app = QApplication(sys.argv)
    MainWindow = QMainWindow()

    configFilePath = os.path.join(os.path.expanduser("~"), "Documents", "Inertial_Sense", "config.yaml")

    main = logInspectorInternal(configFilePath, MainWindow)
    main.setupUi()
    # main.load(config['directory'])
    main.show()

    if len(sys.argv) > 1:
        directory = sys.argv[1]
        main.load(directory)

    app.exec_()<|MERGE_RESOLUTION|>--- conflicted
+++ resolved
@@ -99,22 +99,12 @@
         self.addButton('Whl Ctrl Time', lambda: self.plot('wheelControllerTime'))
         self.addButton('Whl Ctrl Vel', lambda: self.plot('wheelControllerVel'))
         self.addButton('GPS Raw Time', lambda: self.plot('gpsRawTime'))
-<<<<<<< HEAD
-        self.addButton('Sensor Comp Gyr', lambda: self.plot('sensorCompGyr'))
-        self.addButton('Sensor Comp Acc', lambda: self.plot('sensorCompAcc'))
-        self.addButton('Sensor Comp Mag', lambda: self.plot('sensorCompMag'))
-        self.addButton('Snsr Comp Gyr Time', lambda: self.plot('sensorCompGyrTime'))
-        self.addButton('Snsr Comp Acc Time', lambda: self.plot('sensorCompAccTime'))
-        self.addButton('Snsr Comp Mag Time', lambda: self.plot('sensorCompMagTime'))
-        self.addButton('Accel Linearity', lambda: self.plot('linearityAcc'))
-=======
         self.addButton('SComp Gyr Temp', lambda: self.plot('sensorCompGyrTemp'))
         self.addButton('SComp Acc Temp', lambda: self.plot('sensorCompAccTemp'))
         self.addButton('SComp Mag Temp', lambda: self.plot('sensorCompMagTemp'))
         self.addButton('SComp Gyr', lambda: self.plot('sensorCompGyr'))
         self.addButton('SComp Acc', lambda: self.plot('sensorCompAcc'))
         self.addButton('SComp Mag', lambda: self.plot('sensorCompMag'))
->>>>>>> ea6763ba
         #self.addButton('RTK Rel', lambda: self.plot('rtkRel'))
 
     def createBottomToolbar(self):
