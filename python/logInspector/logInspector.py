#!/usr/bin/python3

import sys, os, shutil
from PyQt5 import QtCore
from PyQt5.QtWidgets import QWidget, QDialog, QApplication, QPushButton, QVBoxLayout, QLineEdit, QTreeView, QFileSystemModel,\
    QHBoxLayout, QGridLayout, QMainWindow, QSizePolicy, QSpacerItem, QFileDialog, QMessageBox, QLabel, QRadioButton,\
    QAbstractItemView, QMenu, QTableWidget,QTableWidgetItem, QSpinBox, QSpacerItem, QCheckBox, QGroupBox, QListView
from PyQt5.QtGui import QMovie, QPicture, QIcon, QDropEvent, QPixmap, QImage, QClipboard, QStandardItemModel, QStandardItem
from PyQt5.QtWidgets import QApplication, QStyle, QSpacerItem
import json
import io

from matplotlib.backends.backend_qt5agg import FigureCanvasQTAgg as FigureCanvas
from matplotlib.backends.backend_qt5agg import NavigationToolbar2QT as NavigationToolbar
import matplotlib.pyplot as plt
import numpy as np
from threading import Thread

from logReader import Log
from logPlotter import logPlot
import traceback
import yaml

file_path = os.path.dirname(os.path.realpath(__file__))
sys.path.append(os.path.normpath(file_path + '/..'))
sys.path.append(os.path.normpath(file_path + '/../ci_hdw'))
sys.path.append(os.path.normpath(file_path + '/../math/src'))
sys.path.append(os.path.normpath(file_path + '/../supernpp'))

from pylib.data_sets import *
import subprocess
import re

START_MODE_HOT = 0
START_MODE_COLD = 1
START_MODE_FACTORY = 2

def openFolderWithFileBrowser(path):
    if sys.platform == 'darwin':
        subprocess.check_call(['open', '--', path])
    elif sys.platform == 'linux':
        subprocess.check_call(['xdg-open', path])
    elif sys.platform == 'win32':
        # subprocess.check_call(['explorer', path])     # Not stable
        subprocess.Popen(r'explorer '+path)

def cleanFolder(path, toplevel=True):
    containsDAT = False
    containsSDAT = False
    for fname in os.listdir(path):
        if fname.endswith('.dat'):
            containsDAT = True
        if fname.endswith('.sdat'):
            containsSDAT = True

    for fname in os.listdir(path):
        fpath = os.path.join(path, fname)
        if os.path.isdir( fpath ):
            if fname == 'post_processed':
                removeDirectory(fpath)
            else:
                cleanFolder(fpath, False)
        else:
            # Remove .csv if .dat or .sdat exist
            if containsDAT or containsSDAT:
                if fname.endswith('.csv'):
                    print('Deleting: ' + fpath)
                    os.remove(fpath)
            # Remove .sdat if .dat exist
            if containsDAT:
                if fname.endswith('.sdat'):
                    print('Deleting: ' + fpath)
                    os.remove(fpath)
    if toplevel:
        print('Finished Cleaning!')

def removeDirectory(fpath):
    print('Removing Directory: ' + fpath)
    shutil.rmtree(fpath)

# startMode 0=hot, 1=cold, 2=factory
def setDataInformationDirectory(path, startMode=START_MODE_HOT):
    settings_filename = os.path.expanduser("~") + '/Documents/Inertial_Sense/dataInformation.json'

    if settings_filename is not None:
        # with open(settings_filename, 'r') as f:
        #     data = json.load(f)
        #     f.close()
        data = {}
        data['dataInfo'] = {}
        data['dataInfo']['dataDirectory'] = os.path.dirname(path).replace('\\','/')
        data['dataInfo']['subDirectories'] = [os.path.basename(path)]
        serialnumbers = []
        for root, dirs, files in os.walk(path):
            for filename in files:
                if "LOG_SN" in filename:
                    serialnum = filename[4:11]
                    if serialnum not in serialnumbers:
                        serialnumbers += [serialnum]

        data['processData'] = {}
        data['processData']['datasets'] = [{}]
        data['processData']['datasets'][0]['SerialNumbers'] = serialnumbers
        data['processData']['datasets'][0]['folder'] = os.path.basename(path)
        data['processData']['datasets'][0]['logType'] = 'DAT'
        if startMode == START_MODE_HOT:
            data['processData']['datasets'][0]['startMode'] = 'HOT'
        elif startMode == START_MODE_COLD:
            data['processData']['datasets'][0]['startMode'] = 'COLD'
        else:
            data['processData']['datasets'][0]['startMode'] = 'FACTORY'

        # os.remove(settings_filename)
        with open(settings_filename, 'w') as f:
            json.dump(data, f, indent=4)

def verArrayToString(array):
    return str(array[0]) + '.' + str(array[1]) + '.' + str(array[2]) #+ '.' + str(array[3])

def dateTimeArrayToString(date, time):
    return str(date[1]+2000) + '-' + f'{date[2]:02}' + '-' + f'{date[3]:02}' + ' ' + f'{time[0]:02}' + ':' + f'{time[1]:02}' + ':' + f'{time[2]:02}'

class DeviceInfoDialog(QDialog):

    def __init__(self, log, parent=None):
        super(DeviceInfoDialog, self).__init__(parent)
        self.setWindowTitle("Device Info")

        if np.shape(log.data[0,DID_DEV_INFO])[0] == 0:
            self.label = QLabel('No DID_DEV_INFO data available.')
            self.mainlayout = QVBoxLayout()
            self.mainlayout.addWidget(self.label)
            self.setLayout(self.mainlayout)
            self.resize(400, 200)
            return

        self.table = QTableWidget()
        nfields = len(log.data[0, DID_DEV_INFO].dtype.names)
        field_names = []
        vals = []

        self.table.setColumnCount(9)
        self.table.setHorizontalHeaderLabels(['Serial#','Hardware','Firmware','Build','Protocol','Repo','Build Date','Manufacturer','AddInfo'])

        for d, dev in enumerate(log.data):
            data = dev[DID_DEV_INFO][0]
            self.table.setRowCount(d+1)
            self.table.setItem(d, 0, QTableWidgetItem(str(data[1])))                         # Serial#
            self.table.setItem(d, 1, QTableWidgetItem(verArrayToString(data[2])))  # Hardware version
            self.table.setItem(d, 2, QTableWidgetItem(verArrayToString(data[3])))  # Firmware version
            self.table.setItem(d, 3, QTableWidgetItem(str(data[4])))   # Build
            self.table.setItem(d, 4, QTableWidgetItem(verArrayToString(data[5])))  # Protocol
            self.table.setItem(d, 5, QTableWidgetItem(str(data[6])))   # Repo
            self.table.setItem(d, 6, QTableWidgetItem(dateTimeArrayToString(data[8], data[9]))) # Build Date & Time
            self.table.setItem(d, 7, QTableWidgetItem(data[7].decode('UTF-8')))         # Manufacturer
            self.table.setItem(d, 8, QTableWidgetItem(data[10].decode('UTF-8')))        # Additional Info

        self.mainlayout = QVBoxLayout()
        self.mainlayout.addWidget(self.table)
        self.setLayout(self.mainlayout)
        self.resize(2000, 800)

class FlashConfigDialog(QDialog):
    def __init__(self, log, parent=None):
        super(FlashConfigDialog, self).__init__(parent)
        self.setWindowTitle("Flash Config")

        if np.shape(log.data[0,DID_FLASH_CONFIG])[0] == 0:
            self.label = QLabel('No DID_FLASH_CONFIG data available.')
            self.mainlayout = QVBoxLayout()
            self.mainlayout.addWidget(self.label)
            self.setLayout(self.mainlayout)
            self.resize(400, 200)
            return

        self.table = QTableWidget()
        nfields = len(log.data[0, DID_FLASH_CONFIG].dtype.names)
        field_names = []
        vals = []

        for d, dev in enumerate(log.data):
            vals.append([])
            for f, field in enumerate(dev[DID_FLASH_CONFIG].dtype.names):
                if isinstance(dev[DID_FLASH_CONFIG][field][0], np.ndarray):
                    length = len(dev[DID_FLASH_CONFIG][field][0])
                    if d == 0: nfields +=  length-1 # add extra rows for arrays in flash config
                    for i in range(length):
                        if d == 0: field_names.append(field + "[" + str(i) + "]")
                        vals[d].append(dev[DID_FLASH_CONFIG][field][0][i])
                else:
                    if d == 0: field_names.append(field)
                    vals[d].append(dev[DID_FLASH_CONFIG][field][0])

        self.table.setRowCount(nfields)
        self.table.setColumnCount(log.numDev)

        self.table.setHorizontalHeaderLabels([str(ser) for ser in log.serials])
        self.table.setVerticalHeaderLabels(field_names)

        hex_fields = ['ioConfig', 'platformConfig', 'RTKCfgBits', 'sysCfgBits']
        for d in range(log.numDev):
            for f, field in enumerate(field_names):
                if field in hex_fields:
                    self.table.setItem(f, d, QTableWidgetItem(hex(vals[d][f])))
                else:
                    self.table.setItem(f, d, QTableWidgetItem(str(vals[d][f])))

        self.mainlayout = QVBoxLayout()
        self.mainlayout.addWidget(self.table)
        self.setLayout(self.mainlayout)
        self.resize(1280, 900)




class LogInspectorWindow(QMainWindow):
    def __init__(self, configFilePath, parent=None):
        super(LogInspectorWindow, self).__init__(parent)
        self.initMatPlotLib()
        self.configFilePath = configFilePath

        folder = os.path.dirname(self.configFilePath)
        if not os.path.exists(folder):
            os.makedirs(folder)

        if os.path.exists(self.configFilePath):
            # config.yaml found.  Read from file.
            file = open(self.configFilePath, 'r')
            self.config = yaml.load(file, Loader=yaml.FullLoader)
            file.close()
        else:
            # config.yaml not found.  Create new file.
            self.config = {}
            self.config['logs_directory'] = os.path.join(os.path.expanduser("~"), "Documents", "Inertial_Sense", "Logs")
            self.config['directory'] = ""
            self.config['serials'] = ["ALL"]
            file = open(self.configFilePath, 'w')
            yaml.dump(self.config, file)
            file.close()

        self.selectedIndex = 0
        self.downsample = 5
        self.plotargs = None
        self.log = None
        self.plotter = logPlot(False, False, 'svg', None)

    def initMatPlotLib(self):
        self.figure = plt.figure()
        self.canvas = FigureCanvas(self.figure)
        self.toolbar = NavigationToolbar(self.canvas, self)
        self.figure.subplots_adjust(left=0.05, right=0.99, bottom=0.05, top=0.91, wspace=0.2, hspace=0.2)

    def addButton(self, name, function, layout=None):
        setattr(self, name + "button", QPushButton(name))
        getattr(self, name + "button").clicked.connect(function)
        # getattr(self, name + "button").setMinimumWidth(220)
        if layout is None:
            layout = self.buttonLayoutColIns

        if type(layout) is list:
            for i in range(len(layout)):
                if (i == len(layout)-1 
                    or layout[i].count() <= layout[i+1].count()):
                    layout[i].addWidget(getattr(self, name + "button"))
                    break
        else:
<<<<<<< HEAD
            return None
=======
            layout.addWidget(getattr(self, name + "button"))
>>>>>>> 482acdd0

    def addListSection(self, name):
        self.addListItem("==========  " + name + "  ==========", None)

    def addListItem(self, name, function):
        funcName = None
        if type(function) == str:
            funcName = function
            function = lambda: self.plot(funcName)
        self.modelList.appendRow(QStandardItem(name))
        self.funcNameList.append(funcName)
        self.functionList.append(function)

    def selectedPlot(self):
        if self.selectedIndex < len(self.funcNameList):
            return self.funcNameList[self.selectedIndex]
        else:
            return None

    def updatePlot(self):
        self.plot(self.selectedPlot(), self.plotargs)
        self.updateWindowTitle()

    def updateWindowTitle(self):
        try:
            size = self.log.numDev
            if  size != 0:
                info = self.log.data[0,DID_DEV_INFO][0]
                if size == 1:
                    infoStr = 'SN' + str(info[1]) + ', H:' + verArrayToString(info[2]) + ', F:' + verArrayToString(info[3]) + ' build ' + str(info[4]) + ', ' + dateTimeArrayToString(info[8], info[9]) + ', ' + info[10].decode('UTF-8')
                else:
                    infoStr = 'Devices: [' + " ".join([str(x) for x in self.log.serials]) + "]"
                if self.log.using_mounting_bias:
                    infoStr += ', Mounting Corrected'
                self.setWindowTitle("LogInspector  -  " + infoStr)
        except:
            self.setWindowTitle("DID_DEV_INFO missing")

    def choose_directory(self):
        log_dir = config['logs_directory']
        directory = QFileDialog.getExistingDirectory(parent=self, caption='Choose Log Directory', directory=log_dir)

        if directory != '':
            try:
                self.load(directory)
            except Exception as e:
                msg = QMessageBox()
                msg.setIcon(QMessageBox.Critical)
                msg.setText("Unable to load log: " + e.__str__())
                msg.setDetailedText(traceback.format_exc())
                msg.exec()

    def load(self, directory):
        print("loading files from " + directory)
        # if self.log is None:
        self.log = Log()
        self.log.load(directory)
        print("done loading")
        self.plotter.setLog(self.log)
        self.plotter.setDownSample(self.downsample)
        # str = ''
        # if self.log.navMode:
        #     str += 'NAV '
        # if self.log.rtk:
        #     str += 'RTK '
        # if self.log.compassing:
        #     str += 'Comp '
        # self.statusLabel.setText(str)
        self.updatePlot()
        self.stopLoadingIndicator()

    def setupUi(self):
        self.setObjectName("LogInspector")
        self.setWindowTitle("LogInspector")
        self.resize(1280, 900)
        self.setWindowFlags(self.windowFlags() |
                                  QtCore.Qt.WindowSystemMenuHint |
                                  QtCore.Qt.WindowMinMaxButtonsHint)
        self.setWindowIcon(QIcon("assets/Magnifying_glass_icon.png"))

        # MainWindow.showMaximized()

        self.controlLayout = QVBoxLayout()
        self.createPlotSelection()
        self.createFileTree()
        self.controlLayout.setStretch(0, 2)     # Plot selection
        self.controlLayout.setStretch(3, 1)     # File tree
        self.createBottomToolbar()

        self.figureLayout = QVBoxLayout()
        self.figureLayout.addWidget(self.canvas)
        self.figureLayout.addLayout(self.toolLayout)
        self.figureLayout.setStretchFactor(self.canvas, 1)

        layout = QHBoxLayout()
        layout.addLayout(self.controlLayout)
        layout.addLayout(self.figureLayout)
        layout.setStretch(1, 1)
        widget = QWidget()
        widget.setLayout(layout)
        self.setCentralWidget(widget)
        # self.resize(1280, 900)
        self.resize(1450, 1000)
        self.setAcceptDrops(True)

    def createListIns(self):
        self.addListSection('INS/AHRS')
        self.addListItem('Pos NED Map', 'posNEDMap')
        self.addListItem('Pos NED', 'posNED')
        self.addListItem('Pos LLA', 'posLLA')
        self.addListItem('Vel NED', 'velNED')
        self.addListItem('Vel UVW', 'velUVW')
        self.addListItem('Attitude', 'attitude')
        self.addListItem('Heading', 'heading')
        self.addListItem('INS Status', 'insStatus')
        self.addListItem('HDW Status', 'hdwStatus')

    def createListSensors(self):
        self.addListSection('SENSORS')
        self.addListItem('IMU PQR', 'imuPQR')
        self.addListItem('IMU Accel', 'imuAcc')
        self.addListItem('PSD PQR', 'gyroPSD')
        self.addListItem('PSD Accel', 'accelPSD')
        self.addListItem('Magnetometer', 'magnetometer')
        self.addListItem('Temp', 'temp')

    def createListGps(self):
        self.addListSection('GPS')
        self.addListItem('GPS LLA', 'gpsLLA')
        self.addListItem('GPS 1 Stats', 'gpsStats')
        self.addListItem('GPS 2 Stats', 'gps2Stats')
        self.addListItem('RTK Pos Stats', 'rtkPosStats')
        self.addListItem('RTK Cmp Stats', 'rtkCmpStats')
        self.addListItem('GPS Position NED', 'gpsPosNED')
        self.addListItem('GPS Velocity NED', 'gpsVelNED')

    def createListSystem(self):
        self.addListSection('SYSTEM')
        self.addListItem('Flash Config', lambda: self.showFlashConfig())
        self.addListItem('Device Info', lambda: self.showDeviceInfo())

    def createListGeneral(self):
        self.addListSection('GENERAL')

    def setCurrentListRow(self, row):
        if row < self.modelList.rowCount() and row < len(self.functionList):
            if self.functionList[row]:
                self.selectedIndex = row
                index = self.modelList.createIndex(self.selectedIndex, 0)
                self.listView.setCurrentIndex(index)
                return True
        return False

    def onSelectListItem(self, index):
        row = index.row()
        if row < len(self.functionList):
            if self.functionList[row]==None and self.selectedIndex>0:
                self.setCurrentListRow(self.selectedIndex)
            else:
                self.selectedIndex = index.row()
                if self.log != None:    # Don't attempt to plot if log wasn't selected
                    self.functionList[row]()
    
    def createPlotSelection(self):
        groupBox = QGroupBox("Select Plot")
        self.listView = QListView()
        self.modelList = QStandardItemModel()
        self.functionList = []
        self.funcNameList = []
        self.listView.setModel(self.modelList)
        self.listView.clicked.connect(self.onSelectListItem)
        LayoutList = QHBoxLayout()
        LayoutList.addWidget(self.listView)
        groupBox.setLayout(LayoutList)
        self.controlLayout.addWidget(groupBox)        

        self.createListIns()
        self.createListSensors()
        self.createListGps()
        self.createListSystem()
        self.createListGeneral()
        self.checkboxResiduals = QCheckBox("Residuals", self)
        self.checkboxResiduals.stateChanged.connect(self.changeResidualsCheckbox)
        self.LayoutBelowPlotSelection = QHBoxLayout()
        self.LayoutBelowPlotSelection.addWidget(self.checkboxResiduals)

        self.saveAllPushButton = QPushButton(" Save All Plots ")
        self.saveAllPushButton.clicked.connect(self.saveAllPlotsToFile)
        hSpacer = QSpacerItem(0, 0, QSizePolicy.Expanding, QSizePolicy.Minimum) 
        self.LayoutBelowPlotSelection.addItem(hSpacer)
        self.LayoutBelowPlotSelection.addWidget(self.saveAllPushButton)

        self.controlLayout.addLayout(self.LayoutBelowPlotSelection)

    def createFileTree(self):
        self.dirModel = QFileSystemModel()
        self.dirModel.setRootPath(self.config["logs_directory"])
        self.dirModel.setFilter(QtCore.QDir.Dirs | QtCore.QDir.NoDotAndDotDot)
        self.dirLineEdit = QLineEdit()
        self.dirLineEdit.setText(self.config["logs_directory"])
        self.dirLineEdit.setFixedHeight(25)
        self.dirLineEdit.returnPressed.connect(self.handleTreeDirChange)
        self.fileTree = QTreeView()
        self.fileTree.setModel(self.dirModel)
        self.fileTree.setRootIndex(self.dirModel.index(self.config['logs_directory']))
        self.fileTree.setColumnHidden(1, True)
        self.fileTree.setColumnHidden(2, True)
        self.fileTree.setColumnHidden(3, True)
        self.fileTree.setMinimumWidth(300)
        self.fileTree.clicked.connect(self.handleTreeViewClick)
        self.fileTree.setContextMenuPolicy(QtCore.Qt.CustomContextMenu)
        self.fileTree.setSelectionMode(QAbstractItemView.SingleSelection) 
        self.fileTree.customContextMenuRequested.connect(self.handleTreeViewRightClick)
        # self.populateRMSCheck(self.config['logs_directory'])

        self.controlDirLayout = QHBoxLayout()
        self.controlDirLayout.addWidget(self.dirLineEdit)
        self.controlLayout.addLayout(self.controlDirLayout)
        self.controlLayout.addWidget(self.fileTree)

        # self.buttonLayout.addItem(QSpacerItem(20, 40, QSizePolicy.Minimum, QSizePolicy.Expanding))
        # self.addButton('load', self.choose_directory)

        self.setCurrentListRow(1)   # Default to NED Map

    def createBottomToolbar(self):
        self.toolLayout = QHBoxLayout()
        self.toolLayout.addWidget(self.toolbar)

        self.loadingIndictator = QLabel()
        self.loadingMovie = QMovie('assets/loader.gif')
        self.emptyLoadingPicture = QPicture()
        self.emptyLoadingPicture.load('assets/empty_loader.png')
        self.stopLoadingIndicator()
        self.toolLayout.addWidget(self.loadingIndictator)

        self.toolLayout.addItem(QSpacerItem(20, 40, QSizePolicy.Minimum, QSizePolicy.Expanding))
        # self.toolLayout.addWidget(QSpacerItem(150, 10, QSizePolicy.Expanding))

        self.copyImagePushButton = QPushButton()
        # self.copyImagePushButton.setText("Copy")
        # self.copyImagePushButton.setMinimumWidth(1)
        # self.copyImagePushButton.style().standardIcon(QStyle.SP_DialogOpenButton)
        self.copyImagePushButton.setIcon(self.style().standardIcon(QStyle.SP_DialogSaveButton))
        self.toolLayout.addWidget(self.copyImagePushButton)
        self.copyImagePushButton.clicked.connect(self.copyPlotToClipboard)

        downsampleLabel = QLabel()
        downsampleLabel.setText("DS")
        self.downSampleInput = QSpinBox()
        self.downSampleInput.setValue(self.downsample)
        self.toolLayout.addWidget(downsampleLabel)
        self.toolLayout.addWidget(self.downSampleInput)
        self.downSampleInput.valueChanged.connect(self.changeDownSample)

        self.statusLabel = QLabel()
        self.toolLayout.addWidget(self.statusLabel)

    def changeResidualsCheckbox(self, state):
        if self.plotter:
            self.plotter.enableResidualPlot(state)
            self.updatePlot()

    def saveAllPlotsToFile(self):
        if self.log == None:
            print("Log not opened.  Please select a log directory.")
            return
        print("Saving all plots file")
        self.plotter.save = True
        for i in range(len(self.funcNameList)):
            if self.setCurrentListRow(i) and self.funcNameList[i] != None:
                self.plot(self.selectedPlot(), self.plotargs)
            QtCore.QCoreApplication.processEvents()
        self.plotter.save = False

    def changeDownSample(self, val):
        self.downsample = val
        self.plotter.setDownSample(self.downsample)
        self.updatePlot()

    def copyPlotToClipboard(self):
        # pixmap = QPixmap.grabWidget(self.canvas)
        # QApplication.clipboard().setPixmap(pixmap)
        # pixmap.save('test.png')

        # store the image in a buffer using savefig(), this has the
        # advantage of applying all the default savefig parameters
        # such as background color; those would be ignored if you simply
        # grab the canvas using Qt
        buf = io.BytesIO()
        self.figure.savefig(buf)

        QApplication.clipboard().setImage(QImage.fromData(buf.getvalue()))
        buf.close()

    def startLoadingIndicator(self):
        self.loadingIndictator.setMovie(self.loadingMovie)
        self.loadingMovie.start()

    def dragEnterEvent(self, e):
        if (e.mimeData().hasUrls()):
            e.acceptProposedAction()


    def dropEvent(self, e):
        try:
            directory = e.mimeData().urls()[0].toLocalFile()
            self.load(directory)
        except Exception as e:
            self.showError(e)

    def showError(self, e):
        msg = QMessageBox()
        msg.setIcon(QMessageBox.Critical)
        msg.setText("Unable to load log: " + e.__str__())
        msg.setDetailedText(traceback.format_exc())
        msg.exec()

    def updateFileTree(self):
        self.dirModel.setRootPath(self.config["logs_directory"])
        self.fileTree.setRootIndex(self.dirModel.index(self.config['logs_directory']))

    def populateRMSCheck(self, directory):
        for subdir in os.listdir(directory):
            path = os.path.join(directory, subdir)
            if os.path.isdir(path):
                self.populateRMSCheck(path)
            elif 'RMS' in subdir:
                f = open(path)
                rms_report = f.read()
                p = re.compile(r'(?<=^PASS/FAIL).*\n', re.M)
                line = re.search(p, rms_report).group()
                failed = True if "FAIL" in line else False
                if failed:
                    pass
                else:
                    pass

    def handleTreeDirChange(self):
        self.config["logs_directory"] = self.dirLineEdit.text()
        self.updateFileTree()

        file = open(self.configFilePath, 'w')
        yaml.dump(self.config, file)
        file.close()

    def handleTreeViewClick(self):
        selected_directory = self.fileTree.model().filePath(self.fileTree.selectedIndexes()[0])
        for fname in os.listdir(selected_directory):
            if fname.endswith('.dat'):
                try:
                    self.load(selected_directory)
                except Exception as e:
                    self.showError(e)
                break

    def handleTreeViewRightClick(self, event):
        selected_directory = os.path.normpath(self.fileTree.model().filePath(self.fileTree.selectedIndexes()[0]))
        menu = QMenu(self)
        copyAction = menu.addAction("Copy path")
        nppActionHot        = menu.addAction("Run NPP, HOT start")
        nppActionCold       = menu.addAction("Run NPP, COLD start")
        nppActionFactory    = menu.addAction("Run NPP, FACTORY start")
        setDataInfoDirHotAction     = menu.addAction("Set dataInfo.json directory, HOT start")
        setDataInfoDirColdAction    = menu.addAction("Set dataInfo.json directory, COLD start")
        setDataInfoDirFactoryAction = menu.addAction("Set dataInfo.json directory, FACTORY start")
        exploreAction = menu.addAction("Explore folder")
        cleanFolderAction = menu.addAction("Clean folder")
        deleteFolderAction = menu.addAction("Delete folder")
        action = menu.exec_(self.fileTree.viewport().mapToGlobal(event))
        if action == copyAction:
            cb = QApplication.clipboard()
            cb.clear(mode=cb.Clipboard )
            cb.setText(selected_directory, mode=cb.Clipboard)
        if action == nppActionHot:
            cleanFolder(selected_directory)
            setDataInformationDirectory(selected_directory, startMode=START_MODE_HOT)
            sys.path.insert(1, '../../../../python/src')
            from supernpp.supernpp import SuperNPP
            spp = SuperNPP(selected_directory, self.config['serials'])
            spp.run()
        if action == nppActionCold:
            cleanFolder(selected_directory)
            setDataInformationDirectory(selected_directory, startMode=START_MODE_COLD)
            sys.path.insert(1, '../../../../python/src')
            from supernpp.supernpp import SuperNPP
            spp = SuperNPP(selected_directory, self.config['serials'], startMode=START_MODE_COLD)
            spp.run()
        if action == nppActionFactory:
            cleanFolder(selected_directory)
            setDataInformationDirectory(selected_directory, startMode=START_MODE_FACTORY)
            sys.path.insert(1, '../../../../python/src')
            from supernpp.supernpp import SuperNPP
            spp = SuperNPP(selected_directory, self.config['serials'], startMode=START_MODE_FACTORY)
            spp.run()
        if action == setDataInfoDirHotAction:
            setDataInformationDirectory(selected_directory, startMode=START_MODE_HOT)
        if action == setDataInfoDirColdAction:
            setDataInformationDirectory(selected_directory, startMode=START_MODE_COLD)
        if action == setDataInfoDirFactoryAction:
            setDataInformationDirectory(selected_directory, startMode=START_MODE_FACTORY)
        if action == exploreAction:
            openFolderWithFileBrowser(selected_directory)
        if action == cleanFolderAction:
            cleanFolder(selected_directory)
        if action == deleteFolderAction:
            msg = QMessageBox(self)
            msg.setIcon(QMessageBox.Question)
            msg.setText("Are you sure you want to delete this folder?\n\n" + selected_directory)
            msg.setStandardButtons(QMessageBox.Yes | QMessageBox.No)
            result = msg.exec()
            if result == QMessageBox.Yes:
                removeDirectory(selected_directory)

    def stopLoadingIndicator(self):
        self.loadingMovie.stop()
        self.loadingIndictator.clear()
        self.loadingIndictator.setPicture(self.emptyLoadingPicture)

    def showDeviceInfo(self):
        dlg = DeviceInfoDialog(self.log, self)
        dlg.show()
        dlg.exec_()

    def showFlashConfig(self):
        dlg = FlashConfigDialog(self.log, self)
        dlg.show()
        dlg.exec_()


    def plot(self, func, args=None):
        print("plotting " + func)
        self.selectedPlotFunc = func
        self.plotargs = args

        self.figure.clear()

        if hasattr(self, 'plotter'):
            if args is not None:
                getattr(self.plotter, func)(*args, self.figure)
            else:
                getattr(self.plotter, func)(self.figure)

        self.canvas.draw()
        self.stopLoadingIndicator()
        print("done plotting")

if __name__ == '__main__':
    if sys.version[0] != '3':
        raise Exception("You must use Python 3. The current version is " + sys.version)

    app = QApplication(sys.argv)
    MainWindow = QMainWindow()

    configFilePath = os.path.join(os.path.expanduser("~"), "Documents", "Inertial_Sense", "log_inspector.yaml")

    main = LogInspectorWindow(configFilePath, MainWindow)
    main.setupUi()
    # main.load(directory)
    main.show()

    if len(sys.argv) > 1:
        directory = sys.argv[1]
        main.load(directory)

    app.exec_()<|MERGE_RESOLUTION|>--- conflicted
+++ resolved
@@ -264,11 +264,7 @@
                     layout[i].addWidget(getattr(self, name + "button"))
                     break
         else:
-<<<<<<< HEAD
-            return None
-=======
             layout.addWidget(getattr(self, name + "button"))
->>>>>>> 482acdd0
 
     def addListSection(self, name):
         self.addListItem("==========  " + name + "  ==========", None)
