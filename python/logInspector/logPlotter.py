from ctypes import sizeof
import math, allantools, sys, yaml, os
from typing import List, Any, Union

import numpy as np
import matplotlib.pyplot as plt
from os.path import expanduser
from inertialsense_math.pose import *
from datetime import date, datetime
import pandas as pd

from ui import InteractiveLegend

BLACK = r"\u001b[30m"
RED = r"\u001b[31m"
GREEN = r"\u001b[32m"
YELLOW = r"\u001b[33m"
BLUE = r"\u001b[34m"
MAGENTA = r"\u001b[35m"
CYAN = r"\u001b[36m"
WHITE = r"\u001b[37m"
RESET = r"\u001b[0m"

RAD2DEG = 180.0 / 3.14159
DEG2RAD = 3.14159 / 180.0

RTHR2RTS = 60 # sqrt(hr) to sqrt(sec)

SHOW_GPS2 = 0
SHOW_GPS_W_INS = 1
SHOW_HEADING_ARROW = 0

file_path = os.path.dirname(os.path.realpath(__file__))
sys.path.append(os.path.normpath(file_path + '/..'))
sys.path.append(os.path.normpath(file_path + '/../math/src'))

from logReader import Log
from pylib.ISToolsDataSorted import refLla, getTimeFromTowMs, getTimeFromTow, setGpsWeek, getTimeFromGTime
from pylib.data_sets import *
from inertialsense_math.pose import quat2euler, lla2ned, rotmat_ecef2ned, quatRot, quatConjRot, quat_ecef2ned
import datetime

class logPlot:
    def __init__(self, show, save, format, log):
        self.show = show
        self.save = save
        self.format = format
        self.d = 1
        self.residual = False
        self.timestamp = False
        self.enableLegends = False  # Enable interactive legends
        if self.enableLegends:
            self.legends = InteractiveLegend()
        if log:
            self.setLog(log)
        else:
            self.log = None
            
    def setup_and_wire_legend(self):
        if self.enableLegends:
            self.legends.setup_and_wire()
        
    def legends_add(self, l):
        if self.enableLegends:
            self.legends.add(l)

    def setLog(self, log):
        self.log = log
        self.directory = log.directory
        self.setActiveSerials(self.log.serials)
        if len(self.log.data[0, DID_INS_2]):
            setGpsWeek(self.log.data[0, DID_INS_2]['week'][-1])

    def setDownSample(self, dwns):
        self.d = dwns

    def enableResidualPlot(self, enable):
        self.residual = enable

    def enableTimestamp(self, enable):
        self.timestamp = enable

    def setActiveSerials(self, serials):
        self.active_devs = []
        self.active_devs_no_ref = []
        for d, ser in enumerate(self.log.serials):
            if ser in serials:
                self.active_devs.append(d)
                if ser != 'Ref INS':
                    self.active_devs_no_ref.append(d)

    def configureSubplot(self, ax, title, ylabel='', xlabel=''):
        ax.set_title(title)
        ax.set_ylabel(ylabel)
        ax.set_xlabel(xlabel)

    def saveFig(self, fig, name, sizeInches=[]):
        if self.save:
            restoreSize = fig.get_size_inches()
            if not sizeInches:
                if self.format == 'png':     # Increase size/resolution for saved png
                    sizeInches = [16,11]
                    # sizeInches = [20,14]
                else: # svg or png
                    sizeInches = [11,8]
            fig.set_size_inches(sizeInches)
            directory = os.path.dirname(self.directory + '/figures/')
            if not os.path.exists(directory):
                os.makedirs(directory)

            fig.savefig(os.path.join(directory + "/" + name + '.' + self.format), bbox_inches='tight')
            fig.set_size_inches(restoreSize)

    def getData(self, dev, DID, field):
        try:
            return self.log.data[dev, DID][field][::self.d]
        except:
            return []

    def setPlotYSpanMin(self, ax, limit):
        ylim = ax.get_ylim()
        yspn = np.max( [ylim[1] - ylim[0], limit] )
        ylim = (np.mean(ylim)-yspn/2, np.mean(ylim)+yspn/2)
        ax.set_ylim(ylim)

    def posNED(self, fig=None):
        if fig is None:
            fig = plt.figure()
        ax = fig.subplots(3, (2 if self.residual else 1), sharex=True, squeeze=False)
        self.configureSubplot(ax[0,0], 'North', 'm')
        self.configureSubplot(ax[1,0], 'East', 'm')
        self.configureSubplot(ax[2,0], 'Down', 'm')
        fig.suptitle('INS NED - ' + os.path.basename(os.path.normpath(self.log.directory)))
        refLla = None
        refTime = None
        refNed = None
        sumDelta = None
        sumCount = 1
        if self.residual:
            self.configureSubplot(ax[0,1], 'North Residual', 'm')
            self.configureSubplot(ax[1,1], 'East Residual',  'm')
            self.configureSubplot(ax[2,1], 'Down Residual',  'm')
            # Use 'Ref INS' if available
            for d in self.active_devs:
               if self.log.serials[d] == 'Ref INS':
                    refTime = getTimeFromTow(self.getData(d, DID_INS_2, 'timeOfWeek'))
                    refLla = self.getData(d, DID_INS_2, 'lla')[0]
                    continue
            # If 'Ref INS' is not available, use GPS as reference
            if refTime is None:
                for d in self.active_devs:
                    refTime = getTimeFromTowMs(self.getData(d, DID_GPS1_POS, 'timeOfWeekMs'))
                    refLla = self.getData(d, DID_GPS1_POS, 'lla')[0]
                    refNed = lla2ned(refLla, self.getData(d, DID_GPS1_POS, 'lla'))
                    continue

        for d in self.active_devs:
            if refLla is None:
                refLla = self.getData(d, DID_INS_2, 'lla')[-1]
            ned = lla2ned(refLla, self.getData(d, DID_INS_2, 'lla'))
            time = getTimeFromTow(self.getData(d, DID_INS_2, 'timeOfWeek'))
            ax[0,0].plot(time, ned[:,0], label=self.log.serials[d])
            ax[1,0].plot(time, ned[:,1])
            ax[2,0].plot(time, ned[:,2])

            if(np.shape(self.active_devs)[0]==1 or SHOW_GPS_W_INS):
                timeGPS = getTimeFromTowMs(self.getData(d, DID_GPS1_POS, 'timeOfWeekMs'))
                nedGps = lla2ned(refLla, self.getData(d, DID_GPS1_POS, 'lla'))
                ax[0,0].plot(timeGPS, nedGps[:, 0], label=("%s GPS1" % (self.log.serials[d])))
                ax[1,0].plot(timeGPS, nedGps[:, 1])
                ax[2,0].plot(timeGPS, nedGps[:, 2])

            if(np.shape(self.active_devs)[0]==1 or (SHOW_GPS_W_INS and SHOW_GPS2)):
                timeGPS = getTimeFromTowMs(self.getData(d, DID_GPS2_POS, 'timeOfWeekMs'))
                nedGps = lla2ned(refLla, self.getData(d, DID_GPS2_POS, 'lla'))
                ax[0,0].plot(timeGPS, nedGps[:, 0], label=("%s GPS2" % (self.log.serials[d])))
                ax[1,0].plot(timeGPS, nedGps[:, 1])
                ax[2,0].plot(timeGPS, nedGps[:, 2])

            if self.residual and not (refTime is None) and self.log.serials[d] != 'Ref INS': 
                intNed = np.empty_like(refNed)
                for i in range(3):
                    intNed[:,i] = np.interp(refTime, time, ned[:,i], right=np.nan, left=np.nan)
                resNed = intNed - refNed
                ax[0,1].plot(refTime, resNed[:,0], label=self.log.serials[d])
                ax[1,1].plot(refTime, resNed[:,1])
                ax[2,1].plot(refTime, resNed[:,2])

        self.legends_add(ax[0,0].legend(ncol=2))
        if self.residual: 
            self.legends_add(ax[0,1].legend(ncol=2))
            for i in range(3):
                self.setPlotYSpanMin(ax[i,1], 1.0)
        for a in ax:
            for b in a:
                b.grid(True)

        self.setup_and_wire_legend()
        self.saveFig(fig, 'posNED')

    def nedAnnotateTimestamp(self, ax, time, east, north, textOffset=(0.0, 0.0)):
        ax.annotate('%.1f' % time, xy=(east, north), xycoords='data', xytext=textOffset, textcoords='offset points')

    def drawNEDMapArrow(self, ax, time, ned, heading):
        # arrowLen = 0.2
        # arrowWid = arrowLen/2
        # arrows = np.array([arrowLen * 0.7 * np.cos(heading), arrowLen * 0.7 * np.sin(heading)]).T

        markersize = 10
        downsample = 6
        len = np.shape(heading)[0]
        for i in range(1, len, downsample):
            # ax.arrow(ned[i,1], ned[i,0], arrows[i,1], arrows[i,0], head_width=arrowWid, head_length=arrowLen, length_includes_head=True, fc='k', ec='k')
            east = ned[i,1]
            north = ned[i,0]
            ax.plot(east, north, marker=(3, 0, -heading[i]*(180.0/np.pi)), color='g', markersize=markersize, linestyle='None')
            ax.plot(east, north, marker=(2, 0, -heading[i]*(180.0/np.pi)), color='k', markersize=markersize, linestyle='None')

            if self.timestamp:
                self.nedAnnotateTimestamp(ax, time[i], east, north, textOffset=(3.5, 3.5))

    def posNEDMap(self, fig=None):
        if fig is None:
            fig = plt.figure()
        
        ax = fig.subplots(1,1)
        ax.set_xlabel('East (m)')
        ax.set_ylabel('North (m)')
        fig.suptitle('NED Map - ' + os.path.basename(os.path.normpath(self.log.directory)))
        refLla = None
        for d in self.active_devs:
            lla = self.getData(d, DID_INS_2, 'lla')
            if len(lla) == 0:
                continue
            if refLla is None:
                refLla = lla[-1]
            time = getTimeFromTow(self.getData(d, DID_INS_2, 'timeOfWeek'))
            ned = lla2ned(refLla, self.getData(d, DID_INS_2, 'lla'))
            euler = quat2euler(self.getData(d, DID_INS_2, 'qn2b'))
            ax.plot(ned[:,1], ned[:,0], label=self.log.serials[d])

            if(np.shape(self.active_devs)[0]==1 or SHOW_GPS_W_INS):
                if (np.shape(self.active_devs)[0]==1):
                    self.drawNEDMapArrow(ax, time, ned, euler[:, 2])

                nedGps = lla2ned(refLla, self.getData(d, DID_GPS1_POS, 'lla'))
                ax.plot(nedGps[:, 1], nedGps[:, 0], label=("%s GPS1" % (self.log.serials[d])))

                if SHOW_GPS2:
                    nedGps = lla2ned(refLla, self.getData(d, DID_GPS2_POS, 'lla'))
                    ax.plot(nedGps[:, 1], nedGps[:, 0], label=("%s GPS2" % (self.log.serials[d])))

        ax.set_aspect('equal', 'datalim')
        self.legends_add(ax.legend(ncol=2))
        ax.grid(True)

        self.setup_and_wire_legend()
        self.saveFig(fig, 'posNEDMap')

    def gpsPosNEDMap(self, fig=None):
        if fig is None:
            fig = plt.figure()
        ax = fig.subplots(1,1)
        ax.set_xlabel('East (m)')
        ax.set_ylabel('North (m)')
        fig.suptitle('GPS NED Map - ' + os.path.basename(os.path.normpath(self.log.directory)))
        refLla = None
        for d in self.active_devs:
            lla = self.getData(d, DID_GPS1_POS, 'lla')
            if len(lla) == 0:
                continue
            if refLla is None:
                refLla = lla[-1]

            time = getTimeFromTowMs(self.getData(d, DID_GPS1_POS, 'timeOfWeekMs'))
            nedGps = lla2ned(refLla, self.getData(d, DID_GPS1_POS, 'lla'))
            ax.plot(nedGps[:, 1], nedGps[:, 0], label=("%s" % (self.log.serials[d])))

            if self.timestamp:
                lasttime = 0
                for time, east, north in zip(time, nedGps[:, 1], nedGps[:, 0]):
                    if time - lasttime > 5:
                        lasttime = time
                        # ax.annotate('%.1f' % time, xy=(east, north), textcoords='data')
                        self.nedAnnotateTimestamp(ax, time, east, north)


            if SHOW_GPS2:
                nedGps = lla2ned(refLla, self.getData(d, DID_GPS2_POS, 'lla'))
                ax.plot(nedGps[:, 1], nedGps[:, 0], label=("%s GPS2" % (self.log.serials[d])))

        ax.set_aspect('equal', 'datalim')
        self.legends_add(ax.legend(ncol=2))
        ax.grid(True)

        self.setup_and_wire_legend()
        self.saveFig(fig, 'gpsPosNEDMap')

    def posLLA(self, fig=None):
        if fig is None:
            fig = plt.figure()
        ax = fig.subplots(3,1, sharex=True)
        self.configureSubplot(ax[0], 'Latitude', 'deg')
        self.configureSubplot(ax[1], 'Longitude', 'deg')
        self.configureSubplot(ax[2], 'Altitude', 'm')
        fig.suptitle('INS LLA - ' + os.path.basename(os.path.normpath(self.log.directory)))
        for d in self.active_devs:
            time = getTimeFromTow(self.getData(d, DID_INS_2, 'timeOfWeek'))
            ax[0].plot(time, self.getData(d, DID_INS_2, 'lla')[:,0], label=self.log.serials[d])
            ax[1].plot(time, self.getData(d, DID_INS_2, 'lla')[:,1])
            ax[2].plot(time, self.getData(d, DID_INS_2, 'lla')[:,2])

            if(np.shape(self.active_devs)[0]==1):
                timeGPS = getTimeFromTowMs(self.getData(d, DID_GPS1_POS, 'timeOfWeekMs'))
                ax[0].plot(timeGPS, self.getData(d, DID_GPS1_POS, 'lla')[:, 0], label='GPS1')
                ax[1].plot(timeGPS, self.getData(d, DID_GPS1_POS, 'lla')[:, 1])
                ax[2].plot(timeGPS, self.getData(d, DID_GPS1_POS, 'lla')[:, 2], label='GPS1')

                timeGPS = getTimeFromTowMs(self.getData(d, DID_GPS2_POS, 'timeOfWeekMs'))
                ax[0].plot(timeGPS, self.getData(d, DID_GPS2_POS, 'lla')[:, 0], label='GPS2')
                ax[1].plot(timeGPS, self.getData(d, DID_GPS2_POS, 'lla')[:, 1])
                ax[2].plot(timeGPS, self.getData(d, DID_GPS2_POS, 'lla')[:, 2], label='GPS2')

                timeBaro = getTimeFromTow(self.getData(d, DID_BAROMETER, 'time')+ self.getData(d, DID_GPS1_POS, 'towOffset')[-1])
                ax[2].plot(timeBaro, self.getData(d, DID_BAROMETER, 'mslBar'), label='Baro')

        self.legends_add(ax[0].legend(ncol=2))
        self.legends_add(ax[2].legend(ncol=2))
        for a in ax:
            a.grid(True)

        self.setup_and_wire_legend()
        self.saveFig(fig, 'insLLA')

    def gpsLLA(self, fig=None):
        if fig is None:
            fig = plt.figure()
        ax = fig.subplots(3,1, sharex=True)
        self.configureSubplot(ax[0], 'Latitude', 'deg')
        self.configureSubplot(ax[1], 'Longitude', 'deg')
        self.configureSubplot(ax[2], 'Altitude', 'm')
        fig.suptitle('GPS LLA - ' + os.path.basename(os.path.normpath(self.log.directory)))
        for d in self.active_devs:
            time = getTimeFromTowMs(self.getData(d, DID_GPS1_POS, 'timeOfWeekMs'))
            ax[0].plot(time, self.getData(d, DID_GPS1_POS, 'lla')[:,0], label=('%s' % self.log.serials[d]))
            ax[1].plot(time, self.getData(d, DID_GPS1_POS, 'lla')[:,1])
            ax[2].plot(time, self.getData(d, DID_GPS1_POS, 'lla')[:,2])

            time = getTimeFromTowMs(self.getData(d, DID_GPS2_POS, 'timeOfWeekMs'))
            if (time.size and SHOW_GPS2):
                gpslla = self.getData(d, DID_GPS2_POS, 'lla')
                if (gpslla.size):
                    if (np.any(gpslla)):
                        ax[0].plot(time, self.getData(d, DID_GPS2_POS, 'lla')[:,0], label=('%s GPS2' % self.log.serials[d]))
                        ax[1].plot(time, self.getData(d, DID_GPS2_POS, 'lla')[:,1])
                        ax[2].plot(time, self.getData(d, DID_GPS2_POS, 'lla')[:,2])

        self.legends_add(ax[0].legend(ncol=2))
        for a in ax:
            a.grid(True)

        self.setup_and_wire_legend()
        self.saveFig(fig, 'gpsLLA')

    def getGpsPosNED(self, device, did, refLla):
        gpsTime = getTimeFromTowMs(self.getData(device, did, 'timeOfWeekMs'))
        gpsNed = lla2ned(refLla, self.getData(device, did, 'lla'))
        return [gpsTime, gpsNed]

    def gpsPosNED(self, fig=None):
        if fig is None:
            fig = plt.figure()
        ax = fig.subplots(4,1, sharex=True)
        self.configureSubplot(ax[0], 'GPS North', 'm')
        self.configureSubplot(ax[1], 'GPS East', 'm')
        self.configureSubplot(ax[2], 'GPS Down', 'm')
        self.configureSubplot(ax[3], 'GPS NED Magnitude', 'm')
        fig.suptitle('GPS NED - ' + os.path.basename(os.path.normpath(self.log.directory)))
        refLla = None
        for d in self.active_devs:
            if refLla is None:
                refLla = self.getData(d, DID_GPS1_POS, 'lla')[-1]

            [gpsTime, gpsNed] = self.getGpsPosNED(d, DID_GPS1_POS, refLla)
            gpsNedNorm = np.linalg.norm(gpsNed, axis=1)
            ax[0].plot(gpsTime, gpsNed[:, 0], label=self.log.serials[d])
            ax[1].plot(gpsTime, gpsNed[:, 1])
            ax[2].plot(gpsTime, gpsNed[:, 2])
            ax[3].plot(gpsTime, gpsNedNorm)

            if (np.shape(self.active_devs)[0]==1) or SHOW_GPS2:
                [gps2Time, gps2Ned] = self.getGpsPosNED(d, DID_GPS2_POS, refLla)
                gps2NedNorm = np.linalg.norm(gps2Ned, axis=1)
                ax[0].plot(gps2Time, gps2Ned[:, 0], label=("%s GPS2" % (self.log.serials[d])))
                ax[1].plot(gps2Time, gps2Ned[:, 1])
                ax[2].plot(gps2Time, gps2Ned[:, 2])
                ax[3].plot(gps2Time, gps2NedNorm)

        self.legends_add(ax[0].legend(ncol=2))
        for a in ax:
            a.grid(True)

        self.setup_and_wire_legend()
        self.saveFig(fig, 'gpsPosNED')

    def getGpsVelNed(self, device, did, refLla):
        gpsTime = getTimeFromTowMs(self.getData(device, did, 'timeOfWeekMs'))
        status = self.getData(device, did, 'status')[0]
        gpsVelNed = None
        if (status & 0x00008000):
            gpsVelNed = self.getData(device, did, 'vel')    # NED velocity
        else:
            gpsVelEcef = self.getData(device, did, 'vel')   # ECEF velocity
            if len(gpsVelEcef) > 0:
                qe2n = quat_ecef2ned(refLla[0:2]*np.pi/180.0)
                gpsVelNed = quatConjRot(qe2n, gpsVelEcef)
        return [gpsTime, gpsVelNed]

    def gpsVelNED(self, fig=None):
        if fig is None:
            fig = plt.figure()
        ax = fig.subplots(4, (2 if self.residual else 1), sharex=True, squeeze=False)
        self.configureSubplot(ax[0,0], 'GPS Velocity North', 'm/s')
        self.configureSubplot(ax[1,0], 'GPS Velocity East', 'm/s')
        self.configureSubplot(ax[2,0], 'GPS Velocity Down', 'm/s')
        self.configureSubplot(ax[3,0], 'GPS Speed', 'm/s')
        fig.suptitle('GPS Velocity NED - ' + os.path.basename(os.path.normpath(self.log.directory)))
        refLla = None
        refTime = None
        refVelNed = None
        sumDelta = None
        sumCount = 1

        if self.residual:
            self.configureSubplot(ax[0,1], 'Vel North Residual (GPS - Mean)', 'm/s')
            self.configureSubplot(ax[1,1], 'Vel East Residual (GPS - Mean)',  'm/s')
            self.configureSubplot(ax[2,1], 'Vel Down Residual (GPS - Mean)',  'm/s')
            self.configureSubplot(ax[3,1], 'Speed Residual (GPS - Mean)',  'm/s')
            # Use 'Ref INS' if available
            for d in self.active_devs:
               if self.log.serials[d] == 'Ref INS':
                    refTime = getTimeFromTow(self.getData(d, DID_INS_2, 'timeOfWeek'))
                    refVelNed = self.getData(d, DID_INS_2, 'lla')[0]
                    continue
            # 'Ref INS' is not available. Compute reference from average GPS.
            if refTime is None:
                for d in self.active_devs:
                    refLla = self.getData(d, DID_GPS1_POS, 'lla')[-1]
                    continue

                for d in self.active_devs:
                    [gpsTime, gpsVelNed] = self.getGpsVelNed(d, DID_GPS1_VEL, refLla)
                    if refTime is None:
                        refTime = gpsTime
                        refVelNed = np.copy(gpsVelNed)
                        sumDelta = np.zeros_like(gpsVelNed)
                    else:
                        intVelNed = np.empty_like(refVelNed)
                        for i in range(3):
                            intVelNed[:,i] = np.interp(refTime, gpsTime, gpsVelNed[:,i])
                        delta = intVelNed - refVelNed
                        sumDelta += delta
                        sumCount += 1
                refVelNed += sumDelta / sumCount
        
        for d in self.active_devs:
            if refLla is None:
                refLla = self.getData(d, DID_GPS1_POS, 'lla')[-1]
            [gpsTime, gpsVelNed] = self.getGpsVelNed(d, DID_GPS1_VEL, refLla)
            gpsVelNorm = np.linalg.norm(gpsVelNed, axis=1)
            ax[0,0].plot(gpsTime, gpsVelNed[:, 0])
            ax[1,0].plot(gpsTime, gpsVelNed[:, 1])
            ax[2,0].plot(gpsTime, gpsVelNed[:, 2])
            ax[3,0].plot(gpsTime, gpsVelNorm, label=self.log.serials[d])

            if SHOW_GPS2:
                [gps2Time, gps2VelNed] = self.getGpsVelNed(d, DID_GPS2_VEL, refLla)
                gps2VelNorm = np.linalg.norm(gps2VelNed, axis=1)
                ax[0,0].plot(gps2Time, gps2VelNed[:, 0])
                ax[1,0].plot(gps2Time, gps2VelNed[:, 1])
                ax[2,0].plot(gps2Time, gps2VelNed[:, 2])
                ax[3,0].plot(gps2Time, gps2VelNorm, label=("%s GPS2" % (self.log.serials[d])))

            if self.residual and not (refTime is None) and self.log.serials[d] != 'Ref INS': 
                intVelNed = np.empty_like(refVelNed)
                for i in range(3):
                    intVelNed[:,i] = np.interp(refTime, gpsTime, gpsVelNed[:,i], right=np.nan, left=np.nan)
                resNed = intVelNed - refVelNed
                resVelNorm = np.linalg.norm(resNed, axis=1)
                ax[0,1].plot(refTime, resNed[:,0])
                ax[1,1].plot(refTime, resNed[:,1])
                ax[2,1].plot(refTime, resNed[:,2])
                ax[3,1].plot(refTime, resVelNorm, label=self.log.serials[d])

        self.legends_add(ax[3,0].legend(ncol=2))
        if self.residual:
            self.legends_add(ax[0,1].legend(ncol=2))
            for i in range(3):
                self.setPlotYSpanMin(ax[i,1], 1.0)
        for a in ax:
            for b in a:
                b.grid(True)

        self.setup_and_wire_legend()
        self.saveFig(fig, 'gpsVelNED')
        
    def getGpsNedVel(self, d):
        velNed = None
        status = self.getData(d, DID_GPS1_VEL, 'status')[0]
        if (status & 0x00008000):
            velNed = self.getData(d, DID_GPS1_VEL, 'vel')    # NED velocity
        else:
            velEcef = self.getData(d, DID_GPS1_VEL, 'vel')   # ECEF velocity
            qe2n = quat_ecef2ned(refLla[0:2]*np.pi/180.0)
            if len(velEcef) > 0:
                velNed = quatConjRot(qe2n, velEcef)
            #R = rotmat_ecef2ned(self.getData(d, DID_GPS1_POS, 'lla')[0,0:2]*np.pi/180.0)
            #velNed = R.dot(velEcef.T).T
        return velNed

    def velNED(self, fig=None):
        if fig is None:
            fig = plt.figure()
        ax = fig.subplots(4, (2 if self.residual else 1), sharex=True, squeeze=False)
        self.configureSubplot(ax[0,0], 'Vel North', 'm/s')
        self.configureSubplot(ax[1,0], 'Vel East',  'm/s')
        self.configureSubplot(ax[2,0], 'Vel Down',  'm/s')
        self.configureSubplot(ax[3,0], 'Speed',  'm/s')
        fig.suptitle('NED Vel - ' + os.path.basename(os.path.normpath(self.log.directory)))
        refLla = None
        refTime = None
        refVelNed = None
        if self.residual:
            self.configureSubplot(ax[0,1], 'Residual Vel North', 'm/s')
            self.configureSubplot(ax[1,1], 'Residual Vel East',  'm/s')
            self.configureSubplot(ax[2,1], 'Residual Vel Down',  'm/s')
            self.configureSubplot(ax[3,1], 'Residual Speed',  'm/s')
            # Use 'Ref INS' if available
            for d in self.active_devs:
               if self.log.serials[d] == 'Ref INS':
                    refTime = getTimeFromTow(self.getData(d, DID_INS_2, 'timeOfWeek'))
                    refVelNed = self.getData(d, DID_INS_2, 'lla')[0]
                    continue
            # If 'Ref INS' is not available, use GPS as reference
            if refTime is None:
                for d in self.active_devs:
                    refTime = getTimeFromTowMs(self.getData(d, DID_GPS1_VEL, 'timeOfWeekMs'))
                    refLla = self.getData(d, DID_GPS1_POS, 'lla')[-1]
                    refVelNed = self.getGpsNedVel(d)                    
                    continue

        for d in self.active_devs:
            if refLla is None:
                refLla = self.getData(d, DID_INS_2, 'lla')[-1]
            time = getTimeFromTow(self.getData(d, DID_INS_2, 'timeOfWeek'))
            insVelNed = quatRot(self.getData(d, DID_INS_2, 'qn2b'), self.getData(d, DID_INS_2, 'uvw'))
            insVelNorm = np.linalg.norm(insVelNed, axis=1)
            ax[0,0].plot(time, insVelNed[:,0])
            ax[1,0].plot(time, insVelNed[:,1])
            ax[2,0].plot(time, insVelNed[:,2])
            ax[3,0].plot(time, insVelNorm, label=self.log.serials[d])

            if np.shape(self.active_devs)[0] == 1 or SHOW_GPS_W_INS:  # Show GPS if #devs is 1
                timeGPS = getTimeFromTowMs(self.getData(d, DID_GPS1_VEL, 'timeOfWeekMs'))
                gpsVelNed = self.getGpsNedVel(d)
                gpsVelNorm = np.linalg.norm(gpsVelNed, axis=1)
                ax[0,0].plot(timeGPS, gpsVelNed[:, 0])
                ax[1,0].plot(timeGPS, gpsVelNed[:, 1])
                ax[2,0].plot(timeGPS, gpsVelNed[:, 2])
                ax[3,0].plot(timeGPS, gpsVelNorm, label=('%s GPS' % self.log.serials[d]))

            if self.residual and not (refTime is None) and self.log.serials[d] != 'Ref INS': 
                intVelNed = np.empty_like(refVelNed)
                for i in range(3):
                    intVelNed[:,i] = np.interp(refTime, time, insVelNed[:,i], right=np.nan, left=np.nan)
                resNed = intVelNed - refVelNed
                resVelNorm = np.linalg.norm(resNed, axis=1)
                ax[0,1].plot(refTime, resNed[:,0])
                ax[1,1].plot(refTime, resNed[:,1])
                ax[2,1].plot(refTime, resNed[:,2])
                ax[3,1].plot(refTime, resVelNorm, label=self.log.serials[d])

        self.legends_add(ax[3,0].legend(ncol=2))
        if self.residual:
            self.legends_add(ax[0,1].legend(ncol=2))
            for i in range(3):
                self.setPlotYSpanMin(ax[i,1], 1.0)
        for a in ax:
            for b in a:
                b.grid(True)

        self.setup_and_wire_legend()
        self.saveFig(fig, 'velNED')

    def angle_wrap(self, angle):
        result = np.copy(angle)
        for i in range(np.shape(result)[0]):
            while result[i] > np.pi: 
                result[i] -= 2*np.pi
            while result[i] < -np.pi: 
                result[i] += 2*np.pi
        return result

    def angle_unwrap(self, angle):
        unwrap = 0.0
        result = np.empty_like(angle)
        anglePrev = angle[0]
        for i in range(np.shape(angle)[0]):
            result[i] = angle[i] + unwrap

            deltaAngle = result[i]-anglePrev
            if deltaAngle > np.pi:                
                unwrap -= 2*np.pi
                result[i] = angle[i] + unwrap
            elif deltaAngle < -np.pi: 
                unwrap += 2*np.pi
                result[i] = angle[i] + unwrap

            anglePrev = result[i]
        return result

    def vec3_wrap(self, vec):
        result = np.empty_like(vec)
        for i in range(3):
            result[:,i] = self.angle_wrap(vec[:,i])
        return result

    def vec3_unwrap(self, vec):
        result = np.empty_like(vec)
        for i in range(3):
            result[:,i] = self.angle_unwrap(vec[:,i])
        return result

    def velUVW(self, fig=None):
        if fig is None:
            fig = plt.figure()

        ax = fig.subplots(3, (2 if self.residual else 1), sharex=True, squeeze=False)
        fig.suptitle('INS uvw - ' + os.path.basename(os.path.normpath(self.log.directory)))
        self.configureSubplot(ax[0,0], 'Vel U', 'm/s')
        self.configureSubplot(ax[1,0], 'Vel V', 'm/s')
        self.configureSubplot(ax[2,0], 'Vel W', 'm/s')
        refTime = None
        refUvw = None
        sumDelta = None
        sumCount = 1
        if self.residual:
            self.configureSubplot(ax[0,1], 'Vel U Residual', 'm/s')
            self.configureSubplot(ax[1,1], 'Vel V Residual', 'm/s')
            self.configureSubplot(ax[2,1], 'Vel W Residual', 'm/s')
            for d in self.active_devs:
               if self.log.serials[d] == 'Ref INS':
                    refTime = getTimeFromTow(self.getData(d, DID_INS_2, 'timeOfWeek'))
                    refUvw = self.getData(d, DID_INS_2, 'uvw')
                    continue

            # Reference INS does not exist.  Compute reference from average INS.
            if refTime is None:
                for d in self.active_devs:
                    time = getTimeFromTow(self.getData(d, DID_INS_2, 'timeOfWeek'))

                    # Adjust data for attitude bias
                    uvw = quatRot(self.log.mount_bias_quat[d,:], self.getData(d, DID_INS_2, 'uvw'))

                    if refTime is None:
                        refTime = time
                        refUvw = np.copy(uvw)
                        sumDelta = np.zeros_like(uvw)
                    else:
                        intUvw = np.empty_like(refUvw)
                        for i in range(3):
                            intUvw[:,i] = np.interp(refTime, time, uvw[:,i])
                        delta = intUvw - refUvw
                        sumDelta += delta
                        sumCount += 1
                refUvw += sumDelta / sumCount

        for d in self.active_devs:
            time = getTimeFromTow(self.getData(d, DID_INS_2, 'timeOfWeek'))
            # Adjust data for attitude bias
            uvw = quatRot(self.log.mount_bias_quat[d,:], self.getData(d, DID_INS_2, 'uvw'))
            ax[0,0].plot(time, uvw[:,0], label=self.log.serials[d])
            ax[1,0].plot(time, uvw[:,1])
            ax[2,0].plot(time, uvw[:,2])

            if self.residual and not (refTime is None) and self.log.serials[d] != 'Ref INS': 
                intUvw = np.empty_like(refUvw)
                for i in range(3):
                    intUvw[:,i] = np.interp(refTime, time, uvw[:,i], right=np.nan, left=np.nan)
                resUvw = intUvw - refUvw
                ax[0,1].plot(refTime, resUvw[:,0], label=self.log.serials[d])
                ax[1,1].plot(refTime, resUvw[:,1])
                ax[2,1].plot(refTime, resUvw[:,2])

        self.legends_add(ax[0,0].legend(ncol=2))
        if self.residual:
            self.legends_add(ax[0,1].legend(ncol=2))
            for i in range(3):
                self.setPlotYSpanMin(ax[i,1], 1.0)
        for a in ax:
            for b in a:
                b.grid(True)

        self.setup_and_wire_legend()
        self.saveFig(fig, 'velUVW')

    def attitude(self, fig=None):
        if fig is None:
            fig = plt.figure()

        ax = fig.subplots(3, (2 if self.residual else 1), sharex=True, squeeze=False)
        fig.suptitle('INS Attitude - ' + os.path.basename(os.path.normpath(self.log.directory)))
        self.configureSubplot(ax[0,0], 'Roll', 'deg')
        self.configureSubplot(ax[1,0], 'Pitch', 'deg')
        self.configureSubplot(ax[2,0], 'Yaw', 'deg')
        refTime = None
        sumDelta = None
        sumCount = 1
        if self.residual:
            self.configureSubplot(ax[0,1], 'Roll Residual', 'deg')
            self.configureSubplot(ax[1,1], 'Pitch Residual', 'deg')
            self.configureSubplot(ax[2,1], 'Yaw Residual', 'deg')
            for d in self.active_devs:
                if self.log.serials[d] == 'Ref INS':
                    quat = self.getData(d, DID_INS_2, 'qn2b')
                    refEuler = self.vec3_wrap(quat2euler(quat))
                    refTime = getTimeFromTow(self.getData(d, DID_INS_2, 'timeOfWeek'))

            # Reference INS does not exist.  Compute reference from average INS.
            if refTime is None:
                for d in self.active_devs:
                    time = getTimeFromTow(self.getData(d, DID_INS_2, 'timeOfWeek'))
                    # Adjust data for attitude bias
                    quat = mul_ConjQuat_Quat(self.log.mount_bias_quat[d,:], self.getData(d, DID_INS_2, 'qn2b'))
                    euler = quat2euler(quat)

                    if refTime is None:
                        refTime = time
                        refEuler = np.copy(euler)
                        sumDelta = np.zeros_like(euler)
                    else:
                        unwrapEuler = self.vec3_unwrap(euler)
                        intEuler = np.empty_like(refEuler)
                        for i in range(3):
                            intEuler[:,i] = np.interp(refTime, time, unwrapEuler[:,i])
                        delta = self.vec3_wrap(intEuler - refEuler)
                        sumDelta += delta
                        sumCount += 1
                refEuler += sumDelta / sumCount

        for d in self.active_devs:
            # Adjust data for attitude bias
            quat = mul_ConjQuat_Quat(self.log.mount_bias_quat[d,:], self.getData(d, DID_INS_2, 'qn2b'))
            euler = quat2euler(quat)
            time = getTimeFromTow(self.getData(d, DID_INS_2, 'timeOfWeek'))
            ax[0,0].plot(time, euler[:,0]*RAD2DEG, label=self.log.serials[d])
            ax[1,0].plot(time, euler[:,1]*RAD2DEG)
            ax[2,0].plot(time, euler[:,2]*RAD2DEG)

            if self.residual and not (refTime is None) and self.log.serials[d] != 'Ref INS': 
                unwrapEuler = self.vec3_unwrap(euler)
                intEuler = np.empty_like(refEuler)
                for i in range(3):
                    intEuler[:,i] = np.interp(refTime, time, unwrapEuler[:,i], right=np.nan, left=np.nan)
                resEuler = self.vec3_wrap(intEuler - refEuler)
                ax[0,1].plot(refTime, resEuler[:,0]*RAD2DEG, label=self.log.serials[d])
                ax[1,1].plot(refTime, resEuler[:,1]*RAD2DEG)
                ax[2,1].plot(refTime, resEuler[:,2]*RAD2DEG)

        self.legends_add(ax[0,0].legend(ncol=2))
        if self.residual:
            self.legends_add(ax[0,1].legend(ncol=2))
            for i in range(3):
                self.setPlotYSpanMin(ax[i,1], 3.0)
        for a in ax:
            for b in a:
                b.grid(True)

        self.setup_and_wire_legend()
        self.saveFig(fig, 'attINS')

    def gpx1Heading(self):
        filepath = self.log.directory + "/enu.out"
        df = pd.read_csv(filepath, skiprows=2, header=None, index_col=None, names=[ 'date', 'time', 'e-baseline', 'n-baseline', 'u-baseline', 'Q', 'ns', 'sde', 'sdn', 'sdu', 'sden', 'sdnu', 'sdue', 'age', 'ratio', 'baseline'], delim_whitespace=True)

        df['datetime'] = df[['date','time']].apply(lambda row: ' '.join(row.values.astype(str)), axis=1)
        df['datetime'] = pd.to_datetime(df['datetime'] , format = '%Y/%m/%d %H:%M:%S.%f')

        baselineE = df['e-baseline'].values
        baselineN = df['n-baseline'].values
        baselineU = df['u-baseline'].values
        baselineNED = np.array([baselineN, baselineE, -baselineU]).T

        gpxTime = np.zeros_like(baselineNED[:,1])
        for index, elem in np.ndenumerate(gpxTime):
            i = index[0]
            gpxTime[i] = (df['datetime'][i] - datetime.datetime(1980,1,6)).total_seconds() % 604800.0

        # Throw away first sample
        n = 20
        gpxTime = gpxTime[n:]
        baselineNED = baselineNED[n:,:]

        gpxHeading = np.arctan2(baselineNED[:,1], baselineNED[:,0])
        return gpxTime, baselineNED, gpxHeading, 


    def heading(self, fig=None):
        if fig is None:
            fig = plt.figure()
        ax = fig.subplots(3, (2 if self.residual else 1), sharex=True, squeeze=False)
        fig.suptitle('Heading - ' + os.path.basename(os.path.normpath(self.log.directory)))
        self.configureSubplot(ax[0,0], 'Magnetic Heading', 'deg')
        self.configureSubplot(ax[1,0], 'RTK Compassing', 'deg')
        self.configureSubplot(ax[2,0], 'INS Heading', 'deg')

        refRtkTime = None
        refInsTime = None
        
        if self.residual:
            self.configureSubplot(ax[0,1], 'Heading Residual: Magnetic - INS', 'deg')
            self.configureSubplot(ax[1,1], 'Heading Residual: RTK - Mean', 'deg')
            self.configureSubplot(ax[2,1], 'Heading Residual: INS - Mean', 'deg')

            # Reference RTK heading does not exist.  Compute reference from average RTK heading.
            if refRtkTime is None:
                sumDelta = None
                sumCount = 1

                for d in self.active_devs:
                    gpsTime = getTimeFromTowMs(self.getData(d, DID_GPS1_RTK_CMP_REL, 'timeOfWeekMs'))
                    gpsHdg = self.getData(d, DID_GPS1_RTK_CMP_REL, 'baseToRoverHeading')
                    if refRtkTime is None:
                        refRtkTime = gpsTime
                        refRtkHdg = np.copy(gpsHdg)
                        sumDelta = np.zeros_like(gpsHdg)
                    else:
                        unwrapRtkHdg = self.angle_unwrap(gpsHdg)
                        intRtkHdg = np.interp(refRtkTime, gpsTime, unwrapRtkHdg)
                        delta = self.angle_wrap(intRtkHdg - refRtkHdg)
                        sumDelta += delta
                        sumCount += 1
                refRtkHdg += sumDelta / sumCount

            # Reference INS does not exist.  Compute reference from average INS.
            if refInsTime is None:
                sumDelta = None
                sumCount = 1
                for d in self.active_devs:
                    time = getTimeFromTow(self.getData(d, DID_INS_2, 'timeOfWeek'))
                    # Adjust data for attitude bias
                    quat = mul_ConjQuat_Quat(self.log.mount_bias_quat[d,:], self.getData(d, DID_INS_2, 'qn2b'))
                    euler = quat2euler(quat)
                    if refInsTime is None:
                        refInsTime = time
                        refEuler = np.copy(euler)
                        sumDelta = np.zeros_like(euler)
                    else:
                        unwrapEuler = self.vec3_unwrap(euler)
                        intEuler = np.empty_like(refEuler)
                        for i in range(3):
                            intEuler[:,i] = np.interp(refInsTime, time, unwrapEuler[:,i])
                        delta = self.vec3_wrap(intEuler - refEuler)
                        sumDelta += delta
                        sumCount += 1
                refEuler += sumDelta / sumCount

        for d in self.active_devs:
            magTime = getTimeFromTowMs(self.getData(d, DID_INL2_MAG_OBS_INFO, 'timeOfWeekMs'))
            gpsTime = getTimeFromTowMs(self.getData(d, DID_GPS1_RTK_CMP_REL, 'timeOfWeekMs'))
            insTime = getTimeFromTow(self.getData(d, DID_INS_2, 'timeOfWeek'))
            magHdg = self.getData(d, DID_INL2_MAG_OBS_INFO, 'magHdg')
            gpsHdg = self.getData(d, DID_GPS1_RTK_CMP_REL, 'baseToRoverHeading')
            euler = quat2euler(self.getData(d, DID_INS_2, 'qn2b'))
            insHdg = euler[:,2]
            if magTime.any():
                ax[0,0].plot(magTime, magHdg * RAD2DEG)
            if gpsTime.any():
                gpsHdg = self.angle_wrap(gpsHdg)
                ax[1,0].plot(gpsTime, gpsHdg*RAD2DEG, label='F9P')
            ax[2,0].plot(insTime, insHdg*RAD2DEG, label=self.log.serials[d])

            if self.residual: 
                if magTime.any():
                    unwrapMagHdg = self.angle_unwrap(magHdg)
                    intMagHdg = np.interp(insTime, magTime, unwrapMagHdg, right=np.nan, left=np.nan)
                    resMagHdg = self.angle_wrap(intMagHdg - insHdg)
                    ax[0,1].plot(insTime, resMagHdg*RAD2DEG)
                if gpsTime.any():
                    unwrapGpsHdg = self.angle_unwrap(gpsHdg)
                    intInsHdg = np.interp(refRtkTime, gpsTime, unwrapGpsHdg, right=np.nan, left=np.nan)
                    resInsHdg = self.angle_wrap(intInsHdg - refRtkHdg)
                    ax[1,1].plot(refRtkTime, resInsHdg*RAD2DEG)
                if not (refInsTime is None) and self.log.serials[d] != 'Ref INS': 
                    unwrapEuler = self.vec3_unwrap(euler)
                    intEuler = np.empty_like(refEuler)
                    for i in range(3):
                        intEuler[:,i] = np.interp(refInsTime, insTime, unwrapEuler[:,i], right=np.nan, left=np.nan)
                    resEuler = self.vec3_wrap(intEuler - refEuler)
                    ax[2,1].plot(refInsTime, resEuler[:,2]*RAD2DEG)

        # if 0:
        #     gpxTime, gpxBaselineNed, gpxHeading = self.gpx1Heading()

        #     gpsHdg_unwrap = self.angle_unwrap(gpsHdg)
        #     gpxHdg_unwrap = self.angle_unwrap(gpxHeading)
        #     gpxHeadingTruth = np.interp(gpxTime, gpsTime, gpsHdg_unwrap, right=np.nan, left=np.nan)
        #     gpsHeadingErrDeg = self.angle_wrap(gpxHdg_unwrap - gpxHeadingTruth)*RAD2DEG
        #     gpxRms = np.sqrt(np.mean(np.square(gpsHeadingErrDeg)))
        #     self.configureSubplot(ax[0], 'RTK Compassing Error: ' + f'{gpxRms:.3}' + ' deg RMS', 'deg')

        #     ax[1].plot(gpxTime, gpxHeading*RAD2DEG, label='GPX')
        #     self.legends_add(ax[1].legend(ncol=2))
        #     ax[0].plot(gpxTime, gpsHeadingErrDeg, label='GPX - F9P')
        #     self.legends_add(ax[0].legend(ncol=2))

        self.legends_add(ax[2,0].legend(ncol=2))
        for a in ax:
            for b in a:
                b.grid(True)

        self.setup_and_wire_legend()
        self.saveFig(fig, 'heading')

    def insStatus(self, fig=None):
        try:
            if fig is None:
                fig = plt.figure()
            ax = fig.subplots(1, 1, sharex=True)
            fig.suptitle('INS Status - ' + os.path.basename(os.path.normpath(self.log.directory)))

            for d in self.active_devs:
                r = d == self.active_devs[0]    # plot text w/ first device
                cnt = 0
                instime = getTimeFromTow(self.getData(d, DID_INS_2, 'timeOfWeek'))
                iStatus = self.getData(d, DID_INS_2, 'insStatus')

                ax.plot(instime, -cnt * 1.5 + ((iStatus & 0x00000001) != 0))
                p1 = ax.get_xlim()[0] + 0.02 * (ax.get_xlim()[1] - ax.get_xlim()[0])
                if r: ax.text(p1, -cnt * 1.5, 'Att Coarse')
                cnt += 1
                ax.plot(instime, -cnt * 1.5 + ((iStatus & 0x00000010) != 0))
                if r: ax.text(p1, -cnt * 1.5, 'Att Fine')
                cnt += 1
                ax.plot(instime, -cnt * 1.5 + ((iStatus & 0x00000002) != 0))
                if r: ax.text(p1, -cnt * 1.5, 'Vel Coarse')
                cnt += 1
                ax.plot(instime, -cnt * 1.5 + ((iStatus & 0x00000020) != 0))
                if r: ax.text(p1, -cnt * 1.5, 'Vel Fine')
                cnt += 1
                ax.plot(instime, -cnt * 1.5 + ((iStatus & 0x00000004) != 0))
                if r: ax.text(p1, -cnt * 1.5, 'Pos Coarse')
                cnt += 1
                ax.plot(instime, -cnt * 1.5 + ((iStatus & 0x00000040) != 0))
                if r: ax.text(p1, -cnt * 1.5, 'Pos Fine')
                cnt += 1
                cnt += 1

                # ax.plot(instime, -cnt * 1.5 + ((iStatus >> 9) & 1))
                # ax.text(p1, -cnt * 1.5, 'GPS Update')
                # cnt += 1
                ax.plot(instime, -cnt * 1.5 + ((iStatus & 0x00000100) != 0))
                if r: ax.text(p1, -cnt * 1.5, 'GPS aiding Pos')
                cnt += 1
                ax.plot(instime, -cnt * 1.5 + ((iStatus & 0x00004000) != 0))
                if r: ax.text(p1, -cnt * 1.5, 'GPS aiding Vel')
                cnt += 1
                ax.plot(instime, -cnt * 1.5 + ((iStatus & 0x00000080) != 0))
                if r: ax.text(p1, -cnt * 1.5, 'GPS aiding Hdg')
                cnt += 1
                ax.plot(instime, -cnt * 1.5 + ((iStatus & 0x00000800) != 0))
                if r: ax.text(p1, -cnt * 1.5, 'MAG aiding Hdg')
                cnt += 1
                cnt += 1
                ax.plot(instime, -cnt * 1.5 + ((iStatus & 0x00001000) != 0))
                if r: ax.text(p1, -cnt * 1.5, 'Nav Mode')
                cnt += 1
                ax.plot(instime, -cnt * 1.5 + ((iStatus & 0x000F0000) >> 16) / 4.0)
                if r: ax.text(p1, -cnt * 1.5, 'Solution Status')
                cnt += 1
                cnt += 1

                ax.plot(instime, -cnt * 1.5 + (((iStatus & 0x03000000) >> 24) == 3))
                if r: ax.text(p1, -cnt * 1.5, 'RTK: Precision Position Valid')
                cnt += 1
                ax.plot(instime, -cnt * 1.5 + ((iStatus & 0x04000000) != 0))
                if r: ax.text(p1, -cnt * 1.5, 'RTK: Compassing Valid (fix & hold)')
                cnt += 1
                cnt += 1

                ax.plot(instime, -cnt * 1.5 + ((iStatus & 0x00100000) != 0))
                if r: ax.text(p1, -cnt * 1.5, 'RTK: Compassing Baseline UNSET')
                cnt += 1
                ax.plot(instime, -cnt * 1.5 + ((iStatus & 0x00200000) != 0))
                if r: ax.text(p1, -cnt * 1.5, 'RTK: Compassing Baseline BAD')
                cnt += 1
                ax.plot(instime, -cnt * 1.5 + ((iStatus & 0x08000000) != 0))
                if r: ax.text(p1, -cnt * 1.5, 'RTK: No Observ.')
                cnt += 1
                ax.plot(instime, -cnt * 1.5 + ((iStatus & 0x10000000) != 0))
                if r: ax.text(p1, -cnt * 1.5, 'RTK: Base No Pos.')
                cnt += 1
                ax.plot(instime, -cnt * 1.5 + ((iStatus & 0x20000000) != 0))
                if r: ax.text(p1, -cnt * 1.5, 'RTK: Base Pos. Moving')
                cnt += 1
                cnt += 1

                ax.plot(instime, -cnt * 1.5 + ((iStatus & 0x00400000) != 0))
                if r: ax.text(p1, -cnt * 1.5, 'Mag: Recalibrating')
                cnt += 1
                ax.plot(instime, -cnt * 1.5 + ((iStatus & 0x00800000) != 0))
                if r: ax.text(p1, -cnt * 1.5, 'Mag: Inter. or Bad Cal')
                cnt += 1
                cnt += 1

                ax.plot(instime, -cnt * 1.5 + ((iStatus & 0x40000000) != 0))
                if r: ax.text(p1, -cnt * 1.5, 'RTOS Task Period Overrun')
                cnt += 1
                ax.plot(instime, -cnt * 1.5 + ((iStatus & 0x80000000) != 0))
                if r: ax.text(p1, -cnt * 1.5, 'General Fault')
                cnt += 1

            ax.grid(True)

            self.setup_and_wire_legend()
            self.saveFig(fig, 'iStatus')
        except:
            print(RED + "problem plotting insStatus: " + sys.exc_info()[0] + RESET)

    def hdwStatus(self, fig=None):
        try:
            if fig is None:
                fig = plt.figure()
            ax = fig.subplots(1, 1, sharex=True)
            fig.suptitle('Hardware Status - ' + os.path.basename(os.path.normpath(self.log.directory)))

            for d in self.active_devs:
                r = d == self.active_devs[0]    # plot text w/ first device
                cnt = 0
                instime = getTimeFromTow(self.getData(d, DID_INS_2, 'timeOfWeek'))
                hStatus = self.getData(d, DID_INS_2, 'hdwStatus')

                ax.plot(instime, -cnt * 1.5 + ((hStatus & 0x00000001) != 0))
                p1 = ax.get_xlim()[0] + 0.02 * (ax.get_xlim()[1] - ax.get_xlim()[0])
                if r: ax.text(p1, -cnt * 1.5, 'Motion Gyr Sig')
                cnt += 1
                ax.plot(instime, -cnt * 1.5 + ((hStatus & 0x00000002) != 0))
                if r: ax.text(p1, -cnt * 1.5, 'Motion Acc Sig')
                cnt += 1
                ax.plot(instime, -cnt * 1.5 + ((hStatus & 0x00000004) != 0))
                if r: ax.text(p1, -cnt * 1.5, 'Motion Gyr Dev')
                cnt += 1
                ax.plot(instime, -cnt * 1.5 + ((hStatus & 0x00000005) != 0))
                if r: ax.text(p1, -cnt * 1.5, 'Motion Acc Dev')
                cnt += 1
                cnt += 1

                ax.plot(instime, -cnt * 1.5 + ((hStatus & 0x00000010) != 0))
                if r: ax.text(p1, -cnt * 1.5, 'Satellite Rx')
                cnt += 1
                cnt += 1

                ax.plot(instime, -cnt * 1.5 + ((hStatus & 0x00000100) != 0))
                if r: ax.text(p1, -cnt * 1.5, 'Saturation Gyr')
                cnt += 1
                ax.plot(instime, -cnt * 1.5 + ((hStatus & 0x00000200) != 0))
                if r: ax.text(p1, -cnt * 1.5, 'Saturation Acc')
                cnt += 1
                ax.plot(instime, -cnt * 1.5 + ((hStatus & 0x00000400) != 0))
                if r: ax.text(p1, -cnt * 1.5, 'Saturation Mag')
                cnt += 1
                ax.plot(instime, -cnt * 1.5 + ((hStatus & 0x00000800) != 0))
                if r: ax.text(p1, -cnt * 1.5, 'Saturation Baro')
                cnt += 1
                cnt += 1

                ax.plot(instime, -cnt * 1.5 + ((hStatus & 0x00002000) != 0))
                if r: ax.text(p1, -cnt * 1.5, 'EKF using ref. IMU')
                cnt += 1
                cnt += 1

                ax.plot(instime, -cnt * 1.5 + ((hStatus & 0x00010000) != 0))
                if r: ax.text(p1, -cnt * 1.5, 'Err Com Tx Limited')
                cnt += 1
                ax.plot(instime, -cnt * 1.5 + ((hStatus & 0x00020000) != 0))
                if r: ax.text(p1, -cnt * 1.5, 'Err Com Rx Overrun')
                cnt += 1
                ax.plot(instime, -cnt * 1.5 + ((hStatus & 0x00040000) != 0))
                if r: ax.text(p1, -cnt * 1.5, 'Err GPS Tx Limited')
                cnt += 1
                ax.plot(instime, -cnt * 1.5 + ((hStatus & 0x00080000) != 0))
                if r: ax.text(p1, -cnt * 1.5, 'Err GPS Rx Overrun')
                cnt += 1
                cnt += 1

                ax.plot(instime, -cnt * 1.5 + ((hStatus & 0x00F00000) >> 20) / 4)
                if r: ax.text(p1, -cnt * 1.5, 'Com Parse Error Count')
                cnt += 1
                ax.plot(instime, -cnt * 1.5 + ((hStatus & 0x01000000) != 0))
                if r: ax.text(p1, -cnt * 1.5, 'BIT Self Test Fault')
                cnt += 1
                ax.plot(instime, -cnt * 1.5 + ((hStatus & 0x02000000) != 0))
                if r: ax.text(p1, -cnt * 1.5, 'Temperature error')
                cnt += 1
                cnt += 1

                ax.plot(instime, -cnt * 1.5 + ((hStatus & 0x10000000) != 0))
                if r: ax.text(p1, -cnt * 1.5, 'Reset Backup Mode')
                cnt += 1
                ax.plot(instime, -cnt * 1.5 + ((hStatus & 0x20000000) != 0))
                if r: ax.text(p1, -cnt * 1.5, 'Watchdog Reset')
                cnt += 1
                ax.plot(instime, -cnt * 1.5 + ((hStatus & 0x30000000) != 0))
                if r: ax.text(p1, -cnt * 1.5, 'Software Reset')
                cnt += 1
                ax.plot(instime, -cnt * 1.5 + ((hStatus & 0x40000000) != 0))
                if r: ax.text(p1, -cnt * 1.5, 'Hardware Reset')
                cnt += 1
                ax.plot(instime, -cnt * 1.5 + ((hStatus & 0x80000000) != 0))
                if r: ax.text(p1, -cnt * 1.5, 'Critical Sys Fault')
                cnt += 1
                cnt += 1
                
            ax.grid(True)

            self.setup_and_wire_legend()
            self.saveFig(fig, 'Hardware Status')
        except:
            print(RED + "problem plotting hdwStatus: " + sys.exc_info()[0] + RESET)

    def gpsStats(self, fig=None, did_gps_pos=DID_GPS1_POS):
        # try:
        if fig is None:
            fig = plt.figure()

        ax = fig.subplots(5, 1, sharex=True, gridspec_kw={'height_ratios': [1, 2, 2, 2, 1]})
        did_gps_vel = did_gps_pos+(DID_GPS1_VEL-DID_GPS1_POS)
        if did_gps_pos==DID_GPS1_POS:
            gps_num = 1
        else:
            gps_num = 2
        fig.suptitle('GPS ' + str(gps_num) + ' Stats - ' + os.path.basename(os.path.normpath(self.log.directory)))
        self.configureSubplot(ax[0], 'Satellites Used in Solution', '')
        self.configureSubplot(ax[1], 'CNO (dBHz)', 'dBHz')
        self.configureSubplot(ax[2], 'Position Accuracy (m)', 'm')
        self.configureSubplot(ax[3], 'Speed Accuracy: sAcc (m/s)', 'm/s')
        self.configureSubplot(ax[4], 'Status', '')

        plot_legend = 1
        for d in self.active_devs:
            r = d == self.active_devs[0]  # plot text w/ first device
            time = getTimeFromTowMs(self.getData(d, did_gps_pos, 'timeOfWeekMs'))
            velTime = getTimeFromTowMs(self.getData(d, did_gps_vel, 'timeOfWeekMs'))
            gStatus = self.getData(d, did_gps_pos, 'status')

            ax[0].plot(time, gStatus & 0xFF, label=self.log.serials[d])
            ax[1].plot(time, self.getData(d, did_gps_pos, 'cnoMean'), label=self.log.serials[d])
            ax[2].plot(time, self.getData(d, did_gps_pos, 'hAcc'), 'r', label="hAcc")
            ax[2].plot(time, self.getData(d, did_gps_pos, 'vAcc'), 'b', label="vAcc")
            ax[2].plot(time, self.getData(d, did_gps_pos, 'pDop'), 'm', label="pDop")
            if self.log.data[d, DID_GPS1_RTK_POS] is not []:
                rtktime = getTimeFromTowMs(self.getData(d, DID_GPS1_RTK_POS, 'timeOfWeekMs'))
                ax[2].plot(rtktime, self.getData(d, DID_GPS1_RTK_POS, 'vAcc'), 'g', label="rtkHor")
            ax[3].plot(velTime, self.getData(d, did_gps_vel, 'sAcc'), label="sAcc")

            if plot_legend:
                plot_legend = 0
                self.legends_add(ax[2].legend(ncol=2))

            cnt = 0
            ax[4].plot(time, -cnt * 1.5 + ((gStatus & 0x04000000) != 0))
            p1 = ax[4].get_xlim()[0] + 0.02 * (ax[4].get_xlim()[1] - ax[4].get_xlim()[0])
            if r: ax[4].text(p1, -cnt * 1.5, 'RTK Positioning Valid')
            cnt += 1
            ax[4].plot(time, -cnt * 1.5 + ((gStatus & 0x08000000) != 0))
            if r: ax[4].text(p1, -cnt * 1.5, 'RTK Compassing Valid (fix & hold)')
            cnt += 1
            ax[4].plot(time, -cnt * 1.5 + ((gStatus & 0x00002000) != 0))
            if r: ax[4].text(p1, -cnt * 1.5, 'GPS Compass Baseline BAD')
            cnt += 1
            ax[4].plot(time, -cnt * 1.5 + ((gStatus & 0x00004000) != 0))
            if r: ax[4].text(p1, -cnt * 1.5, 'GPS Compass Baseline UNSET')
            cnt += 1

        self.setPlotYSpanMin(ax[1], 5)

        self.legends_add(ax[1].legend(ncol=2))
        for a in ax:
            a.grid(True)

        self.setup_and_wire_legend()
        self.saveFig(fig, 'Gps Stats')
        # except:
        #     print(RED + "problem plotting gpsStats: " + sys.exc_info()[0] + RESET)

    def gps2Stats(self, fig=None):
        self.gpsStats(fig=fig, did_gps_pos=DID_GPS2_POS)

    def rtkPosStats(self, fig=None):
        self.rtkStats("Position", DID_GPS1_RTK_POS_REL, fig=fig)

    def rtkCmpStats(self, fig=None):
        self.rtkStats("Compassing", DID_GPS1_RTK_CMP_REL, fig=fig)

    def rtkStats(self, name, relDid, fig=None):
        # try:
        n_plots = 6
        if fig is None:
            fig = plt.figure()

        ax = fig.subplots(n_plots, 1, sharex=True)
        fig.suptitle('RTK ' + name + ' Stats - ' + os.path.basename(os.path.normpath(self.log.directory)))
        self.configureSubplot(ax[0], 'GPS Fix Type: 2=2D, 3=3D, 10=Single, 11=Float, 12=Fix', '')
        self.configureSubplot(ax[1], 'Age of Differential', 's')
        self.configureSubplot(ax[2], 'AR Ratio', '')
        self.configureSubplot(ax[3], 'Base to Rover Distance', 'm')
        self.configureSubplot(ax[4], 'Base to Rover Heading', 'deg')
        self.configureSubplot(ax[5], 'Base to Rover Heading Accuracy', 'deg')

        for i, d in enumerate(self.active_devs):
            rtkRelTime = getTimeFromTowMs(self.getData(d, relDid, 'timeOfWeekMs'))
            # rtkMiscTime = getTimeFromTowMs(self.getData(d, DID_GPS1_RTK_CMP_MISC, 'timeOfWeekMs'))
            if not self.log.compassing:
                gps1PosTime = getTimeFromTowMs(self.getData(d, DID_GPS1_POS, 'timeOfWeekMs'))
                fixType = self.getData(d, DID_GPS1_POS, 'status') >> 8 & 0x1F
                ax[0].plot(gps1PosTime, fixType, label=self.log.serials[d])
            else:
                fixType = self.getData(d, relDid, 'arRatio').copy()
                fixType[(fixType > 3)] = 12
                fixType[(fixType > 0) & (fixType < 3)] = 11
                fixType[fixType == 0] = 10
                ax[0].plot(rtkRelTime, fixType, label=self.log.serials[d])
            ax[1].plot(rtkRelTime, self.getData(d, relDid, 'differentialAge'))
            if i == 0:
                ax[2].semilogy(rtkRelTime, np.ones_like(rtkRelTime)*3.0, 'k--')
            ax[2].semilogy(rtkRelTime, self.getData(d, relDid, 'arRatio'))
            dist2base = self.getData(d, relDid, 'baseToRoverDistance')
            dist2base[dist2base > 1e5] = np.nan
            ax[3].plot(rtkRelTime, dist2base)
            ax[4].plot(rtkRelTime, self.getData(d, relDid, 'baseToRoverHeading')*180.0/np.pi)
            ax[5].plot(rtkRelTime, self.getData(d, relDid, 'baseToRoverHeadingAcc')*180.0/np.pi)
            self.legends_add(ax[0].legend(ncol=2))

        self.setPlotYSpanMin(ax[1], 0.5)    # Differential age
        self.setPlotYSpanMin(ax[3], 1.0)    # Distance to base

        for a in ax:
            a.grid(True)

        self.setup_and_wire_legend()
        self.saveFig(fig, 'rtk'+name+'Stats')
        # except:
            # print(RED + "problem plotting rtkStats: " + sys.exc_info()[0] + RESET)

    def rtkBaselineVector(self, fig=None):
        name = "Compassing"
        relDid = DID_GPS1_RTK_CMP_REL

        # try:
        n_plots = 2
        if fig is None:
            fig = plt.figure()

        ax = fig.subplots(n_plots, 1, sharex=True)
        fig.suptitle('RTK ' + name + ' Stats - ' + os.path.basename(os.path.normpath(self.log.directory)))
        self.configureSubplot(ax[0], 'Base to Rover N', 'm')
        self.configureSubplot(ax[1], 'Base to Rover E', 'm')

        for i, d in enumerate(self.active_devs):
            rtkRelTime = getTimeFromTowMs(self.getData(d, relDid, 'timeOfWeekMs'))
            gps1PosTime = getTimeFromTowMs(self.getData(d, DID_GPS1_POS, 'timeOfWeekMs'))
            gpsLla = self.getData(d, DID_GPS1_POS, 'lla')
            baseToRoverECEF = self.getData(d, relDid, 'baseToRoverVector')

            qe2n = quat_ecef2ned(gpsLla[-1,:]*np.pi/180.0)
            baselineNED = quatConjRot(qe2n, baseToRoverECEF)
            # gpsHeading = np.arctan2(baselineNED[:,1], baselineNED[:,0])

            ax[0].plot(rtkRelTime, baselineNED[:,0])
            ax[1].plot(rtkRelTime, baselineNED[:,1])

            gpxTime, gpxBaselineNED, gpxHeading = self.gpx1Heading()

            ax[0].plot(gpxTime, gpxBaselineNED[:,0], label="GPX")
            ax[1].plot(gpxTime, gpxBaselineNED[:,1], label="GPX")

            self.legends_add(ax[0].legend(ncol=2))

        for a in ax:
            a.grid(True)

        self.setup_and_wire_legend()
        self.saveFig(fig, 'rtk'+name+'BaseToRoverVector')

    def rtkObsGPS1(self, fig=None):
        self.rtkObs("Compassing", DID_GPS1_RAW, fig=fig)

    def rtkObsGPS2(self, fig=None):
        self.rtkObs("Compassing", DID_GPS2_RAW, fig=fig)

    def rtkObs(self, name, relDid, fig=None):
        Nf = 2
        n_plots = 8
        if fig is None:
            fig = plt.figure()

        ax = fig.subplots(n_plots, 1, sharex=True)
        fig.suptitle('GNSS Receiver Observations')
        self.configureSubplot(ax[0], 'L1 Pseudorange', 'm')
        self.configureSubplot(ax[1], 'L5 Pseudorange', 'm')
        self.configureSubplot(ax[2], 'L1 Carier Phase', 'cycles')
        self.configureSubplot(ax[3], 'L5 Carier Phase', 'cycles')
        self.configureSubplot(ax[4], 'L1 Doppler')
        self.configureSubplot(ax[5], 'L5 Doppler')
        self.configureSubplot(ax[6], 'L1 LLI')
        self.configureSubplot(ax[7], 'L5 LLI')

        for i, d in enumerate(self.active_devs):
            gps_data = self.log.data[d, relDid][0]
            N = len(gps_data)

            # Build satellite array
            sat = np.empty(0, dtype=int)
            for j in range(N):
                obs = gps_data[j]
                M = len(obs)
                for k in range(M):
                    sat_k = obs['sat'][k]
                    # add satellite if not in the list and if L1 observations are valid
                    if ( sat_k != 0 and (sat_k not in sat) and 
                         obs['time']['time'][k] > 0 and obs['P'][k][0] > 0 and obs['L'][k][0] > 0 ):
                        sat = np.append(sat, sat_k)

            Nsat = len(sat)
            tgps = np.zeros([N, Nsat])
            P = np.empty([Nf, N, Nsat])
            L = np.empty([Nf, N, Nsat])
            D = np.empty([Nf, N, Nsat])
            LLI  = np.empty([Nf, N, Nsat])
            P[:] = np.nan
            L[:] = np.nan
            D[:] = np.nan
            LLI[:]  = np.nan

            # Fill observation arrays
            for j in range(N):
                obs = gps_data[j]
                M = len(obs)
                for k in range(M):
                    sat_k = obs['sat'][k]
                    if sat_k == 0:
                        continue
                    indo = np.where(obs['sat'] == sat_k)
                    inds = np.where(sat == sat_k)
                    if np.size(indo) == 0 or np.size(inds) == 0:
                        continue
                    indo = indo[0][0]
                    inds = inds[0][0]
                    tgps[j,inds] = obs['time']['time'][indo] + obs['time']['sec'][indo]
                    # Use only non-zero pseudorange and phase
                    indP = np.where(obs['P'][indo] != 0)
                    indL = np.where(obs['L'][indo] != 0)
                    indD = np.where(obs['D'][indo] != 0)
                    if np.size(indP) > 0 and np.size(indL) > 0:
                        P[indP,j,inds] = obs['P'][indo][indP]
                        L[indL,j,inds] = obs['L'][indo][indL]
                        D[indD,j,inds] = obs['D'][indo][indD]
                        LLI[:,j,inds]  = obs['LLI'][indo]

            for k in range(len(sat)):
                ind = np.where(tgps[:,k] != 0.0)
                # Do not plot satellites with invalid L1 pseudorange
                if np.isnan(P[0,ind,k]).all():
                    continue
                # Do not plot satellites with invalid L1 phase
                if np.isnan(L[0,ind,k]).all():
                    continue
                t = np.squeeze(tgps[ind, k])
                ax[0].plot(t, np.squeeze(P[0,ind,k]), label=('Sat %s' % sat[k]))
                ax[1].plot(t, np.squeeze(P[1,ind,k]))
                ax[2].plot(t, np.squeeze(L[0,ind,k]))
                ax[3].plot(t, np.squeeze(L[1,ind,k]))
                ax[4].plot(t, np.squeeze(D[0,ind,k]))
                ax[5].plot(t, np.squeeze(D[1,ind,k]))
                ax[6].plot(t, np.squeeze(LLI[0,ind,k]))
                ax[7].plot(t, np.squeeze(LLI[1,ind,k]))
                self.legends_add(ax[0].legend(ncol=2))

        for a in ax:
            a.grid(True)

        self.setup_and_wire_legend()
        self.saveFig(fig, 'rtk'+name+'obs_sd')

    def rtkObsSingleDiff(self, fig=None):
        name = "Compassing"
        Nf = len(self.log.data[0, DID_GPS1_RAW][0][0]['P'][0])
        n_plots = 4
        if fig is None:
            fig = plt.figure()

        ax = fig.subplots(n_plots, 1, sharex=True)
        fig.suptitle('RTK Rover-Base Single Differences')
        self.configureSubplot(ax[0], 'L1 Pseudorange difference', 'm')
        self.configureSubplot(ax[1], 'L5 Pseudorange difference', 'm')
        self.configureSubplot(ax[2], 'L1 Carier phase difference', 'cycles')
        self.configureSubplot(ax[3], 'L5 Carier phase difference', 'cycles')

        for id_, d in enumerate(self.active_devs):

            gps1_data = self.log.data[d, DID_GPS1_RAW][0]
            gps2_data = self.log.data[d, DID_GPS2_RAW][0]

            # Reassemble multiple chunks of data by timestamp
            t1 = np.empty(0)
            del_ind = np.empty(0)
            for j in range(len(gps1_data)):
                ind = np.where(gps1_data[j]['time']['time'] != 0)[0][0]
                if np.size(ind) == 0:
                    del_ind = np.append(del_ind, j)
                    continue
                t_ = gps1_data[j]['time']['time'][ind] + gps1_data[j]['time']['sec'][ind]
                if j > 0 and t_ == t1[-1]:
                    # add chunk to the previous data and mark for deletion
                    gps1_data[j-1] = np.append(gps1_data[j-1], gps1_data[j])
                    del_ind = np.append(del_ind, j)
                    continue
                else:
                    # new data
                    t1 = np.append(t1, t_)
            gps1_data = np.delete(gps1_data, del_ind)

            t2 = np.empty(0)
            del_ind = np.empty(0)
            for j in range(len(gps2_data)):
                ind = np.where(gps2_data[j]['time']['time'] != 0)[0][0]
                if np.size(ind) == 0:
                    del_ind = np.append(del_ind, j)
                    continue
                t_ = gps2_data[j]['time']['time'][ind] + gps2_data[j]['time']['sec'][ind]
                if j > 0 and t_ == t2[-1]:
                    # add chunk to the previous data and mark for deletion
                    gps2_data[j-1] = np.append(gps2_data[j-1], gps2_data[j])
                    del_ind = np.append(del_ind, j)
                    continue
                else:
                    # new data
                    t2 = np.append(t2, t_)
            gps2_data = np.delete(gps2_data, del_ind)

            N1 = len(gps1_data)
            N2 = len(gps2_data)
            if (N1 != N2): continue

            # Build common satellite array for gps1 and gps2
            sat = np.empty(0, dtype=int)
            for j in range(N1):
                obs = gps1_data[j]
                M = len(obs)
                for k in range(M):
                    sat_k = obs['sat'][k]
                    # add satellite if not in the list and if L1 observations are valid
                    if ( sat_k != 0 and (sat_k not in sat) and 
                         obs['time']['time'][k] > 0 and obs['P'][k][0] > 0 and obs['L'][k][0] > 0 ):
                        sat = np.append(sat, sat_k)
            sat2 = np.empty(0, dtype=int)
            for j in range(N2):
                obs = gps2_data[j]
                M = len(obs)
                for k in range(M):
                    sat_k = obs['sat'][k]
                    # add satellite if not in the list and if L1 observations are valid
                    if ( sat_k != 0 and (sat_k not in sat2) and 
                         obs['time']['time'][k] > 0 and obs['P'][k][0] > 0 and obs['L'][k][0] > 0 ):
                        sat2 = np.append(sat2, sat_k)
            del_ind = np.empty(0)
            for is_, j in enumerate(sat):
                if j not in sat2:
                    del_ind = np.append(del_ind, is_)
            sat = np.delete(sat, del_ind)

            Nsat = len(sat)
            delta_P = np.empty([Nf, N1, Nsat])
            delta_L = np.empty([Nf, N1, Nsat])
            delta_P[:] = np.nan
            delta_L[:] = np.nan

            # Compute single differences
            for j in range(N1):
                obs1 = gps1_data[j]
                obs2 = gps2_data[j]
                if (t2[j] != t1[j]): 
                    continue
                for k in range(Nsat):
                    sat_k = sat[k]
                    # is this satellite present in both gps1 and gps2 data?
                    ind1 = np.where(obs1['sat'] == sat_k)
                    ind2 = np.where(obs2['sat'] == sat_k)
                    if np.size(ind1) == 0 or np.size(ind2) == 0:
                        continue
                    ind1 = ind1[0][0]
                    ind2 = ind2[0][0]

                    # Use only non-zero pseudorange and phase
                    indval1 = np.where(obs1['P'][ind1] != 0)
                    indval2 = np.where(obs2['P'][ind2] != 0)
                    if np.size(indval1) > 0 and np.size(indval2) > 0:
                        delta_P[:,j,k] = obs1['P'][ind1][indval1] - obs2['P'][ind2][indval2]
                        delta_L[:,j,k] = obs1['L'][ind1][indval1] - obs2['L'][ind2][indval2]

            for k in range(Nsat):
                # Do not plot satellites that appeared only for a short time
                ind = np.where(delta_P[0,:,k] > 0)
                if (np.size(ind) / N1) < 0.1 and len(ind) < 100:
                    continue
                ax[0].plot(t1, delta_P[0,:,k], label=('Sat %s' % sat[k]))
                ax[1].plot(t1, delta_P[1,:,k])
                ax[2].plot(t1, delta_L[0,:,k])
                ax[3].plot(t1, delta_L[1,:,k])

                self.legends_add(ax[0].legend(ncol=2))

        for a in ax:
            a.grid(True)

        self.setup_and_wire_legend()
        self.saveFig(fig, 'rtk'+name+'obs_sd')

    def rtkPosMisc(self, fig=None):
        self.rtkMisc("Position", DID_GPS1_RTK_POS_MISC, fig=fig)

    def rtkCmpMisc(self, fig=None):
        self.rtkMisc("Position", DID_GPS1_RTK_CMP_MISC, fig=fig)

    def rtkMisc(self, name, miscDid, fig=None):
        # try:
        n_plots = 10
        if fig is None:
            fig = plt.figure()

        ax = fig.subplots(5, 2, sharex=True)
        fig.suptitle('RTK ' + name + ' Misc - ' + os.path.basename(os.path.normpath(self.log.directory)))
        self.configureSubplot(ax[0,0], 'Correction checksum failure count', '')
        self.configureSubplot(ax[1,0], 'Time to First Fix', 's')
        self.configureSubplot(ax[2,0], 'GPS Observation Count - Rover', '')
        self.configureSubplot(ax[3,0], 'GPS Observation Count - Base', '')
        self.configureSubplot(ax[4,0], 'Glonass Observation Count - Rover', '')
        self.configureSubplot(ax[0,1], 'Glonass Observation Count - Base', '')
        self.configureSubplot(ax[1,1], 'Galileo Observation Count - Rover', '')
        self.configureSubplot(ax[2,1], 'Galileo Observation Count - Base', '')
        self.configureSubplot(ax[3,1], 'SBAS Count Base', '')
        self.configureSubplot(ax[4,1], 'Base Antenna Position Count', '')

        for i, d in enumerate(self.active_devs):
            # rtkRelTime = getTimeFromTowMs(self.getData(d, DID_GPS1_RTK_POS_REL, 'timeOfWeekMs'))
            rtkMiscTime = getTimeFromTowMs(self.getData(d, miscDid, 'timeOfWeekMs'))
            ax[0,0].plot(rtkMiscTime, self.getData(d, miscDid, 'correctionChecksumFailures'))
            ax[1,0].plot(rtkMiscTime, self.getData(d, miscDid, 'timeToFirstFixMs')*0.001)
            ax[2,0].plot(rtkMiscTime, self.getData(d, miscDid, 'roverGpsObservationCount'))
            ax[3,0].plot(rtkMiscTime, self.getData(d, miscDid, 'baseGpsObservationCount'))
            ax[4,0].plot(rtkMiscTime, self.getData(d, miscDid, 'roverGlonassObservationCount'))
            ax[0,1].plot(rtkMiscTime, self.getData(d, miscDid, 'baseGlonassObservationCount'))
            ax[1,1].plot(rtkMiscTime, self.getData(d, miscDid, 'roverGalileoObservationCount'))
            ax[2,1].plot(rtkMiscTime, self.getData(d, miscDid, 'baseGalileoObservationCount'))
            ax[3,1].plot(rtkMiscTime, self.getData(d, miscDid, 'baseSbasCount'))
            ax[4,1].plot(rtkMiscTime, self.getData(d, miscDid, 'baseAntennaCount'))

            # # ax[0].plot(rtkRelTime, self.getData(d, DID_GPS1_RTK_POS_REL, 'differentialAge'))
            # if i == 0:
            #     ax[2].semilogy(rtkRelTime, np.ones_like(rtkRelTime)*3.0, 'k--')
            # ax[2].semilogy(rtkRelTime, self.getData(d, DID_GPS1_RTK_POS_REL, 'arRatio'))
            # dist2base = self.getData(d, DID_GPS1_RTK_POS_REL, 'distanceToBase')
            # dist2base[dist2base > 1e5] = np.nan
            # ax[3].plot(rtkRelTime, dist2base)
            # ax[4].plot(rtkMiscTime, self.getData(d, miscDid, 'cycleSlipCount'))
            # self.legends_add(ax[0].legend(ncol=2))
            for a in ax:
                for b in a:
                    b.grid(True)


        self.setup_and_wire_legend()
        self.saveFig(fig, 'rtk'+name+'Misc')
        # except:
            # print(RED + "problem plotting rtkStats: " + sys.exc_info()[0] + RESET)

    def rtkRel(self, fig=None):
        # try:
        n_plots = 3
        if fig is None:
            fig = plt.figure()

        ax = fig.subplots(3, 1, sharex=True)
        fig.suptitle('RTK Rel - ' + os.path.basename(os.path.normpath(self.log.directory)))
        self.configureSubplot(ax[0], 'GPS Base to Rover Heading', '')
        self.configureSubplot(ax[1], 'GPS Base to Rover Distance', '')

        for i, d in enumerate(self.active_devs):
            rtkRelTime = getTimeFromTowMs(self.getData(d, DID_GPS1_RTK_POS_REL, 'timeOfWeekMs'))
            ax[0].plot(rtkRelTime, self.getData(d, DID_GPS1_RTK_POS_REL, 'baseToRoverHeading')*RAD2DEG)
            ax[1].plot(rtkRelTime, self.getData(d, DID_GPS1_RTK_POS_REL, 'baseToRoverDistance'))

            for a in ax:
                a.grid(True)


        self.setup_and_wire_legend()
        self.saveFig(fig, 'rtkRel')

    def loadGyros(self, device):
        return self.loadIMU(device, 0)

    def loadAccels(self, device):
        return self.loadIMU(device, 1)

    def loadIMU(self, device, accelSensor):   # 0 = gyro, 1 = accelerometer
        imu1 = None
        imu2 = None
        imu3 = None
        imuCount = 0
        time = None
        dt = None

        if accelSensor==0:
            # I = np.copy(self.getData(device, DID_IMU_RAW, 'I'))  # to plot raw gyro data
            # imu1 = I['pqr']                                      # to plot raw gyro data
            imu1 = np.copy(self.getData(device, DID_PIMU, 'theta'))
        else:
            imu1 = np.copy(self.getData(device, DID_PIMU, 'vel'))

        if np.shape(imu1)[0] != 0:  # DID_PIMU
            # time = self.getData(device, DID_IMU_RAW, 'time')     # to plot raw gyro data
            time = self.getData(device, DID_PIMU, 'time')
            dt = self.getData(device, DID_PIMU, 'dt') 
            # dt = time[1:] - time[:-1]
            # dt = np.append(dt, dt[-1])
            # Convert from preintegrated IMU to IMU.
            for i in range(3):
                imu1[:, i] /= dt
            imuCount = 1

        else:
            time = self.getData(device, DID_REFERENCE_PIMU, 'time')

            if time.size: # DID_REFERENCE_PIMU
                dt = self.getData(device, DID_REFERENCE_PIMU, 'dt')
                if accelSensor == 0:
                    # Gyro
                    refTheta = self.getData(device, DID_REFERENCE_PIMU, 'theta')
                    ref = refTheta / dt[:,None]
                else:
                    # Accel
                    refVel = self.getData(device, DID_REFERENCE_PIMU, 'vel')
                    ref = refVel / dt[:,None]
                imu1 = []
                for sample in range(0, len(I)):
                    imu1.append(ref)
                imu1 = np.array(imu1)
                imuCount = 1

            else:  
                time = self.getData(device, DID_IMU, 'time')

                if len(time) != 0:  # DID_IMU
                    I = self.getData(device, DID_IMU, 'I')
                    dt = time[1:] - time[:-1]
                    dt = np.append(dt, dt[-1])
                    imu1 = []
                    for sample in range(0, len(I)):
                        imu1.append(I[sample][accelSensor])
                    imu1 = np.array(imu1)
                    imuCount = 1

                else:   
                    time = self.getData(device, DID_IMU3_RAW, 'time')

                    if len(time) != 0: # DID_IMU3_RAW 
                        I = self.getData(device, DID_IMU3_RAW, 'I')
                        imuStatus = self.getData(device, DID_IMU3_RAW, 'status')
                        dt = time[1:] - time[:-1]
                        dt = np.append(dt, dt[-1])
                        imu1 = None
                        imu2 = None
                        imu3 = None
                        if (imuStatus[0] & (0x00010000<<(accelSensor*3))):     # Gyro or accel 1
                            for sample in range(0, len(I)):
                                imu1.append(I[sample][0][accelSensor])
                        if (imuStatus[0] & (0x00020000<<(accelSensor*3))):     # Gyro or accel 2
                            for sample in range(0, len(I)):
                                imu2.append(I[sample][1][accelSensor])
                        if (imuStatus[0] & (0x00040000<<(accelSensor*3))):     # Gyro or accel 3
                            for sample in range(0, len(I)):
                                imu3.append(I[sample][2][accelSensor])
                        imu1 = np.array(imu1)
                        imu2 = np.array(imu2)
                        imu3 = np.array(imu3)
                        imuCount = 3

        if self.log.serials[device] != 'Ref INS':
            towOffset = self.getData(device, DID_GPS1_POS, 'towOffset')
            if towOffset.size:
                time = time + np.mean(towOffset)
        # else: # HACK: to correct for improper SPAN INS direction and gyro scalar
        #     tmp = np.copy(imu1)   
        #     tmp *= 125.0 
        #     imu1[:,0] =  tmp[:,1]
        #     imu1[:,1] =  tmp[:,0]
        #     imu1[:,2] = -tmp[:,2]

        return (time, dt, imu1, imu2, imu3, imuCount)

    def imuPQR(self, fig=None):
        if fig is None:
            fig = plt.figure()

        refTime = []
        refPqr = []
        for d in self.active_devs:
            refTime_ = self.getData(d, DID_REFERENCE_PIMU, 'time')
            if np.any(refTime_):
                refTheta = self.getData(d, DID_REFERENCE_PIMU, 'theta')
                refDt = self.getData(d, DID_REFERENCE_PIMU, 'dt')
                refPqr.append(refTheta / refDt[:,None])
                refTime.append(refTime_)

        fig.suptitle('PQR - ' + os.path.basename(os.path.normpath(self.log.directory)))
        (time, dt, acc0, acc1, acc2, pqrCount) = self.loadGyros(0)

        plotResidual = pqrCount==1 and self.residual 
        if pqrCount:
            ax = fig.subplots(3, (2 if plotResidual else pqrCount), sharex=True, squeeze=False)
        if plotResidual:
            for d in self.active_devs:
                if self.log.serials[d] == 'Ref INS':
                    (time, dt, pqr0, pqr1, pqr2, pqrCount) = self.loadGyros(d)
                    refTime = time
                    refPqr = pqr0
                    continue

        for dev_idx, d in enumerate(self.active_devs):
            (time, dt, pqr0, pqr1, pqr2, pqrCount) = self.loadGyros(d)
            if pqrCount:
                for i in range(3):
                    axislable = 'P' if (i == 0) else 'Q' if (i==1) else 'R'
                    for n, pqr in enumerate([ pqr0, pqr1, pqr2 ]):
                        if n<pqrCount:
                            if np.all(pqr) is not None:
                                pqr = quatRot(self.log.mount_bias_quat[d,:], pqr)
                                mean = np.mean(pqr[:, i])
                                std = np.std(pqr[:, i])
                                alable = 'Gyro'
                                if pqrCount > 1:
                                    alable += '%d ' % n
                                else:
                                    alable += ' '
                                self.configureSubplot(ax[i, n], alable + axislable + ' (deg/s), mean: %.4g, std: %.3g' % (mean, std), 'deg/s')
                                ax[i, n].plot(time, pqr[:, i] * 180.0/np.pi, label=self.log.serials[d])
                                if plotResidual and not (refTime is None) and self.log.serials[d] != 'Ref INS':
                                    self.configureSubplot(ax[i,1], 'Residual', 'deg/2')
                                    intPqr = np.empty_like(refPqr)
                                    intPqr[:,i] = np.interp(refTime, time, pqr[:,i], right=np.nan, left=np.nan)
                                    resPqr = intPqr - refPqr
                                    ax[i,1].plot(refTime, resPqr[:,i]*RAD2DEG, label=(self.log.serials[d] if dev_idx==0 else None))

        if not plotResidual:
            for dev_idx, d in enumerate(self.active_devs):
                if len(refTime) > 0 and len(refTime[d]) > 0: # and dev_idx == 0:    # Only plot reference IMU for first device
                    for i in range(3):
                        if dev_idx == 0:
                            plabel = 'reference'
                        else:
                            plabel = ''
                        ax[i, 0].plot(refTime[d], refPqr[d][:, i] * 180.0/np.pi, color='black', linestyle = 'dashed', label = plabel)

        for i in range(pqrCount):
            self.legends_add(ax[0][i].legend(ncol=2))
            if plotResidual:
                self.legends_add(ax[0,1].legend(ncol=2))
                for i in range(3):
                    self.setPlotYSpanMin(ax[i,1], 1.0)
        for a in ax:
            for b in a:
                b.grid(True)

        self.setup_and_wire_legend()
        self.saveFig(fig, 'pqrIMU')

    def imuAcc(self, fig=None):
        if fig is None:
            fig = plt.figure()

        refTime = []
        refAcc = []
        for d in self.active_devs:
            refTime_ = self.getData(d, DID_REFERENCE_PIMU, 'time')
            if np.any(refTime_):
                refVel = self.getData(d, DID_REFERENCE_PIMU, 'vel')
                refDt = self.getData(d, DID_REFERENCE_PIMU, 'dt')
                refAcc.append(refVel / refDt[:,None])
                refTime.append(refTime_)

        fig.suptitle('Accelerometer - ' + os.path.basename(os.path.normpath(self.log.directory)))
        (time, dt, acc0, acc1, acc2, accCount) = self.loadAccels(0)

        plotResidual = accCount==1 and self.residual 
        if accCount:
            ax = fig.subplots(3, (2 if plotResidual else accCount), sharex=True, squeeze=False)
        if plotResidual:
            for d in self.active_devs:
                if self.log.serials[d] == 'Ref INS':
                    (time, dt, acc0, acc1, acc2, accCount) = self.loadAccels(d)
                    refTime = time
                    refAcc = acc0
                    continue

        for dev_idx, d in enumerate(self.active_devs):
            (time, dt, acc0, acc1, acc2, accCount) = self.loadAccels(d)
            if accCount:
                for i in range(3):
                    axislable = 'X' if (i == 0) else 'Y' if (i==1) else 'Z'
                    for n, acc in enumerate([ acc0, acc1, acc2 ]):
                        if n<accCount:
                            if np.all(acc) is not None:
                                mean = np.mean(acc[:, i])
                                std = np.std(acc[:, i])
                                alable = 'Accel'
                                if accCount > 1:
                                    alable += '%d ' % n
                                else:
                                    alable += ' '
                                self.configureSubplot(ax[i, n], alable + axislable + ' (m/s^2), mean: %.4g, std: %.3g' % (mean, std), 'm/s^2')
                                ax[i, n].plot(time, acc[:, i], label=self.log.serials[d])
                                if plotResidual and not (refTime is None) and self.log.serials[d] != 'Ref INS':
                                    self.configureSubplot(ax[i,1], 'Residual', 'm/s^2')
                                    intAcc = np.empty_like(refAcc)
                                    intAcc[:,i] = np.interp(refTime, time, acc[:,i], right=np.nan, left=np.nan)
                                    resAcc = intAcc - refAcc
                                    ax[i,1].plot(refTime, resAcc[:,i], label=(self.log.serials[d] if dev_idx==0 else None))

        if not plotResidual:
            for dev_idx, d in enumerate(self.active_devs):
                if len(refTime) > 0 and len(refTime[d]) > 0: # and dev_idx == 0:    # Only plot reference IMU for first device
                    for i in range(3):
                        if dev_idx == 0:
                            plabel = 'reference'
                        else:
                            plabel = ''
                        ax[i, 0].plot(refTime[d], refAcc[d][:, i], color='black', linestyle = 'dashed', label = plabel)

        for i in range(accCount):
            self.legends_add(ax[0][i].legend(ncol=2))
            if plotResidual:
                self.legends_add(ax[0,1].legend(ncol=2))
                for i in range(3):
                    self.setPlotYSpanMin(ax[i,1], 1.0)
        for a in ax:
            for b in a:
                b.grid(True)

        self.setup_and_wire_legend()
        self.saveFig(fig, 'accIMU')

    def allanVariancePQR(self, fig=None):
        if fig is None:
            fig = plt.figure()

        (time, dt, pqr0, pqr1, pqr2, pqrCount) = self.loadGyros(0)
        ax = fig.subplots(3, pqrCount, sharex=True, squeeze=False)
        fig.suptitle('Allan Variance: PQR - ' + os.path.basename(os.path.normpath(self.log.directory)))

        sumARW = []
        sumBI = []

        # Set up the statistics lists
        for i in range(3):
            sumARW.append([])
            sumBI.append([])
            for n, pqr in enumerate([ pqr0, pqr1, pqr2 ]):
                sumARW[i].append([])
                sumBI[i].append([])

        for d in self.active_devs:
            (time, dt, pqr0, pqr1, pqr2, pqrCount) = self.loadGyros(d)

            if pqrCount:
                dtMean = np.mean(dt)
                for i in range(3):
                    for n, pqr in enumerate([ pqr0, pqr1, pqr2 ]):
                        if np.all(pqr) != None and n<pqrCount:
                            # Averaging window tau values from dt to dt*Nsamples/10
                            t = np.logspace(np.log10(dtMean), np.log10(0.1*np.sum(dt)), 200)
                            # Compute the overlapping ADEV
                            (t2, ad, ade, adn) = allantools.oadev(pqr[:,i], rate=1/(dtMean/self.d), data_type="freq", taus=t)
                            # Compute random walk and bias instability
                            t_bi_max = 1000
                            idx_max = (np.abs(t2 - t_bi_max)).argmin()
                            bi = np.amin(ad[0:idx_max])
                            rw_idx = (np.abs(t2 - 1.0)).argmin()
                            rw = ad[rw_idx] * np.sqrt(t2[rw_idx])
                            
                            ax[i, n].loglog(t2, ad * RAD2DEG * 3600, label='%s: %.2g, %.2g' % (self.log.serials[d], rw * RAD2DEG * 3600/RTHR2RTS, bi * RAD2DEG * 3600))

                            # (t2, ad, ade, adn) = allantools.ohdev(pqr[:,i], rate=1/(dtMean/self.d), data_type="freq", taus=t)
                            # # Compute random walk and bias instability
                            # t_bi_max = 1000
                            # idx_max = (np.abs(t2 - t_bi_max)).argmin()
                            # bi = np.amin(ad[0:idx_max])
                            # rw_idx = (np.abs(t2 - 1.0)).argmin()
                            # rw = ad[rw_idx] * np.sqrt(t2[rw_idx])

                            # ax[i, n].loglog(t2, ad * RAD2DEG * 3600, '--', label='%s: %.2f, %.3g' % (self.log.serials[d], rw * RAD2DEG * 3600/RTHR2RTS, bi * RAD2DEG * 3600))

                            sumARW[i][n].append(rw * RAD2DEG * 3600/RTHR2RTS)
                            sumBI[i][n].append(bi * RAD2DEG * 3600)

                            # Error bounds debug plots
                            # ax[i, n].loglog(t2, (ad + ade) * RAD2DEG*3600, '--')
                            # ax[i, n].loglog(t2, (ad - ade) * RAD2DEG*3600, '--')

        # Calculate the stats for ARW and bias instability over all units
        # The plots show the mean + 1 std deviation in accordance with IEEE spec (Analog Devices website)
        for i in range(3):
            axislable = 'P' if (i == 0) else 'Q' if (i==1) else 'R'
            for n, pqr in enumerate([ pqr0, pqr1, pqr2 ]):
                if np.all(pqr) != None and n<pqrCount:
                    alable = 'Gyro'
                    if pqrCount > 1:
                        alable += '%d ' % n
                    else:
                        alable += ' '
                    self.configureSubplot(ax[i, n], alable + axislable + ' ($deg/hr$), ARW: %.3g $deg/\sqrt{hr}$,  BI: %.3g $deg/hr$' % (np.mean(sumARW[i][n]) + np.std(sumARW[i][n]), np.mean(sumBI[i][n]) + np.std(sumBI[i][n])), 'deg/hr')

        for i in range(pqrCount):
            for d in range(3):
                ax[d][i].grid(True, which='both')
                self.legends_add(ax[d][i].legend(ncol=2))

        self.setup_and_wire_legend()
        self.saveFig(fig, 'pqrIMU')

        with open(self.log.directory + '/allan_variance_pqr.csv', 'w') as f:
            f.write('Hardware,Date,SN,BI-P,BI-Q,BI-R,ARW-P,ARW-Q,ARW-R,BI-X\n')
            f.write(',,,(deg/hr),(deg/hr),(deg/hr),(deg / rt hr),(deg / rt hr),(deg / rt hr)\n')
            today = date.today()
            for d in self.active_devs:
                hdwVer = self.getData(d, DID_DEV_INFO, 'hardwareVer')[d]
                f.write('%d.%d.%d,%s,%d,' % (hdwVer[0], hdwVer[1], hdwVer[2], str(today), self.log.serials[d]))
                for n, pqr in enumerate([ pqr0, pqr1, pqr2 ]):
                    if np.all(pqr) != None and n<pqrCount:
                        for i in range(3):
                            f.write('%f,' % (sumBI[i][n][d]))
                        for i in range(3):
                            f.write('%f,' % (sumARW[i][n][d]))
                f.write('\n')

    def allanVarianceAcc(self, fig=None):
        if fig is None:
            fig = plt.figure()

        (time, dt, acc0, acc1, acc2, accCount) = self.loadAccels(0)
        ax = fig.subplots(3, accCount, sharex=True, squeeze=False)
        fig.suptitle('Allan Variance: Accelerometer - ' + os.path.basename(os.path.normpath(self.log.directory)))

        sumRW = []
        sumBI = []

        # Set up the statistics lists
        for i in range(3):
            sumRW.append([])
            sumBI.append([])
            for n, pqr in enumerate([ acc0, acc1, acc2 ]):
                sumRW[i].append([])
                sumBI[i].append([])


        for d in self.active_devs:
            (time, dt, acc0, acc1, acc2, accCount) = self.loadAccels(d)

            dtMean = np.mean(dt)
            for i in range(3):
                for n, acc in enumerate([ acc0, acc1, acc2 ]):
                    if np.all(acc) != None and n<accCount:
                        if acc.any(None):
                            # Averaging window tau values from dt to dt*Nsamples/10
                            t = np.logspace(np.log10(dtMean), np.log10(0.1*np.sum(dt)), 200)
                            # Compute the overlapping ADEV
                            (t2, ad, ade, adn) = allantools.oadev(acc[:,i], rate=1/(dtMean/self.d), data_type="freq", taus=t)
                            # Compute random walk and bias instability
                            t_bi_max = 1000
                            idx_max = (np.abs(t2 - t_bi_max)).argmin()
                            bi = np.amin(ad[0:idx_max])
                            rw_idx = (np.abs(t2 - 0.1)).argmin()
                            rw = ad[rw_idx] * np.sqrt(t2[rw_idx])

                            ax[i, n].loglog(t2, ad, label='%s: %.2g, %.2g' % (self.log.serials[d], rw * RTHR2RTS, bi))

                            sumRW[i][n].append(rw * RTHR2RTS) 
                            sumBI[i][n].append(bi)

        # Calculate the stats for ARW and bias instability over all units
        # The plots show the mean + 1 std deviation in accordance with IEEE spec (Analog Devices website)
        for i in range(3):
            axislable = 'X' if (i == 0) else 'Y' if (i==1) else 'Z'
            for n, pqr in enumerate([ acc0, acc1, acc2 ]):
                if np.all(pqr) != None and n<accCount:
                    alable = 'Accel'
                    if accCount > 1:
                        alable += '%d ' % n
                    else:
                        alable += ' '
                    self.configureSubplot(ax[i, n], alable + axislable + ' ($m/s^2$), RW: %.3g $m/s/\sqrt{hr}$, BI: %.3g $m/s^2$' % (np.mean(sumRW[i][n]) + np.std(sumRW[i][n]), np.mean(sumBI[i][n]) + np.std(sumBI[i][n])), 'm/s^2')

        for i in range(accCount):
            for d in range(3):
                ax[d][i].grid(True, which='both')
                self.legends_add(ax[d][i].legend(ncol=2))

        self.setup_and_wire_legend()
        self.saveFig(fig, 'accIMU')

        with open(self.log.directory + '/allan_variance_acc.csv', 'w') as f:
            f.write('Hardware,Date,SN,BI-X,BI-Y,BI-Z,ARW-X,ARW-Y,ARW-Z\n')
            f.write(',,,(m/s^2 / hr),(m/s^2 / hr),(m/s^2 / hr),(m/s / rt hr),(m/s / rt hr),(m/s / rt hr)\n')
            today = date.today()
            for d in self.active_devs:
                hdwVer = self.getData(d, DID_DEV_INFO, 'hardwareVer')[d]
                f.write('%d.%d.%d,%s,%d,' % (hdwVer[0], hdwVer[1], hdwVer[2], str(today), self.log.serials[d]))
                for n, acc in enumerate([ acc0, acc1, acc2 ]):
                    if np.all(acc) != None and n<accCount:
                        for i in range(3):
                            f.write('%f,' % (sumBI[i][n][d]))
                        for i in range(3):
                            f.write('%f,' % (sumRW[i][n][d]))
                f.write('\n')

    def accelPSD(self, fig=None):
        if fig is None:
            fig = plt.figure()

        (time, dt, acc0, acc1, acc2, accCount) = self.loadAccels(0)
        ax = fig.subplots(3, accCount, sharex=True, squeeze=False)
        fig.suptitle('Power Spectral Density - ' + os.path.basename(os.path.normpath(self.log.directory)))
        
        for d in self.active_devs:
            (time, dt, acc0, acc1, acc2, accCount) = self.loadAccels(d)
            refTime = self.getData(d, DID_REFERENCE_PIMU, 'time')
            if np.any(refTime):
                refVel = self.getData(d, DID_REFERENCE_PIMU, 'vel')
                refDt = self.getData(d, DID_REFERENCE_PIMU, 'dt')
                refAcc = refVel / refDt[:,None]

            N = time.size
            psd = np.zeros((N//2, 3))
            # 1/T = frequency
            Fs = 1 / np.mean(dt)
            f = np.linspace(0, 0.5*Fs, N // 2)

            for n, acc in enumerate([ acc0, acc1, acc2 ]):
                if np.all(acc) != None and n<accCount:
                    for i in range(3):
                        sp0 = np.fft.fft(acc[:,i] / 9.8)
                        sp0 = sp0[:N // 2]
                        # psd = abssp*abssp
                        # freq = np.fft.fftfreq(time.shape[-1])
        #                    np.append(psd, [1/N/Fs * np.abs(sp0)**2], axis=1)
                        psd[:,i] = 1/N/Fs * np.abs(sp0)**2
                        psd[1:-1,i] = 2 * psd[1:-1,i]

                    for i in range(3):
                        axislable = 'X' if (i == 0) else 'Y' if (i==1) else 'Z'
                        # ax[i].loglog(f, psd[:, i])
                        alable = 'Accel'
                        if accCount > 1:
                            alable += '%d ' % n
                        else:
                            alable += ' '
                        self.configureSubplot(ax[i, n], alable + axislable + ' PSD (dB (m/s^2)^2/Hz)', 'Hz')
                        ax[i][n].plot(f, 10*np.log10(psd[:, i]), label=self.log.serials[d])

        for i in range(accCount):
            self.legends_add(ax[0][i].legend(ncol=2))
            for d in range(3):
                ax[d][i].grid(True)

        self.setup_and_wire_legend()
        self.saveFig(fig, 'accelPSD')

    def gyroPSD(self, fig=None):
        if fig is None:
            fig = plt.figure()

        (time, dt, pqr0, pqr1, pqr2, pqrCount) = self.loadGyros(0)
        ax = fig.subplots(3, pqrCount, sharex=True, squeeze=False)
        fig.suptitle('Power Spectral Density - ' + os.path.basename(os.path.normpath(self.log.directory)))
        
        for d in self.active_devs:
            (time, dt, pqr0, pqr1, pqr2, pqrCount) = self.loadGyros(d)
            refTime = self.getData(d, DID_REFERENCE_PIMU, 'time')
            if np.any(refTime):
                refImu = self.getData(d, DID_REFERENCE_PIMU, 'I')
                refImu = refImu
                refAcc = refImu['acc']

            N = time.size
            Nhalf = N // 2 + 1
            psd = np.zeros((Nhalf, 3))
            # 1/T = frequency
            Fs = 1 / np.mean(dt)
            f = np.linspace(0, 0.5*Fs, Nhalf)

            for n, pqr in enumerate([ pqr0, pqr1, pqr2 ]):
                if np.all(pqr) != None and n<pqrCount:
                    for i in range(3):
                        sp0 = np.fft.fft(pqr[:,i] * 180.0/np.pi)
                        sp0 = sp0[:Nhalf]
                        # psd = abssp*abssp
                        # freq = np.fft.fftfreq(time.shape[-1])
            #                    np.append(psd, [1/N/Fs * np.abs(sp0)**2], axis=1)
                        psd[:,i] = 1/N/Fs * np.abs(sp0)**2
                        psd[1:-1,i] = 2 * psd[1:-1,i]

                    for i in range(3):
                        axislable = 'P' if (i == 0) else 'Q' if (i==1) else 'R'
                        # ax[i].loglog(f, psd[:, i])
                        alable = 'Gyro'
                        if pqrCount > 1:
                            alable += '%d ' % n
                        else:
                            alable += ' '
                        self.configureSubplot(ax[i, n], alable + axislable + ' PSD (dB dps^2/Hz)', 'Hz')
                        ax[i][n].plot(f, 10*np.log10(psd[:, i]), label=self.log.serials[d])

        for i in range(pqrCount):
            self.legends_add(ax[0][i].legend(ncol=2))
            for d in range(3):
                ax[d][i].grid(True)

        self.setup_and_wire_legend()
        self.saveFig(fig, 'gyroPSD')

    def altitude(self, fig=None):
        if fig is None:
            fig = plt.figure()
        ax = fig.subplots(4, 1, sharex=True)

        self.configureSubplot(ax[0], 'Altitude: Barometer', 'm')
        self.configureSubplot(ax[1], 'Altitude: GPS', 'm')
        self.configureSubplot(ax[2], 'Altitude: INS', 'm')
        self.configureSubplot(ax[3], 'Altitude: Combined', 'm')
        fig.suptitle('Altitude - ' + os.path.basename(os.path.normpath(self.log.directory)))
        
        for d in self.active_devs:
            timeBar = self.getData(d, DID_BAROMETER, 'time')
            towOffset = self.getData(d, DID_GPS1_POS, 'towOffset')
            timeGps = getTimeFromTowMs(self.getData(d, DID_GPS1_POS, 'timeOfWeekMs'))
            altGps = self.getData(d, DID_GPS1_POS, 'lla')[:, 2]
            timeIns = getTimeFromTow(self.getData(d, DID_INS_2, 'timeOfWeek'))
            altIns = self.getData(d, DID_INS_2, 'lla')[:, 2]

            if np.shape(towOffset)[0] != 0:
                timeBar = timeBar + towOffset[-1]
            mslBar = self.getData(d, DID_BAROMETER, 'mslBar')
            ax[0].plot(timeBar, mslBar, label=self.log.serials[d])
            ax[1].plot(timeGps, altGps)
            ax[2].plot(timeIns, altIns)
            if len(altGps) > 0:
                ax[3].plot(timeBar, mslBar - (mslBar[0] - altGps[0]), label=("Bar %s" % self.log.serials[d]))
                ax[3].plot(timeGps, altGps, label=("GPS %s" % self.log.serials[d]))

<<<<<<< HEAD
        self.legends_add(ax[0].legend(ncol=2))
        self.legends_add(ax[2].legend(ncol=2))
=======
        ax[0].legend(ncol=2)
        ax[3].legend(ncol=2)
>>>>>>> c7546d02
        for a in ax:
            a.grid(True)

        self.setup_and_wire_legend()
        self.saveFig(fig, 'altitude')

    def climbRate(self, fig=None):
        if fig is None:
            fig = plt.figure()
        ax = fig.subplots(3, 1, sharex=True)

        self.configureSubplot(ax[0], 'Climb Rate: Barometer', 'm/s')
        self.configureSubplot(ax[1], 'Climb Rate: GPS', 'm/s')
        self.configureSubplot(ax[2], 'Climb Rate: INS', 'm/s')
        fig.suptitle('Climb Rate: ' + os.path.basename(os.path.normpath(self.log.directory)))
        for d in self.active_devs:
            timeBar = self.getData(d, DID_BAROMETER, 'time')
            mslBar  = self.getData(d, DID_BAROMETER, 'mslBar')
            timeGps = getTimeFromTowMs(self.getData(d, DID_GPS1_POS, 'timeOfWeekMs'))
            altGps  = self.getData(d, DID_GPS1_POS, 'lla')[:, 2]
            timeIns = getTimeFromTow(self.getData(d, DID_INS_2, 'timeOfWeek'))
            altIns = self.getData(d, DID_INS_2, 'lla')[:, 2]
            towOffset = self.getData(d, DID_GPS1_POS, 'towOffset')
            if len(towOffset) > 0:
                timeBar = timeBar + towOffset[-1]
            if len(timeBar) > 2:
                climbBar = np.gradient(mslBar, timeBar)
                ax[0].plot(timeBar, climbBar, label=self.log.serials[d])
            if len(timeGps) > 2:
                climbGps = np.gradient(altGps, timeGps)
                ax[1].plot(timeGps, climbGps)
            if len(timeIns) > 2:
                climbIns = np.gradient(altIns, timeIns)
                ax[2].plot(timeIns, climbIns)

        ax[0].legend(ncol=2)
        for a in ax:
            a.grid(True)
        self.saveFig(fig, 'climbrate')

    def barometer(self, fig=None):
        if fig is None:
            fig = plt.figure()
        ax = fig.subplots(3, 1, sharex=True)

        self.configureSubplot(ax[0], 'Baro MSL', 'm')
        self.configureSubplot(ax[1], 'Baro Temp', 'C')
        self.configureSubplot(ax[2], 'Baro Humidity', '%%rH')
        fig.suptitle('Barometer - ' + os.path.basename(os.path.normpath(self.log.directory)))
        for d in self.active_devs:
            if 1:
                time = self.getData(d, DID_BAROMETER, 'time')
                towOffset = self.getData(d, DID_GPS1_POS, 'towOffset')
                if np.shape(towOffset)[0] != 0:
                    time = time + towOffset[-1]
                mslBar = self.getData(d, DID_BAROMETER, 'mslBar')
                barTemp = self.getData(d, DID_BAROMETER, 'barTemp')
                humidity = self.getData(d, DID_BAROMETER, 'humidity')
            ax[0].plot(time, mslBar, label=self.log.serials[d])
            ax[1].plot(time, barTemp)
            ax[2].plot(time, humidity)

        ax[0].legend(ncol=2)
        for a in ax:
            a.grid(True)
        self.saveFig(fig, 'barometer')

    def magnetometer(self, fig=None):
        if fig is None:
            fig = plt.figure()
        ax = fig.subplots(3, 1, sharex=True)

        self.configureSubplot(ax[0], 'Mag X', 'gauss')
        self.configureSubplot(ax[1], 'Mag Y', 'gauss')
        self.configureSubplot(ax[2], 'Mag Z', 'gauss')
        fig.suptitle('Magnetometer - ' + os.path.basename(os.path.normpath(self.log.directory)))
        for d in self.active_devs:
            if 1:
                time = self.getData(d, DID_MAGNETOMETER, 'time')
                towOffset = self.getData(d, DID_GPS1_POS, 'towOffset')
                if np.shape(towOffset)[0] != 0:
                    time = time + towOffset[-1]
                mag = self.getData(d, DID_MAGNETOMETER, 'mag')
                magX = mag[:,0]
                magY = mag[:,1]
                magZ = mag[:,2]
            else:
                mag = self.getData(d, DID_SENSORS_UCAL, 'mag')
                magX = mag[:,0]['xyz'][:,0]
                magY = mag[:,0]['xyz'][:,1]
                magZ = mag[:,0]['xyz'][:,2]
                time = range(np.shape(magX)[0])
            ax[0].plot(time, magX, label=self.log.serials[d])
            ax[1].plot(time, magY)
            ax[2].plot(time, magZ)

            refTime = self.getData(d, DID_REFERENCE_MAGNETOMETER, 'time')
            if len(refTime)!=0:
                refMag = self.getData(d, DID_REFERENCE_MAGNETOMETER, 'mag')
                refMag = refMag
                for i in range(3):
                    ax[2*i].plot(refTime, refMag[:, i], color='red', label="reference")

        self.legends_add(ax[0].legend(ncol=2))
        for a in ax:
            a.grid(True)

        self.setup_and_wire_legend()
        self.saveFig(fig, 'magnetometer')


    def temp(self, fig=None):
        try:
            if fig is None:
                fig = plt.figure()
            ax = fig.subplots(3, 1, sharex=True)
            fig.suptitle('Temperature - ' + os.path.basename(os.path.normpath(self.log.directory)))

            self.configureSubplot(ax[0], 'IMU Temperature (C)')
            self.configureSubplot(ax[1], 'Barometer Temperature (C)')
            self.configureSubplot(ax[2], 'MCU Temperature (C)')

            for d in self.active_devs:
                time = getTimeFromTowMs(self.getData(d, DID_SYS_PARAMS, 'timeOfWeekMs'))
                tempImu = self.getData(d, DID_SYS_PARAMS, 'imuTemp')
                tempBar = self.getData(d, DID_SYS_PARAMS, 'baroTemp')
                tempMcu = self.getData(d, DID_SYS_PARAMS, 'mcuTemp')
                
                ax[0].plot(time, tempImu, label=self.log.serials[d])
                ax[1].plot(time, tempBar)
                ax[1].plot(time, tempMcu)
            for a in ax:
                a.grid(True)

            self.setup_and_wire_legend()
            self.saveFig(fig, 'Temp')
        except:
            print(RED + "problem plotting temp: " + sys.exc_info()[0] + RESET)

    def debugfArr(self, fig=None):
        if fig is None:
            fig = plt.figure()
        ax = fig.subplots(5,2, sharex=True)
        fig.suptitle('Debug float Array - ' + os.path.basename(os.path.normpath(self.log.directory)))
        for d in self.active_devs:
            debug_f = self.getData(d, DID_DEBUG_ARRAY, 'f')
            for i in range(9):
                ax[i%5, i//5].set_ylabel('f[' + str(i) +']')
                ax[i%5, i//5].plot(debug_f[:,i], label=self.log.serials[d])
        self.legends_add(ax[0,0].legend(ncol=2))
        for b in ax:
            for a in b:
                a.grid(True)

    def debugiArr(self, fig=None):
        if fig is None:
            fig = plt.figure()
        ax = fig.subplots(5,2, sharex=True)
        fig.suptitle('Debug int array - ' + os.path.basename(os.path.normpath(self.log.directory)))
        for d in self.active_devs:
            debug_i = self.getData(d, DID_DEBUG_ARRAY, 'i')
            for i in range(9):
                ax[i%5, i//5].set_ylabel('i[' + str(i) +']')
                ax[i%5, i//5].plot(debug_i[:,i], label=self.log.serials[d])
        self.legends_add(ax[0,0].legend(ncol=2))
        for b in ax:
            for a in b:
                a.grid(True)

    def debuglfArr(self, fig=None):
        if fig is None:
            fig = plt.figure()
        ax = fig.subplots(3,1, sharex=True)
        fig.suptitle('Debug double Array - ' + os.path.basename(os.path.normpath(self.log.directory)))
        for d in self.active_devs:
            debug_lf = self.getData(d, DID_DEBUG_ARRAY, 'lf')
            for i in range(3):
                ax[i].set_ylabel('lf[' + str(i) +']')
                ax[i].plot(debug_lf[:,i], label=self.log.serials[d])
        self.legends_add(ax[0].legend(ncol=2))
        for a in ax:
            a.grid(True)

    def gpxDebugfArray(self, fig=None):
        if fig is None:
            fig = plt.figure()
        ax = fig.subplots(5,2, sharex=True)
        fig.suptitle('GPX Debug float Array - ' + os.path.basename(os.path.normpath(self.log.directory)))
        for d in self.active_devs:
            debug_f = self.getData(d, DID_GPX_DEBUG_ARRAY, 'f')
            for i in range(9):
                ax[i%5, i//5].set_ylabel('f[' + str(i) +']')
                ax[i%5, i//5].plot(debug_f[:,i], label=self.log.serials[d])
        self.legends_add(ax[0,0].legend(ncol=2))
        for b in ax:
            for a in b:
                a.grid(True)

    def magDec(self, fig=None):
        if fig is None:
            fig = plt.figure()

        ax = fig.subplots(2, 1, sharex=True)
        fig.suptitle('Magnetometer Declination - ' + os.path.basename(os.path.normpath(self.log.directory)))
        self.configureSubplot(ax[0], 'Declination', 'deg')
        self.configureSubplot(ax[1], 'Inclination', 'deg')

        for d in self.active_devs:
            time = getTimeFromTow(self.getData(d, DID_INL2_STATES, 'timeOfWeek'))
            mag_declination = 180.0/np.pi * self.getData(d, DID_INL2_STATES, 'magDec')
            mag_inclination = 180.0/np.pi * self.getData(d, DID_INL2_STATES, 'magInc')
            ax[0].plot(time, mag_declination, label=self.log.serials[d])
            ax[1].plot(time, mag_inclination)
        self.legends_add(ax[0].legend(ncol=2))

        for a in ax:
            a.grid(True)

        self.setup_and_wire_legend()
        self.saveFig(fig, 'magDec')

    def deltatime(self, fig=None):
        if fig is None:
            fig = plt.figure()

        refImuPresent = False
        for d in self.active_devs:
            timeRef = self.getData(d, DID_REFERENCE_PIMU, 'time')
            if np.any(timeRef):
                refImuPresent = True

        N = 4
        if refImuPresent:
            N = N + 2
        ax = fig.subplots(N, 1, sharex=True)

        fig.suptitle('Timestamps - ' + os.path.basename(os.path.normpath(self.log.directory)))
        self.configureSubplot(ax[0], 'INS dt', 's')
        self.configureSubplot(ax[1], 'GPS dt', 's')
        self.configureSubplot(ax[2], 'IMU Integration Period', 's')
        self.configureSubplot(ax[3], 'IMU Delta Timestamp', 's')

        for d in self.active_devs_no_ref:
            dtIns = self.getData(d, DID_INS_2, 'timeOfWeek')[1:] - self.getData(d, DID_INS_2, 'timeOfWeek')[0:-1]
            dtIns = dtIns / self.d
            timeIns = getTimeFromTow(self.getData(d, DID_INS_2, 'timeOfWeek')[1:])

            dtGps = 0.001*(self.getData(d, DID_GPS1_POS, 'timeOfWeekMs')[1:] - self.getData(d, DID_GPS1_POS, 'timeOfWeekMs')[0:-1])
            dtGps = dtGps / self.d
            timeGps = getTimeFromTowMs(self.getData(d, DID_GPS1_POS, 'timeOfWeekMs')[1:])

            dtPimu = self.getData(d, DID_PIMU, 'dt')
            if dtPimu.size:
                integrationPeriod = dtPimu[1:]
            else:
                integrationPeriod = np.empty_like(timeIns)

            towOffset = self.getData(d, DID_GPS1_POS, 'towOffset')
            if np.size(towOffset) > 0:
                towOffset = towOffset[-1]
            else:
                towOffset = 0

            deltaTimestamp = 0
            timeImu = 0
            timePimu = self.getData(d, DID_PIMU, 'time')
            timeIMU = self.getData(d, DID_IMU, 'time')
            timeImu3 = self.getData(d, DID_IMU3_RAW, 'time')
            if timePimu.size:
                deltaTimestamp = timePimu[1:] - timePimu[0:-1]
                deltaTimestamp = deltaTimestamp / self.d
                timeImu = getTimeFromTow(timePimu[1:] + towOffset)            
            elif timeIMU.size:
                deltaTimestamp = timeIMU[1:] - timeIMU[0:-1]
                deltaTimestamp = deltaTimestamp / self.d
                timeImu = getTimeFromTow(timeIMU[1:] + towOffset)
            elif timeImu3.size:
                deltaTimestamp = timeImu3[1:] - timeImu3[0:-1]
                deltaTimestamp = deltaTimestamp / self.d
                timeImu = getTimeFromTow(timeImu3[1:] + towOffset)

            ax[0].plot(timeIns, dtIns, label=self.log.serials[d])
            ax[1].plot(timeGps, dtGps)
            if integrationPeriod.size:
                ax[2].plot(timeImu, integrationPeriod)
            ax[3].plot(timeImu, deltaTimestamp)

        self.setPlotYSpanMin(ax[0], 0.005)
        self.setPlotYSpanMin(ax[1], 0.005)
        self.setPlotYSpanMin(ax[2], 0.005)
        self.setPlotYSpanMin(ax[3], 0.005)

        if refImuPresent:
            self.configureSubplot(ax[4], 'Reference IMU Integration Period', 's')
            self.configureSubplot(ax[5], 'Reference IMU Delta Timestamp', 's')
            for d in self.active_devs:
                deltaTimestampRef = 0
                timeImuRef = 0
                timeRef = self.getData(d, DID_REFERENCE_PIMU, 'time')
                if np.any(timeRef):
                    integrationPeriodRef = self.getData(d, DID_REFERENCE_PIMU, 'dt')[1:]
                    deltaTimestampRef = timeRef[1:] - timeRef[0:-1]
                    deltaTimestampRef = deltaTimestampRef / self.d
                    timeImuRef = getTimeFromTow(timeRef[1:] + towOffset)
                    ax[4].plot(timeImuRef, integrationPeriodRef)
                    ax[5].plot(timeImuRef, deltaTimestampRef)
            self.setPlotYSpanMin(ax[4], 0.005)
            self.setPlotYSpanMin(ax[5], 0.005)

        self.legends_add(ax[0].legend(ncol=2))
        for a in ax:
            a.grid(True)

        self.setup_and_wire_legend()
        self.saveFig(fig, 'deltatime')

    def gpsRawTime(self, fig=None):
        if fig is None:
            fig = plt.figure()

        ax = fig.subplots(6, 1, sharex=True)
        fig.suptitle('Timestamps - ' + os.path.basename(os.path.normpath(self.log.directory)))
        self.configureSubplot(ax[0], 'GPS1 Raw dt', 's')
        self.configureSubplot(ax[1], 'GPS2 Raw dt', 's')
        self.configureSubplot(ax[2], 'GPS Base Raw dt', 's')
        self.configureSubplot(ax[3], 'GPS1 Raw Number of Satellites Observed', 's')
        self.configureSubplot(ax[4], 'GPS2 Raw Number of Satellites Observed', 's')
        self.configureSubplot(ax[5], 'GPS Base Raw Number of Satellites Observed', 's')

        for d in self.active_devs:
            N1 = len(self.log.data[d, DID_GPS1_RAW][0])
            N2 = len(self.log.data[d, DID_GPS2_RAW][0])
            NB = len(self.log.data[d, DID_GPS_BASE_RAW][0])
            tgps1 = np.zeros(N1)
            nsat1 = np.zeros(N1)
            tgps2 = np.zeros(N2)
            nsat2 = np.zeros(N2)
            tgpsB = np.zeros(NB)
            nsatB = np.zeros(NB)
            cnt = 0
            for iobs in range(N1):
                ns = round(len(self.log.data[d, DID_GPS1_RAW][0][iobs]) * 0.5) # 0.5 because there is a bug that pads half of the data with zeros
                t0 = self.log.data[d, DID_GPS1_RAW][0][iobs]['time']['time'][-1] + \
                     self.log.data[d, DID_GPS1_RAW][0][iobs]['time']['sec'][-1]
                nsat1[cnt] = nsat1[cnt] + ns
                tgps1[cnt] = t0
                if iobs < N1 - 1:
                    t1 = self.log.data[d, DID_GPS1_RAW][0][iobs + 1]['time']['time'][-1] + \
                         self.log.data[d, DID_GPS1_RAW][0][iobs + 1]['time']['sec'][-1]
                    if t1 > t0 + 0.01:
                        cnt = cnt + 1
            tgps1 = tgps1[0: cnt + 1]
            nsat1 = nsat1[0: cnt + 1]
            cnt = 0
            for iobs in range(N2):
                ns = round(len(self.log.data[d, DID_GPS2_RAW][0][iobs]) * 0.5) # 0.5 because there is a bug that pads half of the data with zeros
                t0 = self.log.data[d, DID_GPS2_RAW][0][iobs]['time']['time'][-1] + \
                     self.log.data[d, DID_GPS2_RAW][0][iobs]['time']['sec'][-1]
                nsat2[cnt] = nsat2[cnt] + ns
                tgps2[cnt] = t0
                if iobs < N2 - 1:
                    t1 = self.log.data[d, DID_GPS2_RAW][0][iobs + 1]['time']['time'][-1] + \
                         self.log.data[d, DID_GPS2_RAW][0][iobs + 1]['time']['sec'][-1]
                    if t1 > t0 + 0.01:
                        cnt = cnt + 1
            tgps2 = tgps2[0: cnt + 1]
            nsat2 = nsat2[0: cnt + 1]
            cnt = 0
            for iobs in range(NB):
                ns = round(len(self.log.data[d, DID_GPS_BASE_RAW][0][iobs]) * 0.5) # 0.5 because there is a bug that pads half of the data with zeros
                t0 = self.log.data[d, DID_GPS_BASE_RAW][0][iobs]['time']['time'][-1] + \
                     self.log.data[d, DID_GPS_BASE_RAW][0][iobs]['time']['sec'][-1]
                nsatB[cnt] = nsatB[cnt] + ns
                tgpsB[cnt] = t0
                if iobs < NB - 1:
                    t1 = self.log.data[d, DID_GPS_BASE_RAW][0][iobs + 1]['time']['time'][-1] + \
                         self.log.data[d, DID_GPS_BASE_RAW][0][iobs + 1]['time']['sec'][-1]
                    if t1 > t0 + 0.01:
                        cnt = cnt + 1
            tgpsB = tgpsB[0: cnt + 1]
            nsatB = nsatB[0: cnt + 1]
            dtGps1 = tgps1[1:] - tgps1[0:-1]
#            dtGps1 = dtGps1 / self.d
            dtGps2 = tgps2[1:] - tgps2[0:-1]
#            dtGps2 = dtGps2 / self.d
            dtGpsB = tgpsB[1:] - tgpsB[0:-1]

            ax[0].plot(tgps1[1:], dtGps1, label=self.log.serials[d])
            ax[1].plot(tgps2[1:], dtGps2)
            ax[2].plot(tgpsB[1:], dtGpsB)
            ax[3].plot(tgps1, nsat1, label=self.log.serials[d])
            ax[4].plot(tgps2, nsat2)
            ax[5].plot(tgpsB, nsatB)

        self.setPlotYSpanMin(ax[0], 2.0)
        self.setPlotYSpanMin(ax[1], 2.0)
        self.setPlotYSpanMin(ax[2], 2.0)
        self.setPlotYSpanMin(ax[3], 25)
        self.setPlotYSpanMin(ax[4], 25)
        self.setPlotYSpanMin(ax[5], 25)

        self.legends_add(ax[0].legend(ncol=2))
        for a in ax:
            a.grid(True)

        self.setup_and_wire_legend()
        self.saveFig(fig, 'gpsRawTime')

    def ekfBiases(self, fig=None):
        if fig is None:
            fig = plt.figure()
        ax = fig.subplots(4, 2, sharex=True)
        self.configureSubplot(ax[0,0], 'bias P', 'deg/s')
        self.configureSubplot(ax[1,0], 'bias Q', 'deg/s')
        self.configureSubplot(ax[2,0], 'bias R', 'deg/s')
        self.configureSubplot(ax[3,0], 'bias Barometer', 'm')

        self.configureSubplot(ax[0,1], 'bias acc X', 'm/s^2')
        self.configureSubplot(ax[1,1], 'bias acc Y', 'm/s^2')
        self.configureSubplot(ax[2,1], 'bias acc Z', 'm/s^2')
        fig.suptitle('EKF Biases - ' + os.path.basename(os.path.normpath(self.log.directory)))
        for d in self.active_devs:
            time = getTimeFromTow(self.getData(d, DID_INL2_STATES, 'timeOfWeek'))
            ax[0,0].plot(time, self.getData(d, DID_INL2_STATES, 'biasPqr')[:, 0]*180.0/np.pi, label=self.log.serials[d])
            ax[1,0].plot(time, self.getData(d, DID_INL2_STATES, 'biasPqr')[:, 1]*180.0/np.pi)
            ax[2,0].plot(time, self.getData(d, DID_INL2_STATES, 'biasPqr')[:, 2]*180.0/np.pi)
            ax[3,0].plot(time, self.getData(d, DID_INL2_STATES, 'biasBaro'), label=self.log.serials[d])

            ax[0,1].plot(time, self.getData(d, DID_INL2_STATES, 'biasAcc')[:, 0], label=self.log.serials[d])
            ax[1,1].plot(time, self.getData(d, DID_INL2_STATES, 'biasAcc')[:, 1])
            ax[2,1].plot(time, self.getData(d, DID_INL2_STATES, 'biasAcc')[:, 2])

        self.legends_add(ax[0,0].legend(ncol=2))
        for a in ax:
            for b in a:
                b.grid(True)

        self.setup_and_wire_legend()
        self.saveFig(fig, 'ekfBiases')

    def rtkResiduals(self, type, page, fig=None):
        if fig is None:
            fig = plt.figure()

        if type == 'phase':
            did = DID_RTK_PHASE_RESIDUAL
        elif type == 'code':
            did = DID_RTK_CODE_RESIDUAL

        sat_ids = np.unique(self.log.data[0, did]['sat_id_j'])
        sat_ids = sat_ids[sat_ids != 0][page*6:(page+1)*6]

        ax = fig.subplots(6, 1, sharex=True)
        fig.suptitle(type + ' Residuals Page ' + str(page+1) + ' - ' + os.path.basename(os.path.normpath(self.log.directory)))

        for i, id in enumerate(sat_ids):
            if id == 0: continue
            ax[i].set_ylabel(str(id))
            for d in self.active_devs:
                idx = np.where(self.getData(d, did, 'sat_id_j') == id)
                time_idx = idx[0]
                sat_state_idx = idx[1]
                time = np.array(getTimeFromGTime(self.getData(d, did, 'time')))[time_idx]
                residuals = self.getData(d, did, 'v')[time_idx, sat_state_idx]
                residuals[np.abs(residuals) > 1e6] = np.nan
                ax[i].plot(time, residuals, label=self.log.serials[d])
        self.legends_add(ax[0].legend(ncol=2))

    def rtkDebug(self, fig=None):
        if fig is None:
            fig = plt.figure()

        rtkData = self.log.data[0, DID_RTK_DEBUG]
        if rtkData.size == 0:
            return 
        fields = list(rtkData.dtype.names)
        fields.remove('time')
        num_plots = 0
        for field in fields:
            dat = rtkData[field][0]
            if isinstance(dat, np.ndarray):
                num_plots += len(dat)
            else:
                num_plots += 1

        cols = 4
        rows = math.ceil(num_plots/float(cols))
        ax = fig.subplots(rows, cols, sharex=True)
        fig.suptitle('RTK Debug Counters - ' + os.path.basename(os.path.normpath(self.log.directory)))

        for d in self.active_devs:
            time = np.array(getTimeFromGTime(self.getData(d, DID_RTK_DEBUG, 'time')))
            valid = time > datetime.datetime.strptime('2017', "%Y")

            # Use index rather than time
            if 0:
                time = np.arange(0, len(time))

            i = 0
            for field in fields:
                data = self.getData(d, DID_RTK_DEBUG, field)[valid]
                if (len(data) == 0):
                    continue
                if isinstance(data[0], np.ndarray):
                    for j in range(len(data[0])):
                        ax[ i%rows, i//rows].set_title(field + "_" + str(j))
                        ax[ i % rows, i // rows ].plot(time[valid], data[:,j], label=self.log.serials[d])
                        i += 1
                else:
                    ax[i % rows, i // rows].set_title(field)
                    ax[i % rows, i // rows].title.set_fontsize(8)
                    # for item in ax[i % rows, i // rows].get_yticklabels():
                        # item.set_fontsize(8)
                    ax[i % rows, i // rows].plot(time[valid], data, label=self.log.serials[d])
                    i += 1
        self.legends_add(ax[0,0].legend(ncol=2))

    def rtkDebug2(self, fig=None):
        if fig is None:
            fig = plt.figure()

        ax = fig.subplots(6, 4, sharex=True)

        rtkDebug2 = self.getData(0, DID_RTK_DEBUG_2, 'num_biases')
        if not np.any(rtkDebug2):
            return
        max_num_biases = rtkDebug2[-1]
        for r in range(0,6):
            for c in range(0,4):
                self.configureSubplot(ax[r,c])

        fig.suptitle('RTK Debug2 - ' + os.path.basename(os.path.normpath(self.log.directory)))
        for d in self.active_devs:
            time = np.array(getTimeFromGTime(self.getData(d, DID_RTK_DEBUG_2, 'time')))
            ib = 0
            for r in range(0, 6):
                for c in range(0, 4):
                    if ib < max_num_biases:
                        ax[r,c].plot(time, self.getData(d, DID_RTK_DEBUG_2, 'satBiasFloat')[:, c + r * 4], label=self.log.serials[d])
                        r1 = r
                        c1 = c
                    ib = ib + 1

        # Show serial numbers
        self.legends_add(ax[r1,c1].legend(ncol=2))

        for a in ax:
            for b in a:
                b.grid(True)

    def rtkDebug2Sat(self, fig=None):
        if fig is None:
            fig = plt.figure()

        ax = fig.subplots(6, 4, sharex=True)

        rtkDebug2 = self.getData(0, DID_RTK_DEBUG_2, 'num_biases')
        if not np.any(rtkDebug2):
            return
        max_num_biases = rtkDebug2[-1]
        for r in range(0,6):
            for c in range(0,4):
                self.configureSubplot(ax[r,c])

        fig.suptitle('RTK Debug2 - Sat# - ' + os.path.basename(os.path.normpath(self.log.directory)))
        for d in self.active_devs:
            time = np.array(getTimeFromGTime(self.getData(d, DID_RTK_DEBUG_2, 'time')))
            ib = 0
            for r in range(0, 6):
                for c in range(0, 4):
                    if ib < max_num_biases:
                        ax[r,c].plot(time, self.getData(d, DID_RTK_DEBUG_2, 'sat')[:, c + r * 4], label=self.log.serials[d])
                        r1 = r
                        c1 = c
                    ib = ib + 1

        # Show serial numbers
        self.legends_add(ax[r1,c1].legend(ncol=2))

        for a in ax:
            for b in a:
                b.grid(True)

    def rtkDebug2Std(self, fig=None):
        if fig is None:
            fig = plt.figure()

        ax = fig.subplots(6, 4, sharex=True)

        rtkDebug2 = self.getData(0, DID_RTK_DEBUG_2, 'num_biases')
        if not np.any(rtkDebug2):
            return
        max_num_biases = rtkDebug2[-1]
        for r in range(0,6):
            for c in range(0,4):
                self.configureSubplot(ax[r,c])

        fig.suptitle('RTK Debug 2 - Sat Bias Std - ' + os.path.basename(os.path.normpath(self.log.directory)))
        for d in self.active_devs:
            time = np.array(getTimeFromGTime(self.getData(d, DID_RTK_DEBUG_2, 'time')))
            ib = 0
            for r in range(0, 6):
                for c in range(0, 4):
                    if ib < max_num_biases:
                        ax[r,c].plot(time, self.getData(d, DID_RTK_DEBUG_2, 'satBiasStd')[:, c + r * 4], label=self.log.serials[d])
                        r1 = r
                        c1 = c
                    ib = ib + 1

        # Show serial numbers
        self.legends_add(ax[r1,c1].legend(ncol=2))

        for a in ax:
            for b in a:
                b.grid(True)

    def rtkDebug2Lock(self, fig=None):
        if fig is None:
            fig = plt.figure()

        ax = fig.subplots(6, 4, sharex=True)

        rtkDebug2 = self.getData(0, DID_RTK_DEBUG_2, 'num_biases')
        if not np.any(rtkDebug2):
            return
        max_num_biases = rtkDebug2[-1]
        for r in range(0,6):
            for c in range(0,4):
                self.configureSubplot(ax[r,c])

        fig.suptitle('RTK Debug 2 - Lock Count - ' + os.path.basename(os.path.normpath(self.log.directory)))
        for d in self.active_devs:
            time = np.array(getTimeFromGTime(self.getData(d, DID_RTK_DEBUG_2, 'time')))
            ib = 0
            for r in range(0, 6):
                for c in range(0, 4):
                    if ib < max_num_biases:
                        ax[r,c].plot(time, self.getData(d, DID_RTK_DEBUG_2, 'satLockCnt')[:, c + r * 4], label=self.log.serials[d])
                        r1 = r
                        c1 = c
                    ib = ib + 1

        # Show serial numbers
        self.legends_add(ax[r1,c1].legend(ncol=2))

        for a in ax:
            for b in a:
                b.grid(True)

    def wheelEncoder(self, fig=None):
        if fig is None:
            fig = plt.figure()

        fig.suptitle('Wheel Encoder - ' + os.path.basename(os.path.normpath(self.log.directory)))
        ax = fig.subplots(4, 1, sharex=True)
        titles = ['Left Wheel Angle', 'Right Wheel Angle', 'Left Wheel Velocity', 'Right Wheel Velocity']
        fields = ['theta_l', 'theta_r', 'omega_l', 'omega_r']

        for d in self.active_devs:
            time = np.array(getTimeFromTow(self.getData(d, DID_WHEEL_ENCODER, 'timeOfWeek')))
            for i, a in enumerate(ax):
                a.plot(time, self.getData(d, DID_WHEEL_ENCODER, fields[i]), label=self.log.serials[d])
                if i == 0:
                    self.legends_add(a.legend(ncol=2))

        for i, a in enumerate(ax):
            a.set_ylabel(fields[i])
            a.set_title(titles[i])
            a.grid(True)

    def groundVehicle(self, fig=None):
        if fig is None:
            fig = plt.figure()

        fig.suptitle('Ground Vehicle - ' + os.path.basename(os.path.normpath(self.log.directory)))
        ax = fig.subplots(8, 2, sharex=True)

        ax[0,0].set_title('Status')
        ax[0,1].set_title('Mode')
        ax[1,0].set_title('e_b2w')
        ax[1,1].set_title('e_b2w_sigma')
        ax[4,0].set_title('t_b2w')
        ax[4,1].set_title('t_b2w_sigma')
        ax[7,0].set_title('Radius')
        ax[7,1].set_title('Track Width')

        for d in self.active_devs:
            time = getTimeFromTowMs(self.getData(d, DID_GROUND_VEHICLE, 'timeOfWeekMs'))
            wheelConfig = self.getData(d, DID_GROUND_VEHICLE, 'wheelConfig')
            ax[0,0].plot(time, self.getData(d, DID_GROUND_VEHICLE, 'status'))
            ax[0,1].plot(time, self.getData(d, DID_GROUND_VEHICLE, 'mode'))

            ax[1,0].plot(time, wheelConfig['transform']['e_b2w'][:, 0], label=self.log.serials[d])
            ax[2,0].plot(time, wheelConfig['transform']['e_b2w'][:, 1])
            ax[3,0].plot(time, wheelConfig['transform']['e_b2w'][:, 2])
            ax[1,1].plot(time, wheelConfig['transform']['e_b2w_sigma'][:, 0], label=self.log.serials[d])
            ax[2,1].plot(time, wheelConfig['transform']['e_b2w_sigma'][:, 1])
            ax[3,1].plot(time, wheelConfig['transform']['e_b2w_sigma'][:, 2])

            ax[4,0].plot(time, wheelConfig['transform']['t_b2w'][:, 0], label=self.log.serials[d])
            ax[5,0].plot(time, wheelConfig['transform']['t_b2w'][:, 1])
            ax[6,0].plot(time, wheelConfig['transform']['t_b2w'][:, 2])
            ax[4,1].plot(time, wheelConfig['transform']['t_b2w_sigma'][:, 0], label=self.log.serials[d])
            ax[5,1].plot(time, wheelConfig['transform']['t_b2w_sigma'][:, 1])
            ax[6,1].plot(time, wheelConfig['transform']['t_b2w_sigma'][:, 2])

            ax[7,0].plot(time, wheelConfig['radius'])
            ax[7,1].plot(time, wheelConfig['track_width'])

        # Show serial numbers
        self.legends_add(ax[0,0].legend(ncol=2))

        for a in ax:
            for b in a:
                b.grid(True)

    def wheelControllerTime(self, fig=None):
        if fig is None:
            fig = plt.figure()

        fig.suptitle('Wheel Controller Time - ' + os.path.basename(os.path.normpath(self.log.directory)))
        ax = fig.subplots(4, 1, sharex=True)

        ax[0].set_title('effOut - Left')
        ax[1].set_title('Wheel Velocity - Left')
        ax[2].set_title('effOut - Right')
        ax[3].set_title('Wheel Velocity - Right')

        for d in self.active_devs:
            time = self.getData(d, DID_EVB_LUNA_VELOCITY_CONTROL, 'timeMs') * 0.001
            effAct_l = self.getData(d, DID_EVB_LUNA_VELOCITY_CONTROL, 'effDuty_l')
            effAct_r = self.getData(d, DID_EVB_LUNA_VELOCITY_CONTROL, 'effDuty_r')
            vel_l = self.getData(d, DID_EVB_LUNA_VELOCITY_CONTROL, 'vel_l')
            vel_r = self.getData(d, DID_EVB_LUNA_VELOCITY_CONTROL, 'vel_r')

            ax[0].plot(time, effAct_l)
            ax[1].plot(time, vel_l)
            ax[2].plot(time, effAct_r)
            ax[3].plot(time, vel_r)

        for a in ax:
            a.grid(True)

    def wheelControllerVel(self, fig=None):
        if fig is None:
            fig = plt.figure()

        fig.suptitle('Wheel Controller Velocity - ' + os.path.basename(os.path.normpath(self.log.directory)))
        ax = fig.subplots(2, 1, sharex=True)

        ax[0].set_title('Velocity vs effOut - Left')
        ax[1].set_title('Velocity vs effOut - Right')

        for a in ax:
            a.set_xlabel('Velocity (rad/s)')
            a.set_ylabel('effOut')

        for d in self.active_devs:
            time = self.getData(d, DID_EVB_LUNA_VELOCITY_CONTROL, 'timeMs') * 0.001
            if np.any(time):
                eff_l = self.getData(d, DID_EVB_LUNA_VELOCITY_CONTROL, 'effDuty_l')
                eff_r = self.getData(d, DID_EVB_LUNA_VELOCITY_CONTROL, 'effDuty_r')
                vel_l = self.getData(d, DID_EVB_LUNA_VELOCITY_CONTROL, 'vel_l')
                vel_r = self.getData(d, DID_EVB_LUNA_VELOCITY_CONTROL, 'vel_r')

                actuatorTrim_l = 0.545               # (duty) Angle that sets left actuator zero velocity (center) position relative to home point  
                actuatorTrim_r = 0.625               # (duty) Angle that sets right actuator zero velocity (center) position relative to home point

                eff_l -= actuatorTrim_l
                eff_r -= actuatorTrim_r

                # deadbandDuty_l = 0.045
                deadbandDuty_r = 0.0335
                deadbandDuty_l = deadbandDuty_r # match left and right
                deadbandVel = 0.05

                c_l = self.solveInversePlant(ax[0], vel_l, eff_l, deadbandVel, deadbandDuty_l, "left ")
                c_r = self.solveInversePlant(ax[1], vel_r, eff_r, deadbandVel, deadbandDuty_r, "right")

                # string = []
                # for element in c_l:
                #     string.append("{:.9f}".format(element))
                # string = "[" + ", ".join(string) + "]"
                # # print(label, "inverse plant:" , string, " deadband:", deadbandDuty)

                print("\nADD TO MODEL FILE:")
                print("  InversePlant_l: [%.9f, %.9f, %.9f, %.9f, %.9f]" % (c_l[4], c_l[3], c_l[2], c_l[1], c_l[0]))
                print("  InversePlant_r: [%.9f, %.9f, %.9f, %.9f, %.9f]" % (c_r[4], c_r[3], c_r[2], c_r[1], c_r[0]))
                print("  actuatorDeadbandDuty_l: %.9f # (duty) Left  control effort angle from zero (trim) before wheels start spinning." % (deadbandDuty_l))
                print("  actuatorDeadbandDuty_r: %.9f # (duty) Right control effort angle from zero (trim) before wheels start spinning." % (deadbandDuty_r))
                print("  actuatorDeadbandVel: %.9f    # (rad/s) Commanded velocity" % (deadbandVel))

        for a in ax:
            a.grid(True)

    def solveInversePlant(self, ax, vel, eff, deadbandVel, deadbandDuty, label):
            effMod = eff.copy()

            for i in range(len(effMod)):
                if effMod[i] >= 0:
                    effMod[i] = effMod[i] - deadbandDuty
                else:
                    effMod[i] = effMod[i] + deadbandDuty

            c = np.polyfit(vel, effMod, 4)

            velLin = np.linspace(np.min(vel)-1, np.max(vel)+1, 1000)
            effEst = np.polyval(c, velLin)

            for i in range(len(velLin)):
                if velLin[i] > deadbandVel:
                    effEst[i] += deadbandDuty
                elif velLin[i] < -deadbandVel:
                    effEst[i] -= deadbandDuty
                else:
                    effEst[i] += deadbandDuty/deadbandVel * velLin[i]

            ax.plot(vel, eff, '.')
            # ax.plot(vel, effMod, 'g')
            ax.plot(velLin, effEst, 'r')

            return c
    def sensorCompGyrTemp(self, fig=None):
        if fig is None:
            fig = plt.figure()
        self.sensorCompGen(fig, 'pqr', useTemp=True)

    def sensorCompAccTemp(self, fig=None):
        if fig is None:
            fig = plt.figure()
        self.sensorCompGen(fig, 'acc', useTemp=True)

    def sensorCompMagTemp(self, fig=None):
        if fig is None:
            fig = plt.figure()
        self.sensorCompGen(fig, 'mag', useTemp=True)

    def sensorCompGyr(self, fig=None):
        if fig is None:
            fig = plt.figure()
        self.sensorCompGen(fig, 'pqr')

    def sensorCompAcc(self, fig=None):
        if fig is None:
            fig = plt.figure()
        self.sensorCompGen(fig, 'acc')

    def sensorCompMag(self, fig=None):
        if fig is None:
            fig = plt.figure()
        self.sensorCompGen(fig, 'mag')

    def sensorCompGen(self, fig, name, useTemp=False):
        fig.suptitle('Sensor Comp ' + name + ' - ' + os.path.basename(os.path.normpath(self.log.directory)))
        ax = fig.subplots(4, 3, sharex=True)

        useSampleNumber = 1
        noData = True

        for i in range(3):
            ax[0, i].set_title('X %s %d' % (name, i))
            ax[1, i].set_title('Y %s %d' % (name, i))
            ax[2, i].set_title('Z %s %d' % (name, i))
            if useTemp:
                ax[3, i].set_title('Temperature %s %d' % (name, i))
            else:
                ax[3, i].set_title('Magnitude %s %d' % (name, i))            
            for d in range(3):
                if useTemp:
                    ax[d,i].set_xlabel("Temperature (C)")
                else:
                    if useSampleNumber:
                        ax[d,i].set_xlabel("Sample")
                    else:
                        ax[d,i].set_xlabel("Time (s)")
                if name=='pqr':
                    ax[d,i].set_ylabel("Gyro (deg/s)")
                elif name=='acc':
                    ax[d,i].set_ylabel("Accel (m/s^2)")
                elif name=='mag':
                    ax[d,i].set_ylabel("Mag")

        for d in self.active_devs:
            time = 0.001 * self.getData(d, DID_SCOMP, 'timeMs')
            if np.any(time):
                noData = False
                imu = self.getData(d, DID_SCOMP, name)
                status = self.getData(d, DID_SCOMP, 'status')

                if name=='mag':
                    refVal = self.getData(d, DID_SCOMP, 'referenceMag')
                else:
                    refImu = self.getData(d, DID_SCOMP, 'referenceImu')
                    refImu = refImu
                    refVal = refImu[name]

                print("Serial#: SN" + str(self.log.serials[d]) + " " + name + ": ")
                for i in range(3):
                    temp = imu[:,i]['lpfTemp']
                    sensor = imu[:,i]['lpfLsb']

                    if name=='pqr':
                        scalar = RAD2DEG
                        yspan = 2.5 # deg/s
                    else:   # 'acc'
                        scalar = 1.0
                        yspan = 0.5 # m/s^2 

                    if useTemp:
                        x = temp
                    else:
                        if useSampleNumber:
                            x = np.arange(len(sensor[:,0]))
                        else:
                            x = time

                    # ax[0,i].plot(x, sensor[:,0], label=self.log.serials[d] if i==0 else None )
                    ax[0,i].plot(x, sensor[:,0]*scalar, label=self.log.serials[d] )
                    ax[1,i].plot(x, sensor[:,1]*scalar)
                    ax[2,i].plot(x, sensor[:,2]*scalar)
                    if not useTemp:
                        ax[3,i].plot(x, temp)
                    else:
                        if name=='acc':
                            ax[3,i].plot(x, np.linalg.norm(sensor, axis=1)*scalar)

                    # Print mean and last value
                    xstr = "IMU" + str(i) + ", Mean: ["
                    for j in range(3):
                        xstr += format(np.mean(sensor[:,j])*scalar, '10.6f')
                        if j < 2:
                            xstr += ","
                    xstr += "],  "
                    xstr += "Last: ["
                    for j in range(3):
                        xstr += format(sensor[-1,j]*scalar, '10.6f')
                        if j < 2:
                            xstr += ","
                    xstr += "]"
                    print(xstr)

                    if 1:
                        # Show sensor valid status bit
                        if name=='acc':
                            valid = 0.0 + ((status & 0x00000200) != 0) * scalar * 0.25
                        else:
                            valid = 0.0 + ((status & 0x00000100) != 0) * scalar * 0.25
                        ax[0,i].plot(x, valid * np.max(sensor[:,0]), color='y', label="Sensor Valid")
                        ax[1,i].plot(x, valid * np.max(sensor[:,1]), color='y')
                        ax[2,i].plot(x, valid * np.max(sensor[:,2]), color='y')

                    if 1:
                        for j in range(3):
                            ax[j, i].plot(x, refVal[:, j] * scalar, color='red', label="reference")

        if noData:
            return

        # Show serial numbers
        self.legends_add(ax[0,0].legend(ncol=2))

        for a in ax:
            for b in a:
                b.grid(True)
                lim = b.get_ylim()
                mid = 0.5 * (lim[0] + lim[1])
                span = lim[1] - lim[0]
                span = max(span, yspan)
                b.set_ylim([mid-span/2, mid+span/2])

    def linearityAcc(self, fig=None):
        fig.suptitle('Accelerometer Linearity - ' + os.path.basename(os.path.normpath(self.log.directory)))
        ax = fig.subplots(3, 3)

        for i in range(3):
            ax[0, i].set_title('Accel%d X' % (i))
            ax[1, i].set_title('Accel%d Y' % (i))
            ax[2, i].set_title('Accel%d Z ' % (i))
            for d in range(3):
                ax[d,i].set_xlabel("ref m/s^2")
                ax[d,i].set_ylabel("residual m/s^2")

        for d in self.active_devs:
            sampleCount = self.getData(d, DID_SCOMP, 'sampleCount')
            # imu = self.getData(d, DID_SCOMP, 'pqr')
            imu = self.getData(d, DID_SCOMP, 'acc')
            reference = self.getData(d, DID_SCOMP, 'referenceImu')

            for i in range(3): # range through axes
                data0 = imu[:,0]['lpfLsb'][:,i]
                data1 = imu[:,1]['lpfLsb'][:,i]
                data2 = imu[:,2]['lpfLsb'][:,i]

                refdata = reference['acc'][:,i]

                # refdata0 = reference['pqr'][sampleCount > 10000,i]
                # refdata1 = reference['pqr'][sampleCount > 10000,i]
                # refdata2 = reference['pqr'][sampleCount > 10000,i]

                # ax[i,0].plot(refdata0, data0)
                # ax[i,1].plot(refdata0, data1)
                # ax[i,2].plot(refdata0, data2)

                residual0 = [a - b for a, b in zip(refdata, data0)]
                residual1 = [a - b for a, b in zip(refdata, data1)]
                residual2 = [a - b for a, b in zip(refdata, data2)]

                # ax[i,0].plot(range(0,np.size(residual0)), residual0)
                # ax[i,1].plot(range(0,np.size(residual1)), residual1)
                # ax[i,2].plot(range(0,np.size(residual2)), residual2)

                if i == 0:
                    ax[i,0].plot(refdata, residual0, label=self.log.serials[d])
                else:
                    ax[i,0].plot(refdata, residual0)
                ax[i,1].plot(refdata, residual1)
                ax[i,2].plot(refdata, residual2)


        # Show serial numbers
        self.legends_add(ax[0,0].legend(ncol=2))

        yspan = 0.5 # m/s^2 

        for a in ax:
            for b in a:
                b.grid(True)
                # lim = b.get_ylim()
                # mid = 0.5 * (lim[0] + lim[1])
                # span = lim[1] - lim[0]
                # span = max(span, yspan)
                # b.set_ylim([mid-span/2, mid+span/2])

    def linearityGyr(self, fig=None):
        fig.suptitle('Gyro Linearity - ' + os.path.basename(os.path.normpath(self.log.directory)))
        ax = fig.subplots(3, 3)

        for i in range(3):
            ax[0, i].set_title('Gyro%d P' % (i))
            ax[1, i].set_title('Gyro%d Q' % (i))
            ax[2, i].set_title('Gyro%d R ' % (i))
            for d in range(3):
                ax[d,i].set_xlabel("ref rad/s")
                ax[d,i].set_ylabel("residual rad/s")

        for d in self.active_devs:
            sampleCount = self.getData(d, DID_SCOMP, 'sampleCount')
            imu = self.getData(d, DID_SCOMP, 'pqr')
            # imu = self.getData(d, DID_SCOMP, 'acc')
            reference = self.getData(d, DID_SCOMP, 'referenceImu')

            for i in range(3): # range through axes
                data0 = imu[:,0]['lpfLsb'][:,i]
                data1 = imu[:,1]['lpfLsb'][:,i]
                data2 = imu[:,2]['lpfLsb'][:,i]

                refdata = reference['pqr'][:,i]

                # refdata0 = reference['pqr'][sampleCount > 10000,i]
                # refdata1 = reference['pqr'][sampleCount > 10000,i]
                # refdata2 = reference['pqr'][sampleCount > 10000,i]

                # ax[i,0].plot(refdata0, data0)
                # ax[i,1].plot(refdata0, data1)
                # ax[i,2].plot(refdata0, data2)

                residual0 = [a - b for a, b in zip(refdata, data0)]
                residual1 = [a - b for a, b in zip(refdata, data1)]
                residual2 = [a - b for a, b in zip(refdata, data2)]

                # ax[i,0].plot(range(0,np.size(residual0)), residual0)
                # ax[i,1].plot(range(0,np.size(residual1)), residual1)
                # ax[i,2].plot(range(0,np.size(residual2)), residual2)

                if i == 0:
                    ax[i,0].plot(refdata, residual0, label=self.log.serials[d])
                else:
                    ax[i,0].plot(refdata, residual0)
                ax[i,1].plot(refdata, residual1)
                ax[i,2].plot(refdata, residual2)


        # Show serial numbers
        self.legends_add(ax[0,0].legend(ncol=2))

        yspan = 0.5 # m/s^2 

        for a in ax:
            for b in a:
                b.grid(True)
                # lim = b.get_ylim()
                # mid = 0.5 * (lim[0] + lim[1])
                # span = lim[1] - lim[0]
                # span = max(span, yspan)
                # b.set_ylim([mid-span/2, mid+span/2])

    def showFigs(self):
        if self.show:
            plt.show()


if __name__ == '__main__':
    np.set_printoptions(linewidth=200)
    home = expanduser("~")
    file = open(home + "/Documents/Inertial_Sense/config.yaml", 'r')
    config = yaml.load(file)
    directory = config["directory"]
    directory = "/home/superjax/Code/IS-src/cpp/SDK/cltool/build/IS_logs"
    directory = r"C:\Users\quaternion\Downloads\20181218_Compass_Drive\20181218 Compass Drive\20181218_101023"
    serials = config['serials']

    log2 = Log()
    log2.load(directory, serials)

    plotter = logPlot(True, True, 'svg', log2)
    plotter.setDownSample(5)
    # plotter.deltatime()
    # plotter.debugfArr()
    # plotter.debugiArr()
    # plotter.debuglfArr()
    # plotter.gpsStats()
    # plotter.rtkStats()
    # plotter.insStatus()
    # plotter.hdwStatus()
    # plotter.temp()
    # plotter.att()
    # plotter.lla()
    # plotter.uvw()
    # plotter.ned()
    # plotter.nedMap()
    # plotter.magDec()
    plotter.rtkDebug()
    # plotter.wheelEncoder()
    # plotter.groundVehicle()

    plotter.showFigs()<|MERGE_RESOLUTION|>--- conflicted
+++ resolved
@@ -2167,13 +2167,8 @@
                 ax[3].plot(timeBar, mslBar - (mslBar[0] - altGps[0]), label=("Bar %s" % self.log.serials[d]))
                 ax[3].plot(timeGps, altGps, label=("GPS %s" % self.log.serials[d]))
 
-<<<<<<< HEAD
         self.legends_add(ax[0].legend(ncol=2))
-        self.legends_add(ax[2].legend(ncol=2))
-=======
-        ax[0].legend(ncol=2)
-        ax[3].legend(ncol=2)
->>>>>>> c7546d02
+        self.legends_add(ax[3].legend(ncol=2))
         for a in ax:
             a.grid(True)
 
