--- conflicted
+++ resolved
@@ -700,14 +700,11 @@
 
     def loadIMU(self, device, accelSensor):   # 0 = gyro, 1 = accelerometer
         imu1 = []
-<<<<<<< HEAD
         imu2 = []
         imu3 = []
         imuCount = 1
-=======
         time = None
         dt = None
->>>>>>> cff34e82
 
         if accelSensor==0:
             imu1 = np.copy(self.getData(device, DID_PREINTEGRATED_IMU, 'theta'))
