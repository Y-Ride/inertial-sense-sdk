from ctypes import sizeof
import math
from typing import List, Any, Union

# If allantools are not installed, run "pip install allantools" first
import allantools

import numpy as np
import matplotlib.pyplot as plt
import sys
import yaml
import os
from os.path import expanduser

BLACK = r"\u001b[30m"
RED = r"\u001b[31m"
GREEN = r"\u001b[32m"
YELLOW = r"\u001b[33m"
BLUE = r"\u001b[34m"
MAGENTA = r"\u001b[35m"
CYAN = r"\u001b[36m"
WHITE = r"\u001b[37m"
RESET = r"\u001b[0m"

RAD2DEG = 180.0 / 3.14159
DEG2RAD = 3.14159 / 180.0
RTHR2RTS = 60 # sqrt(hr) to sqrt(sec)

file_path = os.path.dirname(os.path.realpath(__file__))
sys.path.append(os.path.normpath(file_path + '/..'))
sys.path.append(os.path.normpath(file_path + '/../math/src'))

from logReader import Log
from pylib.ISToolsDataSorted import refLla, getTimeFromTowMs, getTimeFromTow, setGpsWeek, getTimeFromGTime
from pylib.data_sets import *
from inertialsense_math.pose import quat2euler, lla2ned, rotmat_ecef2ned, quatRot, quatConjRot, quat_ecef2ned
import datetime

class logPlot:
    def __init__(self, show, save, format, log):
        self.show = show
        self.save = save
        self.directory = log.directory
        self.format = format
        self.log = log
        self.d = 1
        self.setActiveSerials(self.log.serials)

        if len(self.log.data[0, DID_INS_2]):
            setGpsWeek(self.log.data[0, DID_INS_2]['week'][-1])
            
    def setDownSample(self, dwns):
        self.d = dwns

    def setActiveSerials(self, serials):
        self.active_devs = []
        for d, ser in enumerate(self.log.serials):
            if ser in serials:
                self.active_devs.append(d)

    def configureSubplot(self, ax, title, xlabel):
        ax.set_title(title)
        ax.set_xlabel(xlabel)

    def saveFig(self, fig, name, sizeInches=[]):
        if self.save:
            restoreSize = fig.get_size_inches()
            if not sizeInches:
                if self.format == 'png':     # Increase size/resolution for saved png
                    sizeInches = [16,11]
                    # sizeInches = [20,14]
                else: # svg or png
                    sizeInches = [11,8]
            fig.set_size_inches(sizeInches)
            directory = os.path.dirname(self.directory + '/figures/')
            if not os.path.exists(directory):
                os.makedirs(directory)
            fig.savefig(os.path.join(directory + "/" + name + '.' + self.format), bbox_inches='tight')
            fig.set_size_inches(restoreSize)

    def getData(self, dev, DID, field):
        try:
            return self.log.data[dev, DID][field][::self.d]
        except:
            return []

    def setPlotYSpanMin(self, ax, limit):
        ylim = ax.get_ylim()
        yspn = np.max( [ylim[1] - ylim[0], limit] )
        ylim = (np.mean(ylim)-yspn/2, np.mean(ylim)+yspn/2)
        ax.set_ylim(ylim)

    def posNED(self, fig=None):
        if fig is None:
            fig = plt.figure()
        ax = fig.subplots(3,1, sharex=True)
        self.configureSubplot(ax[0], 'North', 'm')
        self.configureSubplot(ax[1], 'East', 'm')
        self.configureSubplot(ax[2], 'Down', 'm')
        fig.suptitle('INS NED - ' + os.path.basename(os.path.normpath(self.log.directory)))
        refLla = None
        for d in self.active_devs:
            if refLla is None:
                refLla = self.getData(d, DID_INS_2, 'lla')[0]
            ned = lla2ned(refLla, self.getData(d, DID_INS_2, 'lla'))
            time = getTimeFromTow(self.getData(d, DID_INS_2, 'timeOfWeek'))
            ax[0].plot(time, ned[:,0], label=self.log.serials[d])
            ax[1].plot(time, ned[:,1])
            ax[2].plot(time, ned[:,2])

            if(np.shape(self.active_devs)[0]==1):
                timeGPS = getTimeFromTowMs(self.getData(d, DID_GPS1_POS, 'timeOfWeekMs'))
                nedGps = lla2ned(self.getData(d, DID_INS_2, 'lla')[0], self.getData(d, DID_GPS1_POS, 'lla'))
                ax[0].plot(timeGPS, nedGps[:, 0], label='GPS')
                ax[1].plot(timeGPS, nedGps[:, 1])
                ax[2].plot(timeGPS, nedGps[:, 2])

        ax[0].legend(ncol=2)
        for a in ax:
            a.grid(True)
        self.saveFig(fig, 'posNED')

    def drawNEDMapArrow(self, ax, ned, heading):
        # arrowLen = 0.2
        # arrowWid = arrowLen/2
        # arrows = np.array([arrowLen * 0.7 * np.cos(heading), arrowLen * 0.7 * np.sin(heading)]).T

        markersize = 10
        downsample = 6
        len = np.shape(heading)[0]
        for i in range(1, len, downsample):
            # ax.arrow(ned[i,1], ned[i,0], arrows[i,1], arrows[i,0], head_width=arrowWid, head_length=arrowLen, length_includes_head=True, fc='k', ec='k')
            ax.plot(ned[i,1], ned[i,0], marker=(3, 0, -heading[i]*(180.0/np.pi)), color='g', markersize=markersize, linestyle='None')
            ax.plot(ned[i,1], ned[i,0], marker=(2, 0, -heading[i]*(180.0/np.pi)), color='k', markersize=markersize, linestyle='None')

    def posNEDMap(self, fig=None):
        if fig is None:
            fig = plt.figure()
        ax = fig.subplots(1,1)
        ax.set_xlabel('East (m)')
        ax.set_ylabel('North (m)')
        fig.suptitle('NED Map - ' + os.path.basename(os.path.normpath(self.log.directory)))
        refLla = None
        for d in self.active_devs:
            lla = self.getData(d, DID_INS_2, 'lla')
            if len(lla) == 0:
                continue
            if refLla is None:
                refLla = lla[0]
            ned = lla2ned(refLla, self.getData(d, DID_INS_2, 'lla'))
            euler = quat2euler(self.getData(d, DID_INS_2, 'qn2b'))
            ax.plot(ned[:,1], ned[:,0], label=self.log.serials[d])

            if(np.shape(self.active_devs)[0]==1):
                self.drawNEDMapArrow(ax, ned, euler[:, 2])

                nedGps = lla2ned(self.getData(d, DID_INS_2, 'lla')[0], self.getData(d, DID_GPS1_POS, 'lla'))
                ax.plot(nedGps[:, 1], nedGps[:, 0], label='GPS')


        ax.set_aspect('equal', 'datalim')
        ax.legend(ncol=2)
        ax.grid(True)

    def posLLA(self, fig=None):
        if fig is None:
            fig = plt.figure()
        ax = fig.subplots(3,1, sharex=True)
        self.configureSubplot(ax[0], 'Latitude', 'deg')
        self.configureSubplot(ax[1], 'Longitude', 'deg')
        self.configureSubplot(ax[2], 'Altitude', 'deg')
        fig.suptitle('INS LLA - ' + os.path.basename(os.path.normpath(self.log.directory)))
        for d in self.active_devs:
            time = getTimeFromTow(self.getData(d, DID_INS_2, 'timeOfWeek'))
            ax[0].plot(time, self.getData(d, DID_INS_2, 'lla')[:,0], label=self.log.serials[d])
            ax[1].plot(time, self.getData(d, DID_INS_2, 'lla')[:,1])
            ax[2].plot(time, self.getData(d, DID_INS_2, 'lla')[:,2], label=self.log.serials[d])

            if(np.shape(self.active_devs)[0]==1):
                timeGPS = getTimeFromTowMs(self.getData(d, DID_GPS1_POS, 'timeOfWeekMs'))
                ax[0].plot(timeGPS, self.getData(d, DID_GPS1_POS, 'lla')[:, 0], label='GPS')
                ax[1].plot(timeGPS, self.getData(d, DID_GPS1_POS, 'lla')[:, 1])
                ax[2].plot(timeGPS, self.getData(d, DID_GPS1_POS, 'lla')[:, 2], label='GPS')

                timeBaro = getTimeFromTow(self.getData(d, DID_BAROMETER, 'time')+ self.getData(d, DID_GPS1_POS, 'towOffset')[-1])
                ax[2].plot(timeBaro, self.getData(d, DID_BAROMETER, 'mslBar'), label='Baro')

        ax[0].legend(ncol=2)
        ax[2].legend(ncol=2)
        for a in ax:
            a.grid(True)
        self.saveFig(fig, 'insLLA')

    def llaGps(self, fig=None):
        if fig is None:
            fig = plt.figure()
        ax = fig.subplots(3,1, sharex=True)
        self.configureSubplot(ax[0], 'Latitude', 'deg')
        self.configureSubplot(ax[1], 'Longitude', 'deg')
        self.configureSubplot(ax[2], 'Altitude', 'deg')
        fig.suptitle('GPS LLA - ' + os.path.basename(os.path.normpath(self.log.directory)))
        for d in self.active_devs:
            time = getTimeFromTowMs(self.getData(d, DID_GPS1_POS, 'timeOfWeekMs'))
            ax[0].plot(time, self.getData(d, DID_GPS1_POS, 'lla')[:,0], label=self.log.serials[d])
            ax[1].plot(time, self.getData(d, DID_GPS1_POS, 'lla')[:,1])
            ax[2].plot(time, self.getData(d, DID_GPS1_POS, 'lla')[:,2])
        ax[0].legend(ncol=2)
        for a in ax:
            a.grid(True)
        self.saveFig(fig, 'llaGPS')

    def velNED(self, fig=None):
        if fig is None:
            fig = plt.figure()
        ax = fig.subplots(3,1, sharex=True)
        self.configureSubplot(ax[0], 'Vel North', 'm/s')
        self.configureSubplot(ax[1], 'Vel East', 'm/s')
        self.configureSubplot(ax[2], 'Vel Down', 'm/s')
        fig.suptitle('NED Vel - ' + os.path.basename(os.path.normpath(self.log.directory)))
        for d in self.active_devs:
            time = getTimeFromTow(self.getData(d, DID_INS_2, 'timeOfWeek'))
            insVelNed = quatRot(self.getData(d, DID_INS_2, 'qn2b'), self.getData(d, DID_INS_2, 'uvw'))
            ax[0].plot(time, insVelNed[:,0], label=self.log.serials[d])
            ax[1].plot(time, insVelNed[:,1])
            ax[2].plot(time, insVelNed[:,2])

            if np.shape(self.active_devs)[0] == 1:  # Show GPS if #devs is 1
                timeGPS = getTimeFromTowMs(self.getData(d, DID_GPS1_VEL, 'timeOfWeekMs'))
                gpsVelEcef = self.getData(d, DID_GPS1_VEL, 'velEcef')
                qe2n = quat_ecef2ned(self.getData(d, DID_GPS1_POS, 'lla')[0,0:2]*np.pi/180.0)
                if len(gpsVelEcef) > 0:
                    gpsVelNed = quatConjRot(qe2n, gpsVelEcef)
                    #R = rotmat_ecef2ned(self.getData(d, DID_GPS1_POS, 'lla')[0,0:2]*np.pi/180.0)
                    #gpsVelNed = R.dot(gpsVelEcef.T).T
                    ax[0].plot(timeGPS, gpsVelNed[:, 0], label='GPS')
                    ax[1].plot(timeGPS, gpsVelNed[:, 1])
                    ax[2].plot(timeGPS, gpsVelNed[:, 2])

        ax[0].legend(ncol=2)
        for a in ax:
            a.grid(True)
        self.saveFig(fig, 'velNED')

    def velUVW(self, fig=None):
        if fig is None:
            fig = plt.figure()
        ax = fig.subplots(3,1, sharex=True)
        self.configureSubplot(ax[0], 'Vel U', 'm/s')
        self.configureSubplot(ax[1], 'Vel V', 'm/s')
        self.configureSubplot(ax[2], 'Vel W', 'm/s')
        fig.suptitle('INS uvw - ' + os.path.basename(os.path.normpath(self.log.directory)))
        for d in self.active_devs:
            time = getTimeFromTow(self.getData(d, DID_INS_2, 'timeOfWeek'))
            ax[0].plot(time, self.getData(d, DID_INS_2, 'uvw')[:,0], label=self.log.serials[d])
            ax[1].plot(time, self.getData(d, DID_INS_2, 'uvw')[:,1])
            ax[2].plot(time, self.getData(d, DID_INS_2, 'uvw')[:,2])
        ax[0].legend(ncol=2)
        for a in ax:
            a.grid(True)
        self.saveFig(fig, 'velUVW')

    def attitude(self, fig=None):
        if fig is None:
            fig = plt.figure()
        ax = fig.subplots(3, 1, sharex=True)
        fig.suptitle('INS Attitude - ' + os.path.basename(os.path.normpath(self.log.directory)))
        self.configureSubplot(ax[0], 'Roll', 'deg')
        self.configureSubplot(ax[1], 'Pitch', 'deg')
        self.configureSubplot(ax[2], 'Yaw', 'deg')
        for d in self.active_devs:
            euler = quat2euler(self.getData(d, DID_INS_2, 'qn2b'))
            time = getTimeFromTow(self.getData(d, DID_INS_2, 'timeOfWeek'))
            ax[0].plot(time, euler[:,0]*RAD2DEG, label=self.log.serials[d])
            ax[1].plot(time, euler[:,1]*RAD2DEG)
            ax[2].plot(time, euler[:,2]*RAD2DEG)
        ax[0].legend(ncol=2)
        for a in ax:
            a.grid(True)
        self.saveFig(fig, 'attINS')

    def heading(self, fig=None):
        if fig is None:
            fig = plt.figure()
        ax = fig.subplots(3, 1, sharex=True)
        fig.suptitle('Heading - ' + os.path.basename(os.path.normpath(self.log.directory)))
        self.configureSubplot(ax[0], 'Magnetic Heading', 'deg')
        self.configureSubplot(ax[1], 'RTK Compassing', 'deg')
        self.configureSubplot(ax[2], 'INS Heading', 'deg')
        for d in self.active_devs:
            magTime = getTimeFromTowMs(self.getData(d, DID_INL2_MAG_OBS_INFO, 'timeOfWeekMs'))
            gpsTime = getTimeFromTowMs(self.getData(d, DID_GPS1_RTK_CMP_REL, 'timeOfWeekMs'))
            insTime = getTimeFromTow(self.getData(d, DID_INS_2, 'timeOfWeek'))
            magHdg = self.getData(d, DID_INL2_MAG_OBS_INFO, 'magHdg')
            gpsHdg = self.getData(d, DID_GPS1_RTK_CMP_REL, 'baseToRoverHeading')
            euler = quat2euler(self.getData(d, DID_INS_2, 'qn2b'))
            if magTime:
                ax[0].plot(magTime, magHdg * RAD2DEG)
            if gpsTime:
                ax[1].plot(gpsTime, gpsHdg*RAD2DEG)
            ax[2].plot(insTime, euler[:,2]*RAD2DEG, label=self.log.serials[d])
        ax[2].legend(ncol=2)
        for a in ax:
            a.grid(True)
        self.saveFig(fig, 'heading')

    def insStatus(self, fig=None):
        try:
            if fig is None:
                fig = plt.figure()
            ax = fig.subplots(1, 1, sharex=True)
            fig.suptitle('INS Status - ' + os.path.basename(os.path.normpath(self.log.directory)))

            for d in self.active_devs:
                r = d == self.active_devs[0]    # plot text w/ first device
                cnt = 0
                instime = getTimeFromTow(self.getData(d, DID_INS_2, 'timeOfWeek'))
                iStatus = self.getData(d, DID_INS_2, 'insStatus')

                ax.plot(instime, -cnt * 1.5 + ((iStatus & 0x00000001) != 0))
                p1 = ax.get_xlim()[0] + 0.02 * (ax.get_xlim()[1] - ax.get_xlim()[0])
                if r: ax.text(p1, -cnt * 1.5, 'Att Coarse')
                cnt += 1
                ax.plot(instime, -cnt * 1.5 + ((iStatus & 0x00000010) != 0))
                if r: ax.text(p1, -cnt * 1.5, 'Att Fine')
                cnt += 1
                ax.plot(instime, -cnt * 1.5 + ((iStatus & 0x00000002) != 0))
                if r: ax.text(p1, -cnt * 1.5, 'Vel Coarse')
                cnt += 1
                ax.plot(instime, -cnt * 1.5 + ((iStatus & 0x00000020) != 0))
                if r: ax.text(p1, -cnt * 1.5, 'Vel Fine')
                cnt += 1
                ax.plot(instime, -cnt * 1.5 + ((iStatus & 0x00000004) != 0))
                if r: ax.text(p1, -cnt * 1.5, 'Pos Coarse')
                cnt += 1
                ax.plot(instime, -cnt * 1.5 + ((iStatus & 0x00000040) != 0))
                if r: ax.text(p1, -cnt * 1.5, 'Pos Fine')
                cnt += 1
                cnt += 1

                # ax.plot(instime, -cnt * 1.5 + ((iStatus >> 9) & 1))
                # ax.text(p1, -cnt * 1.5, 'GPS Update')
                # cnt += 1
                ax.plot(instime, -cnt * 1.5 + ((iStatus & 0x00000100) != 0))
                if r: ax.text(p1, -cnt * 1.5, 'GPS aiding Pos')
                cnt += 1
                ax.plot(instime, -cnt * 1.5 + ((iStatus & 0x00004000) != 0))
                if r: ax.text(p1, -cnt * 1.5, 'GPS aiding Vel')
                cnt += 1
                ax.plot(instime, -cnt * 1.5 + ((iStatus & 0x00000080) != 0))
                if r: ax.text(p1, -cnt * 1.5, 'GPS aiding Hdg')
                cnt += 1
                ax.plot(instime, -cnt * 1.5 + ((iStatus & 0x00000800) != 0))
                if r: ax.text(p1, -cnt * 1.5, 'MAG aiding Hdg')
                cnt += 1
                cnt += 1
                ax.plot(instime, -cnt * 1.5 + ((iStatus & 0x00001000) != 0))
                if r: ax.text(p1, -cnt * 1.5, 'Nav Mode')
                cnt += 1
                ax.plot(instime, -cnt * 1.5 + ((iStatus & 0x000F0000) >> 16) / 4.0)
                if r: ax.text(p1, -cnt * 1.5, 'Solution Status')
                cnt += 1
                cnt += 1

                ax.plot(instime, -cnt * 1.5 + (((iStatus & 0x03000000) >> 24) == 3))
                if r: ax.text(p1, -cnt * 1.5, 'RTK: Precision Position Valid')
                cnt += 1
                ax.plot(instime, -cnt * 1.5 + ((iStatus & 0x04000000) != 0))
                if r: ax.text(p1, -cnt * 1.5, 'RTK: Compassing Valid (fix & hold)')
                cnt += 1
                cnt += 1

                ax.plot(instime, -cnt * 1.5 + ((iStatus & 0x00100000) != 0))
                if r: ax.text(p1, -cnt * 1.5, 'RTK: Compassing Baseline UNSET')
                cnt += 1
                ax.plot(instime, -cnt * 1.5 + ((iStatus & 0x00200000) != 0))
                if r: ax.text(p1, -cnt * 1.5, 'RTK: Compassing Baseline BAD')
                cnt += 1
                ax.plot(instime, -cnt * 1.5 + ((iStatus & 0x08000000) != 0))
                if r: ax.text(p1, -cnt * 1.5, 'RTK: No Observ.')
                cnt += 1
                ax.plot(instime, -cnt * 1.5 + ((iStatus & 0x10000000) != 0))
                if r: ax.text(p1, -cnt * 1.5, 'RTK: Base No Pos.')
                cnt += 1
                ax.plot(instime, -cnt * 1.5 + ((iStatus & 0x20000000) != 0))
                if r: ax.text(p1, -cnt * 1.5, 'RTK: Base Pos. Moving')
                cnt += 1
                cnt += 1

                ax.plot(instime, -cnt * 1.5 + ((iStatus & 0x00400000) != 0))
                if r: ax.text(p1, -cnt * 1.5, 'Mag: Recalibrating')
                cnt += 1
                ax.plot(instime, -cnt * 1.5 + ((iStatus & 0x00800000) != 0))
                if r: ax.text(p1, -cnt * 1.5, 'Mag: Inter. or Bad Cal')
                cnt += 1
                cnt += 1

                ax.plot(instime, -cnt * 1.5 + ((iStatus & 0x40000000) != 0))
                if r: ax.text(p1, -cnt * 1.5, 'RTOS Task Period Overrun')
                cnt += 1
                ax.plot(instime, -cnt * 1.5 + ((iStatus & 0x80000000) != 0))
                if r: ax.text(p1, -cnt * 1.5, 'General Fault')
                cnt += 1

            ax.grid(True)
            self.saveFig(fig, 'iStatus')
        except:
            print(RED + "problem plotting insStatus: " + sys.exc_info()[0] + RESET)

    def hdwStatus(self, fig=None):
        try:
            if fig is None:
                fig = plt.figure()
            ax = fig.subplots(1, 1, sharex=True)
            fig.suptitle('Hardware Status - ' + os.path.basename(os.path.normpath(self.log.directory)))

            for d in self.active_devs:
                r = d == self.active_devs[0]    # plot text w/ first device
                cnt = 0
                instime = getTimeFromTow(self.getData(d, DID_INS_2, 'timeOfWeek'))
                hStatus = self.getData(d, DID_INS_2, 'hdwStatus')

                ax.plot(instime, -cnt * 1.5 + ((hStatus & 0x00000001) != 0))
                p1 = ax.get_xlim()[0] + 0.02 * (ax.get_xlim()[1] - ax.get_xlim()[0])
                if r: ax.text(p1, -cnt * 1.5, 'Motion Gyr Sig')
                cnt += 1
                ax.plot(instime, -cnt * 1.5 + ((hStatus & 0x00000002) != 0))
                if r: ax.text(p1, -cnt * 1.5, 'Motion Acc Sig')
                cnt += 1
                ax.plot(instime, -cnt * 1.5 + ((hStatus & 0x00000004) != 0))
                if r: ax.text(p1, -cnt * 1.5, 'Motion Gyr Dev')
                cnt += 1
                ax.plot(instime, -cnt * 1.5 + ((hStatus & 0x00000005) != 0))
                if r: ax.text(p1, -cnt * 1.5, 'Motion Acc Dev')
                cnt += 1
                cnt += 1

                ax.plot(instime, -cnt * 1.5 + ((hStatus & 0x00000010) != 0))
                if r: ax.text(p1, -cnt * 1.5, 'Satellite Rx')
                cnt += 1
                cnt += 1

                ax.plot(instime, -cnt * 1.5 + ((hStatus & 0x00000100) != 0))
                if r: ax.text(p1, -cnt * 1.5, 'Saturation Gyr')
                cnt += 1
                ax.plot(instime, -cnt * 1.5 + ((hStatus & 0x00000200) != 0))
                if r: ax.text(p1, -cnt * 1.5, 'Saturation Acc')
                cnt += 1
                ax.plot(instime, -cnt * 1.5 + ((hStatus & 0x00000400) != 0))
                if r: ax.text(p1, -cnt * 1.5, 'Saturation Mag')
                cnt += 1
                ax.plot(instime, -cnt * 1.5 + ((hStatus & 0x00000800) != 0))
                if r: ax.text(p1, -cnt * 1.5, 'Saturation Baro')
                cnt += 1
                cnt += 1

                ax.plot(instime, -cnt * 1.5 + ((hStatus & 0x00002000) != 0))
                if r: ax.text(p1, -cnt * 1.5, 'EKF using ref. IMU')
                cnt += 1
                cnt += 1

                ax.plot(instime, -cnt * 1.5 + ((hStatus & 0x00010000) != 0))
                if r: ax.text(p1, -cnt * 1.5, 'Err Com Tx Limited')
                cnt += 1
                ax.plot(instime, -cnt * 1.5 + ((hStatus & 0x00020000) != 0))
                if r: ax.text(p1, -cnt * 1.5, 'Err Com Rx Overrun')
                cnt += 1
                ax.plot(instime, -cnt * 1.5 + ((hStatus & 0x00040000) != 0))
                if r: ax.text(p1, -cnt * 1.5, 'Err GPS Tx Limited')
                cnt += 1
                ax.plot(instime, -cnt * 1.5 + ((hStatus & 0x00080000) != 0))
                if r: ax.text(p1, -cnt * 1.5, 'Err GPS Rx Overrun')
                cnt += 1
                cnt += 1

                ax.plot(instime, -cnt * 1.5 + ((hStatus & 0x00F00000) >> 20) / 4)
                if r: ax.text(p1, -cnt * 1.5, 'Com Parse Error Count')
                cnt += 1
                ax.plot(instime, -cnt * 1.5 + ((hStatus & 0x01000000) != 0))
                if r: ax.text(p1, -cnt * 1.5, 'BIT Self Test Fault')
                cnt += 1
                ax.plot(instime, -cnt * 1.5 + ((hStatus & 0x02000000) != 0))
                if r: ax.text(p1, -cnt * 1.5, 'Temperature error')
                cnt += 1
                cnt += 1

                ax.plot(instime, -cnt * 1.5 + ((hStatus & 0x10000000) != 0))
                if r: ax.text(p1, -cnt * 1.5, 'Reset Backup Mode')
                cnt += 1
                ax.plot(instime, -cnt * 1.5 + ((hStatus & 0x20000000) != 0))
                if r: ax.text(p1, -cnt * 1.5, 'Watchdog Reset')
                cnt += 1
                ax.plot(instime, -cnt * 1.5 + ((hStatus & 0x30000000) != 0))
                if r: ax.text(p1, -cnt * 1.5, 'Software Reset')
                cnt += 1
                ax.plot(instime, -cnt * 1.5 + ((hStatus & 0x40000000) != 0))
                if r: ax.text(p1, -cnt * 1.5, 'Hardware Reset')
                cnt += 1
                ax.plot(instime, -cnt * 1.5 + ((hStatus & 0x80000000) != 0))
                if r: ax.text(p1, -cnt * 1.5, 'Critical Sys Fault')
                cnt += 1
                cnt += 1
                
            ax.grid(True)
            self.saveFig(fig, 'Hardware Status')
        except:
            print(RED + "problem plotting hdwStatus: " + sys.exc_info()[0] + RESET)

    def gpsStats(self, fig=None, did_gps_pos=DID_GPS1_POS):
        # try:
        if fig is None:
            fig = plt.figure()

        ax = fig.subplots(4, 1, sharex=True)
        did_gps_vel = did_gps_pos+(DID_GPS1_VEL-DID_GPS1_POS)
        if did_gps_pos==DID_GPS1_POS:
            gps_num = 1
        else:
            gps_num = 2
        fig.suptitle('GPS ' + str(gps_num) + ' Stats - ' + os.path.basename(os.path.normpath(self.log.directory)))
        self.configureSubplot(ax[0], 'Satellites Used in Solution', '')
        self.configureSubplot(ax[1], 'Accuracy', 'm')
        self.configureSubplot(ax[2], 'CNO', 'dBHz')
        self.configureSubplot(ax[3], 'Status', '')

        for d in self.active_devs:
            r = d == self.active_devs[0]  # plot text w/ first device
            time = getTimeFromTowMs(self.getData(d, did_gps_pos, 'timeOfWeekMs'))
            velTime = getTimeFromTowMs(self.getData(d, did_gps_vel, 'timeOfWeekMs'))
            gStatus = self.getData(d, did_gps_pos, 'status')

            ax[0].plot(time, gStatus & 0xFF, label=self.log.serials[d])
            ax[1].plot(time, self.getData(d, did_gps_pos, 'pDop'), 'm', label="pDop")
            ax[1].plot(time, self.getData(d, did_gps_pos, 'hAcc'), 'r', label="hAcc")
            ax[1].plot(time, self.getData(d, did_gps_pos, 'vAcc'), 'b', label="vAcc")
            ax[1].plot(velTime, self.getData(d, did_gps_vel, 'sAcc'), 'c', label="sAcc")
            if self.log.data[d, DID_GPS1_RTK_POS] is not []:
                rtktime = getTimeFromTowMs(self.getData(d, DID_GPS1_RTK_POS, 'timeOfWeekMs'))
                ax[1].plot(rtktime, self.getData(d, DID_GPS1_RTK_POS, 'vAcc'), 'g', label="rtkHor")
            if d == 0:
                ax[1].legend(ncol=2)
            ax[2].plot(time, self.getData(d, did_gps_pos, 'cnoMean'))

            cnt = 0
            ax[3].plot(time, -cnt * 1.5 + ((gStatus & 0x04000000) != 0))
            p1 = ax[3].get_xlim()[0] + 0.02 * (ax[3].get_xlim()[1] - ax[3].get_xlim()[0])
            if r: ax[3].text(p1, -cnt * 1.5, 'RTK Positioning Valid')
            cnt += 1
            ax[3].plot(time, -cnt * 1.5 + ((gStatus & 0x08000000) != 0))
            if r: ax[3].text(p1, -cnt * 1.5, 'RTK Compassing Valid (fix & hold)')
            cnt += 1
            ax[3].plot(time, -cnt * 1.5 + ((gStatus & 0x00002000) != 0))
            if r: ax[3].text(p1, -cnt * 1.5, 'GPS Compass Baseline BAD')
            cnt += 1
            ax[3].plot(time, -cnt * 1.5 + ((gStatus & 0x00004000) != 0))
            if r: ax[3].text(p1, -cnt * 1.5, 'GPS Compass Baseline UNSET')
            cnt += 1

        self.setPlotYSpanMin(ax[2], 5)

        ax[0].legend(ncol=2)
        for a in ax:
            a.grid(True)
        self.saveFig(fig, 'Gps Stats')
        # except:
        #     print(RED + "problem plotting gpsStats: " + sys.exc_info()[0] + RESET)

    def gps2Stats(self, fig=None):
        self.gpsStats(fig=fig, did_gps_pos=DID_GPS2_POS)

    def rtkPosStats(self, fig=None):
        self.rtkStats("Position", DID_GPS1_RTK_POS_REL, fig=fig)

    def rtkCmpStats(self, fig=None):
        self.rtkStats("Compassing", DID_GPS1_RTK_CMP_REL, fig=fig)

    def rtkStats(self, name, relDid, fig=None):
        # try:
        n_plots = 6
        if fig is None:
            fig = plt.figure()

        ax = fig.subplots(n_plots, 1, sharex=True)
        fig.suptitle('RTK ' + name + ' Stats - ' + os.path.basename(os.path.normpath(self.log.directory)))
        self.configureSubplot(ax[0], 'GPS Fix Type: 2=2D, 3=3D, 10=Single, 11=Float, 12=Fix', '')
        self.configureSubplot(ax[1], 'Age of Differential', 's')
        self.configureSubplot(ax[2], 'AR Ratio', '')
        self.configureSubplot(ax[3], 'Base to Rover Distance', 'm')
        self.configureSubplot(ax[4], 'Base to Rover Heading', 'deg')
        self.configureSubplot(ax[5], 'Base to Rover Heading Accuracy', 'deg')

        for i, d in enumerate(self.active_devs):
            rtkRelTime = getTimeFromTowMs(self.getData(d, relDid, 'timeOfWeekMs'))
            # rtkMiscTime = getTimeFromTowMs(self.getData(d, DID_GPS1_RTK_CMP_MISC, 'timeOfWeekMs'))
            if not self.log.compassing:
                gps1PosTime = getTimeFromTowMs(self.getData(d, DID_GPS1_POS, 'timeOfWeekMs'))
                fixType = self.getData(d, DID_GPS1_POS, 'status') >> 8 & 0x1F
                ax[0].plot(gps1PosTime, fixType, label=self.log.serials[d])
            else:
                fixType = self.getData(d, relDid, 'arRatio').copy()
                fixType[(fixType > 3)] = 12
                fixType[(fixType > 0) & (fixType < 3)] = 11
                fixType[fixType == 0] = 10
                ax[0].plot(rtkRelTime, fixType, label=self.log.serials[d])
            ax[1].plot(rtkRelTime, self.getData(d, relDid, 'differentialAge'))
            if i == 0:
                ax[2].semilogy(rtkRelTime, np.ones_like(rtkRelTime)*3.0, 'k--')
            ax[2].semilogy(rtkRelTime, self.getData(d, relDid, 'arRatio'))
            dist2base = self.getData(d, relDid, 'baseToRoverDistance')
            dist2base[dist2base > 1e5] = np.nan
            ax[3].plot(rtkRelTime, dist2base)
            ax[4].plot(rtkRelTime, self.getData(d, relDid, 'baseToRoverHeading')*180.0/np.pi)
            ax[5].plot(rtkRelTime, self.getData(d, relDid, 'baseToRoverHeadingAcc')*180.0/np.pi)
            ax[0].legend(ncol=2)

        self.setPlotYSpanMin(ax[1], 0.5)    # Differential age
        self.setPlotYSpanMin(ax[3], 1.0)    # Distance to base

        for a in ax:
            a.grid(True)
        self.saveFig(fig, 'rtk'+name+'Stats')
        # except:
            # print(RED + "problem plotting rtkStats: " + sys.exc_info()[0] + RESET)

    def rtkPosMisc(self, fig=None):
        self.rtkMisc("Position", DID_GPS1_RTK_POS_MISC, fig=fig)

    def rtkCmpMisc(self, fig=None):
        self.rtkMisc("Position", DID_GPS1_RTK_CMP_MISC, fig=fig)

    def rtkMisc(self, name, miscDid, fig=None):
        # try:
        n_plots = 10
        if fig is None:
            fig = plt.figure()

        ax = fig.subplots(5, 2, sharex=True)
        fig.suptitle('RTK ' + name + ' Misc - ' + os.path.basename(os.path.normpath(self.log.directory)))
        self.configureSubplot(ax[0,0], 'Correction checksum failure count', '')
        self.configureSubplot(ax[1,0], 'Time to First Fix', 's')
        self.configureSubplot(ax[2,0], 'GPS Observation Count - Rover', '')
        self.configureSubplot(ax[3,0], 'GPS Observation Count - Base', '')
        self.configureSubplot(ax[4,0], 'Glonass Observation Count - Rover', '')
        self.configureSubplot(ax[0,1], 'Glonass Observation Count - Base', '')
        self.configureSubplot(ax[1,1], 'Galileo Observation Count - Rover', '')
        self.configureSubplot(ax[2,1], 'Galileo Observation Count - Base', '')
        self.configureSubplot(ax[3,1], 'SBAS Count Base', '')
        self.configureSubplot(ax[4,1], 'Base Antenna Position Count', '')

        for i, d in enumerate(self.active_devs):
            # rtkRelTime = getTimeFromTowMs(self.getData(d, DID_GPS1_RTK_POS_REL, 'timeOfWeekMs'))
            rtkMiscTime = getTimeFromTowMs(self.getData(d, miscDid, 'timeOfWeekMs'))
            ax[0,0].plot(rtkMiscTime, self.getData(d, miscDid, 'correctionChecksumFailures'))
            ax[1,0].plot(rtkMiscTime, self.getData(d, miscDid, 'timeToFirstFixMs')*0.001)
            ax[2,0].plot(rtkMiscTime, self.getData(d, miscDid, 'roverGpsObservationCount'))
            ax[3,0].plot(rtkMiscTime, self.getData(d, miscDid, 'baseGpsObservationCount'))
            ax[4,0].plot(rtkMiscTime, self.getData(d, miscDid, 'roverGlonassObservationCount'))
            ax[0,1].plot(rtkMiscTime, self.getData(d, miscDid, 'baseGlonassObservationCount'))
            ax[1,1].plot(rtkMiscTime, self.getData(d, miscDid, 'roverGalileoObservationCount'))
            ax[2,1].plot(rtkMiscTime, self.getData(d, miscDid, 'baseGalileoObservationCount'))
            ax[3,1].plot(rtkMiscTime, self.getData(d, miscDid, 'baseSbasCount'))
            ax[4,1].plot(rtkMiscTime, self.getData(d, miscDid, 'baseAntennaCount'))

            # # ax[0].plot(rtkRelTime, self.getData(d, DID_GPS1_RTK_POS_REL, 'differentialAge'))
            # if i == 0:
            #     ax[2].semilogy(rtkRelTime, np.ones_like(rtkRelTime)*3.0, 'k--')
            # ax[2].semilogy(rtkRelTime, self.getData(d, DID_GPS1_RTK_POS_REL, 'arRatio'))
            # dist2base = self.getData(d, DID_GPS1_RTK_POS_REL, 'distanceToBase')
            # dist2base[dist2base > 1e5] = np.nan
            # ax[3].plot(rtkRelTime, dist2base)
            # ax[4].plot(rtkMiscTime, self.getData(d, miscDid, 'cycleSlipCount'))
            # ax[0].legend(ncol=2)
            for a in ax:
                for b in a:
                    b.grid(True)

        self.saveFig(fig, 'rtk'+name+'Misc')
        # except:
            # print(RED + "problem plotting rtkStats: " + sys.exc_info()[0] + RESET)

    def rtkRel(self, fig=None):
        # try:
        n_plots = 3
        if fig is None:
            fig = plt.figure()

        ax = fig.subplots(3, 1, sharex=True)
        fig.suptitle('RTK Rel - ' + os.path.basename(os.path.normpath(self.log.directory)))
        self.configureSubplot(ax[0], 'GPS Base to Rover Heading', '')
        self.configureSubplot(ax[1], 'GPS Base to Rover Distance', '')

        for i, d in enumerate(self.active_devs):
            rtkRelTime = getTimeFromTowMs(self.getData(d, DID_GPS1_RTK_POS_REL, 'timeOfWeekMs'))
            ax[0].plot(rtkRelTime, self.getData(d, DID_GPS1_RTK_POS_REL, 'baseToRoverHeading')*RAD2DEG)
            ax[1].plot(rtkRelTime, self.getData(d, DID_GPS1_RTK_POS_REL, 'baseToRoverDistance'))

            for a in ax:
                a.grid(True)

        self.saveFig(fig, 'rtkRel')

    def loadGyros(self, device):
        return self.loadIMU(device, 0)

    def loadAccels(self, device):
        return self.loadIMU(device, 1)

    def loadIMU(self, device, accelSensor):   # 0 = gyro, 1 = accelerometer
        imu1 = []
        imu2 = []
        imu3 = []
        imuCount = 1
        time = None
        dt = None

        if accelSensor==0:
            imu1 = np.copy(self.getData(device, DID_PREINTEGRATED_IMU, 'theta'))
        else:
            imu1 = np.copy(self.getData(device, DID_PREINTEGRATED_IMU, 'vel'))

        if np.shape(imu1)[0] != 0:  # DID_PREINTEGRATED_IMU
            time = self.getData(device, DID_PREINTEGRATED_IMU, 'time')
            dt = self.getData(device, DID_PREINTEGRATED_IMU, 'dt') 
            # dt = time[1:] - time[:-1]
            # dt = np.append(dt, dt[-1])
            # Convert from preintegrated IMU to IMU.
            for i in range(3):
                imu1[:, i] /= dt

        else:   # DID_IMU
            time = self.getData(device, DID_IMU, 'time')

            if len(time) != 0:
                I = self.getData(device, DID_IMU, 'I')
                dt = time[1:] - time[:-1]
                dt = np.append(dt, dt[-1])
                imu1 = []
                for sample in range(0, len(I)):
                    imu1.append(I[sample][accelSensor])
                imu1 = np.array(imu1)

            else:   # DID_IMU3_RAW
                time = self.getData(device, DID_IMU3_RAW, 'time')

                if len(time) != 0:
                    I = self.getData(device, DID_IMU3_RAW, 'I')
                    imuStatus = self.getData(device, DID_IMU3_RAW, 'status')
                    dt = time[1:] - time[:-1]
                    dt = np.append(dt, dt[-1])
                    imu1 = []
                    imu2 = []
                    imu3 = []
                    if (imuStatus[0] & (0x00010000<<accelSensor)):     # Gyro or accel 1
                        for sample in range(0, len(I)):
                            imu1.append(I[sample][0][accelSensor])
                    if (imuStatus[0] & (0x00040000<<accelSensor)):     # Gyro or accel 2
                        for sample in range(0, len(I)):
                            imu2.append(I[sample][1][accelSensor])
                    if (imuStatus[0] & (0x00100000<<accelSensor)):     # Gyro or accel 3
                        for sample in range(0, len(I)):
                            imu3.append(I[sample][2][accelSensor])
                    imu1 = np.array(imu1)
                    imu2 = np.array(imu2)
                    imu3 = np.array(imu3)
                    imuCount = 3

        return (time, dt, imu1, imu2, imu3, imuCount)

    def imuPQR(self, fig=None):
        if fig is None:
            fig = plt.figure()

<<<<<<< HEAD
        (time, dt, pqr0, pqr1, pqr2, pqrCount) = self.loadGyros(0)
        ax = fig.subplots(3, pqrCount, sharex=True, squeeze=False)
        fig.suptitle('PQR - ' + os.path.basename(os.path.normpath(self.log.directory)))

        for d in self.active_devs:
            (time, dt, pqr0, pqr1, pqr2, pqrCount) = self.loadGyros(d)
=======
        for d in self.active_devs:
>>>>>>> f018d98b
            refTime = self.getData(d, DID_REFERENCE_IMU, 'time')
            if len(refTime)!=0:
                refImu = self.getData(d, DID_REFERENCE_IMU, 'I')
                refImu = refImu
                refPqr = refImu['pqr']

<<<<<<< HEAD
=======
        ax = fig.subplots(3, 2, sharex=True)
        fig.suptitle('PQR - ' + os.path.basename(os.path.normpath(self.log.directory)))
        for d in self.active_devs:
            (pqr0, pqr1, time, dt) = self.loadGyros(d)
>>>>>>> f018d98b
            for i in range(3):
                axislable = 'P' if (i == 0) else 'Q' if (i==1) else 'R'
                for n, pqr in enumerate([ pqr0, pqr1, pqr2 ]):
                    if pqr != [] and n<pqrCount:
                        if (pqr is not None) and pqr.any(None):
                            mean = np.mean(pqr[:, i])
                            std = np.std(pqr[:, i])
                            alable = 'Gyro'
                            if pqrCount > 1:
                                alable += '%d ' % n
                            else:
                                alable += ' '
                            self.configureSubplot(ax[i, n], alable + axislable + ' (deg/s), mean: %.4g, std: %.3g' % (mean, std), 'sec')
                            ax[i, n].plot(time, pqr[:, i] * 180.0/np.pi, label=self.log.serials[d])

            if len(refTime)!=0 and d==0:    # Only plot reference IMU for first device
                for i in range(3):
                    ax[i, 0].plot(refTime, refPqr[:, i] * 180.0/np.pi, color='red', label="reference")

        for i in range(pqrCount):
            ax[0][i].legend(ncol=2)
            for d in range(3):
                ax[d][i].grid(True)
        self.saveFig(fig, 'pqrIMU')

    def imuAcc(self, fig=None):
        if fig is None:
            fig = plt.figure()

        (time, dt, acc0, acc1, acc2, accCount) = self.loadAccels(0)
        ax = fig.subplots(3, accCount, sharex=True, squeeze=False)
        fig.suptitle('Accelerometer - ' + os.path.basename(os.path.normpath(self.log.directory)))

        for d in self.active_devs:
            (time, dt, acc0, acc1, acc2, accCount) = self.loadAccels(d)
            refTime = self.getData(d, DID_REFERENCE_IMU, 'time')
            if len(refTime)!=0:
                refImu = self.getData(d, DID_REFERENCE_IMU, 'I')
                refImu = refImu
                refAcc = refImu['acc']

            for i in range(3):
                axislable = 'X' if (i == 0) else 'Y' if (i==1) else 'Z'
                for n, acc in enumerate([ acc0, acc1, acc2 ]):
                    if acc != [] and n<accCount:
                        if (acc is not None) and acc.any(None):
                            mean = np.mean(acc[:, i])
                            std = np.std(acc[:, i])
                            alable = 'Accel'
                            if accCount > 1:
                                alable += '%d ' % n
                            else:
                                alable += ' '
                            self.configureSubplot(ax[i, n], alable + axislable + ' (m/s^2), mean: %.4g, std: %.3g' % (mean, std), 'sec')
                            ax[i, n].plot(time, acc[:, i], label=self.log.serials[d])

            if len(refTime)!=0 and d==0:    # Only plot reference IMU for first device
                for i in range(3):
                    ax[i, 0].plot(refTime, refAcc[:, i], color='red', label="reference")

        for i in range(accCount):
            ax[0][i].legend(ncol=2)
            for d in range(3):
                ax[d][i].grid(True)
        self.saveFig(fig, 'accIMU')

    def allanVariancePQR(self, fig=None):
        if fig is None:
            fig = plt.figure()

        (time, dt, pqr0, pqr1, pqr2, pqrCount) = self.loadGyros(0)
        ax = fig.subplots(3, pqrCount, sharex=True, squeeze=False)
        fig.suptitle('Allan Variance: PQR - ' + os.path.basename(os.path.normpath(self.log.directory)))

        for d in self.active_devs:
            (time, dt, pqr0, pqr1, pqr2, pqrCount) = self.loadGyros(d)

            for i in range(3):
                axislable = 'P' if (i == 0) else 'Q' if (i==1) else 'R'
                for n, pqr in enumerate([ pqr0, pqr1, pqr2 ]):
                    if pqr != [] and n<pqrCount:
                        if pqr.any(None):
                            # Averaging window tau values from dt to Nsamples/10
                            t = np.logspace(np.log10(dt[0]), np.log10(0.1*np.size(pqr[:,i])), 200)
                            # Compute the overlapping ADEV
                            (t2, ad, ade, adn) = allantools.oadev(pqr[:,i], rate=1/dt[0], data_type="freq", taus=t)
                            # Compute random walk and bias instability
                            t_bi_max = 1000
                            idx_max = (np.abs(t2 - t_bi_max)).argmin()
                            bi = np.amin(ad[0:idx_max])
                            rw_idx = (np.abs(t2 - 0.4)).argmin()
                            rw = ad[rw_idx] * np.sqrt(t2[rw_idx])
                            alable = 'Gyro'
                            if pqrCount > 1:
                                alable += '%d ' % n
                            else:
                                alable += ' '
                            self.configureSubplot(ax[i, n], alable + axislable + ' ($deg/\sqrt{hr}$), ARW: %.4g $deg/\sqrt{hr}$,  BI: %.3g $deg/hr$' % (rw * RAD2DEG*3600/RTHR2RTS, bi * RAD2DEG*3600), 'sec')
                            ax[i, n].loglog(t2, ad * RAD2DEG*3600, label='%s: %.2f, %.3g' % (self.log.serials[d], rw * RAD2DEG*3600/RTHR2RTS, bi * RAD2DEG*3600))

        for i in range(pqrCount):
            ax[0][i].legend(ncol=2)
            for d in range(3):
                ax[d][i].grid(True)
        self.saveFig(fig, 'pqrIMU')

    def allanVarianceAcc(self, fig=None):
        if fig is None:
            fig = plt.figure()

        (time, dt, acc0, acc1, acc2, accCount) = self.loadAccels(0)
        ax = fig.subplots(3, accCount, sharex=True, squeeze=False)
        fig.suptitle('Allan Variance: Accelerometer - ' + os.path.basename(os.path.normpath(self.log.directory)))

        for d in self.active_devs:
            (time, dt, acc0, acc1, acc2, accCount) = self.loadAccels(d)

            for i in range(3):
                axislable = 'X' if (i == 0) else 'Y' if (i==1) else 'Z'
                for n, acc in enumerate([ acc0, acc1, acc2 ]):
                    if acc != [] and n<accCount:
                        if acc.any(None):
                            # Averaging window tau values from dt to Nsamples/10
                            t = np.logspace(np.log10(dt[0]), np.log10(0.1*np.size(acc[:,i])), 200)
                            # Compute the overlapping ADEV
                            (t2, ad, ade, adn) = allantools.oadev(acc[:,i], rate=1/dt[0], data_type="freq", taus=t)
                            # Compute random walk and bias instability
                            t_bi_max = 1000
                            idx_max = (np.abs(t2 - t_bi_max)).argmin()
                            bi = np.amin(ad[0:idx_max])
                            rw_idx = (np.abs(t2 - 0.4)).argmin()
                            rw = ad[rw_idx] * np.sqrt(t2[rw_idx])
                            alable = 'Accel'
                            if accCount > 1:
                                alable += '%d ' % n
                            else:
                                alable += ' '
                            self.configureSubplot(ax[i, n], alable + axislable + ' ($m/s^2$), RW: %.4g $m/s/\sqrt{hr}$, BI: %.3g $m/s^2$' % (rw * 3600/RTHR2RTS, bi), 'sec')
                            ax[i, n].loglog(t2, ad, label='%s: %.2f, %.3g' % (self.log.serials[d], rw * 3600/RTHR2RTS, bi))

        for i in range(accCount):
            ax[0][i].legend(ncol=2)
            for d in range(3):
                ax[d][i].grid(True)
        self.saveFig(fig, 'accIMU')        

    def accelPSD(self, fig=None):
        if fig is None:
            fig = plt.figure()

        (time, dt, acc0, acc1, acc2, accCount) = self.loadAccels(0)
        ax = fig.subplots(3, accCount, sharex=True, squeeze=False)
        fig.suptitle('Power Spectral Density - ' + os.path.basename(os.path.normpath(self.log.directory)))
        
        for d in self.active_devs:
            (time, dt, acc0, acc1, acc2, accCount) = self.loadAccels(d)
            refTime = self.getData(d, DID_REFERENCE_IMU, 'time')
            if len(refTime)!=0:
                refImu = self.getData(d, DID_REFERENCE_IMU, 'I')
                refImu = refImu
                refAcc = refImu['acc']

            N = time.size
            psd = np.zeros((N//2, 3))
            # 1/T = frequency
            Fs = 1 / np.mean(dt)
            f = np.linspace(0, 0.5*Fs, N // 2)

            for n, acc in enumerate([ acc0, acc1, acc2 ]):
                if acc != [] and n<accCount:
                    if acc.any(None):
                        for i in range(3):
                            sp0 = np.fft.fft(acc[:,i] / 9.8)
                            sp0 = sp0[:N // 2]
                            # psd = abssp*abssp
                            # freq = np.fft.fftfreq(time.shape[-1])
            #                    np.append(psd, [1/N/Fs * np.abs(sp0)**2], axis=1)
                            psd[:,i] = 1/N/Fs * np.abs(sp0)**2
                            psd[1:-1,i] = 2 * psd[1:-1,i]

                        for i in range(3):
                            axislable = 'X' if (i == 0) else 'Y' if (i==1) else 'Z'
                            # ax[i].loglog(f, psd[:, i])
                            alable = 'Accel'
                            if accCount > 1:
                                alable += '%d ' % n
                            else:
                                alable += ' '
                            self.configureSubplot(ax[i, n], alable + axislable + ' PSD (dB (m/s^2)^2/Hz)', 'Hz')
                            ax[i][n].plot(f, 10*np.log10(psd[:, i]), label=self.log.serials[d])

        for i in range(accCount):
            ax[0][i].legend(ncol=2)
            for d in range(3):
                ax[d][i].grid(True)
        self.saveFig(fig, 'accelPSD')

    def gyroPSD(self, fig=None):
        if fig is None:
            fig = plt.figure()

        (time, dt, pqr0, pqr1, pqr2, pqrCount) = self.loadGyros(0)
        ax = fig.subplots(3, pqrCount, sharex=True, squeeze=False)
        fig.suptitle('Power Spectral Density - ' + os.path.basename(os.path.normpath(self.log.directory)))
        
        for d in self.active_devs:
            (time, dt, pqr0, pqr1, pqr2, pqrCount) = self.loadGyros(0)
            refTime = self.getData(d, DID_REFERENCE_IMU, 'time')
            if len(refTime)!=0:
                refImu = self.getData(d, DID_REFERENCE_IMU, 'I')
                refImu = refImu
                refAcc = refImu['acc']

            N = time.size
            Nhalf = N // 2 + 1
            psd = np.zeros((Nhalf, 3))
            # 1/T = frequency
            Fs = 1 / np.mean(dt)
            f = np.linspace(0, 0.5*Fs, Nhalf)

            for n, pqr in enumerate([ pqr0, pqr1, pqr2 ]):
                if pqr != [] and n<pqrCount:
                    if pqr.any(None):            
                        for i in range(3):
                            sp0 = np.fft.fft(pqr[:,i] * 180.0/np.pi)
                            sp0 = sp0[:Nhalf]
                            # psd = abssp*abssp
                            # freq = np.fft.fftfreq(time.shape[-1])
                #                    np.append(psd, [1/N/Fs * np.abs(sp0)**2], axis=1)
                            psd[:,i] = 1/N/Fs * np.abs(sp0)**2
                            psd[1:-1,i] = 2 * psd[1:-1,i]

                        for i in range(3):
                            axislable = 'P' if (i == 0) else 'Q' if (i==1) else 'R'
                            # ax[i].loglog(f, psd[:, i])
                            alable = 'Gyro'
                            if pqrCount > 1:
                                alable += '%d ' % n
                            else:
                                alable += ' '
                            self.configureSubplot(ax[i, n], alable + axislable + ' PSD (dB dps^2/Hz)', 'Hz')
                            ax[i][n].plot(f, 10*np.log10(psd[:, i]), label=self.log.serials[d])

        for i in range(pqrCount):
            ax[0][i].legend(ncol=2)
            for d in range(3):
                ax[d][i].grid(True)
        self.saveFig(fig, 'gyroPSD')

    def magnetometer(self, fig=None):
        if fig is None:
            fig = plt.figure()
        ax = fig.subplots(3, 1, sharex=True)

        self.configureSubplot(ax[0], 'Mag X', 'gauss')
        self.configureSubplot(ax[1], 'Mag Y', 'gauss')
        self.configureSubplot(ax[2], 'Mag Z', 'gauss')
        fig.suptitle('Magnetometer - ' + os.path.basename(os.path.normpath(self.log.directory)))
        for d in self.active_devs:
            time = self.getData(d, DID_MAGNETOMETER, 'time')
            towOffset = self.getData(d, DID_GPS1_POS, 'towOffset')
            if np.shape(towOffset)[0] != 0:
                time = time + towOffset[-1]
            mag = self.getData(d, DID_MAGNETOMETER, 'mag')
            magX = mag[:,0]
            magY = mag[:,1]
            magZ = mag[:,2]
            ax[0].plot(time, magX, label=self.log.serials[d])
            ax[1].plot(time, magY)
            ax[2].plot(time, magZ)

            refTime = self.getData(d, DID_REFERENCE_MAGNETOMETER, 'time')
            if len(refTime)!=0:
                refMag = self.getData(d, DID_REFERENCE_MAGNETOMETER, 'mag')
                refMag = refMag
                for i in range(3):
                    ax[2*i].plot(refTime, refMag[:, i], color='red', label="reference")

        ax[0].legend(ncol=2)
        for a in ax:
            a.grid(True)
        self.saveFig(fig, 'magnetometer')


    def temp(self, fig=None):
        try:
            if fig is None:
                fig = plt.figure()
            ax = fig.subplots(3, 1, sharex=True)
            fig.suptitle('Temperature - ' + os.path.basename(os.path.normpath(self.log.directory)))

            self.configureSubplot(ax[0], 'IMU Temperature (C)', '')
            self.configureSubplot(ax[1], 'Barometer Temperature (C)', '')
            self.configureSubplot(ax[2], 'MCU Temperature (C)', '')

            for d in self.active_devs:
                time = getTimeFromTowMs(self.getData(d, DID_SYS_PARAMS, 'timeOfWeekMs'))
                tempImu = self.getData(d, DID_SYS_PARAMS, 'imuTemp')
                tempBar = self.getData(d, DID_SYS_PARAMS, 'baroTemp')
                tempMcu = self.getData(d, DID_SYS_PARAMS, 'mcuTemp')
                
                ax[0].plot(time, tempImu, label=self.log.serials[d])
                ax[1].plot(time, tempBar)
                ax[1].plot(time, tempMcu)
            for a in ax:
                a.grid(True)
            self.saveFig(fig, 'Temp')
        except:
            print(RED + "problem plotting temp: " + sys.exc_info()[0] + RESET)

    def debugfArr(self, fig=None):
        if fig is None:
            fig = plt.figure()
        ax = fig.subplots(5,2, sharex=True)
        fig.suptitle('Debug float Array - ' + os.path.basename(os.path.normpath(self.log.directory)))
        for d in self.active_devs:
            debug_f = self.getData(d, DID_DEBUG_ARRAY, 'f')
            for i in range(9):
                ax[i%5, i//5].set_ylabel('f[' + str(i) +']')
                ax[i%5, i//5].plot(debug_f[:,i], label=self.log.serials[d])
        ax[0,0].legend(ncol=2)
        for b in ax:
            for a in b:
                a.grid(True)

    def debugiArr(self, fig=None):
        if fig is None:
            fig = plt.figure()
        ax = fig.subplots(5,2, sharex=True)
        fig.suptitle('Debug int array - ' + os.path.basename(os.path.normpath(self.log.directory)))
        for d in self.active_devs:
            debug_i = self.getData(d, DID_DEBUG_ARRAY, 'i')
            for i in range(9):
                ax[i%5, i//5].set_ylabel('i[' + str(i) +']')
                ax[i%5, i//5].plot(debug_i[:,i], label=self.log.serials[d])
        ax[0,0].legend(ncol=2)
        for b in ax:
            for a in b:
                a.grid(True)

    def debuglfArr(self, fig=None):
        if fig is None:
            fig = plt.figure()
        ax = fig.subplots(3,1, sharex=True)
        fig.suptitle('Debug double Array - ' + os.path.basename(os.path.normpath(self.log.directory)))
        for d in self.active_devs:
            debug_lf = self.getData(d, DID_DEBUG_ARRAY, 'lf')
            for i in range(3):
                ax[i].set_ylabel('lf[' + str(i) +']')
                ax[i].plot(debug_lf[:,i], label=self.log.serials[d])
        ax[0].legend(ncol=2)
        for a in ax:
            a.grid(True)

    def magDec(self, fig=None):
        if fig is None:
            fig = plt.figure()

        ax = fig.subplots(2, 1, sharex=True)
        fig.suptitle('Magnetometer Declination - ' + os.path.basename(os.path.normpath(self.log.directory)))
        self.configureSubplot(ax[0], 'Declination', 'deg')
        self.configureSubplot(ax[1], 'Inclination', 'deg')

        for d in self.active_devs:
            time = getTimeFromTow(self.getData(d, DID_INL2_STATES, 'timeOfWeek'))
            declination = 180.0/np.pi * self.getData(d, DID_INL2_STATES, 'magDec')
            inclination = 180.0/np.pi * self.getData(d, DID_INL2_STATES, 'magInc')
            ax[0].plot(time, declination, label=self.log.serials[d])
            ax[1].plot(time, inclination)
        ax[0].legend(ncol=2)
        self.saveFig(fig, 'magDec')
        for a in ax:
            a.grid(True)

    def deltatime(self, fig=None):
        if fig is None:
            fig = plt.figure()

        ax = fig.subplots(4, 1, sharex=True)
        fig.suptitle('Timestamps - ' + os.path.basename(os.path.normpath(self.log.directory)))
        self.configureSubplot(ax[0], 'INS dt', 's')
        self.configureSubplot(ax[1], 'GPS dt', 's')
        self.configureSubplot(ax[2], 'IMU Integration Period', 's')
        self.configureSubplot(ax[3], 'IMU Delta Timestamp', 's')

        for d in self.active_devs:
            dtIns = self.getData(d, DID_INS_2, 'timeOfWeek')[1:] - self.getData(d, DID_INS_2, 'timeOfWeek')[0:-1]
            dtIns = dtIns / self.d
            timeIns = getTimeFromTow(self.getData(d, DID_INS_2, 'timeOfWeek')[1:])

            dtGps = 0.001*(self.getData(d, DID_GPS1_POS, 'timeOfWeekMs')[1:] - self.getData(d, DID_GPS1_POS, 'timeOfWeekMs')[0:-1])
            dtGps = dtGps / self.d
            timeGps = getTimeFromTowMs(self.getData(d, DID_GPS1_POS, 'timeOfWeekMs')[1:])

<<<<<<< HEAD
=======
            dtPImu = self.getData(d, DID_PREINTEGRATED_IMU, 'dt')[1:]
            dtPImu = dtPImu / self.d

            dtImu = self.getData(d, DID_PREINTEGRATED_IMU, 'time')[1:] - self.getData(d, DID_PREINTEGRATED_IMU, 'time')[0:-1]
            dtImu = dtImu / self.d

>>>>>>> f018d98b
            towOffset = self.getData(d, DID_GPS1_POS, 'towOffset')
            if np.size(towOffset) > 0:
                towOffset = towOffset[-1]
            else:
                towOffset = 0

            if len(self.getData(d, DID_PREINTEGRATED_IMU, 'time')):
                dtImu = self.getData(d, DID_PREINTEGRATED_IMU, 'time')[1:] - self.getData(d, DID_PREINTEGRATED_IMU, 'time')[0:-1]
                dtImu = dtImu / self.d
                timeImu = getTimeFromTow(self.getData(d, DID_PREINTEGRATED_IMU, 'time')[1:] + towOffset)
                ax[2].plot(timeImu, dtImu)
            
            elif len(self.getData(d, DID_IMU3_RAW, 'time')):
                dtImu = self.getData(d, DID_IMU3_RAW, 'time')[1:] - self.getData(d, DID_IMU3_RAW, 'time')[0:-1]
                dtImu = dtImu / self.d
                timeImu = getTimeFromTow(self.getData(d, DID_IMU3_RAW, 'time')[1:] + towOffset)
                ax[2].plot(timeImu, dtImu)

            
            

            ax[0].plot(timeIns, dtIns, label=self.log.serials[d])
            ax[1].plot(timeGps, dtGps)
<<<<<<< HEAD
=======
            ax[2].plot(timeImu, dtPImu)
            ax[3].plot(timeImu, dtImu)
>>>>>>> f018d98b

        self.setPlotYSpanMin(ax[0], 0.01)
        self.setPlotYSpanMin(ax[1], 0.01)
        self.setPlotYSpanMin(ax[2], 0.05)

        ax[0].legend(ncol=2)
        for a in ax:
            a.grid(True)
        self.saveFig(fig, 'deltatime')

    def gpsRawTime(self, fig=None):
        if fig is None:
            fig = plt.figure()

        ax = fig.subplots(6, 1, sharex=True)
        fig.suptitle('Timestamps - ' + os.path.basename(os.path.normpath(self.log.directory)))
        self.configureSubplot(ax[0], 'GPS1 Raw dt', 's')
        self.configureSubplot(ax[1], 'GPS2 Raw dt', 's')
        self.configureSubplot(ax[2], 'GPS Base Raw dt', 's')
        self.configureSubplot(ax[3], 'GPS1 Raw Number of Satellites Observed', 's')
        self.configureSubplot(ax[4], 'GPS2 Raw Number of Satellites Observed', 's')
        self.configureSubplot(ax[5], 'GPS Base Raw Number of Satellites Observed', 's')

        for d in self.active_devs:
            N1 = len(self.log.data[d, DID_GPS1_RAW][0])
            N2 = len(self.log.data[d, DID_GPS2_RAW][0])
            NB = len(self.log.data[d, DID_GPS_BASE_RAW][0])
            tgps1 = np.zeros(N1)
            nsat1 = np.zeros(N1)
            tgps2 = np.zeros(N2)
            nsat2 = np.zeros(N2)
            tgpsB = np.zeros(NB)
            nsatB = np.zeros(NB)
            cnt = 0
            for iobs in range(N1):
                ns = round(len(self.log.data[d, DID_GPS1_RAW][0][iobs]) * 0.5) # 0.5 because there is a bug that pads half of the data with zeros
                t0 = self.log.data[d, DID_GPS1_RAW][0][iobs]['time']['time'][-1] + \
                     self.log.data[d, DID_GPS1_RAW][0][iobs]['time']['sec'][-1]
                nsat1[cnt] = nsat1[cnt] + ns
                tgps1[cnt] = t0
                if iobs < N1 - 1:
                    t1 = self.log.data[d, DID_GPS1_RAW][0][iobs + 1]['time']['time'][-1] + \
                         self.log.data[d, DID_GPS1_RAW][0][iobs + 1]['time']['sec'][-1]
                    if t1 > t0 + 0.01:
                        cnt = cnt + 1
            tgps1 = tgps1[0: cnt + 1]
            nsat1 = nsat1[0: cnt + 1]
            cnt = 0
            for iobs in range(N2):
                ns = round(len(self.log.data[d, DID_GPS2_RAW][0][iobs]) * 0.5) # 0.5 because there is a bug that pads half of the data with zeros
                t0 = self.log.data[d, DID_GPS2_RAW][0][iobs]['time']['time'][-1] + \
                     self.log.data[d, DID_GPS2_RAW][0][iobs]['time']['sec'][-1]
                nsat2[cnt] = nsat2[cnt] + ns
                tgps2[cnt] = t0
                if iobs < N2 - 1:
                    t1 = self.log.data[d, DID_GPS2_RAW][0][iobs + 1]['time']['time'][-1] + \
                         self.log.data[d, DID_GPS2_RAW][0][iobs + 1]['time']['sec'][-1]
                    if t1 > t0 + 0.01:
                        cnt = cnt + 1
            tgps2 = tgps2[0: cnt + 1]
            nsat2 = nsat2[0: cnt + 1]
            cnt = 0
            for iobs in range(NB):
                ns = round(len(self.log.data[d, DID_GPS_BASE_RAW][0][iobs]) * 0.5) # 0.5 because there is a bug that pads half of the data with zeros
                t0 = self.log.data[d, DID_GPS_BASE_RAW][0][iobs]['time']['time'][-1] + \
                     self.log.data[d, DID_GPS_BASE_RAW][0][iobs]['time']['sec'][-1]
                nsatB[cnt] = nsatB[cnt] + ns
                tgpsB[cnt] = t0
                if iobs < NB - 1:
                    t1 = self.log.data[d, DID_GPS_BASE_RAW][0][iobs + 1]['time']['time'][-1] + \
                         self.log.data[d, DID_GPS_BASE_RAW][0][iobs + 1]['time']['sec'][-1]
                    if t1 > t0 + 0.01:
                        cnt = cnt + 1
            tgpsB = tgpsB[0: cnt + 1]
            nsatB = nsatB[0: cnt + 1]
            dtGps1 = tgps1[1:] - tgps1[0:-1]
#            dtGps1 = dtGps1 / self.d
            dtGps2 = tgps2[1:] - tgps2[0:-1]
#            dtGps2 = dtGps2 / self.d
            dtGpsB = tgpsB[1:] - tgpsB[0:-1]

            ax[0].plot(tgps1[1:], dtGps1, label=self.log.serials[d])
            ax[1].plot(tgps2[1:], dtGps2)
            ax[2].plot(tgpsB[1:], dtGpsB)
            ax[3].plot(tgps1, nsat1, label=self.log.serials[d])
            ax[4].plot(tgps2, nsat2)
            ax[5].plot(tgpsB, nsatB)

        self.setPlotYSpanMin(ax[0], 2.0)
        self.setPlotYSpanMin(ax[1], 2.0)
        self.setPlotYSpanMin(ax[2], 2.0)
        self.setPlotYSpanMin(ax[3], 25)
        self.setPlotYSpanMin(ax[4], 25)
        self.setPlotYSpanMin(ax[5], 25)

        ax[0].legend(ncol=2)
        for a in ax:
            a.grid(True)
        self.saveFig(fig, 'gpsRawTime')

    def ekfBiases(self, fig=None):
        if fig is None:
            fig = plt.figure()
        ax = fig.subplots(4, 2, sharex=True)
        self.configureSubplot(ax[0,0], 'bias P', 'deg/s')
        self.configureSubplot(ax[1,0], 'bias Q', 'deg/s')
        self.configureSubplot(ax[2,0], 'bias R', 'deg/s')
        self.configureSubplot(ax[3,0], 'bias Barometer', 'm')

        self.configureSubplot(ax[0,1], 'bias acc X', 'm/s^2')
        self.configureSubplot(ax[1,1], 'bias acc Y', 'm/s^2')
        self.configureSubplot(ax[2,1], 'bias acc Z', 'm/s^2')
        fig.suptitle('EKF Biases - ' + os.path.basename(os.path.normpath(self.log.directory)))
        for d in self.active_devs:
            time = getTimeFromTow(self.getData(d, DID_INL2_STATES, 'timeOfWeek'))
            ax[0,0].plot(time, self.getData(d, DID_INL2_STATES, 'biasPqr')[:, 0]*180.0/np.pi, label=self.log.serials[d])
            ax[1,0].plot(time, self.getData(d, DID_INL2_STATES, 'biasPqr')[:, 1]*180.0/np.pi)
            ax[2,0].plot(time, self.getData(d, DID_INL2_STATES, 'biasPqr')[:, 2]*180.0/np.pi)
            ax[3,0].plot(time, self.getData(d, DID_INL2_STATES, 'biasBaro'), label=self.log.serials[d])

            ax[0,1].plot(time, self.getData(d, DID_INL2_STATES, 'biasAcc')[:, 0], label=self.log.serials[d])
            ax[1,1].plot(time, self.getData(d, DID_INL2_STATES, 'biasAcc')[:, 1])
            ax[2,1].plot(time, self.getData(d, DID_INL2_STATES, 'biasAcc')[:, 2])

        ax[0,0].legend(ncol=2)
        for a in ax:
            for b in a:
                b.grid(True)
        self.saveFig(fig, 'ekfBiases')

    def rtkResiduals(self, type, page, fig=None):
        if fig is None:
            fig = plt.figure()

        if type == 'phase':
            did = DID_RTK_PHASE_RESIDUAL
        elif type == 'code':
            did = DID_RTK_CODE_RESIDUAL

        sat_ids = np.unique(self.log.data[0, did]['sat_id_j'])
        sat_ids = sat_ids[sat_ids != 0][page*6:(page+1)*6]

        ax = fig.subplots(6, 1, sharex=True)
        fig.suptitle(type + ' Residuals Page ' + str(page+1) + ' - ' + os.path.basename(os.path.normpath(self.log.directory)))

        for i, id in enumerate(sat_ids):
            if id == 0: continue
            ax[i].set_ylabel(str(id))
            for d in self.active_devs:
                idx = np.where(self.getData(d, did, 'sat_id_j') == id)
                time_idx = idx[0]
                sat_state_idx = idx[1]
                time = np.array(getTimeFromGTime(self.getData(d, did, 'time')))[time_idx]
                residuals = self.getData(d, did, 'v')[time_idx, sat_state_idx]
                residuals[np.abs(residuals) > 1e6] = np.nan
                ax[i].plot(time, residuals, label=self.log.serials[d])
        ax[0].legend(ncol=2)

    def rtkDebug(self, fig=None):
        if fig is None:
            fig = plt.figure()

        fields = list(self.log.data[0, DID_RTK_DEBUG].dtype.names)
        fields.remove('time')
        num_plots = 0
        for field in fields:
            dat = self.log.data[0, DID_RTK_DEBUG][field][0]
            if isinstance(dat, np.ndarray):
                num_plots += len(dat)
            else:
                num_plots += 1

        cols = 4
        rows = math.ceil(num_plots/float(cols))
        ax = fig.subplots(rows, cols, sharex=True)
        fig.suptitle('RTK Debug Counters - ' + os.path.basename(os.path.normpath(self.log.directory)))

        for d in self.active_devs:
            time = np.array(getTimeFromGTime(self.getData(d, DID_RTK_DEBUG, 'time')))
            valid = time > datetime.datetime.strptime('2017', "%Y")

            # Use index rather than time
            if 0:
                time = np.arange(0, len(time))

            i = 0
            for field in fields:
                data = self.getData(d, DID_RTK_DEBUG, field)[valid]
                if (len(data) == 0):
                    continue
                if isinstance(data[0], np.ndarray):
                    for j in range(len(data[0])):
                        ax[ i%rows, i//rows].set_title(field + "_" + str(j))
                        ax[ i % rows, i // rows ].plot(time[valid], data[:,j], label=self.log.serials[d])
                        i += 1
                else:
                    ax[i % rows, i // rows].set_title(field)
                    ax[i % rows, i // rows].title.set_fontsize(8)
                    # for item in ax[i % rows, i // rows].get_yticklabels():
                        # item.set_fontsize(8)
                    ax[i % rows, i // rows].plot(time[valid], data, label=self.log.serials[d])
                    i += 1
        ax[0,0].legend(ncol=2)

    def rtkDebug2(self, fig=None):
        if fig is None:
            fig = plt.figure()

        ax = fig.subplots(6, 4, sharex=True)

        #max_num_biases = 22 #np.array(self.getData(self.active_devs[0], DID_RTK_DEBUG_2, 'num_biases'))
        max_num_biases = self.getData(0, DID_RTK_DEBUG_2, 'num_biases')[-1]
        for r in range(0,6):
            for c in range(0,4):
                self.configureSubplot(ax[r,c], '', '')

        fig.suptitle('RTK Debug2 - ' + os.path.basename(os.path.normpath(self.log.directory)))
        for d in self.active_devs:
            time = np.array(getTimeFromGTime(self.getData(d, DID_RTK_DEBUG_2, 'time')))
            ib = 0
            for r in range(0, 6):
                for c in range(0, 4):
                    if ib < max_num_biases:
                        ax[r,c].plot(time, self.getData(d, DID_RTK_DEBUG_2, 'satBiasFloat')[:, c + r * 4], label=self.log.serials[d])
                        r1 = r
                        c1 = c
                    ib = ib + 1

        # Show serial numbers
        ax[r1,c1].legend(ncol=2)

        for a in ax:
            for b in a:
                b.grid(True)

    def rtkDebug2Sat(self, fig=None):
        if fig is None:
            fig = plt.figure()

        ax = fig.subplots(6, 4, sharex=True)

        max_num_biases = self.getData(0, DID_RTK_DEBUG_2, 'num_biases')[-1]
        for r in range(0,6):
            for c in range(0,4):
                self.configureSubplot(ax[r,c], '', '')

        fig.suptitle('RTK Debug2 - Sat# - ' + os.path.basename(os.path.normpath(self.log.directory)))
        for d in self.active_devs:
            time = np.array(getTimeFromGTime(self.getData(d, DID_RTK_DEBUG_2, 'time')))
            ib = 0
            for r in range(0, 6):
                for c in range(0, 4):
                    if ib < max_num_biases:
                        ax[r,c].plot(time, self.getData(d, DID_RTK_DEBUG_2, 'sat')[:, c + r * 4], label=self.log.serials[d])
                        r1 = r
                        c1 = c
                    ib = ib + 1

        # Show serial numbers
        ax[r1,c1].legend(ncol=2)

        for a in ax:
            for b in a:
                b.grid(True)

    def rtkDebug2Std(self, fig=None):
        if fig is None:
            fig = plt.figure()

        ax = fig.subplots(6, 4, sharex=True)

        max_num_biases = self.getData(0, DID_RTK_DEBUG_2, 'num_biases')[-1]
        for r in range(0,6):
            for c in range(0,4):
                self.configureSubplot(ax[r,c], '', '')

        fig.suptitle('RTK Debug 2 - Sat Bias Std - ' + os.path.basename(os.path.normpath(self.log.directory)))
        for d in self.active_devs:
            time = np.array(getTimeFromGTime(self.getData(d, DID_RTK_DEBUG_2, 'time')))
            ib = 0
            for r in range(0, 6):
                for c in range(0, 4):
                    if ib < max_num_biases:
                        ax[r,c].plot(time, self.getData(d, DID_RTK_DEBUG_2, 'satBiasStd')[:, c + r * 4], label=self.log.serials[d])
                        r1 = r
                        c1 = c
                    ib = ib + 1

        # Show serial numbers
        ax[r1,c1].legend(ncol=2)

        for a in ax:
            for b in a:
                b.grid(True)

    def rtkDebug2Lock(self, fig=None):
        if fig is None:
            fig = plt.figure()

        ax = fig.subplots(6, 4, sharex=True)

        max_num_biases = self.getData(0, DID_RTK_DEBUG_2, 'num_biases')[-1]
        for r in range(0,6):
            for c in range(0,4):
                self.configureSubplot(ax[r,c], '', '')

        fig.suptitle('RTK Debug 2 - Lock Count - ' + os.path.basename(os.path.normpath(self.log.directory)))
        for d in self.active_devs:
            time = np.array(getTimeFromGTime(self.getData(d, DID_RTK_DEBUG_2, 'time')))
            ib = 0
            for r in range(0, 6):
                for c in range(0, 4):
                    if ib < max_num_biases:
                        ax[r,c].plot(time, self.getData(d, DID_RTK_DEBUG_2, 'satLockCnt')[:, c + r * 4], label=self.log.serials[d])
                        r1 = r
                        c1 = c
                    ib = ib + 1

        # Show serial numbers
        ax[r1,c1].legend(ncol=2)

        for a in ax:
            for b in a:
                b.grid(True)

    def wheelEncoder(self, fig=None):
        if fig is None:
            fig = plt.figure()

        fig.suptitle('Wheel Encoder - ' + os.path.basename(os.path.normpath(self.log.directory)))
        ax = fig.subplots(4, 1, sharex=True)
        titles = ['Left Wheel Angle', 'Right Wheel Angle', 'Left Wheel Velocity', 'Right Wheel Velocity']
        fields = ['theta_l', 'theta_r', 'omega_l', 'omega_r']

        for d in self.active_devs:
            time = np.array(getTimeFromTow(self.getData(d, DID_WHEEL_ENCODER, 'timeOfWeek')))
            for i, a in enumerate(ax):
                a.plot(time, self.getData(d, DID_WHEEL_ENCODER, fields[i]), label=self.log.serials[d])
                if i == 0:
                    a.legend(ncol=2)

        for i, a in enumerate(ax):
            a.set_ylabel(fields[i])
            a.set_title(titles[i])
            a.grid(True)

    def groundVehicle(self, fig=None):
        if fig is None:
            fig = plt.figure()

        fig.suptitle('Ground Vehicle - ' + os.path.basename(os.path.normpath(self.log.directory)))
        ax = fig.subplots(8, 2, sharex=True)

        ax[0,0].set_title('Status')
        ax[0,1].set_title('Mode')
        ax[1,0].set_title('e_b2w')
        ax[1,1].set_title('e_b2w_sigma')
        ax[4,0].set_title('t_b2w')
        ax[4,1].set_title('t_b2w_sigma')
        ax[7,0].set_title('Radius')
        ax[7,1].set_title('Track Width')

        for d in self.active_devs:
            time = getTimeFromTowMs(self.getData(d, DID_GROUND_VEHICLE, 'timeOfWeekMs'))
            wheelConfig = self.getData(d, DID_GROUND_VEHICLE, 'wheelConfig')
            ax[0,0].plot(time, self.getData(d, DID_GROUND_VEHICLE, 'status'))
            ax[0,1].plot(time, self.getData(d, DID_GROUND_VEHICLE, 'mode'))

            ax[1,0].plot(time, wheelConfig['transform']['e_b2w'][:, 0], label=self.log.serials[d])
            ax[2,0].plot(time, wheelConfig['transform']['e_b2w'][:, 1])
            ax[3,0].plot(time, wheelConfig['transform']['e_b2w'][:, 2])
            ax[1,1].plot(time, wheelConfig['transform']['e_b2w_sigma'][:, 0], label=self.log.serials[d])
            ax[2,1].plot(time, wheelConfig['transform']['e_b2w_sigma'][:, 1])
            ax[3,1].plot(time, wheelConfig['transform']['e_b2w_sigma'][:, 2])

            ax[4,0].plot(time, wheelConfig['transform']['t_b2w'][:, 0], label=self.log.serials[d])
            ax[5,0].plot(time, wheelConfig['transform']['t_b2w'][:, 1])
            ax[6,0].plot(time, wheelConfig['transform']['t_b2w'][:, 2])
            ax[4,1].plot(time, wheelConfig['transform']['t_b2w_sigma'][:, 0], label=self.log.serials[d])
            ax[5,1].plot(time, wheelConfig['transform']['t_b2w_sigma'][:, 1])
            ax[6,1].plot(time, wheelConfig['transform']['t_b2w_sigma'][:, 2])

            ax[7,0].plot(time, wheelConfig['radius'])
            ax[7,1].plot(time, wheelConfig['track_width'])

        # Show serial numbers
        ax[0,0].legend(ncol=2)

        for a in ax:
            for b in a:
                b.grid(True)

    def wheelControllerTime(self, fig=None):
        if fig is None:
            fig = plt.figure()

        fig.suptitle('Wheel Controller Time - ' + os.path.basename(os.path.normpath(self.log.directory)))
        ax = fig.subplots(4, 1, sharex=True)

        ax[0].set_title('effOut - Left')
        ax[1].set_title('Wheel Velocity - Left')
        ax[2].set_title('effOut - Right')
        ax[3].set_title('Wheel Velocity - Right')

        for d in self.active_devs:
            time = self.getData(d, DID_EVB_LUNA_VELOCITY_CONTROL, 'timeMs') * 0.001
            effAct_l = self.getData(d, DID_EVB_LUNA_VELOCITY_CONTROL, 'effDuty_l')
            effAct_r = self.getData(d, DID_EVB_LUNA_VELOCITY_CONTROL, 'effDuty_r')
            vel_l = self.getData(d, DID_EVB_LUNA_VELOCITY_CONTROL, 'vel_l')
            vel_r = self.getData(d, DID_EVB_LUNA_VELOCITY_CONTROL, 'vel_r')

            ax[0].plot(time, effAct_l)
            ax[1].plot(time, vel_l)
            ax[2].plot(time, effAct_r)
            ax[3].plot(time, vel_r)

        for a in ax:
            a.grid(True)

    def wheelControllerVel(self, fig=None):
        if fig is None:
            fig = plt.figure()

        fig.suptitle('Wheel Controller Velocity - ' + os.path.basename(os.path.normpath(self.log.directory)))
        ax = fig.subplots(2, 1, sharex=True)

        ax[0].set_title('Velocity vs effOut - Left')
        ax[1].set_title('Velocity vs effOut - Right')

        for a in ax:
            a.set_xlabel('Velocity (rad/s)')
            a.set_ylabel('effOut')

        for d in self.active_devs:
            time = self.getData(d, DID_EVB_LUNA_VELOCITY_CONTROL, 'timeMs') * 0.001
            eff_l = self.getData(d, DID_EVB_LUNA_VELOCITY_CONTROL, 'effDuty_l')
            eff_r = self.getData(d, DID_EVB_LUNA_VELOCITY_CONTROL, 'effDuty_r')
            vel_l = self.getData(d, DID_EVB_LUNA_VELOCITY_CONTROL, 'vel_l')
            vel_r = self.getData(d, DID_EVB_LUNA_VELOCITY_CONTROL, 'vel_r')

            actuatorTrim_l = 0.545               # (duty) Angle that sets left actuator zero velocity (center) position relative to home point  
            actuatorTrim_r = 0.625               # (duty) Angle that sets right actuator zero velocity (center) position relative to home point

            eff_l -= actuatorTrim_l
            eff_r -= actuatorTrim_r

            # deadbandDuty_l = 0.045
            deadbandDuty_r = 0.0335
            deadbandDuty_l = deadbandDuty_r # match left and right
            deadbandVel = 0.05

            c_l = self.solveInversePlant(ax[0], vel_l, eff_l, deadbandVel, deadbandDuty_l, "left ")
            c_r = self.solveInversePlant(ax[1], vel_r, eff_r, deadbandVel, deadbandDuty_r, "right")

            # string = []
            # for element in c_l:
            #     string.append("{:.9f}".format(element))
            # string = "[" + ", ".join(string) + "]"
            # # print(label, "inverse plant:" , string, " deadband:", deadbandDuty)

            print("\nADD TO MODEL FILE:")
            print("  InversePlant_l: [%.9f, %.9f, %.9f, %.9f, %.9f]" % (c_l[4], c_l[3], c_l[2], c_l[1], c_l[0]))
            print("  InversePlant_r: [%.9f, %.9f, %.9f, %.9f, %.9f]" % (c_r[4], c_r[3], c_r[2], c_r[1], c_r[0]))
            print("  actuatorDeadbandDuty_l: %.9f # (duty) Left  control effort angle from zero (trim) before wheels start spinning." % (deadbandDuty_l))
            print("  actuatorDeadbandDuty_r: %.9f # (duty) Right control effort angle from zero (trim) before wheels start spinning." % (deadbandDuty_r))
            print("  actuatorDeadbandVel: %.9f    # (rad/s) Commanded velocity" % (deadbandVel))

        for a in ax:
            a.grid(True)

    def solveInversePlant(self, ax, vel, eff, deadbandVel, deadbandDuty, label):
            effMod = eff.copy()

            for i in range(len(effMod)):
                if effMod[i] >= 0:
                    effMod[i] = effMod[i] - deadbandDuty
                else:
                    effMod[i] = effMod[i] + deadbandDuty

            c = np.polyfit(vel, effMod, 4)

            velLin = np.linspace(np.min(vel)-1, np.max(vel)+1, 1000)
            effEst = np.polyval(c, velLin)

            for i in range(len(velLin)):
                if velLin[i] > deadbandVel:
                    effEst[i] += deadbandDuty
                elif velLin[i] < -deadbandVel:
                    effEst[i] -= deadbandDuty
                else:
                    effEst[i] += deadbandDuty/deadbandVel * velLin[i]

            ax.plot(vel, eff, '.')
            # ax.plot(vel, effMod, 'g')
            ax.plot(velLin, effEst, 'r')

            return c
    def sensorCompGyr(self, fig=None):
        if fig is None:
            fig = plt.figure()
        self.sensorCompGen(fig, 'pqr')

    def sensorCompAcc(self, fig=None):
        if fig is None:
            fig = plt.figure()
        self.sensorCompGen(fig, 'acc')

    def sensorCompMag(self, fig=None):
        if fig is None:
            fig = plt.figure()
        self.sensorCompGen(fig, 'mag')

    def sensorCompGyrTime(self, fig=None):
        if fig is None:
            fig = plt.figure()

        self.sensorCompGen(fig, 'pqr', useTime=True)

    def sensorCompAccTime(self, fig=None):
        if fig is None:
            fig = plt.figure()
        self.sensorCompGen(fig, 'acc', useTime=True)

    def sensorCompMagTime(self, fig=None):
        if fig is None:
            fig = plt.figure()
        self.sensorCompGen(fig, 'mag', useTime=True)

    def sensorCompGen(self, fig, name, useTime=False):
        fig.suptitle('Sensor Comp ' + name + ' - ' + os.path.basename(os.path.normpath(self.log.directory)))
        ax = fig.subplots(4, 3, sharex=True)

        for i in range(3):
            ax[0, i].set_title('X %s %d' % (name, i))
            ax[1, i].set_title('Y %s %d' % (name, i))
            ax[2, i].set_title('Z %s %d' % (name, i))
            ax[3, i].set_title('Magnitude %s %d' % (name, i))
            for d in range(3):
                if useTime:
                    ax[d,i].set_xlabel("Time (s)")
                else:
                    ax[d,i].set_xlabel("Temperature (C)")
                if name=='pqr':
                    ax[d,i].set_ylabel("Gyro (deg/s)")
                elif name=='acc':
                    ax[d,i].set_ylabel("Accel (m/s^2)")
                elif name=='mag':
                    ax[d,i].set_ylabel("Mag")

        for d in self.active_devs:
            time = 0.001 * self.getData(d, DID_SCOMP, 'timeMs')
            imu = self.getData(d, DID_SCOMP, name)
            status = self.getData(d, DID_SCOMP, 'status')

            if name=='mag':
                refTime = self.getData(d, DID_REFERENCE_MAGNETOMETER, 'time')
                if len(refTime)!=0:
                    refVal = self.getData(d, DID_REFERENCE_MAGNETOMETER, 'mag')
            else:
                refTime = self.getData(d, DID_REFERENCE_IMU, 'time')
                if len(refTime)!=0:
                    refImu = self.getData(d, DID_REFERENCE_IMU, 'I')
                    refImu = refImu
                    refVal = refImu[name]

            for i in range(3):
                temp = imu[:,i]['lpfTemp']
                sensor = imu[:,i]['lpfLsb']

                if name=='pqr':
                    scalar = RAD2DEG
                    yspan = 2.5 # deg/s
                else:   # 'acc'
                    scalar = 1.0
                    yspan = 0.5 # m/s^2 

                if useTime:
                    temp = time

                # ax[0,i].plot(temp, sensor[:,0], label=self.log.serials[d] if i==0 else None )
                ax[0,i].plot(temp, sensor[:,0]*scalar, label=self.log.serials[d] )
                ax[1,i].plot(temp, sensor[:,1]*scalar)
                ax[2,i].plot(temp, sensor[:,2]*scalar)
                if name=='acc':
                    ax[3,i].plot(temp, np.linalg.norm(sensor, axis=1)*scalar)

                if useTime and 1:
                    # Show sensor valid status bit
                    if name=='acc':
                        valid = 0.0 + ((status & 0x00000200) != 0) * scalar * 0.25
                    else:
                        valid = 0.0 + ((status & 0x00000100) != 0) * scalar * 0.25
                    ax[0,i].plot(time, valid * np.max(sensor[:,0]), color='y', label="Sensor Valid")
                    ax[1,i].plot(time, valid * np.max(sensor[:,1]), color='y')
                    ax[2,i].plot(time, valid * np.max(sensor[:,2]), color='y')

                    if len(refTime) != 0:
                        for j in range(3):
                            ax[j, i].plot(refTime, refVal[:, j] * scalar, color='red', label="reference")

        # Show serial numbers
        ax[0,0].legend(ncol=2)

        for a in ax:
            for b in a:
                b.grid(True)
                lim = b.get_ylim()
                mid = 0.5 * (lim[0] + lim[1])
                span = lim[1] - lim[0]
                span = max(span, yspan)
                b.set_ylim([mid-span/2, mid+span/2])

    def linearityAcc(self, fig=None):
        fig.suptitle('Accelerometer Linearity - ' + os.path.basename(os.path.normpath(self.log.directory)))
        ax = fig.subplots(3, 3)

        for i in range(3):
            ax[0, i].set_title('Accel%d X' % (i))
            ax[1, i].set_title('Accel%d Y' % (i))
            ax[2, i].set_title('Accel%d Z ' % (i))
            for d in range(3):
                ax[d,i].set_xlabel("m/s^2")
                ax[d,i].set_ylabel("m/s^2")

        for d in self.active_devs:
            sampleCount = self.getData(d, DID_SCOMP, 'sampleCount')
            # imu = self.getData(d, DID_SCOMP, 'pqr')
            imu = self.getData(d, DID_SCOMP, 'acc')
            reference = self.getData(d, DID_SCOMP, 'reference')

            for i in range(3): # range through axes
                data0 = imu[sampleCount > 10000,0]['lpfLsb'][:,i]
                data1 = imu[sampleCount > 10000,1]['lpfLsb'][:,i]
                data2 = imu[sampleCount > 10000,2]['lpfLsb'][:,i]

                refdata = reference[sampleCount > 10000]['acc'][:,i]

                # refdata0 = reference['pqr'][sampleCount > 10000,i]
                # refdata1 = reference['pqr'][sampleCount > 10000,i]
                # refdata2 = reference['pqr'][sampleCount > 10000,i]

                # ax[i,0].plot(refdata0, data0)
                # ax[i,1].plot(refdata0, data1)
                # ax[i,2].plot(refdata0, data2)

                residual0 = [a - b for a, b in zip(refdata, data0)]
                residual1 = [a - b for a, b in zip(refdata, data1)]
                residual2 = [a - b for a, b in zip(refdata, data2)]

                # ax[i,0].plot(range(0,np.size(residual0)), residual0)
                # ax[i,1].plot(range(0,np.size(residual1)), residual1)
                # ax[i,2].plot(range(0,np.size(residual2)), residual2)

                if i == 0:
                    ax[i,0].plot(refdata, residual0, label=self.log.serials[d])
                else:
                    ax[i,0].plot(refdata, residual0)
                ax[i,1].plot(refdata, residual1)
                ax[i,2].plot(refdata, residual2)


        # Show serial numbers
        ax[0,0].legend(ncol=2)

        yspan = 0.5 # m/s^2 

        for a in ax:
            for b in a:
                b.grid(True)
                # lim = b.get_ylim()
                # mid = 0.5 * (lim[0] + lim[1])
                # span = lim[1] - lim[0]
                # span = max(span, yspan)
                # b.set_ylim([mid-span/2, mid+span/2])

    def showFigs(self):
        if self.show:
            plt.show()


if __name__ == '__main__':
    np.set_printoptions(linewidth=200)
    home = expanduser("~")
    file = open(home + "/Documents/Inertial_Sense/config.yaml", 'r')
    config = yaml.load(file)
    directory = config["directory"]
    directory = "/home/superjax/Code/IS-src/cpp/SDK/cltool/build/IS_logs"
    directory = r"C:\Users\quaternion\Downloads\20181218_Compass_Drive\20181218 Compass Drive\20181218_101023"
    serials = config['serials']

    log2 = Log()
    log2.load(directory, serials)

    plotter = logPlot(True, True, 'svg', log2)
    plotter.setDownSample(5)
    # plotter.deltatime()
    # plotter.debugfArr()
    # plotter.debugiArr()
    # plotter.debuglfArr()
    # plotter.gpsStats()
    # plotter.rtkStats()
    # plotter.insStatus()
    # plotter.hdwStatus()
    # plotter.temp()
    # plotter.att()
    # plotter.lla()
    # plotter.uvw()
    # plotter.ned()
    # plotter.nedMap()
    # plotter.magDec()
    plotter.rtkDebug()
    # plotter.wheelEncoder()
    # plotter.groundVehicle()

    plotter.showFigs()<|MERGE_RESOLUTION|>--- conflicted
+++ resolved
@@ -769,29 +769,17 @@
         if fig is None:
             fig = plt.figure()
 
-<<<<<<< HEAD
-        (time, dt, pqr0, pqr1, pqr2, pqrCount) = self.loadGyros(0)
-        ax = fig.subplots(3, pqrCount, sharex=True, squeeze=False)
-        fig.suptitle('PQR - ' + os.path.basename(os.path.normpath(self.log.directory)))
-
-        for d in self.active_devs:
-            (time, dt, pqr0, pqr1, pqr2, pqrCount) = self.loadGyros(d)
-=======
-        for d in self.active_devs:
->>>>>>> f018d98b
+        for d in self.active_devs:
             refTime = self.getData(d, DID_REFERENCE_IMU, 'time')
             if len(refTime)!=0:
                 refImu = self.getData(d, DID_REFERENCE_IMU, 'I')
                 refImu = refImu
                 refPqr = refImu['pqr']
 
-<<<<<<< HEAD
-=======
         ax = fig.subplots(3, 2, sharex=True)
         fig.suptitle('PQR - ' + os.path.basename(os.path.normpath(self.log.directory)))
         for d in self.active_devs:
             (pqr0, pqr1, time, dt) = self.loadGyros(d)
->>>>>>> f018d98b
             for i in range(3):
                 axislable = 'P' if (i == 0) else 'Q' if (i==1) else 'R'
                 for n, pqr in enumerate([ pqr0, pqr1, pqr2 ]):
@@ -1186,15 +1174,12 @@
             dtGps = dtGps / self.d
             timeGps = getTimeFromTowMs(self.getData(d, DID_GPS1_POS, 'timeOfWeekMs')[1:])
 
-<<<<<<< HEAD
-=======
             dtPImu = self.getData(d, DID_PREINTEGRATED_IMU, 'dt')[1:]
             dtPImu = dtPImu / self.d
 
             dtImu = self.getData(d, DID_PREINTEGRATED_IMU, 'time')[1:] - self.getData(d, DID_PREINTEGRATED_IMU, 'time')[0:-1]
             dtImu = dtImu / self.d
 
->>>>>>> f018d98b
             towOffset = self.getData(d, DID_GPS1_POS, 'towOffset')
             if np.size(towOffset) > 0:
                 towOffset = towOffset[-1]
@@ -1218,11 +1203,8 @@
 
             ax[0].plot(timeIns, dtIns, label=self.log.serials[d])
             ax[1].plot(timeGps, dtGps)
-<<<<<<< HEAD
-=======
             ax[2].plot(timeImu, dtPImu)
             ax[3].plot(timeImu, dtImu)
->>>>>>> f018d98b
 
         self.setPlotYSpanMin(ax[0], 0.01)
         self.setPlotYSpanMin(ax[1], 0.01)
