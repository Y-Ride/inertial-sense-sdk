from ctypes import sizeof
import math, allantools, sys, yaml, os
from typing import List, Any, Union

import numpy as np
import matplotlib.pyplot as plt
from os.path import expanduser
from inertialsense_math.pose import *
from datetime import date, datetime
import pandas as pd

from ui import InteractiveLegend

BLACK = r"\u001b[30m"
RED = r"\u001b[31m"
GREEN = r"\u001b[32m"
YELLOW = r"\u001b[33m"
BLUE = r"\u001b[34m"
MAGENTA = r"\u001b[35m"
CYAN = r"\u001b[36m"
WHITE = r"\u001b[37m"
RESET = r"\u001b[0m"

RAD2DEG = 180.0 / 3.14159
DEG2RAD = 3.14159 / 180.0

RTHR2RTS = 60 # sqrt(hr) to sqrt(sec)

SHOW_GPS2 = 0
SHOW_GPS_W_INS = 1
SHOW_HEADING_ARROW = 0

file_path = os.path.dirname(os.path.realpath(__file__))
sys.path.append(os.path.normpath(file_path + '/..'))
sys.path.append(os.path.normpath(file_path + '/../math/src'))

from logReader import Log
from pylib.ISToolsDataSorted import refLla, getTimeFromTowMs, getTimeFromTow, setGpsWeek, getTimeFromGTime
from pylib.data_sets import *
from inertialsense_math.pose import quat2euler, lla2ned, rotmat_ecef2ned, quatRot, quatConjRot, quat_ecef2ned
import datetime

class logPlot:
    def __init__(self, show, save, format, log):
        self.show = show
        self.save = save
        self.format = format
        self.d = 1
        self.residual = False
        self.timestamp = False
        self.enableLegends = False  # Enable interactive legends
        if self.enableLegends:
            self.legends = InteractiveLegend()
        if log:
            self.setLog(log)
        else:
            self.log = None
            
    def setup_and_wire_legend(self):
        if self.enableLegends:
            self.legends.setup_and_wire()
        
    def legends_add(self, l):
        if self.enableLegends:
            self.legends.add(l)

    def setLog(self, log):
        self.log = log
        self.directory = log.directory
        self.setActiveSerials(self.log.serials)
        if len(self.log.data[0, DID_INS_2]):
            setGpsWeek(self.log.data[0, DID_INS_2]['week'][-1])

    def setDownSample(self, dwns):
        self.d = dwns

    def enableResidualPlot(self, enable):
        self.residual = enable

    def enableTimestamp(self, enable):
        self.timestamp = enable

    def setActiveSerials(self, serials):
        self.active_devs = []
        self.active_devs_no_ref = []
        for d, ser in enumerate(self.log.serials):
            if ser in serials:
                self.active_devs.append(d)
                if ser != 'Ref INS':
                    self.active_devs_no_ref.append(d)

    def configureSubplot(self, ax, title, ylabel='', xlabel=''):
        ax.set_title(title)
        ax.set_ylabel(ylabel)
        ax.set_xlabel(xlabel)

    def saveFig(self, fig, name, sizeInches=[]):
        if self.save:
            restoreSize = fig.get_size_inches()
            if not sizeInches:
                if self.format == 'png':     # Increase size/resolution for saved png
                    sizeInches = [16,11]
                    # sizeInches = [20,14]
                else: # svg or png
                    sizeInches = [11,8]
            fig.set_size_inches(sizeInches)
            directory = os.path.dirname(self.directory + '/figures/')
            if not os.path.exists(directory):
                os.makedirs(directory)

            fig.savefig(os.path.join(directory + "/" + name + '.' + self.format), bbox_inches='tight')
            fig.set_size_inches(restoreSize)

    def getData(self, dev, DID, field, removeLeadingZeros=0):
        try:
            data = self.log.data[dev, DID][field][::self.d]
            if removeLeadingZeros:
                # Copy the first nonzero data entry to leading zeros 
                # (e.g. first position initialized from GNSS to the initial default position in AHRS)
                startIdx = np.nonzero(data)[0][0]
                data[0:startIdx] = data[startIdx]
            return data
        except:
            return []

    def setPlotYSpanMin(self, ax, limit):
        ylim = ax.get_ylim()
        yspn = np.max( [ylim[1] - ylim[0], limit] )
        ylim = (np.mean(ylim)-yspn/2, np.mean(ylim)+yspn/2)
        ax.set_ylim(ylim)

    def posNED(self, fig=None):
        if fig is None:
            fig = plt.figure()
        ax = fig.subplots(3, (2 if self.residual else 1), sharex=True, squeeze=False)
        self.configureSubplot(ax[0,0], 'North', 'm')
        self.configureSubplot(ax[1,0], 'East', 'm')
        self.configureSubplot(ax[2,0], 'Down', 'm')
        fig.suptitle('INS NED - ' + os.path.basename(os.path.normpath(self.log.directory)))
        refLla = None
        refTime = None
        refNed = None
        sumDelta = None
        sumCount = 1
        if self.residual:
            self.configureSubplot(ax[0,1], 'North Residual', 'm')
            self.configureSubplot(ax[1,1], 'East Residual',  'm')
            self.configureSubplot(ax[2,1], 'Down Residual',  'm')
            # Use 'Ref INS' if available
            for d in self.active_devs:
               if self.log.serials[d] == 'Ref INS':
                    refLla = self.getData(d, DID_INS_2, 'lla', True)
                    if len(refLla) == 0:
                        # No position data: AHRS?
                        continue
                    refTime = getTimeFromTow(self.getData(d, DID_INS_2, 'timeOfWeek', True), True)
                    refLla = refLla[0]
                    continue
            # If 'Ref INS' is not available, use GPS as reference
            if refTime is None or refLla is None:
                for d in self.active_devs:
                    lla = self.getData(d, DID_GPS1_POS, 'lla', True)
                    if len(refLla) == 0:
                        # No position data: AHRS?
                        continue
                    refLla = lla[0]
                    refTime = getTimeFromTowMs(self.getData(d, DID_GPS1_POS, 'timeOfWeekMs', True))
                    refNed = lla2ned(refLla, lla)
                    continue

        for d in self.active_devs:
            lla = self.getData(d, DID_INS_2, 'lla', True)
            if len(lla) == 0:
                # No position data: AHRS?
                continue
            if refLla is None:
                refLla = lla[0]
            ned = lla2ned(refLla, lla)
            tow = self.getData(d, DID_INS_2, 'timeOfWeek', True)
            time = getTimeFromTow(tow, True)
            ax[0,0].plot(time, ned[:,0], label=self.log.serials[d])
            ax[1,0].plot(time, ned[:,1])
            ax[2,0].plot(time, ned[:,2])

            if(np.shape(self.active_devs)[0]==1 or SHOW_GPS_W_INS):
                timeGPS = getTimeFromTowMs(self.getData(d, DID_GPS1_POS, 'timeOfWeekMs', True))
                nedGps = lla2ned(refLla, self.getData(d, DID_GPS1_POS, 'lla', True))
                ax[0,0].plot(timeGPS, nedGps[:, 0], label=("%s GPS1" % (self.log.serials[d])))
                ax[1,0].plot(timeGPS, nedGps[:, 1])
                ax[2,0].plot(timeGPS, nedGps[:, 2])

            if(np.shape(self.active_devs)[0]==1 or (SHOW_GPS_W_INS and SHOW_GPS2)):
                timeGPS = getTimeFromTowMs(self.getData(d, DID_GPS2_POS, 'timeOfWeekMs', True))
                nedGps = lla2ned(refLla, self.getData(d, DID_GPS2_POS, 'lla', True))
                ax[0,0].plot(timeGPS, nedGps[:, 0], label=("%s GPS2" % (self.log.serials[d])))
                ax[1,0].plot(timeGPS, nedGps[:, 1])
                ax[2,0].plot(timeGPS, nedGps[:, 2])

            if self.residual and not (refTime is None) and self.log.serials[d] != 'Ref INS': 
                intNed = np.empty_like(refNed)
                for i in range(3):
                    intNed[:,i] = np.interp(refTime, time, ned[:,i], right=np.nan, left=np.nan)
                resNed = intNed - refNed
                ax[0,1].plot(refTime, resNed[:,0], label=self.log.serials[d])
                ax[1,1].plot(refTime, resNed[:,1])
                ax[2,1].plot(refTime, resNed[:,2])

        self.legends_add(ax[0,0].legend(ncol=2))
        if self.residual: 
            self.legends_add(ax[0,1].legend(ncol=2))
            for i in range(3):
                self.setPlotYSpanMin(ax[i,1], 1.0)
        for a in ax:
            for b in a:
                b.grid(True)

        self.setup_and_wire_legend()
        self.saveFig(fig, 'posNED')

    def nedAnnotateTimestamp(self, ax, time, east, north, textOffset=(0.0, 0.0)):
        ax.annotate('%.1f' % time, xy=(east, north), xycoords='data', xytext=textOffset, textcoords='offset points')

    def drawNEDMapArrow(self, ax, time, ned, heading):
        # arrowLen = 0.2
        # arrowWid = arrowLen/2
        # arrows = np.array([arrowLen * 0.7 * np.cos(heading), arrowLen * 0.7 * np.sin(heading)]).T

        markersize = 10
        downsample = 6
        len = np.shape(heading)[0]
        for i in range(1, len, downsample):
            # ax.arrow(ned[i,1], ned[i,0], arrows[i,1], arrows[i,0], head_width=arrowWid, head_length=arrowLen, length_includes_head=True, fc='k', ec='k')
            east = ned[i,1]
            north = ned[i,0]
            ax.plot(east, north, marker=(3, 0, -heading[i]*(180.0/np.pi)), color='g', markersize=markersize, linestyle='None')
            ax.plot(east, north, marker=(2, 0, -heading[i]*(180.0/np.pi)), color='k', markersize=markersize, linestyle='None')

            if self.timestamp:
                self.nedAnnotateTimestamp(ax, time[i], east, north, textOffset=(3.5, 3.5))

    def posNEDMap(self, fig=None):
        if fig is None:
            fig = plt.figure()
        
        ax = fig.subplots(1,1)
        ax.set_xlabel('East (m)')
        ax.set_ylabel('North (m)')
        fig.suptitle('NED Map - ' + os.path.basename(os.path.normpath(self.log.directory)))
        refLla = None
        for d in self.active_devs:
            lla = self.getData(d, DID_INS_2, 'lla', True)
            if len(lla) == 0:
                continue
            if refLla is None:
                refLla = lla[0]
            time = getTimeFromTow(self.getData(d, DID_INS_2, 'timeOfWeek', True), True)
            ned = lla2ned(refLla, self.getData(d, DID_INS_2, 'lla', True))
            euler = quat2euler(self.getData(d, DID_INS_2, 'qn2b', True))
            ax.plot(ned[:,1], ned[:,0], label=self.log.serials[d])

            if(np.shape(self.active_devs)[0]==1 or SHOW_GPS_W_INS):
                if (np.shape(self.active_devs)[0]==1):
                    self.drawNEDMapArrow(ax, time, ned, euler[:, 2])

                nedGps = lla2ned(refLla, self.getData(d, DID_GPS1_POS, 'lla', True))
                ax.plot(nedGps[:, 1], nedGps[:, 0], label=("%s GPS1" % (self.log.serials[d])))

                if SHOW_GPS2:
                    nedGps = lla2ned(refLla, self.getData(d, DID_GPS2_POS, 'lla', True))
                    ax.plot(nedGps[:, 1], nedGps[:, 0], label=("%s GPS2" % (self.log.serials[d])))

        ax.set_aspect('equal', 'datalim')
        self.legends_add(ax.legend(ncol=2))
        ax.grid(True)

        self.setup_and_wire_legend()
        self.saveFig(fig, 'posNEDMap')

    def gpsPosNEDMap(self, fig=None):
        if fig is None:
            fig = plt.figure()
        ax = fig.subplots(1,1)
        ax.set_xlabel('East (m)')
        ax.set_ylabel('North (m)')
        fig.suptitle('GPS NED Map - ' + os.path.basename(os.path.normpath(self.log.directory)))
        refLla = None
        for d in self.active_devs:
            lla = self.getData(d, DID_GPS1_POS, 'lla')
            if len(lla) == 0:
                continue
            if refLla is None:
                refLla = lla[-1]

            time = getTimeFromTowMs(self.getData(d, DID_GPS1_POS, 'timeOfWeekMs'))
            nedGps = lla2ned(refLla, self.getData(d, DID_GPS1_POS, 'lla'))
            ax.plot(nedGps[:, 1], nedGps[:, 0], label=("%s" % (self.log.serials[d])))

            if self.timestamp:
                lasttime = 0
                for time, east, north in zip(time, nedGps[:, 1], nedGps[:, 0]):
                    if time - lasttime > 5:
                        lasttime = time
                        # ax.annotate('%.1f' % time, xy=(east, north), textcoords='data')
                        self.nedAnnotateTimestamp(ax, time, east, north)


            if SHOW_GPS2:
                nedGps = lla2ned(refLla, self.getData(d, DID_GPS2_POS, 'lla'))
                ax.plot(nedGps[:, 1], nedGps[:, 0], label=("%s GPS2" % (self.log.serials[d])))

        ax.set_aspect('equal', 'datalim')
        self.legends_add(ax.legend(ncol=2))
        ax.grid(True)

        self.setup_and_wire_legend()
        self.saveFig(fig, 'gpsPosNEDMap')

    def posLLA(self, fig=None):
        if fig is None:
            fig = plt.figure()
        ax = fig.subplots(3,1, sharex=True)
        self.configureSubplot(ax[0], 'Latitude', 'deg')
        self.configureSubplot(ax[1], 'Longitude', 'deg')
        self.configureSubplot(ax[2], 'Altitude', 'm')
        fig.suptitle('INS LLA - ' + os.path.basename(os.path.normpath(self.log.directory)))
        for d in self.active_devs:
            time = getTimeFromTow(self.getData(d, DID_INS_2, 'timeOfWeek'), True)
            ax[0].plot(time, self.getData(d, DID_INS_2, 'lla', True)[:,0], label=self.log.serials[d])
            ax[1].plot(time, self.getData(d, DID_INS_2, 'lla', True)[:,1])
            ax[2].plot(time, self.getData(d, DID_INS_2, 'lla', True)[:,2])

            if(np.shape(self.active_devs)[0]==1):
                timeGPS = getTimeFromTowMs(self.getData(d, DID_GPS1_POS, 'timeOfWeekMs'))
                ax[0].plot(timeGPS, self.getData(d, DID_GPS1_POS, 'lla')[:, 0], label='GPS1')
                ax[1].plot(timeGPS, self.getData(d, DID_GPS1_POS, 'lla')[:, 1])
                ax[2].plot(timeGPS, self.getData(d, DID_GPS1_POS, 'lla')[:, 2], label='GPS1')

                timeGPS = getTimeFromTowMs(self.getData(d, DID_GPS2_POS, 'timeOfWeekMs'))
                ax[0].plot(timeGPS, self.getData(d, DID_GPS2_POS, 'lla')[:, 0], label='GPS2')
                ax[1].plot(timeGPS, self.getData(d, DID_GPS2_POS, 'lla')[:, 1])
                ax[2].plot(timeGPS, self.getData(d, DID_GPS2_POS, 'lla')[:, 2], label='GPS2')

                timeBaro = getTimeFromTow(self.getData(d, DID_BAROMETER, 'time')+ self.getData(d, DID_GPS1_POS, 'towOffset')[-1])
                ax[2].plot(timeBaro, self.getData(d, DID_BAROMETER, 'mslBar'), label='Baro')

        self.legends_add(ax[0].legend(ncol=2))
        self.legends_add(ax[2].legend(ncol=2))
        for a in ax:
            a.grid(True)

        self.setup_and_wire_legend()
        self.saveFig(fig, 'insLLA')

    def gpsLLA(self, fig=None):
        if fig is None:
            fig = plt.figure()
        ax = fig.subplots(3,1, sharex=True)
        self.configureSubplot(ax[0], 'Latitude', 'deg')
        self.configureSubplot(ax[1], 'Longitude', 'deg')
        self.configureSubplot(ax[2], 'Altitude', 'm')
        fig.suptitle('GPS LLA - ' + os.path.basename(os.path.normpath(self.log.directory)))
        for d in self.active_devs:
            time = getTimeFromTowMs(self.getData(d, DID_GPS1_POS, 'timeOfWeekMs'))
            ax[0].plot(time, self.getData(d, DID_GPS1_POS, 'lla')[:,0], label=('%s' % self.log.serials[d]))
            ax[1].plot(time, self.getData(d, DID_GPS1_POS, 'lla')[:,1])
            ax[2].plot(time, self.getData(d, DID_GPS1_POS, 'lla')[:,2])

            time = getTimeFromTowMs(self.getData(d, DID_GPS2_POS, 'timeOfWeekMs'))
            if (time.size and SHOW_GPS2):
                gpslla = self.getData(d, DID_GPS2_POS, 'lla')
                if (gpslla.size):
                    if (np.any(gpslla)):
                        ax[0].plot(time, self.getData(d, DID_GPS2_POS, 'lla')[:,0], label=('%s GPS2' % self.log.serials[d]))
                        ax[1].plot(time, self.getData(d, DID_GPS2_POS, 'lla')[:,1])
                        ax[2].plot(time, self.getData(d, DID_GPS2_POS, 'lla')[:,2])

        self.legends_add(ax[0].legend(ncol=2))
        for a in ax:
            a.grid(True)

        self.setup_and_wire_legend()
        self.saveFig(fig, 'gpsLLA')

    def getGpsPosNED(self, device, did, refLla):
        gpsTime = getTimeFromTowMs(self.getData(device, did, 'timeOfWeekMs'))
        gpsNed = lla2ned(refLla, self.getData(device, did, 'lla'))
        return [gpsTime, gpsNed]

    def gpsPosNED(self, fig=None):
        if fig is None:
            fig = plt.figure()
        ax = fig.subplots(4,1, sharex=True)
        self.configureSubplot(ax[0], 'GPS North', 'm')
        self.configureSubplot(ax[1], 'GPS East', 'm')
        self.configureSubplot(ax[2], 'GPS Down', 'm')
        self.configureSubplot(ax[3], 'GPS NED Magnitude', 'm')
        fig.suptitle('GPS NED - ' + os.path.basename(os.path.normpath(self.log.directory)))
        refLla = None
        for d in self.active_devs:
            if refLla is None:
                refLla = self.getData(d, DID_GPS1_POS, 'lla')[-1]

            [gpsTime, gpsNed] = self.getGpsPosNED(d, DID_GPS1_POS, refLla)
            gpsNedNorm = np.linalg.norm(gpsNed, axis=1)
            ax[0].plot(gpsTime, gpsNed[:, 0], label=self.log.serials[d])
            ax[1].plot(gpsTime, gpsNed[:, 1])
            ax[2].plot(gpsTime, gpsNed[:, 2])
            ax[3].plot(gpsTime, gpsNedNorm)

            if (np.shape(self.active_devs)[0]==1) or SHOW_GPS2:
                [gps2Time, gps2Ned] = self.getGpsPosNED(d, DID_GPS2_POS, refLla)
                gps2NedNorm = np.linalg.norm(gps2Ned, axis=1)
                ax[0].plot(gps2Time, gps2Ned[:, 0], label=("%s GPS2" % (self.log.serials[d])))
                ax[1].plot(gps2Time, gps2Ned[:, 1])
                ax[2].plot(gps2Time, gps2Ned[:, 2])
                ax[3].plot(gps2Time, gps2NedNorm)

        self.legends_add(ax[0].legend(ncol=2))
        for a in ax:
            a.grid(True)

        self.setup_and_wire_legend()
        self.saveFig(fig, 'gpsPosNED')

    def getGpsVelNed(self, device, did, refLla):
        gpsTime = getTimeFromTowMs(self.getData(device, did, 'timeOfWeekMs'))
        status = self.getData(device, did, 'status')[0]
        gpsVelNed = None
        if (status & 0x00008000):
            gpsVelNed = self.getData(device, did, 'vel')    # NED velocity
        else:
            gpsVelEcef = self.getData(device, did, 'vel')   # ECEF velocity
            if len(gpsVelEcef) > 0:
                qe2n = quat_ecef2ned(refLla[0:2]*np.pi/180.0)
                gpsVelNed = quatConjRot(qe2n, gpsVelEcef)
        return [gpsTime, gpsVelNed]

    def gpsVelNED(self, fig=None):
        if fig is None:
            fig = plt.figure()
        ax = fig.subplots(4, (2 if self.residual else 1), sharex=True, squeeze=False)
        self.configureSubplot(ax[0,0], 'GPS Velocity North', 'm/s')
        self.configureSubplot(ax[1,0], 'GPS Velocity East', 'm/s')
        self.configureSubplot(ax[2,0], 'GPS Velocity Down', 'm/s')
        self.configureSubplot(ax[3,0], 'GPS Speed', 'm/s')
        fig.suptitle('GPS Velocity NED - ' + os.path.basename(os.path.normpath(self.log.directory)))
        refLla = None
        refTime = None
        refVelNed = None
        sumDelta = None
        sumCount = 1

        if self.residual:
            self.configureSubplot(ax[0,1], 'Vel North Residual (GPS - Mean)', 'm/s')
            self.configureSubplot(ax[1,1], 'Vel East Residual (GPS - Mean)',  'm/s')
            self.configureSubplot(ax[2,1], 'Vel Down Residual (GPS - Mean)',  'm/s')
            self.configureSubplot(ax[3,1], 'Speed Residual (GPS - Mean)',  'm/s')
            # Use 'Ref INS' if available
            for d in self.active_devs:
               if self.log.serials[d] == 'Ref INS':
                    refTime = getTimeFromTow(self.getData(d, DID_INS_2, 'timeOfWeek'))
                    refVelNed = self.getData(d, DID_INS_2, 'lla')[0]
                    continue
            # 'Ref INS' is not available. Compute reference from average GPS.
            if refTime is None:
                for d in self.active_devs:
                    refLla = self.getData(d, DID_GPS1_POS, 'lla')[-1]
                    continue

                for d in self.active_devs:
                    [gpsTime, gpsVelNed] = self.getGpsVelNed(d, DID_GPS1_VEL, refLla)
                    if refTime is None:
                        refTime = gpsTime
                        refVelNed = np.copy(gpsVelNed)
                        sumDelta = np.zeros_like(gpsVelNed)
                    else:
                        intVelNed = np.empty_like(refVelNed)
                        for i in range(3):
                            intVelNed[:,i] = np.interp(refTime, gpsTime, gpsVelNed[:,i])
                        delta = intVelNed - refVelNed
                        sumDelta += delta
                        sumCount += 1
                refVelNed += sumDelta / sumCount
        
        for d in self.active_devs:
            if refLla is None:
                refLla = self.getData(d, DID_GPS1_POS, 'lla')[-1]
            [gpsTime, gpsVelNed] = self.getGpsVelNed(d, DID_GPS1_VEL, refLla)
            gpsVelNorm = np.linalg.norm(gpsVelNed, axis=1)
            ax[0,0].plot(gpsTime, gpsVelNed[:, 0])
            ax[1,0].plot(gpsTime, gpsVelNed[:, 1])
            ax[2,0].plot(gpsTime, gpsVelNed[:, 2])
            ax[3,0].plot(gpsTime, gpsVelNorm, label=self.log.serials[d])

            if SHOW_GPS2:
                [gps2Time, gps2VelNed] = self.getGpsVelNed(d, DID_GPS2_VEL, refLla)
                gps2VelNorm = np.linalg.norm(gps2VelNed, axis=1)
                ax[0,0].plot(gps2Time, gps2VelNed[:, 0])
                ax[1,0].plot(gps2Time, gps2VelNed[:, 1])
                ax[2,0].plot(gps2Time, gps2VelNed[:, 2])
                ax[3,0].plot(gps2Time, gps2VelNorm, label=("%s GPS2" % (self.log.serials[d])))

            if self.residual and not (refTime is None) and self.log.serials[d] != 'Ref INS': 
                intVelNed = np.empty_like(refVelNed)
                for i in range(3):
                    intVelNed[:,i] = np.interp(refTime, gpsTime, gpsVelNed[:,i], right=np.nan, left=np.nan)
                resNed = intVelNed - refVelNed
                resVelNorm = np.linalg.norm(resNed, axis=1)
                ax[0,1].plot(refTime, resNed[:,0])
                ax[1,1].plot(refTime, resNed[:,1])
                ax[2,1].plot(refTime, resNed[:,2])
                ax[3,1].plot(refTime, resVelNorm, label=self.log.serials[d])

        self.legends_add(ax[3,0].legend(ncol=2))
        if self.residual:
            self.legends_add(ax[0,1].legend(ncol=2))
            for i in range(3):
                self.setPlotYSpanMin(ax[i,1], 1.0)
        for a in ax:
            for b in a:
                b.grid(True)

        self.setup_and_wire_legend()
        self.saveFig(fig, 'gpsVelNED')
        
    def getGpsNedVel(self, d):
        velNed = None
        velDid = DID_GPS2_VEL if self.getData(d, DID_GPS1_VEL, 'status').size == 0 else DID_GPS1_VEL
        status = self.getData(d, velDid, 'status')[0]
        if (status & 0x00008000):
            velNed = self.getData(d, velDid, 'vel')    # NED velocity
        else:
            velEcef = self.getData(d, velDid, 'vel')   # ECEF velocity
            qe2n = quat_ecef2ned(refLla[0:2]*np.pi/180.0)
            if len(velEcef) > 0:
                velNed = quatConjRot(qe2n, velEcef)
            #R = rotmat_ecef2ned(self.getData(d, DID_GPS1_POS, 'lla')[0,0:2]*np.pi/180.0)
            #velNed = R.dot(velEcef.T).T
        return velNed

    def velNED(self, fig=None):
        if fig is None:
            fig = plt.figure()
        ax = fig.subplots(4, (2 if self.residual else 1), sharex=True, squeeze=False)
        self.configureSubplot(ax[0,0], 'Vel North', 'm/s')
        self.configureSubplot(ax[1,0], 'Vel East',  'm/s')
        self.configureSubplot(ax[2,0], 'Vel Down',  'm/s')
        self.configureSubplot(ax[3,0], 'Speed',  'm/s')
        fig.suptitle('NED Vel - ' + os.path.basename(os.path.normpath(self.log.directory)))
        refLla = None
        refTime = None
        refVelNed = None
        if self.residual:
            self.configureSubplot(ax[0,1], 'Residual Vel North', 'm/s')
            self.configureSubplot(ax[1,1], 'Residual Vel East',  'm/s')
            self.configureSubplot(ax[2,1], 'Residual Vel Down',  'm/s')
            self.configureSubplot(ax[3,1], 'Residual Speed',  'm/s')
            # Use 'Ref INS' if available
            for d in self.active_devs:
               if self.log.serials[d] == 'Ref INS':
                    refTime = getTimeFromTow(self.getData(d, DID_INS_2, 'timeOfWeek'), True)
                    # TODO: does the ref INS store velNED in lla or is it a copy/paste bug?
                    refVelNed = self.getData(d, DID_INS_2, 'lla')[0]
                    continue
            # If 'Ref INS' is not available, use GPS as reference
            if refTime is None:
                for d in self.active_devs:
                    refTime = getTimeFromTowMs(self.getData(d, DID_GPS1_VEL, 'timeOfWeekMs'))
                    refLla = self.getData(d, DID_GPS1_POS, 'lla')[-1]
                    refVelNed = self.getGpsNedVel(d)                    
                    continue

        for d in self.active_devs:
            if refLla is None:
                refLla = self.getData(d, DID_INS_2, 'lla')[-1]
            time = getTimeFromTow(self.getData(d, DID_INS_2, 'timeOfWeek'), True)
            uvw = self.getData(d, DID_INS_2, 'uvw')
            qn2b = self.getData(d, DID_INS_2, 'qn2b')
            if len(uvw) == 0 or len(qn2b) == 0:
                continue
            insVelNed = quatRot(qn2b, uvw)
            insVelNorm = np.linalg.norm(insVelNed, axis=1)
            ax[0,0].plot(time, insVelNed[:,0])
            ax[1,0].plot(time, insVelNed[:,1])
            ax[2,0].plot(time, insVelNed[:,2])
            ax[3,0].plot(time, insVelNorm, label=self.log.serials[d])

            if np.shape(self.active_devs)[0] == 1 or SHOW_GPS_W_INS:  # Show GPS if #devs is 1
                timeGPS = getTimeFromTowMs(self.getData(d, DID_GPS1_VEL, 'timeOfWeekMs'))
                gpsVelNed = self.getGpsNedVel(d)
                gpsVelNorm = np.linalg.norm(gpsVelNed, axis=1)
                ax[0,0].plot(timeGPS, gpsVelNed[:, 0])
                ax[1,0].plot(timeGPS, gpsVelNed[:, 1])
                ax[2,0].plot(timeGPS, gpsVelNed[:, 2])
                ax[3,0].plot(timeGPS, gpsVelNorm, label=('%s GPS' % self.log.serials[d]))

            if self.residual and not (refTime is None) and self.log.serials[d] != 'Ref INS': 
                intVelNed = np.empty_like(refVelNed)
                for i in range(3):
                    intVelNed[:,i] = np.interp(refTime, time, insVelNed[:,i], right=np.nan, left=np.nan)
                resNed = intVelNed - refVelNed
                resVelNorm = np.linalg.norm(resNed, axis=1)
                ax[0,1].plot(refTime, resNed[:,0])
                ax[1,1].plot(refTime, resNed[:,1])
                ax[2,1].plot(refTime, resNed[:,2])
                ax[3,1].plot(refTime, resVelNorm, label=self.log.serials[d])

        self.legends_add(ax[3,0].legend(ncol=2))
        if self.residual:
            self.legends_add(ax[0,1].legend(ncol=2))
            for i in range(3):
                self.setPlotYSpanMin(ax[i,1], 1.0)
        for a in ax:
            for b in a:
                b.grid(True)

        self.setup_and_wire_legend()
        self.saveFig(fig, 'velNED')

    def angle_wrap(self, angle):
        result = np.copy(angle)
        for i in range(np.shape(result)[0]):
            while result[i] > np.pi: 
                result[i] -= 2*np.pi
            while result[i] < -np.pi: 
                result[i] += 2*np.pi
        return result

    def angle_unwrap(self, angle):
        unwrap = 0.0
        result = np.empty_like(angle)
        anglePrev = angle[0]
        for i in range(np.shape(angle)[0]):
            result[i] = angle[i] + unwrap

            deltaAngle = result[i]-anglePrev
            if deltaAngle > np.pi:                
                unwrap -= 2*np.pi
                result[i] = angle[i] + unwrap
            elif deltaAngle < -np.pi: 
                unwrap += 2*np.pi
                result[i] = angle[i] + unwrap

            anglePrev = result[i]
        return result

    def vec3_wrap(self, vec):
        result = np.empty_like(vec)
        for i in range(3):
            result[:,i] = self.angle_wrap(vec[:,i])
        return result

    def vec3_unwrap(self, vec):
        result = np.empty_like(vec)
        for i in range(3):
            result[:,i] = self.angle_unwrap(vec[:,i])
        return result

    def velUVW(self, fig=None):
        if fig is None:
            fig = plt.figure()

        ax = fig.subplots(3, (2 if self.residual else 1), sharex=True, squeeze=False)
        fig.suptitle('INS uvw - ' + os.path.basename(os.path.normpath(self.log.directory)))
        self.configureSubplot(ax[0,0], 'Vel U', 'm/s')
        self.configureSubplot(ax[1,0], 'Vel V', 'm/s')
        self.configureSubplot(ax[2,0], 'Vel W', 'm/s')
        refTime = None
        refUvw = None
        sumDelta = None
        sumCount = 1
        if self.residual:
            self.configureSubplot(ax[0,1], 'Vel U Residual', 'm/s')
            self.configureSubplot(ax[1,1], 'Vel V Residual', 'm/s')
            self.configureSubplot(ax[2,1], 'Vel W Residual', 'm/s')
            for d in self.active_devs:
               if self.log.serials[d] == 'Ref INS':
                    refTime = getTimeFromTow(self.getData(d, DID_INS_2, 'timeOfWeek'), True)
                    refUvw = self.getData(d, DID_INS_2, 'uvw')
                    continue

            # Reference INS does not exist.  Compute reference from average INS.
            if refTime is None:
                for d in self.active_devs:
                    time = getTimeFromTow(self.getData(d, DID_INS_2, 'timeOfWeek'), True)
                    uvw = self.getData(d, DID_INS_2, 'uvw')
                    if len(uvw) == 0:
                        continue

                    # Adjust data for attitude bias
                    uvw = quatRot(self.log.mount_bias_quat[d,:], uvw)

                    if refTime is None:
                        refTime = time
                        refUvw = np.copy(uvw)
                        sumDelta = np.zeros_like(uvw)
                    else:
                        intUvw = np.empty_like(refUvw)
                        for i in range(3):
                            intUvw[:,i] = np.interp(refTime, time, uvw[:,i])
                        delta = intUvw - refUvw
                        sumDelta += delta
                        sumCount += 1
                refUvw += sumDelta / sumCount

        for d in self.active_devs:
            time = getTimeFromTow(self.getData(d, DID_INS_2, 'timeOfWeek'), True)
            uvw = self.getData(d, DID_INS_2, 'uvw')
            if len(uvw) == 0:
                continue
            # Adjust data for attitude bias
            uvw = quatRot(self.log.mount_bias_quat[d,:], uvw)
            ax[0,0].plot(time, uvw[:,0], label=self.log.serials[d])
            ax[1,0].plot(time, uvw[:,1])
            ax[2,0].plot(time, uvw[:,2])

            if self.residual and not (refTime is None) and self.log.serials[d] != 'Ref INS': 
                intUvw = np.empty_like(refUvw)
                for i in range(3):
                    intUvw[:,i] = np.interp(refTime, time, uvw[:,i], right=np.nan, left=np.nan)
                resUvw = intUvw - refUvw
                ax[0,1].plot(refTime, resUvw[:,0], label=self.log.serials[d])
                ax[1,1].plot(refTime, resUvw[:,1])
                ax[2,1].plot(refTime, resUvw[:,2])

        self.legends_add(ax[0,0].legend(ncol=2))
        if self.residual:
            self.legends_add(ax[0,1].legend(ncol=2))
            for i in range(3):
                self.setPlotYSpanMin(ax[i,1], 1.0)
        for a in ax:
            for b in a:
                b.grid(True)

        self.setup_and_wire_legend()
        self.saveFig(fig, 'velUVW')

    def attitude(self, fig=None):
        if fig is None:
            fig = plt.figure()

        ax = fig.subplots(3, (2 if self.residual else 1), sharex=True, squeeze=False)
        fig.suptitle('INS Attitude - ' + os.path.basename(os.path.normpath(self.log.directory)))
        self.configureSubplot(ax[0,0], 'Roll', 'deg')
        self.configureSubplot(ax[1,0], 'Pitch', 'deg')
        self.configureSubplot(ax[2,0], 'Yaw', 'deg')
        refTime = None
        sumDelta = None
        sumCount = 1
        if self.residual:
            self.configureSubplot(ax[0,1], 'Roll Residual', 'deg')
            self.configureSubplot(ax[1,1], 'Pitch Residual', 'deg')
            self.configureSubplot(ax[2,1], 'Yaw Residual', 'deg')
            for d in self.active_devs:
                if self.log.serials[d] == 'Ref INS':
                    quat = self.getData(d, DID_INS_2, 'qn2b')
                    refEuler = self.vec3_wrap(quat2euler(quat))
                    refTime = getTimeFromTow(self.getData(d, DID_INS_2, 'timeOfWeek'), True)

            # Reference INS does not exist.  Compute reference from average INS.
            if refTime is None:
                for d in self.active_devs:
                    time = getTimeFromTow(self.getData(d, DID_INS_2, 'timeOfWeek'), True)
                    qn2b = self.getData(d, DID_INS_2, 'qn2b')
                    if len(qn2b) == 0:
                        continue
                    # Adjust data for attitude bias
                    quat = mul_ConjQuat_Quat(self.log.mount_bias_quat[d,:], qn2b)
                    euler = quat2euler(quat)

                    if refTime is None:
                        refTime = time
                        refEuler = np.copy(euler)
                        sumDelta = np.zeros_like(euler)
                    else:
                        unwrapEuler = self.vec3_unwrap(euler)
                        intEuler = np.empty_like(refEuler)
                        for i in range(3):
                            intEuler[:,i] = np.interp(refTime, time, unwrapEuler[:,i])
                        delta = self.vec3_wrap(intEuler - refEuler)
                        sumDelta += delta
                        sumCount += 1
                refEuler += sumDelta / sumCount

        for d in self.active_devs:
            qn2b = self.getData(d, DID_INS_2, 'qn2b')
            if len(qn2b) == 0:
                continue
            # Adjust data for attitude bias
            quat = mul_ConjQuat_Quat(self.log.mount_bias_quat[d,:], qn2b)
            euler = quat2euler(quat)
            tow = self.getData(d, DID_INS_2, 'timeOfWeek')
            time = getTimeFromTow(tow, True)
            ax[0,0].plot(time, euler[:,0]*RAD2DEG, label=self.log.serials[d])
            ax[1,0].plot(time, euler[:,1]*RAD2DEG)
            ax[2,0].plot(time, euler[:,2]*RAD2DEG)

            if self.residual and not (refTime is None) and self.log.serials[d] != 'Ref INS': 
                unwrapEuler = self.vec3_unwrap(euler)
                intEuler = np.empty_like(refEuler)
                for i in range(3):
                    intEuler[:,i] = np.interp(refTime, time, unwrapEuler[:,i], right=np.nan, left=np.nan)
                resEuler = self.vec3_wrap(intEuler - refEuler)
                ax[0,1].plot(refTime, resEuler[:,0]*RAD2DEG, label=self.log.serials[d])
                ax[1,1].plot(refTime, resEuler[:,1]*RAD2DEG)
                ax[2,1].plot(refTime, resEuler[:,2]*RAD2DEG)

        self.legends_add(ax[0,0].legend(ncol=2))
        if self.residual:
            self.legends_add(ax[0,1].legend(ncol=2))
            for i in range(3):
                self.setPlotYSpanMin(ax[i,1], 3.0)
        for a in ax:
            for b in a:
                b.grid(True)

        self.setup_and_wire_legend()
        self.saveFig(fig, 'attINS')

    def gpx1Heading(self):
        filepath = self.log.directory + "/enu.out"
        if ~os.path.isfile(filepath):
            return [], [], []
        df = pd.read_csv(filepath, skiprows=2, header=None, index_col=None, names=[ 'date', 'time', 'e-baseline', 'n-baseline', 'u-baseline', 'Q', 'ns', 'sde', 'sdn', 'sdu', 'sden', 'sdnu', 'sdue', 'age', 'ratio', 'baseline'], delim_whitespace=True)

        df['datetime'] = df[['date','time']].apply(lambda row: ' '.join(row.values.astype(str)), axis=1)
        df['datetime'] = pd.to_datetime(df['datetime'] , format = '%Y/%m/%d %H:%M:%S.%f')

        baselineE = df['e-baseline'].values
        baselineN = df['n-baseline'].values
        baselineU = df['u-baseline'].values
        baselineNED = np.array([baselineN, baselineE, -baselineU]).T

        gpxTime = np.zeros_like(baselineNED[:,1])
        for index, elem in np.ndenumerate(gpxTime):
            i = index[0]
            gpxTime[i] = (df['datetime'][i] - datetime.datetime(1980,1,6)).total_seconds() % 604800.0

        # Throw away first sample
        n = 20
        gpxTime = gpxTime[n:]
        baselineNED = baselineNED[n:,:]

        gpxHeading = np.arctan2(baselineNED[:,1], baselineNED[:,0])
        return gpxTime, baselineNED, gpxHeading, 


    def heading(self, fig=None):
        if fig is None:
            fig = plt.figure()
        ax = fig.subplots(3, (2 if self.residual else 1), sharex=True, squeeze=False)
        fig.suptitle('Heading - ' + os.path.basename(os.path.normpath(self.log.directory)))
        self.configureSubplot(ax[0,0], 'Magnetic Heading', 'deg')
        self.configureSubplot(ax[1,0], 'RTK Compassing', 'deg')
        self.configureSubplot(ax[2,0], 'INS Heading', 'deg')

        refRtkTime = None
        refInsTime = None
        
        if self.residual:
            self.configureSubplot(ax[0,1], 'Heading Residual: Magnetic - INS', 'deg')
            self.configureSubplot(ax[1,1], 'Heading Residual: RTK - Mean', 'deg')
            self.configureSubplot(ax[2,1], 'Heading Residual: INS - Mean', 'deg')

            # Reference RTK heading does not exist.  Compute reference from average RTK heading.
            if refRtkTime is None:
                sumDelta = None
                sumCount = 1

                for d in self.active_devs:
                    gpsTime = getTimeFromTowMs(self.getData(d, DID_GPS1_RTK_CMP_REL, 'timeOfWeekMs'))
                    gpsHdg = self.getData(d, DID_GPS1_RTK_CMP_REL, 'baseToRoverHeading')
                    if refRtkTime is None:
                        refRtkTime = gpsTime
                        refRtkHdg = np.copy(gpsHdg)
                        sumDelta = np.zeros_like(gpsHdg)
                    else:
                        unwrapRtkHdg = self.angle_unwrap(gpsHdg)
                        intRtkHdg = np.interp(refRtkTime, gpsTime, unwrapRtkHdg)
                        delta = self.angle_wrap(intRtkHdg - refRtkHdg)
                        sumDelta += delta
                        sumCount += 1
                refRtkHdg += sumDelta / sumCount

            # Reference INS does not exist.  Compute reference from average INS.
            if refInsTime is None:
                sumDelta = None
                sumCount = 1
                for d in self.active_devs:
                    time = getTimeFromTow(self.getData(d, DID_INS_2, 'timeOfWeek'))
                    qn2b = self.getData(d, DID_INS_2, 'qn2b')
                    if len(qn2b) == 0:
                        continue
                    # Adjust data for attitude bias
                    quat = mul_ConjQuat_Quat(self.log.mount_bias_quat[d,:], qn2b)
                    euler = quat2euler(quat)
                    if refInsTime is None:
                        refInsTime = time
                        refEuler = np.copy(euler)
                        sumDelta = np.zeros_like(euler)
                    else:
                        unwrapEuler = self.vec3_unwrap(euler)
                        intEuler = np.empty_like(refEuler)
                        for i in range(3):
                            intEuler[:,i] = np.interp(refInsTime, time, unwrapEuler[:,i])
                        delta = self.vec3_wrap(intEuler - refEuler)
                        sumDelta += delta
                        sumCount += 1
                refEuler += sumDelta / sumCount

        for d in self.active_devs:
            magTime = getTimeFromTowMs(self.getData(d, DID_INL2_MAG_OBS_INFO, 'timeOfWeekMs'), True)
            gpsTime = getTimeFromTowMs(self.getData(d, DID_GPS1_RTK_CMP_REL, 'timeOfWeekMs'))
            insTime = getTimeFromTow(self.getData(d, DID_INS_2, 'timeOfWeek'), True)
            magHdg = self.getData(d, DID_INL2_MAG_OBS_INFO, 'magHdg')
            gpsHdg = self.getData(d, DID_GPS1_RTK_CMP_REL, 'baseToRoverHeading')
            qn2b = self.getData(d, DID_INS_2, 'qn2b')
            if len(qn2b) == 0:
                continue
            euler = quat2euler(qn2b)
            insHdg = euler[:,2]
            if magTime.any():
                ax[0,0].plot(magTime, magHdg * RAD2DEG)
            if gpsTime.any():
                gpsHdg = self.angle_wrap(gpsHdg)
                ax[1,0].plot(gpsTime, gpsHdg*RAD2DEG, label='F9P')
            ax[2,0].plot(insTime, insHdg*RAD2DEG, label=self.log.serials[d])

            if self.residual: 
                if magTime.any():
                    unwrapMagHdg = self.angle_unwrap(magHdg)
                    intMagHdg = np.interp(insTime, magTime, unwrapMagHdg, right=np.nan, left=np.nan)
                    resMagHdg = self.angle_wrap(intMagHdg - insHdg)
                    ax[0,1].plot(insTime, resMagHdg*RAD2DEG)
                if gpsTime.any():
                    unwrapGpsHdg = self.angle_unwrap(gpsHdg)
                    intInsHdg = np.interp(refRtkTime, gpsTime, unwrapGpsHdg, right=np.nan, left=np.nan)
                    resInsHdg = self.angle_wrap(intInsHdg - refRtkHdg)
                    ax[1,1].plot(refRtkTime, resInsHdg*RAD2DEG)
                if not (refInsTime is None) and self.log.serials[d] != 'Ref INS': 
                    unwrapEuler = self.vec3_unwrap(euler)
                    intEuler = np.empty_like(refEuler)
                    for i in range(3):
                        intEuler[:,i] = np.interp(refInsTime, insTime, unwrapEuler[:,i], right=np.nan, left=np.nan)
                    resEuler = self.vec3_wrap(intEuler - refEuler)
                    ax[2,1].plot(refInsTime, resEuler[:,2]*RAD2DEG)

        # if 0:
        #     gpxTime, gpxBaselineNed, gpxHeading = self.gpx1Heading()
        #     if len(gpxTime) == 0 or len(gpxBaselineNED) == 0:
        #         continue

        #     gpsHdg_unwrap = self.angle_unwrap(gpsHdg)
        #     gpxHdg_unwrap = self.angle_unwrap(gpxHeading)
        #     gpxHeadingTruth = np.interp(gpxTime, gpsTime, gpsHdg_unwrap, right=np.nan, left=np.nan)
        #     gpsHeadingErrDeg = self.angle_wrap(gpxHdg_unwrap - gpxHeadingTruth)*RAD2DEG
        #     gpxRms = np.sqrt(np.mean(np.square(gpsHeadingErrDeg)))
        #     self.configureSubplot(ax[0], 'RTK Compassing Error: ' + f'{gpxRms:.3}' + ' deg RMS', 'deg')

        #     ax[1].plot(gpxTime, gpxHeading*RAD2DEG, label='GPX')
        #     self.legends_add(ax[1].legend(ncol=2))
        #     ax[0].plot(gpxTime, gpsHeadingErrDeg, label='GPX - F9P')
        #     self.legends_add(ax[0].legend(ncol=2))

        self.legends_add(ax[2,0].legend(ncol=2))
        for a in ax:
            for b in a:
                b.grid(True)

        self.setup_and_wire_legend()
        self.saveFig(fig, 'heading')

    def insStatus(self, fig=None):
        try:
            if fig is None:
                fig = plt.figure()
            ax = fig.subplots(1, 1, sharex=True)
            fig.suptitle('INS Status - ' + os.path.basename(os.path.normpath(self.log.directory)))

            for d in self.active_devs:
                r = d == self.active_devs[0]    # plot text w/ first device
                cnt = 0
                instime = getTimeFromTow(self.getData(d, DID_INS_2, 'timeOfWeek'), True)
                iStatus = self.getData(d, DID_INS_2, 'insStatus')

                ax.plot(instime, -cnt * 1.5 + ((iStatus & 0x00000001) != 0))
                p1 = ax.get_xlim()[0] + 0.02 * (ax.get_xlim()[1] - ax.get_xlim()[0])
                if r: ax.text(p1, -cnt * 1.5, 'Att Coarse')
                cnt += 1
                ax.plot(instime, -cnt * 1.5 + ((iStatus & 0x00000010) != 0))
                if r: ax.text(p1, -cnt * 1.5, 'Att Fine')
                cnt += 1
                ax.plot(instime, -cnt * 1.5 + ((iStatus & 0x00000002) != 0))
                if r: ax.text(p1, -cnt * 1.5, 'Vel Coarse')
                cnt += 1
                ax.plot(instime, -cnt * 1.5 + ((iStatus & 0x00000020) != 0))
                if r: ax.text(p1, -cnt * 1.5, 'Vel Fine')
                cnt += 1
                ax.plot(instime, -cnt * 1.5 + ((iStatus & 0x00000004) != 0))
                if r: ax.text(p1, -cnt * 1.5, 'Pos Coarse')
                cnt += 1
                ax.plot(instime, -cnt * 1.5 + ((iStatus & 0x00000040) != 0))
                if r: ax.text(p1, -cnt * 1.5, 'Pos Fine')
                cnt += 1
                cnt += 1

                # ax.plot(instime, -cnt * 1.5 + ((iStatus >> 9) & 1))
                # ax.text(p1, -cnt * 1.5, 'GPS Update')
                # cnt += 1
                ax.plot(instime, -cnt * 1.5 + ((iStatus & 0x00000100) != 0))
                if r: ax.text(p1, -cnt * 1.5, 'GPS aiding Pos')
                cnt += 1
                ax.plot(instime, -cnt * 1.5 + ((iStatus & 0x00004000) != 0))
                if r: ax.text(p1, -cnt * 1.5, 'GPS aiding Vel')
                cnt += 1
                ax.plot(instime, -cnt * 1.5 + ((iStatus & 0x00000080) != 0))
                if r: ax.text(p1, -cnt * 1.5, 'GPS aiding Hdg')
                cnt += 1
                ax.plot(instime, -cnt * 1.5 + ((iStatus & 0x00000800) != 0))
                if r: ax.text(p1, -cnt * 1.5, 'MAG aiding Hdg')
                cnt += 1
                cnt += 1
                ax.plot(instime, -cnt * 1.5 + ((iStatus & 0x00001000) != 0))
                if r: ax.text(p1, -cnt * 1.5, 'Nav Mode')
                cnt += 1
                ax.plot(instime, -cnt * 1.5 + ((iStatus & 0x000F0000) >> 16) / 4.0)
                if r: ax.text(p1, -cnt * 1.5, 'Solution Status')
                cnt += 1
                cnt += 1

                ax.plot(instime, -cnt * 1.5 + (((iStatus & 0x03000000) >> 24) == 3))
                if r: ax.text(p1, -cnt * 1.5, 'RTK: Precision Position Valid')
                cnt += 1
                ax.plot(instime, -cnt * 1.5 + ((iStatus & 0x04000000) != 0))
                if r: ax.text(p1, -cnt * 1.5, 'RTK: Compassing Valid (fix & hold)')
                cnt += 1
                cnt += 1

                ax.plot(instime, -cnt * 1.5 + ((iStatus & 0x00100000) != 0))
                if r: ax.text(p1, -cnt * 1.5, 'RTK: Compassing Baseline UNSET')
                cnt += 1
                ax.plot(instime, -cnt * 1.5 + ((iStatus & 0x00200000) != 0))
                if r: ax.text(p1, -cnt * 1.5, 'RTK: Compassing Baseline BAD')
                cnt += 1
                ax.plot(instime, -cnt * 1.5 + ((iStatus & 0x08000000) != 0))
                if r: ax.text(p1, -cnt * 1.5, 'RTK: No Observ.')
                cnt += 1
                ax.plot(instime, -cnt * 1.5 + ((iStatus & 0x10000000) != 0))
                if r: ax.text(p1, -cnt * 1.5, 'RTK: Base No Pos.')
                cnt += 1
                ax.plot(instime, -cnt * 1.5 + ((iStatus & 0x20000000) != 0))
                if r: ax.text(p1, -cnt * 1.5, 'RTK: Base Pos. Moving')
                cnt += 1
                cnt += 1

                ax.plot(instime, -cnt * 1.5 + ((iStatus & 0x00400000) != 0))
                if r: ax.text(p1, -cnt * 1.5, 'Mag: Recalibrating')
                cnt += 1
                ax.plot(instime, -cnt * 1.5 + ((iStatus & 0x00800000) != 0))
                if r: ax.text(p1, -cnt * 1.5, 'Mag: Inter. or Bad Cal')
                cnt += 1
                cnt += 1

                ax.plot(instime, -cnt * 1.5 + ((iStatus & 0x40000000) != 0))
                if r: ax.text(p1, -cnt * 1.5, 'RTOS Task Period Overrun')
                cnt += 1
                ax.plot(instime, -cnt * 1.5 + ((iStatus & 0x80000000) != 0))
                if r: ax.text(p1, -cnt * 1.5, 'General Fault')
                cnt += 1

            ax.grid(True)

            self.setup_and_wire_legend()
            self.saveFig(fig, 'iStatus')
        except:
            print(RED + "problem plotting insStatus: " + sys.exc_info()[0] + RESET)

    def hdwStatus(self, fig=None):
        try:
            if fig is None:
                fig = plt.figure()
            ax = fig.subplots(1, 1, sharex=True)
            fig.suptitle('Hardware Status - ' + os.path.basename(os.path.normpath(self.log.directory)))

            for d in self.active_devs:
                r = d == self.active_devs[0]    # plot text w/ first device
                cnt = 0
                instime = getTimeFromTow(self.getData(d, DID_INS_2, 'timeOfWeek'), True)
                hStatus = self.getData(d, DID_INS_2, 'hdwStatus')

                ax.plot(instime, -cnt * 1.5 + ((hStatus & 0x00000001) != 0))
                p1 = ax.get_xlim()[0] + 0.02 * (ax.get_xlim()[1] - ax.get_xlim()[0])
                if r: ax.text(p1, -cnt * 1.5, 'Motion Gyr Sig')
                cnt += 1
                ax.plot(instime, -cnt * 1.5 + ((hStatus & 0x00000002) != 0))
                if r: ax.text(p1, -cnt * 1.5, 'Motion Acc Sig')
                cnt += 1
                ax.plot(instime, -cnt * 1.5 + ((hStatus & 0x00000004) != 0))
                if r: ax.text(p1, -cnt * 1.5, 'Motion Gyr Dev')
                cnt += 1
                ax.plot(instime, -cnt * 1.5 + ((hStatus & 0x00000005) != 0))
                if r: ax.text(p1, -cnt * 1.5, 'Motion Acc Dev')
                cnt += 1
                cnt += 1

                ax.plot(instime, -cnt * 1.5 + ((hStatus & 0x00000010) != 0))
                if r: ax.text(p1, -cnt * 1.5, 'Satellite Rx')
                cnt += 1
                cnt += 1

                ax.plot(instime, -cnt * 1.5 + ((hStatus & 0x00000100) != 0))
                if r: ax.text(p1, -cnt * 1.5, 'Saturation Gyr')
                cnt += 1
                ax.plot(instime, -cnt * 1.5 + ((hStatus & 0x00000200) != 0))
                if r: ax.text(p1, -cnt * 1.5, 'Saturation Acc')
                cnt += 1
                ax.plot(instime, -cnt * 1.5 + ((hStatus & 0x00000400) != 0))
                if r: ax.text(p1, -cnt * 1.5, 'Saturation Mag')
                cnt += 1
                ax.plot(instime, -cnt * 1.5 + ((hStatus & 0x00000800) != 0))
                if r: ax.text(p1, -cnt * 1.5, 'Saturation Baro')
                cnt += 1
                cnt += 1

                ax.plot(instime, -cnt * 1.5 + ((hStatus & 0x00002000) != 0))
                if r: ax.text(p1, -cnt * 1.5, 'EKF using ref. IMU')
                cnt += 1
                cnt += 1

                ax.plot(instime, -cnt * 1.5 + ((hStatus & 0x00010000) != 0))
                if r: ax.text(p1, -cnt * 1.5, 'Err Com Tx Limited')
                cnt += 1
                ax.plot(instime, -cnt * 1.5 + ((hStatus & 0x00020000) != 0))
                if r: ax.text(p1, -cnt * 1.5, 'Err Com Rx Overrun')
                cnt += 1
                ax.plot(instime, -cnt * 1.5 + ((hStatus & 0x00040000) != 0))
                if r: ax.text(p1, -cnt * 1.5, 'Err GPS Tx Limited')
                cnt += 1
                ax.plot(instime, -cnt * 1.5 + ((hStatus & 0x00080000) != 0))
                if r: ax.text(p1, -cnt * 1.5, 'Err GPS Rx Overrun')
                cnt += 1
                cnt += 1

                ax.plot(instime, -cnt * 1.5 + ((hStatus & 0x00F00000) >> 20) / 4)
                if r: ax.text(p1, -cnt * 1.5, 'Com Parse Error Count')
                cnt += 1
                ax.plot(instime, -cnt * 1.5 + ((hStatus & 0x01000000) != 0))
                if r: ax.text(p1, -cnt * 1.5, 'BIT Self Test Fault')
                cnt += 1
                ax.plot(instime, -cnt * 1.5 + ((hStatus & 0x02000000) != 0))
                if r: ax.text(p1, -cnt * 1.5, 'Temperature error')
                cnt += 1
                cnt += 1

                ax.plot(instime, -cnt * 1.5 + ((hStatus & 0x10000000) != 0))
                if r: ax.text(p1, -cnt * 1.5, 'Reset Backup Mode')
                cnt += 1
                ax.plot(instime, -cnt * 1.5 + ((hStatus & 0x20000000) != 0))
                if r: ax.text(p1, -cnt * 1.5, 'Watchdog Reset')
                cnt += 1
                ax.plot(instime, -cnt * 1.5 + ((hStatus & 0x30000000) != 0))
                if r: ax.text(p1, -cnt * 1.5, 'Software Reset')
                cnt += 1
                ax.plot(instime, -cnt * 1.5 + ((hStatus & 0x40000000) != 0))
                if r: ax.text(p1, -cnt * 1.5, 'Hardware Reset')
                cnt += 1
                ax.plot(instime, -cnt * 1.5 + ((hStatus & 0x80000000) != 0))
                if r: ax.text(p1, -cnt * 1.5, 'Critical Sys Fault')
                cnt += 1
                cnt += 1
                
            ax.grid(True)

            self.setup_and_wire_legend()
            self.saveFig(fig, 'Hardware Status')
        except:
            print(RED + "problem plotting hdwStatus: " + sys.exc_info()[0] + RESET)

    def gpsStats(self, fig=None, did_gps_pos=DID_GPS1_POS):
        # try:
        if fig is None:
            fig = plt.figure()

        ax = fig.subplots(5, 1, sharex=True, gridspec_kw={'height_ratios': [1, 2, 2, 2, 1]})
        did_gps_vel = did_gps_pos+(DID_GPS1_VEL-DID_GPS1_POS)
        if did_gps_pos==DID_GPS1_POS:
            gps_num = 1
        else:
            gps_num = 2
        fig.suptitle('GPS ' + str(gps_num) + ' Stats - ' + os.path.basename(os.path.normpath(self.log.directory)))
        self.configureSubplot(ax[0], 'Satellites Used in Solution', '')
        self.configureSubplot(ax[1], 'CNO (dBHz)', 'dBHz')
        self.configureSubplot(ax[2], 'Position Accuracy (m)', 'm')
        self.configureSubplot(ax[3], 'Speed Accuracy: sAcc (m/s)', 'm/s')
        self.configureSubplot(ax[4], 'Status', '')

        plot_legend = 1
        for d in self.active_devs:
            r = d == self.active_devs[0]  # plot text w/ first device
            time = getTimeFromTowMs(self.getData(d, did_gps_pos, 'timeOfWeekMs'))
            velTime = getTimeFromTowMs(self.getData(d, did_gps_vel, 'timeOfWeekMs'))
            gStatus = self.getData(d, did_gps_pos, 'status')

            ax[0].plot(time, gStatus & 0xFF, label=self.log.serials[d])
            ax[1].plot(time, self.getData(d, did_gps_pos, 'cnoMean'), label=self.log.serials[d])
            ax[2].plot(time, self.getData(d, did_gps_pos, 'hAcc'), 'r', label="hAcc")
            ax[2].plot(time, self.getData(d, did_gps_pos, 'vAcc'), 'b', label="vAcc")
            ax[2].plot(time, self.getData(d, did_gps_pos, 'pDop'), 'm', label="pDop")
            if self.log.data[d, DID_GPS1_RTK_POS] is not []:
                rtktime = getTimeFromTowMs(self.getData(d, DID_GPS1_RTK_POS, 'timeOfWeekMs'))
                ax[2].plot(rtktime, self.getData(d, DID_GPS1_RTK_POS, 'vAcc'), 'g', label="rtkHor")
            ax[3].plot(velTime, self.getData(d, did_gps_vel, 'sAcc'), label="sAcc")

            if plot_legend:
                plot_legend = 0
                self.legends_add(ax[2].legend(ncol=2))

            cnt = 0
            ax[4].plot(time, -cnt * 1.5 + ((gStatus & 0x04000000) != 0))
            p1 = ax[4].get_xlim()[0] + 0.02 * (ax[4].get_xlim()[1] - ax[4].get_xlim()[0])
            if r: ax[4].text(p1, -cnt * 1.5, 'RTK Positioning Valid')
            cnt += 1
            ax[4].plot(time, -cnt * 1.5 + ((gStatus & 0x08000000) != 0))
            if r: ax[4].text(p1, -cnt * 1.5, 'RTK Compassing Valid (fix & hold)')
            cnt += 1
            ax[4].plot(time, -cnt * 1.5 + ((gStatus & 0x00002000) != 0))
            if r: ax[4].text(p1, -cnt * 1.5, 'GPS Compass Baseline BAD')
            cnt += 1
            ax[4].plot(time, -cnt * 1.5 + ((gStatus & 0x00004000) != 0))
            if r: ax[4].text(p1, -cnt * 1.5, 'GPS Compass Baseline UNSET')
            cnt += 1

        self.setPlotYSpanMin(ax[1], 5)

        self.legends_add(ax[1].legend(ncol=2))
        for a in ax:
            a.grid(True)

        self.setup_and_wire_legend()
        self.saveFig(fig, 'Gps Stats')
        # except:
        #     print(RED + "problem plotting gpsStats: " + sys.exc_info()[0] + RESET)

    def gps2Stats(self, fig=None):
        self.gpsStats(fig=fig, did_gps_pos=DID_GPS2_POS)

    def rtkPosStats(self, fig=None):
        self.rtkStats("Position", DID_GPS1_RTK_POS_REL, fig=fig)

    def rtkCmpStats(self, fig=None):
        self.rtkStats("Compassing", DID_GPS1_RTK_CMP_REL, fig=fig)

    def rtkStats(self, name, relDid, fig=None):
        # try:
        n_plots = 6
        if fig is None:
            fig = plt.figure()

        ax = fig.subplots(n_plots, 1, sharex=True)
        fig.suptitle('RTK ' + name + ' Stats - ' + os.path.basename(os.path.normpath(self.log.directory)))
        self.configureSubplot(ax[0], 'GPS Fix Type: 2=2D, 3=3D, 10=Single, 11=Float, 12=Fix', '')
        self.configureSubplot(ax[1], 'Age of Differential', 's')
        self.configureSubplot(ax[2], 'AR Ratio', '')
        self.configureSubplot(ax[3], 'Base to Rover Distance', 'm')
        self.configureSubplot(ax[4], 'Base to Rover Heading', 'deg')
        self.configureSubplot(ax[5], 'Base to Rover Heading Accuracy', 'deg')

        for i, d in enumerate(self.active_devs):
            rtkRelTime = getTimeFromTowMs(self.getData(d, relDid, 'timeOfWeekMs'))
            # rtkMiscTime = getTimeFromTowMs(self.getData(d, DID_GPS1_RTK_CMP_MISC, 'timeOfWeekMs'))
            if not self.log.compassing:
                gps1PosTime = getTimeFromTowMs(self.getData(d, DID_GPS1_POS, 'timeOfWeekMs'))
                fixType = self.getData(d, DID_GPS1_POS, 'status') >> 8 & 0x1F
                ax[0].plot(gps1PosTime, fixType, label=self.log.serials[d])
            else:
                fixType = self.getData(d, relDid, 'arRatio').copy()
                fixType[(fixType > 3)] = 12
                fixType[(fixType > 0) & (fixType < 3)] = 11
                fixType[fixType == 0] = 10
                ax[0].plot(rtkRelTime, fixType, label=self.log.serials[d])
            ax[1].plot(rtkRelTime, self.getData(d, relDid, 'differentialAge'))
            if i == 0:
                ax[2].semilogy(rtkRelTime, np.ones_like(rtkRelTime)*3.0, 'k--')
            ax[2].semilogy(rtkRelTime, self.getData(d, relDid, 'arRatio'))
            dist2base = self.getData(d, relDid, 'baseToRoverDistance')
            dist2base[dist2base > 1e5] = np.nan
            ax[3].plot(rtkRelTime, dist2base)
            ax[4].plot(rtkRelTime, self.getData(d, relDid, 'baseToRoverHeading')*180.0/np.pi)
            ax[5].plot(rtkRelTime, self.getData(d, relDid, 'baseToRoverHeadingAcc')*180.0/np.pi)
            self.legends_add(ax[0].legend(ncol=2))

        self.setPlotYSpanMin(ax[1], 0.5)    # Differential age
        self.setPlotYSpanMin(ax[3], 1.0)    # Distance to base

        for a in ax:
            a.grid(True)

        self.setup_and_wire_legend()
        self.saveFig(fig, 'rtk'+name+'Stats')
        # except:
            # print(RED + "problem plotting rtkStats: " + sys.exc_info()[0] + RESET)

    def rtkBaselineVector(self, fig=None):
        name = "Compassing"
        relDid = DID_GPS1_RTK_CMP_REL

        # try:
        n_plots = 2
        if fig is None:
            fig = plt.figure()

        ax = fig.subplots(n_plots, 1, sharex=True)
        fig.suptitle('RTK ' + name + ' Stats - ' + os.path.basename(os.path.normpath(self.log.directory)))
        self.configureSubplot(ax[0], 'Base to Rover N', 'm')
        self.configureSubplot(ax[1], 'Base to Rover E', 'm')

        for i, d in enumerate(self.active_devs):
            rtkRelTime = getTimeFromTowMs(self.getData(d, relDid, 'timeOfWeekMs'))
            gps1PosTime = getTimeFromTowMs(self.getData(d, DID_GPS1_POS, 'timeOfWeekMs'))
            gpsLla = self.getData(d, DID_GPS1_POS, 'lla', True)
            if len(gpsLla) == 0:
                continue
            baseToRoverECEF = self.getData(d, relDid, 'baseToRoverVector')

            qe2n = quat_ecef2ned(gpsLla[-1,:]*np.pi/180.0)
            baselineNED = quatConjRot(qe2n, baseToRoverECEF)
            # gpsHeading = np.arctan2(baselineNED[:,1], baselineNED[:,0])

            ax[0].plot(rtkRelTime, baselineNED[:,0])
            ax[1].plot(rtkRelTime, baselineNED[:,1])

            gpxTime, gpxBaselineNED, gpxHeading = self.gpx1Heading()
            if len(gpxTime) == 0 or len(gpxBaselineNED) == 0:
                continue

            ax[0].plot(gpxTime, gpxBaselineNED[:,0], label="GPX")
            ax[1].plot(gpxTime, gpxBaselineNED[:,1], label="GPX")

            self.legends_add(ax[0].legend(ncol=2))

        for a in ax:
            a.grid(True)

        self.setup_and_wire_legend()
        self.saveFig(fig, 'rtk'+name+'BaseToRoverVector')

    def rtkObsGPS1(self, fig=None):
        self.rtkObs("Compassing", DID_GPS1_RAW, fig=fig)

    def rtkObsGPS2(self, fig=None):
        self.rtkObs("Compassing", DID_GPS2_RAW, fig=fig)

    def rtkObs(self, name, relDid, fig=None):
        Nf = 2
        n_plots = 8
        if fig is None:
            fig = plt.figure()

        ax = fig.subplots(n_plots, 1, sharex=True)
        fig.suptitle('GNSS Receiver Observations')
        self.configureSubplot(ax[0], 'L1 Pseudorange', 'm')
        self.configureSubplot(ax[1], 'L5 Pseudorange', 'm')
        self.configureSubplot(ax[2], 'L1 Carier Phase', 'cycles')
        self.configureSubplot(ax[3], 'L5 Carier Phase', 'cycles')
        self.configureSubplot(ax[4], 'L1 Doppler')
        self.configureSubplot(ax[5], 'L5 Doppler')
        self.configureSubplot(ax[6], 'L1 LLI')
        self.configureSubplot(ax[7], 'L5 LLI')

        for i, d in enumerate(self.active_devs):
            gps_data = self.log.data[d, relDid][0]
            N = len(gps_data)

            # Build satellite array
            sat = np.empty(0, dtype=int)
            for j in range(N):
                obs = gps_data[j]
                M = len(obs)
                for k in range(M):
                    sat_k = obs['sat'][k]
                    # add satellite if not in the list and if L1 observations are valid
                    if ( sat_k != 0 and (sat_k not in sat) and 
                         obs['time']['time'][k] > 0 and obs['P'][k][0] > 0 and obs['L'][k][0] > 0 ):
                        sat = np.append(sat, sat_k)

            Nsat = len(sat)
            tgps = np.zeros([N, Nsat])
            P = np.empty([Nf, N, Nsat])
            L = np.empty([Nf, N, Nsat])
            D = np.empty([Nf, N, Nsat])
            LLI  = np.empty([Nf, N, Nsat])
            P[:] = np.nan
            L[:] = np.nan
            D[:] = np.nan
            LLI[:]  = np.nan

            # Fill observation arrays
            for j in range(N):
                obs = gps_data[j]
                M = len(obs)
                for k in range(M):
                    sat_k = obs['sat'][k]
                    if sat_k == 0:
                        continue
                    indo = np.where(obs['sat'] == sat_k)
                    inds = np.where(sat == sat_k)
                    if np.size(indo) == 0 or np.size(inds) == 0:
                        continue
                    indo = indo[0][0]
                    inds = inds[0][0]
                    tgps[j,inds] = obs['time']['time'][indo] + obs['time']['sec'][indo]
                    # Use only non-zero pseudorange and phase
                    indP = np.flatnonzero(obs['P'][indo])
                    indL = np.flatnonzero(obs['L'][indo])
                    indD = np.flatnonzero(obs['D'][indo])
                    if np.size(indP) > 0 and np.size(indL) > 0:
                        P[indP,j,inds] = obs['P'][indo][indP]
                        L[indL,j,inds] = obs['L'][indo][indL]
                        D[indD,j,inds] = obs['D'][indo][indD]
                        LLI[:,j,inds]  = obs['LLI'][indo]

            for k in range(len(sat)):
                ind = np.where(tgps[:,k] != 0.0)
                # Do not plot satellites with invalid L1 pseudorange
                if np.isnan(P[0,ind,k]).all():
                    continue
                # Do not plot satellites with invalid L1 phase
                if np.isnan(L[0,ind,k]).all():
                    continue
                t = np.squeeze(tgps[ind, k])
                ax[0].plot(t, np.squeeze(P[0,ind,k]), label=('Sat %s' % sat[k]))
                ax[1].plot(t, np.squeeze(P[1,ind,k]))
                ax[2].plot(t, np.squeeze(L[0,ind,k]))
                ax[3].plot(t, np.squeeze(L[1,ind,k]))
                ax[4].plot(t, np.squeeze(D[0,ind,k]))
                ax[5].plot(t, np.squeeze(D[1,ind,k]))
                ax[6].plot(t, np.squeeze(LLI[0,ind,k]))
                ax[7].plot(t, np.squeeze(LLI[1,ind,k]))
                self.legends_add(ax[0].legend(ncol=2))

        for a in ax:
            a.grid(True)

        self.setup_and_wire_legend()
        self.saveFig(fig, 'rtk'+name+'obs_sd')

    def rtkObsSingleDiff(self, fig=None):
        name = "Compassing"
        Nf = len(self.log.data[0, DID_GPS1_RAW][0][0]['P'][0])
        n_plots = 4
        if fig is None:
            fig = plt.figure()

        ax = fig.subplots(n_plots, 1, sharex=True)
        fig.suptitle('RTK Rover-Base Single Differences')
        self.configureSubplot(ax[0], 'L1 Pseudorange difference', 'm')
        self.configureSubplot(ax[1], 'L5 Pseudorange difference', 'm')
        self.configureSubplot(ax[2], 'L1 Carier phase difference', 'cycles')
        self.configureSubplot(ax[3], 'L5 Carier phase difference', 'cycles')

        for id_, d in enumerate(self.active_devs):

            gps1_data = self.log.data[d, DID_GPS1_RAW][0]
            gps2_data = self.log.data[d, DID_GPS2_RAW][0]

            # Reassemble multiple chunks of data by timestamp
            t1 = np.empty(0)
            del_ind = np.empty(0, dtype=int)
            for j in range(len(gps1_data)):
                ind = np.flatnonzero(gps1_data[j]['time']['time'])
                if len(ind) == 0:
                    # Empty chunk of data (all time stamps are zero)
                    del_ind = np.append(del_ind, j)
                    continue
                ind = ind[0]
                t_ = gps1_data[j]['time']['time'][ind] + gps1_data[j]['time']['sec'][ind]
                if j > 0 and t_ == t1[-1]:
                    # add chunk to the previous data and mark for deletion
                    gps1_data[j-1] = np.append(gps1_data[j-1], gps1_data[j])
                    del_ind = np.append(del_ind, j)
                    continue
                else:
                    # new data
                    t1 = np.append(t1, t_)
            gps1_data = np.asarray(gps1_data, dtype = object) # newer Numpy can't delete inhomogeneous arrays unless we set dtype=object
            gps1_data = np.delete(gps1_data, del_ind)

            t2 = np.empty(0)
            del_ind = np.empty(0, dtype=int)
            for j in range(len(gps2_data)):
                ind = np.flatnonzero(gps2_data[j]['time']['time'])
                if len(ind) == 0:
                    # Empty chunk of data (all time stamps are zero)
                    del_ind = np.append(del_ind, j)
                    continue
                ind = ind[0]
                t_ = gps2_data[j]['time']['time'][ind] + gps2_data[j]['time']['sec'][ind]
                if j > 0 and t_ == t2[-1]:
                    # add chunk to the previous data and mark for deletion
                    gps2_data[j-1] = np.append(gps2_data[j-1], gps2_data[j])
                    del_ind = np.append(del_ind, j)
                    continue
                else:
                    # new data
                    t2 = np.append(t2, t_)
            gps2_data = np.asarray(gps2_data, dtype = object) # newer Numpy can't delete inhomogeneous arrays unless we set dtype=object
            gps2_data = np.delete(gps2_data, del_ind)

            N1 = len(gps1_data)
            N2 = len(gps2_data)

            # Build common satellite array for gps1 and gps2
            sat = np.empty(0, dtype=int)
            for j in range(N1):
                obs = gps1_data[j]
                M = len(obs)
                for k in range(M):
                    sat_k = obs['sat'][k]
                    # add satellite if not in the list and if L1 observations are valid
                    if ( sat_k != 0 and (sat_k not in sat) and 
                         obs['time']['time'][k] > 0 and obs['P'][k][0] > 0 and obs['L'][k][0] > 0 ):
                        sat = np.append(sat, sat_k)
            sat2 = np.empty(0, dtype=int)
            for j in range(N2):
                obs = gps2_data[j]
                M = len(obs)
                for k in range(M):
                    sat_k = obs['sat'][k]
                    # add satellite if not in the list and if L1 observations are valid
                    if ( sat_k != 0 and (sat_k not in sat2) and 
                         obs['time']['time'][k] > 0 and obs['P'][k][0] > 0 and obs['L'][k][0] > 0 ):
                        sat2 = np.append(sat2, sat_k)
            del_ind = np.empty(0, dtype = int)
            for is_, j in enumerate(sat):
                if j not in sat2:
                    del_ind = np.append(del_ind, is_)
            sat = np.delete(sat, del_ind)

            # Build array of common timestamps for gps1 and gps2
            del_ind = np.empty(0, dtype = int)
            for j in range(N1):
                if t1[j] not in t2:
                    del_ind = np.append(del_ind, j)
            gps1_data = np.asarray(gps1_data, dtype = object) # newer Numpy can't delete inhomogeneous arrays unless we set dtype=object
            gps1_data = np.delete(gps1_data, del_ind)
            t1 = np.delete(t1, del_ind)
            N1 = len(gps1_data)

            del_ind = np.empty(0, dtype = int)
            t = np.empty(0, dtype=int)
            for j in range(N2):
                if t2[j] not in t1:
                    del_ind = np.append(del_ind, j)
            gps2_data = np.asarray(gps2_data, dtype = object) # newer Numpy can't delete inhomogeneous arrays unless we set dtype=object
            gps2_data = np.delete(gps2_data, del_ind)
            t2 = np.delete(t2, del_ind)
            N2 = len(gps2_data)
            if (N1 != N2): 
                continue

            Nsat = len(sat)
            delta_P = np.empty([Nf, N1, Nsat])
            delta_L = np.empty([Nf, N1, Nsat])
            delta_P[:] = np.nan
            delta_L[:] = np.nan

            # Compute single differences
            for j in range(N1):
                obs1 = gps1_data[j]
                obs2 = gps2_data[j]

                for k in range(Nsat):
                    sat_k = sat[k]
                    # is this satellite present in both gps1 and gps2 data?
                    ind1 = np.where(obs1['sat'] == sat_k)
                    ind2 = np.where(obs2['sat'] == sat_k)
                    if np.size(ind1) == 0 or np.size(ind2) == 0:
                        continue
                    ind1 = ind1[0][0]
                    ind2 = ind2[0][0]

                    # Use only non-zero pseudorange and phase
                    indval1 = np.flatnonzero(obs1['P'][ind1])
                    indval2 = np.flatnonzero(obs2['P'][ind2])
                    if np.size(indval1) > 0 and np.size(indval2) > 0:
                        delta_P[:,j,k] = obs1['P'][ind1][indval1] - obs2['P'][ind2][indval2]
                        delta_L[:,j,k] = obs1['L'][ind1][indval1] - obs2['L'][ind2][indval2]

            for k in range(Nsat):
                # Do not plot satellites that appeared only for a short time
                ind = np.flatnonzero(~np.isnan(delta_P[0,:,k]))
                if (np.size(ind) / N1) < 0.1 and len(ind) < 100:
                    continue
                ax[0].plot(t1, delta_P[0,:,k], label=('Sat %s' % sat[k]))
                ax[1].plot(t1, delta_P[1,:,k])
                ax[2].plot(t1, delta_L[0,:,k])
                ax[3].plot(t1, delta_L[1,:,k])

                self.legends_add(ax[0].legend(ncol=2))

        for a in ax:
            a.grid(True)

        self.setup_and_wire_legend()
        self.saveFig(fig, 'rtk'+name+'obs_sd')

    def rtkPosMisc(self, fig=None):
        self.rtkMisc("Position", DID_GPS1_RTK_POS_MISC, fig=fig)

    def rtkCmpMisc(self, fig=None):
        self.rtkMisc("Position", DID_GPS1_RTK_CMP_MISC, fig=fig)

    def rtkMisc(self, name, miscDid, fig=None):
        # try:
        n_plots = 10
        if fig is None:
            fig = plt.figure()

        ax = fig.subplots(5, 2, sharex=True)
        fig.suptitle('RTK ' + name + ' Misc - ' + os.path.basename(os.path.normpath(self.log.directory)))
        self.configureSubplot(ax[0,0], 'Correction checksum failure count', '')
        self.configureSubplot(ax[1,0], 'Time to First Fix', 's')
        self.configureSubplot(ax[2,0], 'GPS Observation Count - Rover', '')
        self.configureSubplot(ax[3,0], 'GPS Observation Count - Base', '')
        self.configureSubplot(ax[4,0], 'Glonass Observation Count - Rover', '')
        self.configureSubplot(ax[0,1], 'Glonass Observation Count - Base', '')
        self.configureSubplot(ax[1,1], 'Galileo Observation Count - Rover', '')
        self.configureSubplot(ax[2,1], 'Galileo Observation Count - Base', '')
        self.configureSubplot(ax[3,1], 'SBAS Count Base', '')
        self.configureSubplot(ax[4,1], 'Base Antenna Position Count', '')

        for i, d in enumerate(self.active_devs):
            # rtkRelTime = getTimeFromTowMs(self.getData(d, DID_GPS1_RTK_POS_REL, 'timeOfWeekMs'))
            rtkMiscTime = getTimeFromTowMs(self.getData(d, miscDid, 'timeOfWeekMs'))
            ax[0,0].plot(rtkMiscTime, self.getData(d, miscDid, 'correctionChecksumFailures'))
            ax[1,0].plot(rtkMiscTime, self.getData(d, miscDid, 'timeToFirstFixMs')*0.001)
            ax[2,0].plot(rtkMiscTime, self.getData(d, miscDid, 'roverGpsObservationCount'))
            ax[3,0].plot(rtkMiscTime, self.getData(d, miscDid, 'baseGpsObservationCount'))
            ax[4,0].plot(rtkMiscTime, self.getData(d, miscDid, 'roverGlonassObservationCount'))
            ax[0,1].plot(rtkMiscTime, self.getData(d, miscDid, 'baseGlonassObservationCount'))
            ax[1,1].plot(rtkMiscTime, self.getData(d, miscDid, 'roverGalileoObservationCount'))
            ax[2,1].plot(rtkMiscTime, self.getData(d, miscDid, 'baseGalileoObservationCount'))
            ax[3,1].plot(rtkMiscTime, self.getData(d, miscDid, 'baseSbasCount'))
            ax[4,1].plot(rtkMiscTime, self.getData(d, miscDid, 'baseAntennaCount'))

            # # ax[0].plot(rtkRelTime, self.getData(d, DID_GPS1_RTK_POS_REL, 'differentialAge'))
            # if i == 0:
            #     ax[2].semilogy(rtkRelTime, np.ones_like(rtkRelTime)*3.0, 'k--')
            # ax[2].semilogy(rtkRelTime, self.getData(d, DID_GPS1_RTK_POS_REL, 'arRatio'))
            # dist2base = self.getData(d, DID_GPS1_RTK_POS_REL, 'distanceToBase')
            # dist2base[dist2base > 1e5] = np.nan
            # ax[3].plot(rtkRelTime, dist2base)
            # ax[4].plot(rtkMiscTime, self.getData(d, miscDid, 'cycleSlipCount'))
            # self.legends_add(ax[0].legend(ncol=2))
            for a in ax:
                for b in a:
                    b.grid(True)


        self.setup_and_wire_legend()
        self.saveFig(fig, 'rtk'+name+'Misc')
        # except:
            # print(RED + "problem plotting rtkStats: " + sys.exc_info()[0] + RESET)

    def rtkRel(self, fig=None):
        # try:
        n_plots = 3
        if fig is None:
            fig = plt.figure()

        ax = fig.subplots(3, 1, sharex=True)
        fig.suptitle('RTK Rel - ' + os.path.basename(os.path.normpath(self.log.directory)))
        self.configureSubplot(ax[0], 'GPS Base to Rover Heading', '')
        self.configureSubplot(ax[1], 'GPS Base to Rover Distance', '')

        for i, d in enumerate(self.active_devs):
            rtkRelTime = getTimeFromTowMs(self.getData(d, DID_GPS1_RTK_POS_REL, 'timeOfWeekMs'))
            ax[0].plot(rtkRelTime, self.getData(d, DID_GPS1_RTK_POS_REL, 'baseToRoverHeading')*RAD2DEG)
            ax[1].plot(rtkRelTime, self.getData(d, DID_GPS1_RTK_POS_REL, 'baseToRoverDistance'))

            for a in ax:
                a.grid(True)


        self.setup_and_wire_legend()
        self.saveFig(fig, 'rtkRel')

    def loadGyros(self, device):
        return self.loadIMU(device, 0)

    def loadAccels(self, device):
        return self.loadIMU(device, 1)

    def loadIMU(self, device, accelSensor):   # 0 = gyro, 1 = accelerometer
        imu1 = None
        imu2 = None
        imu3 = None
        imuCount = 0
        time = None
        dt = None

        if accelSensor==0:
            # I = np.copy(self.getData(device, DID_IMU_RAW, 'I'))  # to plot raw gyro data
            # imu1 = I['pqr']                                      # to plot raw gyro data
            imu1 = np.copy(self.getData(device, DID_PIMU, 'theta'))
        else:
            imu1 = np.copy(self.getData(device, DID_PIMU, 'vel'))

        if np.shape(imu1)[0] != 0:  # DID_PIMU
            # time = self.getData(device, DID_IMU_RAW, 'time')     # to plot raw gyro data
            time = self.getData(device, DID_PIMU, 'time')
            dt = self.getData(device, DID_PIMU, 'dt') 
            # dt = time[1:] - time[:-1]
            # dt = np.append(dt, dt[-1])
            # Convert from preintegrated IMU to IMU.
            for i in range(3):
                imu1[:, i] /= dt
            imuCount = 1

        else:
            time = self.getData(device, DID_REFERENCE_PIMU, 'time')

            if time.size > 5: # DID_REFERENCE_PIMU, ignore data if there are just a few RefIMU data points (logging bug?)
                dt = self.getData(device, DID_REFERENCE_PIMU, 'dt')
                if accelSensor == 0:
                    # Gyro
                    refTheta = self.getData(device, DID_REFERENCE_PIMU, 'theta')
                    ref = refTheta / dt[:,None]
                else:
                    # Accel
                    refVel = self.getData(device, DID_REFERENCE_PIMU, 'vel')
                    ref = refVel / dt[:,None]
                imu1 = []
                for sample in range(0, len(I)):
                    imu1.append(ref)
                imu1 = np.array(imu1)
                imuCount = 1

            else:  
                time = self.getData(device, DID_IMU, 'time')

                if len(time) != 0:  # DID_IMU
                    I = self.getData(device, DID_IMU, 'I')
                    dt = time[1:] - time[:-1]
                    dt = np.append(dt, dt[-1])
                    imu1 = []
                    for sample in range(0, len(I)):
                        imu1.append(I[sample][accelSensor])
                    imu1 = np.array(imu1)
                    imuCount = 1

                else:   
                    time = self.getData(device, DID_IMU3_RAW, 'time')

                    if len(time) != 0: # DID_IMU3_RAW 
                        I = self.getData(device, DID_IMU3_RAW, 'I')
                        imuStatus = self.getData(device, DID_IMU3_RAW, 'status')
                        dt = time[1:] - time[:-1]
                        dt = np.append(dt, dt[-1])
                        imu1 = None
                        imu2 = None
                        imu3 = None
                        if (imuStatus[0] & (0x00010000<<(accelSensor*3))):     # Gyro or accel 1
                            for sample in range(0, len(I)):
                                imu1.append(I[sample][0][accelSensor])
                        if (imuStatus[0] & (0x00020000<<(accelSensor*3))):     # Gyro or accel 2
                            for sample in range(0, len(I)):
                                imu2.append(I[sample][1][accelSensor])
                        if (imuStatus[0] & (0x00040000<<(accelSensor*3))):     # Gyro or accel 3
                            for sample in range(0, len(I)):
                                imu3.append(I[sample][2][accelSensor])
                        imu1 = np.array(imu1)
                        imu2 = np.array(imu2)
                        imu3 = np.array(imu3)
                        imuCount = 3

        if self.log.serials[device] != 'Ref INS':
            towOffset = self.getData(device, DID_GPS1_POS, 'towOffset')
            if towOffset.size:
                time = time + np.mean(towOffset)
        # else: # HACK: to correct for improper SPAN INS direction and gyro scalar
        #     tmp = np.copy(imu1)   
        #     tmp *= 125.0 
        #     imu1[:,0] =  tmp[:,1]
        #     imu1[:,1] =  tmp[:,0]
        #     imu1[:,2] = -tmp[:,2]

        return (time, dt, imu1, imu2, imu3, imuCount)

    def imuPQR(self, fig=None):
        if fig is None:
            fig = plt.figure()

        refTime = []
        refPqr = []
        for d in self.active_devs:
            refTime_ = self.getData(d, DID_REFERENCE_PIMU, 'time')
            # Ignore data if there are just a few RefIMU data points (logging bug?)
            if refTime_.size > 5:
                refTheta = self.getData(d, DID_REFERENCE_PIMU, 'theta')
                refDt = self.getData(d, DID_REFERENCE_PIMU, 'dt')
                refPqr.append(refTheta / refDt[:,None])
                refTime.append(refTime_)

        fig.suptitle('PQR - ' + os.path.basename(os.path.normpath(self.log.directory)))
        (time, dt, acc0, acc1, acc2, pqrCount) = self.loadGyros(0)

        plotResidual = pqrCount==1 and self.residual 
        if pqrCount:
            ax = fig.subplots(3, (2 if plotResidual else pqrCount), sharex=True, squeeze=False)
        if plotResidual:
            for d in self.active_devs:
                if self.log.serials[d] == 'Ref INS':
                    (time, dt, pqr0, pqr1, pqr2, pqrCount) = self.loadGyros(d)
                    refTime = time
                    refPqr = pqr0
                    continue

        for dev_idx, d in enumerate(self.active_devs):
            (time, dt, pqr0, pqr1, pqr2, pqrCount) = self.loadGyros(d)
            if pqrCount:
                for i in range(3):
                    axislable = 'P' if (i == 0) else 'Q' if (i==1) else 'R'
                    for n, pqr in enumerate([ pqr0, pqr1, pqr2 ]):
                        if n<pqrCount:
                            if np.all(pqr) is not None:
                                pqr = quatRot(self.log.mount_bias_quat[d,:], pqr)
                                mean = np.mean(pqr[:, i])
                                std = np.std(pqr[:, i])
                                alable = 'Gyro'
                                if pqrCount > 1:
                                    alable += '%d ' % n
                                else:
                                    alable += ' '
                                self.configureSubplot(ax[i, n], alable + axislable + ' (deg/s), mean: %.4g, std: %.3g' % (mean, std), 'deg/s')
                                ax[i, n].plot(time, pqr[:, i] * 180.0/np.pi, label=self.log.serials[d])
                                if plotResidual and not (refTime is None) and self.log.serials[d] != 'Ref INS':
                                    self.configureSubplot(ax[i,1], 'Residual', 'deg/2')
                                    intPqr = np.empty_like(refPqr)
                                    intPqr[:,i] = np.interp(refTime, time, pqr[:,i], right=np.nan, left=np.nan)
                                    resPqr = intPqr - refPqr
                                    ax[i,1].plot(refTime, resPqr[:,i]*RAD2DEG, label=(self.log.serials[d] if dev_idx==0 else None))

        if not plotResidual:
            for dev_idx, d in enumerate(self.active_devs):
                if len(refTime) > 0 and len(refTime[d]) > 0: # and dev_idx == 0:    # Only plot reference IMU for first device
                    for i in range(3):
                        if dev_idx == 0:
                            plabel = 'reference'
                        else:
                            plabel = ''
                        ax[i, 0].plot(refTime[d], refPqr[d][:, i] * 180.0/np.pi, color='black', linestyle = 'dashed', label = plabel)

        for i in range(pqrCount):
            self.legends_add(ax[0][i].legend(ncol=2))
            if plotResidual:
                self.legends_add(ax[0,1].legend(ncol=2))
                for i in range(3):
                    self.setPlotYSpanMin(ax[i,1], 1.0)
        for a in ax:
            for b in a:
                b.grid(True)

        self.setup_and_wire_legend()
        self.saveFig(fig, 'pqrIMU')

    def imuAcc(self, fig=None):
        if fig is None:
            fig = plt.figure()

        refTime = []
        refAcc = []
        for d in self.active_devs:
            refTime_ = self.getData(d, DID_REFERENCE_PIMU, 'time')
            if refTime_.size > 5:
                refVel = self.getData(d, DID_REFERENCE_PIMU, 'vel')
                refDt = self.getData(d, DID_REFERENCE_PIMU, 'dt')
                refAcc.append(refVel / refDt[:,None])
                refTime.append(refTime_)

        fig.suptitle('Accelerometer - ' + os.path.basename(os.path.normpath(self.log.directory)))
        (time, dt, acc0, acc1, acc2, accCount) = self.loadAccels(0)

        plotResidual = accCount==1 and self.residual 
        if accCount:
            ax = fig.subplots(3, (2 if plotResidual else accCount), sharex=True, squeeze=False)
        if plotResidual:
            for d in self.active_devs:
                if self.log.serials[d] == 'Ref INS':
                    (time, dt, acc0, acc1, acc2, accCount) = self.loadAccels(d)
                    refTime = time
                    refAcc = acc0
                    continue

        for dev_idx, d in enumerate(self.active_devs):
            (time, dt, acc0, acc1, acc2, accCount) = self.loadAccels(d)
            if accCount:
                for i in range(3):
                    axislable = 'X' if (i == 0) else 'Y' if (i==1) else 'Z'
                    for n, acc in enumerate([ acc0, acc1, acc2 ]):
                        if n<accCount:
                            if np.all(acc) is not None:
                                mean = np.mean(acc[:, i])
                                std = np.std(acc[:, i])
                                alable = 'Accel'
                                if accCount > 1:
                                    alable += '%d ' % n
                                else:
                                    alable += ' '
                                self.configureSubplot(ax[i, n], alable + axislable + ' (m/s^2), mean: %.4g, std: %.3g' % (mean, std), 'm/s^2')
                                ax[i, n].plot(time, acc[:, i], label=self.log.serials[d])
                                if plotResidual and not (refTime is None) and self.log.serials[d] != 'Ref INS':
                                    self.configureSubplot(ax[i,1], 'Residual', 'm/s^2')
                                    intAcc = np.empty_like(refAcc)
                                    intAcc[:,i] = np.interp(refTime, time, acc[:,i], right=np.nan, left=np.nan)
                                    resAcc = intAcc - refAcc
                                    ax[i,1].plot(refTime, resAcc[:,i], label=(self.log.serials[d] if dev_idx==0 else None))

        if not plotResidual:
            for dev_idx, d in enumerate(self.active_devs):
                if len(refTime) > 0 and len(refTime[d]) > 0: # and dev_idx == 0:    # Only plot reference IMU for first device
                    for i in range(3):
                        if dev_idx == 0:
                            plabel = 'reference'
                        else:
                            plabel = ''
                        ax[i, 0].plot(refTime[d], refAcc[d][:, i], color='black', linestyle = 'dashed', label = plabel)

        for i in range(accCount):
            self.legends_add(ax[0][i].legend(ncol=2))
            if plotResidual:
                self.legends_add(ax[0,1].legend(ncol=2))
                for i in range(3):
                    self.setPlotYSpanMin(ax[i,1], 1.0)
        for a in ax:
            for b in a:
                b.grid(True)

        self.setup_and_wire_legend()
        self.saveFig(fig, 'accIMU')

    def allanVariancePQR(self, fig=None):
        if fig is None:
            fig = plt.figure()

        (time, dt, pqr0, pqr1, pqr2, pqrCount) = self.loadGyros(0)
        ax = fig.subplots(3, pqrCount, sharex=True, squeeze=False)
        fig.suptitle('Allan Variance: PQR - ' + os.path.basename(os.path.normpath(self.log.directory)))

        sumARW = []
        sumBI = []

        # Set up the statistics lists
        for i in range(3):
            sumARW.append([])
            sumBI.append([])
            for n, pqr in enumerate([ pqr0, pqr1, pqr2 ]):
                sumARW[i].append([])
                sumBI[i].append([])

        for d in self.active_devs:
            (time, dt, pqr0, pqr1, pqr2, pqrCount) = self.loadGyros(d)

            if pqrCount:
                dtMean = np.mean(dt)
                for i in range(3):
                    for n, pqr in enumerate([ pqr0, pqr1, pqr2 ]):
                        if np.all(pqr) != None and n<pqrCount:
                            # Averaging window tau values from dt to dt*Nsamples/10
                            t = np.logspace(np.log10(dtMean), np.log10(0.1*np.sum(dt)), 200)
                            # Compute the overlapping ADEV
                            (t2, ad, ade, adn) = allantools.oadev(pqr[:,i], rate=1/(dtMean/self.d), data_type="freq", taus=t)
                            # Compute random walk and bias instability
                            t_bi_max = 1000
                            idx_max = (np.abs(t2 - t_bi_max)).argmin()
                            bi = np.amin(ad[0:idx_max])
                            rw_idx = (np.abs(t2 - 1.0)).argmin()
                            rw = ad[rw_idx] * np.sqrt(t2[rw_idx])
                            
                            ax[i, n].loglog(t2, ad * RAD2DEG * 3600, label='%s: %.2g, %.2g' % (self.log.serials[d], rw * RAD2DEG * 3600/RTHR2RTS, bi * RAD2DEG * 3600))

                            # (t2, ad, ade, adn) = allantools.ohdev(pqr[:,i], rate=1/(dtMean/self.d), data_type="freq", taus=t)
                            # # Compute random walk and bias instability
                            # t_bi_max = 1000
                            # idx_max = (np.abs(t2 - t_bi_max)).argmin()
                            # bi = np.amin(ad[0:idx_max])
                            # rw_idx = (np.abs(t2 - 1.0)).argmin()
                            # rw = ad[rw_idx] * np.sqrt(t2[rw_idx])

                            # ax[i, n].loglog(t2, ad * RAD2DEG * 3600, '--', label='%s: %.2f, %.3g' % (self.log.serials[d], rw * RAD2DEG * 3600/RTHR2RTS, bi * RAD2DEG * 3600))

                            sumARW[i][n].append(rw * RAD2DEG * 3600/RTHR2RTS)
                            sumBI[i][n].append(bi * RAD2DEG * 3600)

                            # Error bounds debug plots
                            # ax[i, n].loglog(t2, (ad + ade) * RAD2DEG*3600, '--')
                            # ax[i, n].loglog(t2, (ad - ade) * RAD2DEG*3600, '--')

        # Calculate the stats for ARW and bias instability over all units
        # The plots show the mean + 1 std deviation in accordance with IEEE spec (Analog Devices website)
        for i in range(3):
            axislable = 'P' if (i == 0) else 'Q' if (i==1) else 'R'
            for n, pqr in enumerate([ pqr0, pqr1, pqr2 ]):
                if np.all(pqr) != None and n<pqrCount:
                    alable = 'Gyro'
                    if pqrCount > 1:
                        alable += '%d ' % n
                    else:
                        alable += ' '
                    self.configureSubplot(ax[i, n], alable + axislable + ' ($deg/hr$), ARW: %.3g $deg/\sqrt{hr}$,  BI: %.3g $deg/hr$' % (np.mean(sumARW[i][n]) + np.std(sumARW[i][n]), np.mean(sumBI[i][n]) + np.std(sumBI[i][n])), 'deg/hr')

        for i in range(pqrCount):
            for d in range(3):
                ax[d][i].grid(True, which='both')
                self.legends_add(ax[d][i].legend(ncol=2))

        self.setup_and_wire_legend()
        self.saveFig(fig, 'pqrIMU')

        with open(self.log.directory + '/allan_variance_pqr.csv', 'w') as f:
            f.write('Hardware,Date,SN,BI-P,BI-Q,BI-R,ARW-P,ARW-Q,ARW-R,BI-X\n')
            f.write(',,,(deg/hr),(deg/hr),(deg/hr),(deg / rt hr),(deg / rt hr),(deg / rt hr)\n')
            today = date.today()
            for d in self.active_devs:
                hdwVer = self.getData(d, DID_DEV_INFO, 'hardwareVer')[d]
                f.write('%d.%d.%d,%s,%d,' % (hdwVer[0], hdwVer[1], hdwVer[2], str(today), self.log.serials[d]))
                for n, pqr in enumerate([ pqr0, pqr1, pqr2 ]):
                    if np.all(pqr) != None and n<pqrCount:
                        for i in range(3):
                            f.write('%f,' % (sumBI[i][n][d]))
                        for i in range(3):
                            f.write('%f,' % (sumARW[i][n][d]))
                f.write('\n')

    def allanVarianceAcc(self, fig=None):
        if fig is None:
            fig = plt.figure()

        (time, dt, acc0, acc1, acc2, accCount) = self.loadAccels(0)
        ax = fig.subplots(3, accCount, sharex=True, squeeze=False)
        fig.suptitle('Allan Variance: Accelerometer - ' + os.path.basename(os.path.normpath(self.log.directory)))

        sumRW = []
        sumBI = []

        # Set up the statistics lists
        for i in range(3):
            sumRW.append([])
            sumBI.append([])
            for n, pqr in enumerate([ acc0, acc1, acc2 ]):
                sumRW[i].append([])
                sumBI[i].append([])


        for d in self.active_devs:
            (time, dt, acc0, acc1, acc2, accCount) = self.loadAccels(d)

            dtMean = np.mean(dt)
            for i in range(3):
                for n, acc in enumerate([ acc0, acc1, acc2 ]):
                    if np.all(acc) != None and n<accCount:
                        if acc.any(None):
                            # Averaging window tau values from dt to dt*Nsamples/10
                            t = np.logspace(np.log10(dtMean), np.log10(0.1*np.sum(dt)), 200)
                            # Compute the overlapping ADEV
                            (t2, ad, ade, adn) = allantools.oadev(acc[:,i], rate=1/(dtMean/self.d), data_type="freq", taus=t)
                            # Compute random walk and bias instability
                            t_bi_max = 1000
                            idx_max = (np.abs(t2 - t_bi_max)).argmin()
                            bi = np.amin(ad[0:idx_max])
                            rw_idx = (np.abs(t2 - 0.1)).argmin()
                            rw = ad[rw_idx] * np.sqrt(t2[rw_idx])

                            ax[i, n].loglog(t2, ad, label='%s: %.2g, %.2g' % (self.log.serials[d], rw * RTHR2RTS, bi))

                            sumRW[i][n].append(rw * RTHR2RTS) 
                            sumBI[i][n].append(bi)

        # Calculate the stats for ARW and bias instability over all units
        # The plots show the mean + 1 std deviation in accordance with IEEE spec (Analog Devices website)
        for i in range(3):
            axislable = 'X' if (i == 0) else 'Y' if (i==1) else 'Z'
            for n, pqr in enumerate([ acc0, acc1, acc2 ]):
                if np.all(pqr) != None and n<accCount:
                    alable = 'Accel'
                    if accCount > 1:
                        alable += '%d ' % n
                    else:
                        alable += ' '
                    self.configureSubplot(ax[i, n], alable + axislable + ' ($m/s^2$), RW: %.3g $m/s/\sqrt{hr}$, BI: %.3g $m/s^2$' % (np.mean(sumRW[i][n]) + np.std(sumRW[i][n]), np.mean(sumBI[i][n]) + np.std(sumBI[i][n])), 'm/s^2')

        for i in range(accCount):
            for d in range(3):
                ax[d][i].grid(True, which='both')
                self.legends_add(ax[d][i].legend(ncol=2))

        self.setup_and_wire_legend()
        self.saveFig(fig, 'accIMU')

        with open(self.log.directory + '/allan_variance_acc.csv', 'w') as f:
            f.write('Hardware,Date,SN,BI-X,BI-Y,BI-Z,ARW-X,ARW-Y,ARW-Z\n')
            f.write(',,,(m/s^2 / hr),(m/s^2 / hr),(m/s^2 / hr),(m/s / rt hr),(m/s / rt hr),(m/s / rt hr)\n')
            today = date.today()
            for d in self.active_devs:
                hdwVer = self.getData(d, DID_DEV_INFO, 'hardwareVer')[d]
                f.write('%d.%d.%d,%s,%d,' % (hdwVer[0], hdwVer[1], hdwVer[2], str(today), self.log.serials[d]))
                for n, acc in enumerate([ acc0, acc1, acc2 ]):
                    if np.all(acc) != None and n<accCount:
                        for i in range(3):
                            f.write('%f,' % (sumBI[i][n][d]))
                        for i in range(3):
                            f.write('%f,' % (sumRW[i][n][d]))
                f.write('\n')

    def accelPSD(self, fig=None):
        if fig is None:
            fig = plt.figure()

        (time, dt, acc0, acc1, acc2, accCount) = self.loadAccels(0)
        ax = fig.subplots(3, accCount, sharex=True, squeeze=False)
        fig.suptitle('Power Spectral Density - ' + os.path.basename(os.path.normpath(self.log.directory)))
        
        for d in self.active_devs:
            (time, dt, acc0, acc1, acc2, accCount) = self.loadAccels(d)
            refTime = self.getData(d, DID_REFERENCE_PIMU, 'time')
            if refTime.size > 5:
                refVel = self.getData(d, DID_REFERENCE_PIMU, 'vel')
                refDt = self.getData(d, DID_REFERENCE_PIMU, 'dt')
                refAcc = refVel / refDt[:,None]

            N = time.size
            psd = np.zeros((N//2, 3))
            # 1/T = frequency
            Fs = 1 / np.mean(dt)
            f = np.linspace(0, 0.5*Fs, N // 2)

            for n, acc in enumerate([ acc0, acc1, acc2 ]):
                if np.all(acc) != None and n<accCount:
                    for i in range(3):
                        sp0 = np.fft.fft(acc[:,i] / 9.8)
                        sp0 = sp0[:N // 2]
                        # psd = abssp*abssp
                        # freq = np.fft.fftfreq(time.shape[-1])
        #                    np.append(psd, [1/N/Fs * np.abs(sp0)**2], axis=1)
                        psd[:,i] = 1/N/Fs * np.abs(sp0)**2
                        psd[1:-1,i] = 2 * psd[1:-1,i]

                    for i in range(3):
                        axislable = 'X' if (i == 0) else 'Y' if (i==1) else 'Z'
                        # ax[i].loglog(f, psd[:, i])
                        alable = 'Accel'
                        if accCount > 1:
                            alable += '%d ' % n
                        else:
                            alable += ' '
                        self.configureSubplot(ax[i, n], alable + axislable + ' PSD (dB (m/s^2)^2/Hz)', 'Hz')
                        ax[i][n].plot(f, 10*np.log10(psd[:, i]), label=self.log.serials[d])

        for i in range(accCount):
            self.legends_add(ax[0][i].legend(ncol=2))
            for d in range(3):
                ax[d][i].grid(True)

        self.setup_and_wire_legend()
        self.saveFig(fig, 'accelPSD')

    def gyroPSD(self, fig=None):
        if fig is None:
            fig = plt.figure()

        (time, dt, pqr0, pqr1, pqr2, pqrCount) = self.loadGyros(0)
        ax = fig.subplots(3, pqrCount, sharex=True, squeeze=False)
        fig.suptitle('Power Spectral Density - ' + os.path.basename(os.path.normpath(self.log.directory)))
        
        for d in self.active_devs:
            (time, dt, pqr0, pqr1, pqr2, pqrCount) = self.loadGyros(d)
            refTime = self.getData(d, DID_REFERENCE_PIMU, 'time')
            if refTime.size > 5:
                refTheta = self.getData(d, DID_REFERENCE_PIMU, 'theta')
                refDt = self.getData(d, DID_REFERENCE_PIMU, 'dt')
                refGyr = refTheta / refDt[:,None]

            N = time.size
            Nhalf = N // 2 + 1
            psd = np.zeros((Nhalf, 3))
            # 1/T = frequency
            Fs = 1 / np.mean(dt)
            f = np.linspace(0, 0.5*Fs, Nhalf)

            for n, pqr in enumerate([ pqr0, pqr1, pqr2 ]):
                if np.all(pqr) != None and n<pqrCount:
                    for i in range(3):
                        sp0 = np.fft.fft(pqr[:,i] * 180.0/np.pi)
                        sp0 = sp0[:Nhalf]
                        # psd = abssp*abssp
                        # freq = np.fft.fftfreq(time.shape[-1])
            #                    np.append(psd, [1/N/Fs * np.abs(sp0)**2], axis=1)
                        psd[:,i] = 1/N/Fs * np.abs(sp0)**2
                        psd[1:-1,i] = 2 * psd[1:-1,i]

                    for i in range(3):
                        axislable = 'P' if (i == 0) else 'Q' if (i==1) else 'R'
                        # ax[i].loglog(f, psd[:, i])
                        alable = 'Gyro'
                        if pqrCount > 1:
                            alable += '%d ' % n
                        else:
                            alable += ' '
                        self.configureSubplot(ax[i, n], alable + axislable + ' PSD (dB dps^2/Hz)', 'Hz')
                        ax[i][n].plot(f, 10*np.log10(psd[:, i]), label=self.log.serials[d])

        for i in range(pqrCount):
            self.legends_add(ax[0][i].legend(ncol=2))
            for d in range(3):
                ax[d][i].grid(True)

        self.setup_and_wire_legend()
        self.saveFig(fig, 'gyroPSD')

    def altitude(self, fig=None):
        if fig is None:
            fig = plt.figure()
        ax = fig.subplots(4, 1, sharex=True)

        self.configureSubplot(ax[0], 'Altitude: Barometer', 'm')
        self.configureSubplot(ax[1], 'Altitude: GPS', 'm')
        self.configureSubplot(ax[2], 'Altitude: INS', 'm')
        self.configureSubplot(ax[3], 'Altitude: Combined', 'm')
        fig.suptitle('Altitude - ' + os.path.basename(os.path.normpath(self.log.directory)))
        
        for d in self.active_devs:
            timeBar = self.getData(d, DID_BAROMETER, 'time')
            towOffset = self.getData(d, DID_GPS1_POS, 'towOffset')
            timeGps = getTimeFromTowMs(self.getData(d, DID_GPS1_POS, 'timeOfWeekMs'))
            altGps = self.getData(d, DID_GPS1_POS, 'lla')[:, 2]
            timeIns = getTimeFromTow(self.getData(d, DID_INS_2, 'timeOfWeek'), True)
            altIns = self.getData(d, DID_INS_2, 'lla', True)[:, 2]

            if np.shape(towOffset)[0] != 0:
                timeBar = timeBar + towOffset[-1]
            mslBar = self.getData(d, DID_BAROMETER, 'mslBar')
            ax[0].plot(timeBar, mslBar, label=self.log.serials[d])
            ax[1].plot(timeGps, altGps)
            ax[2].plot(timeIns, altIns)
            if len(altGps) > 0:
                ax[3].plot(timeBar, mslBar - (mslBar[0] - altGps[0]), label=("Bar %s" % self.log.serials[d]))
                ax[3].plot(timeGps, altGps, label=("GPS %s" % self.log.serials[d]))

        self.legends_add(ax[0].legend(ncol=2))
        self.legends_add(ax[3].legend(ncol=2))
        for a in ax:
            a.grid(True)

        self.setup_and_wire_legend()
        self.saveFig(fig, 'altitude')

    def climbRate(self, fig=None):
        if fig is None:
            fig = plt.figure()
        ax = fig.subplots(3, 1, sharex=True)

        self.configureSubplot(ax[0], 'Climb Rate: Barometer', 'm/s')
        self.configureSubplot(ax[1], 'Climb Rate: GPS', 'm/s')
        self.configureSubplot(ax[2], 'Climb Rate: INS', 'm/s')
        fig.suptitle('Climb Rate: ' + os.path.basename(os.path.normpath(self.log.directory)))
        for d in self.active_devs:
            timeBar = self.getData(d, DID_BAROMETER, 'time')
            mslBar  = self.getData(d, DID_BAROMETER, 'mslBar')
            timeGps = getTimeFromTowMs(self.getData(d, DID_GPS1_POS, 'timeOfWeekMs'))
            altGps  = self.getData(d, DID_GPS1_POS, 'lla')[:, 2]
            timeIns = getTimeFromTow(self.getData(d, DID_INS_2, 'timeOfWeek'), True)
            altIns = self.getData(d, DID_INS_2, 'lla', True)[:, 2]
            towOffset = self.getData(d, DID_GPS1_POS, 'towOffset')
            if len(towOffset) > 0:
                timeBar = timeBar + towOffset[-1]
            if len(timeBar) > 2:
                climbBar = np.gradient(mslBar, timeBar)
                ax[0].plot(timeBar, climbBar, label=self.log.serials[d])
            if len(timeGps) > 2:
                climbGps = np.gradient(altGps, timeGps)
                ax[1].plot(timeGps, climbGps)
            if len(timeIns) > 2:
                climbIns = np.gradient(altIns, timeIns)
                ax[2].plot(timeIns, climbIns)

        ax[0].legend(ncol=2)
        for a in ax:
            a.grid(True)
        self.saveFig(fig, 'climbrate')

    def barometer(self, fig=None):
        if fig is None:
            fig = plt.figure()
        ax = fig.subplots(3, 1, sharex=True)

        self.configureSubplot(ax[0], 'Baro MSL', 'm')
        self.configureSubplot(ax[1], 'Baro Temp', 'C')
        self.configureSubplot(ax[2], 'Baro Humidity', '%%rH')
        fig.suptitle('Barometer - ' + os.path.basename(os.path.normpath(self.log.directory)))
        for d in self.active_devs:
            if 1:
                time = self.getData(d, DID_BAROMETER, 'time')
                towOffset = self.getData(d, DID_GPS1_POS, 'towOffset')
                if np.shape(towOffset)[0] != 0:
                    time = time + towOffset[-1]
                mslBar = self.getData(d, DID_BAROMETER, 'mslBar')
                barTemp = self.getData(d, DID_BAROMETER, 'barTemp')
                humidity = self.getData(d, DID_BAROMETER, 'humidity')
            ax[0].plot(time, mslBar, label=self.log.serials[d])
            ax[1].plot(time, barTemp)
            ax[2].plot(time, humidity)

        ax[0].legend(ncol=2)
        for a in ax:
            a.grid(True)
        self.saveFig(fig, 'barometer')

    def magnetometer(self, fig=None):
        if fig is None:
            fig = plt.figure()
        ax = fig.subplots(3, 1, sharex=True)

        self.configureSubplot(ax[0], 'Mag X', 'gauss')
        self.configureSubplot(ax[1], 'Mag Y', 'gauss')
        self.configureSubplot(ax[2], 'Mag Z', 'gauss')
        fig.suptitle('Magnetometer - ' + os.path.basename(os.path.normpath(self.log.directory)))
        for d in self.active_devs:
            if 1:
                time = self.getData(d, DID_MAGNETOMETER, 'time')
                towOffset = self.getData(d, DID_GPS1_POS, 'towOffset')
                if np.shape(towOffset)[0] != 0:
                    time = time + towOffset[-1]
                mag = self.getData(d, DID_MAGNETOMETER, 'mag')
                magX = mag[:,0]
                magY = mag[:,1]
                magZ = mag[:,2]
            else:
                mag = self.getData(d, DID_SENSORS_UCAL, 'mag')
                magX = mag[:,0]['xyz'][:,0]
                magY = mag[:,0]['xyz'][:,1]
                magZ = mag[:,0]['xyz'][:,2]
                time = range(np.shape(magX)[0])
            ax[0].plot(time, magX, label=self.log.serials[d])
            ax[1].plot(time, magY)
            ax[2].plot(time, magZ)

            refTime = self.getData(d, DID_REFERENCE_MAGNETOMETER, 'time')
            if len(refTime)!=0:
                refMag = self.getData(d, DID_REFERENCE_MAGNETOMETER, 'mag')
                refMag = refMag
                for i in range(3):
                    ax[2*i].plot(refTime, refMag[:, i], color='red', label="reference")

        self.legends_add(ax[0].legend(ncol=2))
        for a in ax:
            a.grid(True)

        self.setup_and_wire_legend()
        self.saveFig(fig, 'magnetometer')


    def temp(self, fig=None):
        try:
            if fig is None:
                fig = plt.figure()
            ax = fig.subplots(3, 1, sharex=True)
            fig.suptitle('Temperature - ' + os.path.basename(os.path.normpath(self.log.directory)))

            self.configureSubplot(ax[0], 'IMU Temperature (C)')
            self.configureSubplot(ax[1], 'Barometer Temperature (C)')
            self.configureSubplot(ax[2], 'MCU Temperature (C)')

            for d in self.active_devs:
                time = getTimeFromTowMs(self.getData(d, DID_SYS_PARAMS, 'timeOfWeekMs'), True)
                tempImu = self.getData(d, DID_SYS_PARAMS, 'imuTemp')
                tempBar = self.getData(d, DID_SYS_PARAMS, 'baroTemp')
                tempMcu = self.getData(d, DID_SYS_PARAMS, 'mcuTemp')
                
                ax[0].plot(time, tempImu, label=self.log.serials[d])
                ax[1].plot(time, tempBar)
                ax[1].plot(time, tempMcu)
            for a in ax:
                a.grid(True)

            self.setup_and_wire_legend()
            self.saveFig(fig, 'Temp')
        except:
            print(RED + "problem plotting temp: " + sys.exc_info()[0] + RESET)

    def debugfArr(self, fig=None):
        if fig is None:
            fig = plt.figure()
        ax = fig.subplots(5,2, sharex=True)
        fig.suptitle('Debug float Array - ' + os.path.basename(os.path.normpath(self.log.directory)))
        for d in self.active_devs:
            debug_f = self.getData(d, DID_DEBUG_ARRAY, 'f')
            for i in range(9):
                ax[i%5, i//5].set_ylabel('f[' + str(i) +']')
                ax[i%5, i//5].plot(debug_f[:,i], label=self.log.serials[d])
        self.legends_add(ax[0,0].legend(ncol=2))
        for b in ax:
            for a in b:
                a.grid(True)

    def debugiArr(self, fig=None):
        if fig is None:
            fig = plt.figure()
        ax = fig.subplots(5,2, sharex=True)
        fig.suptitle('Debug int array - ' + os.path.basename(os.path.normpath(self.log.directory)))
        for d in self.active_devs:
            debug_i = self.getData(d, DID_DEBUG_ARRAY, 'i')
            for i in range(9):
                ax[i%5, i//5].set_ylabel('i[' + str(i) +']')
                ax[i%5, i//5].plot(debug_i[:,i], label=self.log.serials[d])
        self.legends_add(ax[0,0].legend(ncol=2))
        for b in ax:
            for a in b:
                a.grid(True)

    def debuglfArr(self, fig=None):
        if fig is None:
            fig = plt.figure()
        ax = fig.subplots(3,1, sharex=True)
        fig.suptitle('Debug double Array - ' + os.path.basename(os.path.normpath(self.log.directory)))
        for d in self.active_devs:
            debug_lf = self.getData(d, DID_DEBUG_ARRAY, 'lf')
            for i in range(3):
                ax[i].set_ylabel('lf[' + str(i) +']')
                ax[i].plot(debug_lf[:,i], label=self.log.serials[d])
        self.legends_add(ax[0].legend(ncol=2))
        for a in ax:
            a.grid(True)

    def gpxDebugfArray(self, fig=None):
        if fig is None:
            fig = plt.figure()
        ax = fig.subplots(5,2, sharex=True)
        fig.suptitle('GPX Debug float Array - ' + os.path.basename(os.path.normpath(self.log.directory)))
        for d in self.active_devs:
            debug_f = self.getData(d, DID_GPX_DEBUG_ARRAY, 'f')
            for i in range(9):
                ax[i%5, i//5].set_ylabel('f[' + str(i) +']')
                ax[i%5, i//5].plot(debug_f[:,i], label=self.log.serials[d])
        self.legends_add(ax[0,0].legend(ncol=2))
        for b in ax:
            for a in b:
                a.grid(True)

    def magDec(self, fig=None):
        if fig is None:
            fig = plt.figure()

        ax = fig.subplots(2, 1, sharex=True)
        fig.suptitle('Magnetometer Declination - ' + os.path.basename(os.path.normpath(self.log.directory)))
        self.configureSubplot(ax[0], 'Declination', 'deg')
        self.configureSubplot(ax[1], 'Inclination', 'deg')

        for d in self.active_devs:
            time = getTimeFromTow(self.getData(d, DID_INL2_STATES, 'timeOfWeek'), True)
            mag_declination = 180.0/np.pi * self.getData(d, DID_INL2_STATES, 'magDec')
            mag_inclination = 180.0/np.pi * self.getData(d, DID_INL2_STATES, 'magInc')
            ax[0].plot(time, mag_declination, label=self.log.serials[d])
            ax[1].plot(time, mag_inclination)
        self.legends_add(ax[0].legend(ncol=2))

        for a in ax:
            a.grid(True)

        self.setup_and_wire_legend()
        self.saveFig(fig, 'magDec')

    def deltatime(self, fig=None):
        if fig is None:
            fig = plt.figure()

        refImuPresent = False
        for d in self.active_devs:
            timeRef = self.getData(d, DID_REFERENCE_PIMU, 'time')
            if np.any(timeRef):
                refImuPresent = True

        N = 4
        if refImuPresent:
            N = N + 2
        ax = fig.subplots(N, 1, sharex=True)

        fig.suptitle('Timestamps - ' + os.path.basename(os.path.normpath(self.log.directory)))
        self.configureSubplot(ax[0], 'INS dt', 's')
        self.configureSubplot(ax[1], 'GPS dt', 's')
        self.configureSubplot(ax[2], 'IMU Integration Period', 's')
        self.configureSubplot(ax[3], 'IMU Delta Timestamp', 's')

        for d in self.active_devs_no_ref:
            dtIns = self.getData(d, DID_INS_2, 'timeOfWeek')[1:] - self.getData(d, DID_INS_2, 'timeOfWeek')[0:-1]
            dtIns = dtIns / self.d
            timeIns = getTimeFromTow(self.getData(d, DID_INS_2, 'timeOfWeek')[1:], True)

            dtGps = 0.001*(self.getData(d, DID_GPS1_POS, 'timeOfWeekMs')[1:] - self.getData(d, DID_GPS1_POS, 'timeOfWeekMs')[0:-1])
            dtGps = dtGps / self.d
            timeGps = getTimeFromTowMs(self.getData(d, DID_GPS1_POS, 'timeOfWeekMs')[1:])

            dtPimu = self.getData(d, DID_PIMU, 'dt')
            if dtPimu.size:
                integrationPeriod = dtPimu[1:]
            else:
                integrationPeriod = np.empty_like(timeIns)

            towOffset = self.getData(d, DID_GPS1_POS, 'towOffset')
            if np.size(towOffset) > 0:
                towOffset = towOffset[-1]
            else:
                towOffset = 0

            deltaTimestamp = 0
            timeImu = 0
            timePimu = self.getData(d, DID_PIMU, 'time')
            timeIMU = self.getData(d, DID_IMU, 'time')
            timeImu3 = self.getData(d, DID_IMU3_RAW, 'time')
            if timePimu.size:
                deltaTimestamp = timePimu[1:] - timePimu[0:-1]
                deltaTimestamp = deltaTimestamp / self.d
                timeImu = getTimeFromTow(timePimu[1:] + towOffset)            
            elif timeIMU.size:
                deltaTimestamp = timeIMU[1:] - timeIMU[0:-1]
                deltaTimestamp = deltaTimestamp / self.d
                timeImu = getTimeFromTow(timeIMU[1:] + towOffset)
            elif timeImu3.size:
                deltaTimestamp = timeImu3[1:] - timeImu3[0:-1]
                deltaTimestamp = deltaTimestamp / self.d
                timeImu = getTimeFromTow(timeImu3[1:] + towOffset)

            ax[0].plot(timeIns, dtIns, label=self.log.serials[d])
            ax[1].plot(timeGps, dtGps)
            if integrationPeriod.size:
                ax[2].plot(timeImu, integrationPeriod)
            ax[3].plot(timeImu, deltaTimestamp)

        self.setPlotYSpanMin(ax[0], 0.005)
        self.setPlotYSpanMin(ax[1], 0.005)
        self.setPlotYSpanMin(ax[2], 0.005)
        self.setPlotYSpanMin(ax[3], 0.005)

        if refImuPresent:
            self.configureSubplot(ax[4], 'Reference IMU Integration Period', 's')
            self.configureSubplot(ax[5], 'Reference IMU Delta Timestamp', 's')
            for d in self.active_devs:
                deltaTimestampRef = 0
                timeImuRef = 0
                timeRef = self.getData(d, DID_REFERENCE_PIMU, 'time')
                if np.any(timeRef):
                    integrationPeriodRef = self.getData(d, DID_REFERENCE_PIMU, 'dt')[1:]
                    deltaTimestampRef = timeRef[1:] - timeRef[0:-1]
                    deltaTimestampRef = deltaTimestampRef / self.d
                    timeImuRef = getTimeFromTow(timeRef[1:] + towOffset)
                    ax[4].plot(timeImuRef, integrationPeriodRef)
                    ax[5].plot(timeImuRef, deltaTimestampRef)
            self.setPlotYSpanMin(ax[4], 0.005)
            self.setPlotYSpanMin(ax[5], 0.005)

        self.legends_add(ax[0].legend(ncol=2))
        for a in ax:
            a.grid(True)

        self.setup_and_wire_legend()
        self.saveFig(fig, 'deltatime')

    def gpsRawTime(self, fig=None):
        if fig is None:
            fig = plt.figure()

        ax = fig.subplots(6, 1, sharex=True)
        fig.suptitle('Timestamps - ' + os.path.basename(os.path.normpath(self.log.directory)))
        self.configureSubplot(ax[0], 'GPS1 Raw dt', 's')
        self.configureSubplot(ax[1], 'GPS2 Raw dt', 's')
        self.configureSubplot(ax[2], 'GPS Base Raw dt', 's')
        self.configureSubplot(ax[3], 'GPS1 Raw Number of Satellites Observed', 's')
        self.configureSubplot(ax[4], 'GPS2 Raw Number of Satellites Observed', 's')
        self.configureSubplot(ax[5], 'GPS Base Raw Number of Satellites Observed', 's')

        for d in self.active_devs:
            N1 = len(self.log.data[d, DID_GPS1_RAW][0])
            N2 = len(self.log.data[d, DID_GPS2_RAW][0])
            NB = len(self.log.data[d, DID_GPS_BASE_RAW][0])
            tgps1 = np.zeros(N1)
            nsat1 = np.zeros(N1)
            tgps2 = np.zeros(N2)
            nsat2 = np.zeros(N2)
            tgpsB = np.zeros(NB)
            nsatB = np.zeros(NB)
            cnt = 0
            for iobs in range(N1):
                ns = round(len(self.log.data[d, DID_GPS1_RAW][0][iobs]) * 0.5) # 0.5 because there is a bug that pads half of the data with zeros
                t0 = self.log.data[d, DID_GPS1_RAW][0][iobs]['time']['time'][-1] + \
                     self.log.data[d, DID_GPS1_RAW][0][iobs]['time']['sec'][-1]
                nsat1[cnt] = nsat1[cnt] + ns
                tgps1[cnt] = t0
                if iobs < N1 - 1:
                    t1 = self.log.data[d, DID_GPS1_RAW][0][iobs + 1]['time']['time'][-1] + \
                         self.log.data[d, DID_GPS1_RAW][0][iobs + 1]['time']['sec'][-1]
                    if t1 > t0 + 0.01:
                        cnt = cnt + 1
            tgps1 = tgps1[0: cnt + 1]
            nsat1 = nsat1[0: cnt + 1]
            cnt = 0
            for iobs in range(N2):
                ns = round(len(self.log.data[d, DID_GPS2_RAW][0][iobs]) * 0.5) # 0.5 because there is a bug that pads half of the data with zeros
                t0 = self.log.data[d, DID_GPS2_RAW][0][iobs]['time']['time'][-1] + \
                     self.log.data[d, DID_GPS2_RAW][0][iobs]['time']['sec'][-1]
                nsat2[cnt] = nsat2[cnt] + ns
                tgps2[cnt] = t0
                if iobs < N2 - 1:
                    t1 = self.log.data[d, DID_GPS2_RAW][0][iobs + 1]['time']['time'][-1] + \
                         self.log.data[d, DID_GPS2_RAW][0][iobs + 1]['time']['sec'][-1]
                    if t1 > t0 + 0.01:
                        cnt = cnt + 1
            tgps2 = tgps2[0: cnt + 1]
            nsat2 = nsat2[0: cnt + 1]
            cnt = 0
            for iobs in range(NB):
                ns = round(len(self.log.data[d, DID_GPS_BASE_RAW][0][iobs]) * 0.5) # 0.5 because there is a bug that pads half of the data with zeros
                t0 = self.log.data[d, DID_GPS_BASE_RAW][0][iobs]['time']['time'][-1] + \
                     self.log.data[d, DID_GPS_BASE_RAW][0][iobs]['time']['sec'][-1]
                nsatB[cnt] = nsatB[cnt] + ns
                tgpsB[cnt] = t0
                if iobs < NB - 1:
                    t1 = self.log.data[d, DID_GPS_BASE_RAW][0][iobs + 1]['time']['time'][-1] + \
                         self.log.data[d, DID_GPS_BASE_RAW][0][iobs + 1]['time']['sec'][-1]
                    if t1 > t0 + 0.01:
                        cnt = cnt + 1
            tgpsB = tgpsB[0: cnt + 1]
            nsatB = nsatB[0: cnt + 1]
            dtGps1 = tgps1[1:] - tgps1[0:-1]
#            dtGps1 = dtGps1 / self.d
            dtGps2 = tgps2[1:] - tgps2[0:-1]
#            dtGps2 = dtGps2 / self.d
            dtGpsB = tgpsB[1:] - tgpsB[0:-1]

            ax[0].plot(tgps1[1:], dtGps1, label=self.log.serials[d])
            ax[1].plot(tgps2[1:], dtGps2)
            ax[2].plot(tgpsB[1:], dtGpsB)
            ax[3].plot(tgps1, nsat1, label=self.log.serials[d])
            ax[4].plot(tgps2, nsat2)
            ax[5].plot(tgpsB, nsatB)

        self.setPlotYSpanMin(ax[0], 2.0)
        self.setPlotYSpanMin(ax[1], 2.0)
        self.setPlotYSpanMin(ax[2], 2.0)
        self.setPlotYSpanMin(ax[3], 25)
        self.setPlotYSpanMin(ax[4], 25)
        self.setPlotYSpanMin(ax[5], 25)

        self.legends_add(ax[0].legend(ncol=2))
        for a in ax:
            a.grid(True)

        self.setup_and_wire_legend()
        self.saveFig(fig, 'gpsRawTime')

    def ekfBiases(self, fig=None):
        if fig is None:
            fig = plt.figure()
        ax = fig.subplots(4, 2, sharex=True)
        self.configureSubplot(ax[0,0], 'bias P', 'deg/s')
        self.configureSubplot(ax[1,0], 'bias Q', 'deg/s')
        self.configureSubplot(ax[2,0], 'bias R', 'deg/s')
        self.configureSubplot(ax[3,0], 'bias Barometer', 'm')

        self.configureSubplot(ax[0,1], 'bias acc X', 'm/s^2')
        self.configureSubplot(ax[1,1], 'bias acc Y', 'm/s^2')
        self.configureSubplot(ax[2,1], 'bias acc Z', 'm/s^2')
        fig.suptitle('EKF Biases - ' + os.path.basename(os.path.normpath(self.log.directory)))
        for d in self.active_devs:
            time = getTimeFromTow(self.getData(d, DID_INL2_STATES, 'timeOfWeek'), True)
            ax[0,0].plot(time, self.getData(d, DID_INL2_STATES, 'biasPqr')[:, 0]*180.0/np.pi, label=self.log.serials[d])
            ax[1,0].plot(time, self.getData(d, DID_INL2_STATES, 'biasPqr')[:, 1]*180.0/np.pi)
            ax[2,0].plot(time, self.getData(d, DID_INL2_STATES, 'biasPqr')[:, 2]*180.0/np.pi)
            ax[3,0].plot(time, self.getData(d, DID_INL2_STATES, 'biasBaro'), label=self.log.serials[d])

            ax[0,1].plot(time, self.getData(d, DID_INL2_STATES, 'biasAcc')[:, 0], label=self.log.serials[d])
            ax[1,1].plot(time, self.getData(d, DID_INL2_STATES, 'biasAcc')[:, 1])
            ax[2,1].plot(time, self.getData(d, DID_INL2_STATES, 'biasAcc')[:, 2])

        self.legends_add(ax[0,0].legend(ncol=2))
        for a in ax:
            for b in a:
                b.grid(True)

        self.setup_and_wire_legend()
        self.saveFig(fig, 'ekfBiases')

    def rtkResiduals(self, type, page, fig=None):
        if fig is None:
            fig = plt.figure()

        if type == 'phase':
            did = DID_RTK_PHASE_RESIDUAL
        elif type == 'code':
            did = DID_RTK_CODE_RESIDUAL

        sat_ids = np.unique(self.log.data[0, did]['sat_id_j'])
        sat_ids = sat_ids[sat_ids != 0][page*6:(page+1)*6]

        ax = fig.subplots(6, 1, sharex=True)
        fig.suptitle(type + ' Residuals Page ' + str(page+1) + ' - ' + os.path.basename(os.path.normpath(self.log.directory)))

        for i, id in enumerate(sat_ids):
            if id == 0: continue
            ax[i].set_ylabel(str(id))
            for d in self.active_devs:
                idx = np.where(self.getData(d, did, 'sat_id_j') == id)
                time_idx = idx[0]
                sat_state_idx = idx[1]
                time = np.array(getTimeFromGTime(self.getData(d, did, 'time')))[time_idx]
                residuals = self.getData(d, did, 'v')[time_idx, sat_state_idx]
                residuals[np.abs(residuals) > 1e6] = np.nan
                ax[i].plot(time, residuals, label=self.log.serials[d])
        self.legends_add(ax[0].legend(ncol=2))

    def rtkDebugP1(self, fig=None):
        if fig is None:
            fig = plt.figure()

        rtkData = self.log.data[0, DID_RTK_DEBUG]
        if rtkData.size == 0:
            return 
        fields = list(rtkData.dtype.names)
        fields.remove('time')
        num_plots = 0
        for f in range(0, math.ceil(len(fields)/2)):
            field = fields[f]
            dat = rtkData[field][0]
            if isinstance(dat, np.ndarray):
                num_plots += len(dat)
            else:
                num_plots += 1

        cols = 4
        rows = math.ceil(num_plots/float(cols))
        ax = fig.subplots(rows, cols, sharex=True)
        fig.suptitle('RTK Debug Counters - ' + os.path.basename(os.path.normpath(self.log.directory)))

        for d in self.active_devs:
            time = np.array(getTimeFromGTime(self.getData(d, DID_RTK_DEBUG, 'time')))
            valid = time > datetime.datetime.strptime('2017', "%Y")

            # Use index rather than time
            if 0:
                time = np.arange(0, len(time))

            i = 0
            for f in range(0, math.ceil(len(fields)/2)):
                field = fields[f]
                data = self.getData(d, DID_RTK_DEBUG, field)[valid]
                if (len(data) == 0):
                    continue
                if isinstance(data[0], np.ndarray):
                    for j in range(len(data[0])):
                        ax[ i%rows, i//rows].set_title(field + "_" + str(j))
                        ax[ i % rows, i // rows ].plot(time[valid], data[:,j], label=self.log.serials[d])
                        i += 1
                else:
                    ax[i % rows, i // rows].set_title(field)
                    ax[i % rows, i // rows].title.set_fontsize(8)
                    # for item in ax[i % rows, i // rows].get_yticklabels():
                        # item.set_fontsize(8)
                    ax[i % rows, i // rows].plot(time[valid], data, label=self.log.serials[d])
                    i += 1
        self.legends_add(ax[0,0].legend(ncol=2))
        for a in ax:
            for b in a:
                b.grid(True)

    def rtkDebugP2(self, fig=None):
        if fig is None:
            fig = plt.figure()

        rtkData = self.log.data[0, DID_RTK_DEBUG]
        if rtkData.size == 0:
            return 
        fields = list(rtkData.dtype.names)
        fields.remove('time')
        num_plots = 0
        for f in range(math.ceil(len(fields)/2), len(fields)):
            field = fields[f]
            dat = rtkData[field][0]
            if isinstance(dat, np.ndarray):
                num_plots += len(dat)
            else:
                num_plots += 1

        cols = 4
        rows = math.ceil(num_plots/float(cols))
        ax = fig.subplots(rows, cols, sharex=True)
        fig.suptitle('RTK Debug Counters - ' + os.path.basename(os.path.normpath(self.log.directory)))

        for d in self.active_devs:
            time = np.array(getTimeFromGTime(self.getData(d, DID_RTK_DEBUG, 'time')))
            valid = time > datetime.datetime.strptime('2017', "%Y")

            # Use index rather than time
            if 0:
                time = np.arange(0, len(time))

            i = 0
            for f in range(math.ceil(len(fields)/2), len(fields)):
                field = fields[f]
                data = self.getData(d, DID_RTK_DEBUG, field)[valid]
                if (len(data) == 0):
                    continue
                if isinstance(data[0], np.ndarray):
                    for j in range(len(data[0])):
                        ax[ i%rows, i//rows].set_title(field + "_" + str(j))
                        ax[ i % rows, i // rows ].plot(time[valid], data[:,j], label=self.log.serials[d])
                        i += 1
                else:
                    ax[i % rows, i // rows].set_title(field)
                    ax[i % rows, i // rows].title.set_fontsize(8)
                    # for item in ax[i % rows, i // rows].get_yticklabels():
                        # item.set_fontsize(8)
                    ax[i % rows, i // rows].plot(time[valid], data, label=self.log.serials[d])
                    i += 1
        self.legends_add(ax[0,0].legend(ncol=2))
        for a in ax:
            for b in a:
                b.grid(True)

    def rtkDebug2(self, fig=None):
        if fig is None:
            fig = plt.figure()

        ax = fig.subplots(6, 4, sharex=True)

        rtkDebug2 = self.getData(0, DID_RTK_DEBUG_2, 'num_biases')
        if not np.any(rtkDebug2):
            return
        max_num_biases = rtkDebug2[-1]
        for r in range(0,6):
            for c in range(0,4):
                self.configureSubplot(ax[r,c])

        fig.suptitle('RTK Debug2 - ' + os.path.basename(os.path.normpath(self.log.directory)))
        for d in self.active_devs:
            time = np.array(getTimeFromGTime(self.getData(d, DID_RTK_DEBUG_2, 'time')))
            ib = 0
            for r in range(0, 6):
                for c in range(0, 4):
                    if ib < max_num_biases:
                        ax[r,c].plot(time, self.getData(d, DID_RTK_DEBUG_2, 'satBiasFloat')[:, c + r * 4], label=self.log.serials[d])
                        r1 = r
                        c1 = c
                    ib = ib + 1

        # Show serial numbers
        self.legends_add(ax[r1,c1].legend(ncol=2))

        for a in ax:
            for b in a:
                b.grid(True)

    def rtkDebug2Sat(self, fig=None):
        if fig is None:
            fig = plt.figure()

        ax = fig.subplots(6, 4, sharex=True)

        rtkDebug2 = self.getData(0, DID_RTK_DEBUG_2, 'num_biases')
        if not np.any(rtkDebug2):
            return
        max_num_biases = rtkDebug2[-1]
        for r in range(0,6):
            for c in range(0,4):
                self.configureSubplot(ax[r,c])

        fig.suptitle('RTK Debug2 - Sat# - ' + os.path.basename(os.path.normpath(self.log.directory)))
        for d in self.active_devs:
            time = np.array(getTimeFromGTime(self.getData(d, DID_RTK_DEBUG_2, 'time')))
            ib = 0
            for r in range(0, 6):
                for c in range(0, 4):
                    if ib < max_num_biases:
                        ax[r,c].plot(time, self.getData(d, DID_RTK_DEBUG_2, 'sat')[:, c + r * 4], label=self.log.serials[d])
                        r1 = r
                        c1 = c
                    ib = ib + 1

        # Show serial numbers
        self.legends_add(ax[r1,c1].legend(ncol=2))

        for a in ax:
            for b in a:
                b.grid(True)

    def rtkDebug2Std(self, fig=None):
        if fig is None:
            fig = plt.figure()

        ax = fig.subplots(6, 4, sharex=True)

        rtkDebug2 = self.getData(0, DID_RTK_DEBUG_2, 'num_biases')
        if not np.any(rtkDebug2):
            return
        max_num_biases = rtkDebug2[-1]
        for r in range(0,6):
            for c in range(0,4):
                self.configureSubplot(ax[r,c])

        fig.suptitle('RTK Debug 2 - Sat Bias Std - ' + os.path.basename(os.path.normpath(self.log.directory)))
        for d in self.active_devs:
            time = np.array(getTimeFromGTime(self.getData(d, DID_RTK_DEBUG_2, 'time')))
            ib = 0
            for r in range(0, 6):
                for c in range(0, 4):
                    if ib < max_num_biases:
                        ax[r,c].plot(time, self.getData(d, DID_RTK_DEBUG_2, 'satBiasStd')[:, c + r * 4], label=self.log.serials[d])
                        r1 = r
                        c1 = c
                    ib = ib + 1

        # Show serial numbers
        self.legends_add(ax[r1,c1].legend(ncol=2))

        for a in ax:
            for b in a:
                b.grid(True)

    def rtkDebug2Lock(self, fig=None):
        if fig is None:
            fig = plt.figure()

        ax = fig.subplots(6, 4, sharex=True)

        rtkDebug2 = self.getData(0, DID_RTK_DEBUG_2, 'num_biases')
        if not np.any(rtkDebug2):
            return
        max_num_biases = rtkDebug2[-1]
        for r in range(0,6):
            for c in range(0,4):
                self.configureSubplot(ax[r,c])

        fig.suptitle('RTK Debug 2 - Lock Count - ' + os.path.basename(os.path.normpath(self.log.directory)))
        for d in self.active_devs:
            time = np.array(getTimeFromGTime(self.getData(d, DID_RTK_DEBUG_2, 'time')))
            ib = 0
            for r in range(0, 6):
                for c in range(0, 4):
                    if ib < max_num_biases:
                        ax[r,c].plot(time, self.getData(d, DID_RTK_DEBUG_2, 'satLockCnt')[:, c + r * 4], label=self.log.serials[d])
                        r1 = r
                        c1 = c
                    ib = ib + 1

        # Show serial numbers
        self.legends_add(ax[r1,c1].legend(ncol=2))

        for a in ax:
            for b in a:
                b.grid(True)

    def wheelEncoder(self, fig=None):
        if fig is None:
            fig = plt.figure()

        fig.suptitle('Wheel Encoder - ' + os.path.basename(os.path.normpath(self.log.directory)))
        ax = fig.subplots(4, 1, sharex=True)
        titles = ['Left Wheel Angle', 'Right Wheel Angle', 'Left Wheel Velocity', 'Right Wheel Velocity']
        fields = ['theta_l', 'theta_r', 'omega_l', 'omega_r']

        for d in self.active_devs:
            time = getTimeFromTow(self.getData(d, DID_WHEEL_ENCODER, 'timeOfWeek'), True)
            if len(time) == 0:
                # No sensor data in the log
                continue
            for i, a in enumerate(ax):
                a.plot(time, self.getData(d, DID_WHEEL_ENCODER, fields[i]), label=self.log.serials[d])
                if i == 0:
                    self.legends_add(a.legend(ncol=2))

        for i, a in enumerate(ax):
            a.set_ylabel(fields[i])
            a.set_title(titles[i])
            a.grid(True)

    def groundVehicleStatus(self, fig=None):
<<<<<<< HEAD
=======
        if fig is None:
            fig = plt.figure()

        fig.suptitle('Ground Vehicle - ' + os.path.basename(os.path.normpath(self.log.directory)))
        ax = fig.subplots(3, 2, sharex=True)

        ax[0,0].set_title('Learning Enabled')
        ax[0,1].set_title('Dead Reckoning')
        ax[1,0].set_title('Kinematic Calibration Good')
        ax[1,1].set_title('Learning Converged')
        ax[2,0].set_title('Learning Needed')
        ax[2,1].set_title('Mode')

        for d in self.active_devs:
            time = getTimeFromTowMs(self.getData(d, DID_GROUND_VEHICLE, 'timeOfWeekMs'), True)
            if len(time) == 0:
                # No sensor data in the log
                continue
            wheelConfig = self.getData(d, DID_GROUND_VEHICLE, 'wheelConfig')
            iStatus = self.getData(d, DID_GROUND_VEHICLE, 'status')
            ax[0,0].plot(time, (iStatus & 0x00000001) != 0) # Kinematic learing is solving for the translation from IMU to wheel (wheel_config)
            ax[0,1].plot(time, (iStatus & 0x01000000) != 0) # Navigation is running without GPS input
            ax[1,0].plot(time, (iStatus & 0x02000000) != 0) # Vehicle kinematic parameters agree with GPS
            ax[1,1].plot(time, (iStatus & 0x04000000) != 0) # Vehicle kinematic learning has converged and is complete
            ax[2,0].plot(time, (iStatus & 0x08000000) != 0) # Vehicle kinematic learning data (wheel_config_t) is missing
            ax[2,1].plot(time, self.getData(d, DID_GROUND_VEHICLE, 'mode'))

        # Show serial numbers
        ax[0,0].legend(ncol=2)

        for a in ax:
            for b in a:
                b.grid(True)

    def groundVehicle(self, fig=None):
>>>>>>> 203b9395
        if fig is None:
            fig = plt.figure()

        fig.suptitle('Ground Vehicle - ' + os.path.basename(os.path.normpath(self.log.directory)))
<<<<<<< HEAD
        ax = fig.subplots(3, 2, sharex=True)

        ax[0,0].set_title('Learning Enabled')
        ax[0,1].set_title('Dead Reckoning')
        ax[1,0].set_title('Kinematic Calibration Good')
        ax[1,1].set_title('Learning Converged')
        ax[2,0].set_title('Learning Needed')
        ax[2,1].set_title('Mode')
=======
        ax = fig.subplots(7, 2, sharex=True)

        ax[0,0].set_title('e_b2w')
        ax[0,1].set_title('e_b2w_sigma')
        ax[3,0].set_title('t_b2w')
        ax[3,1].set_title('t_b2w_sigma')
        ax[6,0].set_title('Radius')
        ax[6,1].set_title('Track Width')
>>>>>>> 203b9395

        for d in self.active_devs:
            time = getTimeFromTowMs(self.getData(d, DID_GROUND_VEHICLE, 'timeOfWeekMs'), True)
            if len(time) == 0:
                # No sensor data in the log
                continue
            wheelConfig = self.getData(d, DID_GROUND_VEHICLE, 'wheelConfig')
<<<<<<< HEAD
            iStatus = self.getData(d, DID_GROUND_VEHICLE, 'status')
            ax[0,0].plot(time, (iStatus & 0x00000001) != 0) # Kinematic learing is solving for the translation from IMU to wheel (wheel_config)
            ax[0,1].plot(time, (iStatus & 0x01000000) != 0) # Navigation is running without GPS input
            ax[1,0].plot(time, (iStatus & 0x02000000) != 0) # Vehicle kinematic parameters agree with GPS
            ax[1,1].plot(time, (iStatus & 0x04000000) != 0) # Vehicle kinematic learning has converged and is complete
            ax[2,0].plot(time, (iStatus & 0x08000000) != 0) # Vehicle kinematic learning data (wheel_config_t) is missing
            ax[2,1].plot(time, self.getData(d, DID_GROUND_VEHICLE, 'mode'))
=======
            ax[0,0].plot(time, wheelConfig['transform']['e_b2w'][:, 0], label=self.log.serials[d])
            ax[1,0].plot(time, wheelConfig['transform']['e_b2w'][:, 1])
            ax[2,0].plot(time, wheelConfig['transform']['e_b2w'][:, 2])
            ax[0,1].plot(time, wheelConfig['transform']['e_b2w_sigma'][:, 0], label=self.log.serials[d])
            ax[1,1].plot(time, wheelConfig['transform']['e_b2w_sigma'][:, 1])
            ax[2,1].plot(time, wheelConfig['transform']['e_b2w_sigma'][:, 2])

            ax[3,0].plot(time, wheelConfig['transform']['t_b2w'][:, 0], label=self.log.serials[d])
            ax[4,0].plot(time, wheelConfig['transform']['t_b2w'][:, 1])
            ax[5,0].plot(time, wheelConfig['transform']['t_b2w'][:, 2])
            ax[3,1].plot(time, wheelConfig['transform']['t_b2w_sigma'][:, 0], label=self.log.serials[d])
            ax[4,1].plot(time, wheelConfig['transform']['t_b2w_sigma'][:, 1])
            ax[5,1].plot(time, wheelConfig['transform']['t_b2w_sigma'][:, 2])

            ax[6,0].plot(time, wheelConfig['radius'])
            ax[6,1].plot(time, wheelConfig['track_width'])
>>>>>>> 203b9395

        # Show serial numbers
        ax[0,0].legend(ncol=2)

        for a in ax:
            for b in a:
                b.grid(True)

    def groundVehicle(self, fig=None):
        if fig is None:
            fig = plt.figure()

        fig.suptitle('Ground Vehicle - ' + os.path.basename(os.path.normpath(self.log.directory)))
        ax = fig.subplots(7, 2, sharex=True)

        ax[0,0].set_title('e_b2w')
        ax[0,1].set_title('e_b2w_sigma')
        ax[3,0].set_title('t_b2w')
        ax[3,1].set_title('t_b2w_sigma')
        ax[6,0].set_title('Radius')
        ax[6,1].set_title('Track Width')

        for d in self.active_devs:
            time = getTimeFromTowMs(self.getData(d, DID_GROUND_VEHICLE, 'timeOfWeekMs'), True)
            if len(time) == 0:
                # No sensor data in the log
                continue
            wheelConfig = self.getData(d, DID_GROUND_VEHICLE, 'wheelConfig')
            ax[0,0].plot(time, wheelConfig['transform']['e_b2w'][:, 0], label=self.log.serials[d])
            ax[1,0].plot(time, wheelConfig['transform']['e_b2w'][:, 1])
            ax[2,0].plot(time, wheelConfig['transform']['e_b2w'][:, 2])
            ax[0,1].plot(time, wheelConfig['transform']['e_b2w_sigma'][:, 0], label=self.log.serials[d])
            ax[1,1].plot(time, wheelConfig['transform']['e_b2w_sigma'][:, 1])
            ax[2,1].plot(time, wheelConfig['transform']['e_b2w_sigma'][:, 2])

            ax[3,0].plot(time, wheelConfig['transform']['t_b2w'][:, 0], label=self.log.serials[d])
            ax[4,0].plot(time, wheelConfig['transform']['t_b2w'][:, 1])
            ax[5,0].plot(time, wheelConfig['transform']['t_b2w'][:, 2])
            ax[3,1].plot(time, wheelConfig['transform']['t_b2w_sigma'][:, 0], label=self.log.serials[d])
            ax[4,1].plot(time, wheelConfig['transform']['t_b2w_sigma'][:, 1])
            ax[5,1].plot(time, wheelConfig['transform']['t_b2w_sigma'][:, 2])

            ax[6,0].plot(time, wheelConfig['radius'])
            ax[6,1].plot(time, wheelConfig['track_width'])

        # Show serial numbers
        self.legends_add(ax[0,0].legend(ncol=2))

        for a in ax:
            for b in a:
                b.grid(True)

    def wheelControllerTime(self, fig=None):
        if fig is None:
            fig = plt.figure()

        fig.suptitle('Wheel Controller Time - ' + os.path.basename(os.path.normpath(self.log.directory)))
        ax = fig.subplots(4, 1, sharex=True)

        ax[0].set_title('effOut - Left')
        ax[1].set_title('Wheel Velocity - Left')
        ax[2].set_title('effOut - Right')
        ax[3].set_title('Wheel Velocity - Right')

        for d in self.active_devs:
            time = self.getData(d, DID_EVB_LUNA_VELOCITY_CONTROL, 'timeMs') * 0.001
            if len(time) == 0:
                # No data
                continue
            effAct_l = self.getData(d, DID_EVB_LUNA_VELOCITY_CONTROL, 'effDuty_l')
            effAct_r = self.getData(d, DID_EVB_LUNA_VELOCITY_CONTROL, 'effDuty_r')
            vel_l = self.getData(d, DID_EVB_LUNA_VELOCITY_CONTROL, 'vel_l')
            vel_r = self.getData(d, DID_EVB_LUNA_VELOCITY_CONTROL, 'vel_r')

            ax[0].plot(time, effAct_l)
            ax[1].plot(time, vel_l)
            ax[2].plot(time, effAct_r)
            ax[3].plot(time, vel_r)

        for a in ax:
            a.grid(True)

    def wheelControllerVel(self, fig=None):
        if fig is None:
            fig = plt.figure()

        fig.suptitle('Wheel Controller Velocity - ' + os.path.basename(os.path.normpath(self.log.directory)))
        ax = fig.subplots(2, 1, sharex=True)

        ax[0].set_title('Velocity vs effOut - Left')
        ax[1].set_title('Velocity vs effOut - Right')

        for a in ax:
            a.set_xlabel('Velocity (rad/s)')
            a.set_ylabel('effOut')

        for d in self.active_devs:
            time = self.getData(d, DID_EVB_LUNA_VELOCITY_CONTROL, 'timeMs') * 0.001
            if len(time) == 0:
                # No data
                continue
            eff_l = self.getData(d, DID_EVB_LUNA_VELOCITY_CONTROL, 'effDuty_l')
            eff_r = self.getData(d, DID_EVB_LUNA_VELOCITY_CONTROL, 'effDuty_r')
            vel_l = self.getData(d, DID_EVB_LUNA_VELOCITY_CONTROL, 'vel_l')
            vel_r = self.getData(d, DID_EVB_LUNA_VELOCITY_CONTROL, 'vel_r')
<<<<<<< HEAD

            actuatorTrim_l = 0.545               # (duty) Angle that sets left actuator zero velocity (center) position relative to home point  
            actuatorTrim_r = 0.625               # (duty) Angle that sets right actuator zero velocity (center) position relative to home point

            eff_l -= actuatorTrim_l
            eff_r -= actuatorTrim_r

=======
            actuatorTrim_l = 0.545               # (duty) Angle that sets left actuator zero velocity (center) position relative to home point  
            actuatorTrim_r = 0.625               # (duty) Angle that sets right actuator zero velocity (center) position relative to home point
            eff_l -= actuatorTrim_l
            eff_r -= actuatorTrim_r
>>>>>>> 203b9395
            # deadbandDuty_l = 0.045
            deadbandDuty_r = 0.0335
            deadbandDuty_l = deadbandDuty_r # match left and right
            deadbandVel = 0.05
<<<<<<< HEAD

            c_l = self.solveInversePlant(ax[0], vel_l, eff_l, deadbandVel, deadbandDuty_l, "left ")
            c_r = self.solveInversePlant(ax[1], vel_r, eff_r, deadbandVel, deadbandDuty_r, "right")

=======
            c_l = self.solveInversePlant(ax[0], vel_l, eff_l, deadbandVel, deadbandDuty_l, "left ")
            c_r = self.solveInversePlant(ax[1], vel_r, eff_r, deadbandVel, deadbandDuty_r, "right")
>>>>>>> 203b9395
            # string = []
            # for element in c_l:
            #     string.append("{:.9f}".format(element))
            # string = "[" + ", ".join(string) + "]"
            # # print(label, "inverse plant:" , string, " deadband:", deadbandDuty)
<<<<<<< HEAD

=======
>>>>>>> 203b9395
            print("\nADD TO MODEL FILE:")
            print("  InversePlant_l: [%.9f, %.9f, %.9f, %.9f, %.9f]" % (c_l[4], c_l[3], c_l[2], c_l[1], c_l[0]))
            print("  InversePlant_r: [%.9f, %.9f, %.9f, %.9f, %.9f]" % (c_r[4], c_r[3], c_r[2], c_r[1], c_r[0]))
            print("  actuatorDeadbandDuty_l: %.9f # (duty) Left  control effort angle from zero (trim) before wheels start spinning." % (deadbandDuty_l))
            print("  actuatorDeadbandDuty_r: %.9f # (duty) Right control effort angle from zero (trim) before wheels start spinning." % (deadbandDuty_r))
            print("  actuatorDeadbandVel: %.9f    # (rad/s) Commanded velocity" % (deadbandVel))

        for a in ax:
            a.grid(True)

    def solveInversePlant(self, ax, vel, eff, deadbandVel, deadbandDuty, label):
            effMod = eff.copy()

            for i in range(len(effMod)):
                if effMod[i] >= 0:
                    effMod[i] = effMod[i] - deadbandDuty
                else:
                    effMod[i] = effMod[i] + deadbandDuty

            c = np.polyfit(vel, effMod, 4)

            velLin = np.linspace(np.min(vel)-1, np.max(vel)+1, 1000)
            effEst = np.polyval(c, velLin)

            for i in range(len(velLin)):
                if velLin[i] > deadbandVel:
                    effEst[i] += deadbandDuty
                elif velLin[i] < -deadbandVel:
                    effEst[i] -= deadbandDuty
                else:
                    effEst[i] += deadbandDuty/deadbandVel * velLin[i]

            ax.plot(vel, eff, '.')
            # ax.plot(vel, effMod, 'g')
            ax.plot(velLin, effEst, 'r')

            return c

    def sensorCompGyrTemp(self, fig=None):
        if fig is None:
            fig = plt.figure()
        self.sensorCompGen(fig, 'pqr', useTemp=True)

    def sensorCompAccTemp(self, fig=None):
        if fig is None:
            fig = plt.figure()
        self.sensorCompGen(fig, 'acc', useTemp=True)

    def sensorCompMagTemp(self, fig=None):
        if fig is None:
            fig = plt.figure()
        self.sensorCompGen(fig, 'mag', useTemp=True)

    def sensorCompGyr(self, fig=None):
        if fig is None:
            fig = plt.figure()
        self.sensorCompGen(fig, 'pqr')

    def sensorCompAcc(self, fig=None):
        if fig is None:
            fig = plt.figure()
        self.sensorCompGen(fig, 'acc')

    def sensorCompMag(self, fig=None):
        if fig is None:
            fig = plt.figure()
        self.sensorCompGen(fig, 'mag')

    def sensorCompGen(self, fig, name, useTemp=False):
        fig.suptitle('Sensor Comp ' + name + ' - ' + os.path.basename(os.path.normpath(self.log.directory)))
        ax = fig.subplots(4, 3, sharex=True)

        useSampleNumber = 1
        noData = True

        for i in range(3):
            ax[0, i].set_title('X %s %d' % (name, i))
            ax[1, i].set_title('Y %s %d' % (name, i))
            ax[2, i].set_title('Z %s %d' % (name, i))
            if useTemp:
                ax[3, i].set_title('Temperature %s %d' % (name, i))
            else:
                ax[3, i].set_title('Magnitude %s %d' % (name, i))            
            for d in range(3):
                if useTemp:
                    ax[d,i].set_xlabel("Temperature (C)")
                else:
                    if useSampleNumber:
                        ax[d,i].set_xlabel("Sample")
                    else:
                        ax[d,i].set_xlabel("Time (s)")
                if name=='pqr':
                    ax[d,i].set_ylabel("Gyro (deg/s)")
                elif name=='acc':
                    ax[d,i].set_ylabel("Accel (m/s^2)")
                elif name=='mag':
                    ax[d,i].set_ylabel("Mag")

        for d in self.active_devs:
            time = 0.001 * self.getData(d, DID_SCOMP, 'timeMs')
            if np.any(time):
                noData = False
                imu = self.getData(d, DID_SCOMP, name)
                status = self.getData(d, DID_SCOMP, 'status')

                if name=='mag':
                    refVal = self.getData(d, DID_SCOMP, 'referenceMag')
                else:
                    refImu = self.getData(d, DID_SCOMP, 'referenceImu')
                    refImu = refImu
                    refVal = refImu[name]

                print("Serial#: SN" + str(self.log.serials[d]) + " " + name + ": ")
                for i in range(3):
                    temp = imu[:,i]['lpfTemp']
                    sensor = imu[:,i]['lpfLsb']

                    if name=='pqr':
                        scalar = RAD2DEG
                        yspan = 2.5 # deg/s
                    else:   # 'acc'
                        scalar = 1.0
                        yspan = 0.5 # m/s^2 

                    if useTemp:
                        x = temp
                    else:
                        if useSampleNumber:
                            x = np.arange(len(sensor[:,0]))
                        else:
                            x = time

                    # ax[0,i].plot(x, sensor[:,0], label=self.log.serials[d] if i==0 else None )
                    ax[0,i].plot(x, sensor[:,0]*scalar, label=self.log.serials[d] )
                    ax[1,i].plot(x, sensor[:,1]*scalar)
                    ax[2,i].plot(x, sensor[:,2]*scalar)
                    if not useTemp:
                        ax[3,i].plot(x, temp)
                    else:
                        if name=='acc':
                            ax[3,i].plot(x, np.linalg.norm(sensor, axis=1)*scalar)

                    # Print mean and last value
                    xstr = "IMU" + str(i) + ", Mean: ["
                    for j in range(3):
                        xstr += format(np.mean(sensor[:,j])*scalar, '10.6f')
                        if j < 2:
                            xstr += ","
                    xstr += "],  "
                    xstr += "Last: ["
                    for j in range(3):
                        xstr += format(sensor[-1,j]*scalar, '10.6f')
                        if j < 2:
                            xstr += ","
                    xstr += "]"
                    print(xstr)

                    if 1:
                        # Show sensor valid status bit
                        if name=='acc':
                            valid = 0.0 + ((status & 0x00000200) != 0) * scalar * 0.25
                        else:
                            valid = 0.0 + ((status & 0x00000100) != 0) * scalar * 0.25
                        ax[0,i].plot(x, valid * np.max(sensor[:,0]), color='y', label="Sensor Valid")
                        ax[1,i].plot(x, valid * np.max(sensor[:,1]), color='y')
                        ax[2,i].plot(x, valid * np.max(sensor[:,2]), color='y')

                    if 1:
                        for j in range(3):
                            ax[j, i].plot(x, refVal[:, j] * scalar, color='red', label="reference")

        if noData:
            return

        # Show serial numbers
        self.legends_add(ax[0,0].legend(ncol=2))

        for a in ax:
            for b in a:
                b.grid(True)
                lim = b.get_ylim()
                mid = 0.5 * (lim[0] + lim[1])
                span = lim[1] - lim[0]
                span = max(span, yspan)
                b.set_ylim([mid-span/2, mid+span/2])

    def linearityAcc(self, fig=None):
        fig.suptitle('Accelerometer Linearity - ' + os.path.basename(os.path.normpath(self.log.directory)))
        ax = fig.subplots(3, 3)

        for i in range(3):
            ax[0, i].set_title('Accel%d X' % (i))
            ax[1, i].set_title('Accel%d Y' % (i))
            ax[2, i].set_title('Accel%d Z ' % (i))
            for d in range(3):
                ax[d,i].set_xlabel("ref m/s^2")
                ax[d,i].set_ylabel("residual m/s^2")

        for d in self.active_devs:
            sampleCount = self.getData(d, DID_SCOMP, 'sampleCount')
            # imu = self.getData(d, DID_SCOMP, 'pqr')
            imu = self.getData(d, DID_SCOMP, 'acc')
            reference = self.getData(d, DID_SCOMP, 'referenceImu')

            for i in range(3): # range through axes
                data0 = imu[:,0]['lpfLsb'][:,i]
                data1 = imu[:,1]['lpfLsb'][:,i]
                data2 = imu[:,2]['lpfLsb'][:,i]

                refdata = reference['acc'][:,i]

                # refdata0 = reference['pqr'][sampleCount > 10000,i]
                # refdata1 = reference['pqr'][sampleCount > 10000,i]
                # refdata2 = reference['pqr'][sampleCount > 10000,i]

                # ax[i,0].plot(refdata0, data0)
                # ax[i,1].plot(refdata0, data1)
                # ax[i,2].plot(refdata0, data2)

                residual0 = [a - b for a, b in zip(refdata, data0)]
                residual1 = [a - b for a, b in zip(refdata, data1)]
                residual2 = [a - b for a, b in zip(refdata, data2)]

                # ax[i,0].plot(range(0,np.size(residual0)), residual0)
                # ax[i,1].plot(range(0,np.size(residual1)), residual1)
                # ax[i,2].plot(range(0,np.size(residual2)), residual2)

                if i == 0:
                    ax[i,0].plot(refdata, residual0, label=self.log.serials[d])
                else:
                    ax[i,0].plot(refdata, residual0)
                ax[i,1].plot(refdata, residual1)
                ax[i,2].plot(refdata, residual2)


        # Show serial numbers
        self.legends_add(ax[0,0].legend(ncol=2))

        yspan = 0.5 # m/s^2 

        for a in ax:
            for b in a:
                b.grid(True)
                # lim = b.get_ylim()
                # mid = 0.5 * (lim[0] + lim[1])
                # span = lim[1] - lim[0]
                # span = max(span, yspan)
                # b.set_ylim([mid-span/2, mid+span/2])

    def linearityGyr(self, fig=None):
        fig.suptitle('Gyro Linearity - ' + os.path.basename(os.path.normpath(self.log.directory)))
        ax = fig.subplots(3, 3)

        for i in range(3):
            ax[0, i].set_title('Gyro%d P' % (i))
            ax[1, i].set_title('Gyro%d Q' % (i))
            ax[2, i].set_title('Gyro%d R ' % (i))
            for d in range(3):
                ax[d,i].set_xlabel("ref rad/s")
                ax[d,i].set_ylabel("residual rad/s")

        for d in self.active_devs:
            sampleCount = self.getData(d, DID_SCOMP, 'sampleCount')
            imu = self.getData(d, DID_SCOMP, 'pqr')
            # imu = self.getData(d, DID_SCOMP, 'acc')
            reference = self.getData(d, DID_SCOMP, 'referenceImu')

            for i in range(3): # range through axes
                data0 = imu[:,0]['lpfLsb'][:,i]
                data1 = imu[:,1]['lpfLsb'][:,i]
                data2 = imu[:,2]['lpfLsb'][:,i]

                refdata = reference['pqr'][:,i]

                # refdata0 = reference['pqr'][sampleCount > 10000,i]
                # refdata1 = reference['pqr'][sampleCount > 10000,i]
                # refdata2 = reference['pqr'][sampleCount > 10000,i]

                # ax[i,0].plot(refdata0, data0)
                # ax[i,1].plot(refdata0, data1)
                # ax[i,2].plot(refdata0, data2)

                residual0 = [a - b for a, b in zip(refdata, data0)]
                residual1 = [a - b for a, b in zip(refdata, data1)]
                residual2 = [a - b for a, b in zip(refdata, data2)]

                # ax[i,0].plot(range(0,np.size(residual0)), residual0)
                # ax[i,1].plot(range(0,np.size(residual1)), residual1)
                # ax[i,2].plot(range(0,np.size(residual2)), residual2)

                if i == 0:
                    ax[i,0].plot(refdata, residual0, label=self.log.serials[d])
                else:
                    ax[i,0].plot(refdata, residual0)
                ax[i,1].plot(refdata, residual1)
                ax[i,2].plot(refdata, residual2)


        # Show serial numbers
        self.legends_add(ax[0,0].legend(ncol=2))

        yspan = 0.5 # m/s^2 

        for a in ax:
            for b in a:
                b.grid(True)
                # lim = b.get_ylim()
                # mid = 0.5 * (lim[0] + lim[1])
                # span = lim[1] - lim[0]
                # span = max(span, yspan)
                # b.set_ylim([mid-span/2, mid+span/2])

    def showFigs(self):
        if self.show:
            plt.show()


if __name__ == '__main__':
    np.set_printoptions(linewidth=200)
    home = expanduser("~")
    file = open(home + "/Documents/Inertial_Sense/config.yaml", 'r')
    config = yaml.load(file)
    directory = config["directory"]
    directory = "/home/superjax/Code/IS-src/cpp/SDK/cltool/build/IS_logs"
    directory = r"C:\Users\quaternion\Downloads\20181218_Compass_Drive\20181218 Compass Drive\20181218_101023"
    serials = config['serials']

    log2 = Log()
    log2.load(directory, serials)

    plotter = logPlot(True, True, 'svg', log2)
    plotter.setDownSample(5)
    # plotter.deltatime()
    # plotter.debugfArr()
    # plotter.debugiArr()
    # plotter.debuglfArr()
    # plotter.gpsStats()
    # plotter.rtkStats()
    # plotter.insStatus()
    # plotter.hdwStatus()
    # plotter.temp()
    # plotter.att()
    # plotter.lla()
    # plotter.uvw()
    # plotter.ned()
    # plotter.nedMap()
    # plotter.magDec()
    plotter.rtkDebug()
    # plotter.wheelEncoder()
    # plotter.groundVehicle()

    plotter.showFigs()<|MERGE_RESOLUTION|>--- conflicted
+++ resolved
@@ -2981,8 +2981,6 @@
             a.grid(True)
 
     def groundVehicleStatus(self, fig=None):
-<<<<<<< HEAD
-=======
         if fig is None:
             fig = plt.figure()
 
@@ -3018,72 +3016,6 @@
                 b.grid(True)
 
     def groundVehicle(self, fig=None):
->>>>>>> 203b9395
-        if fig is None:
-            fig = plt.figure()
-
-        fig.suptitle('Ground Vehicle - ' + os.path.basename(os.path.normpath(self.log.directory)))
-<<<<<<< HEAD
-        ax = fig.subplots(3, 2, sharex=True)
-
-        ax[0,0].set_title('Learning Enabled')
-        ax[0,1].set_title('Dead Reckoning')
-        ax[1,0].set_title('Kinematic Calibration Good')
-        ax[1,1].set_title('Learning Converged')
-        ax[2,0].set_title('Learning Needed')
-        ax[2,1].set_title('Mode')
-=======
-        ax = fig.subplots(7, 2, sharex=True)
-
-        ax[0,0].set_title('e_b2w')
-        ax[0,1].set_title('e_b2w_sigma')
-        ax[3,0].set_title('t_b2w')
-        ax[3,1].set_title('t_b2w_sigma')
-        ax[6,0].set_title('Radius')
-        ax[6,1].set_title('Track Width')
->>>>>>> 203b9395
-
-        for d in self.active_devs:
-            time = getTimeFromTowMs(self.getData(d, DID_GROUND_VEHICLE, 'timeOfWeekMs'), True)
-            if len(time) == 0:
-                # No sensor data in the log
-                continue
-            wheelConfig = self.getData(d, DID_GROUND_VEHICLE, 'wheelConfig')
-<<<<<<< HEAD
-            iStatus = self.getData(d, DID_GROUND_VEHICLE, 'status')
-            ax[0,0].plot(time, (iStatus & 0x00000001) != 0) # Kinematic learing is solving for the translation from IMU to wheel (wheel_config)
-            ax[0,1].plot(time, (iStatus & 0x01000000) != 0) # Navigation is running without GPS input
-            ax[1,0].plot(time, (iStatus & 0x02000000) != 0) # Vehicle kinematic parameters agree with GPS
-            ax[1,1].plot(time, (iStatus & 0x04000000) != 0) # Vehicle kinematic learning has converged and is complete
-            ax[2,0].plot(time, (iStatus & 0x08000000) != 0) # Vehicle kinematic learning data (wheel_config_t) is missing
-            ax[2,1].plot(time, self.getData(d, DID_GROUND_VEHICLE, 'mode'))
-=======
-            ax[0,0].plot(time, wheelConfig['transform']['e_b2w'][:, 0], label=self.log.serials[d])
-            ax[1,0].plot(time, wheelConfig['transform']['e_b2w'][:, 1])
-            ax[2,0].plot(time, wheelConfig['transform']['e_b2w'][:, 2])
-            ax[0,1].plot(time, wheelConfig['transform']['e_b2w_sigma'][:, 0], label=self.log.serials[d])
-            ax[1,1].plot(time, wheelConfig['transform']['e_b2w_sigma'][:, 1])
-            ax[2,1].plot(time, wheelConfig['transform']['e_b2w_sigma'][:, 2])
-
-            ax[3,0].plot(time, wheelConfig['transform']['t_b2w'][:, 0], label=self.log.serials[d])
-            ax[4,0].plot(time, wheelConfig['transform']['t_b2w'][:, 1])
-            ax[5,0].plot(time, wheelConfig['transform']['t_b2w'][:, 2])
-            ax[3,1].plot(time, wheelConfig['transform']['t_b2w_sigma'][:, 0], label=self.log.serials[d])
-            ax[4,1].plot(time, wheelConfig['transform']['t_b2w_sigma'][:, 1])
-            ax[5,1].plot(time, wheelConfig['transform']['t_b2w_sigma'][:, 2])
-
-            ax[6,0].plot(time, wheelConfig['radius'])
-            ax[6,1].plot(time, wheelConfig['track_width'])
->>>>>>> 203b9395
-
-        # Show serial numbers
-        ax[0,0].legend(ncol=2)
-
-        for a in ax:
-            for b in a:
-                b.grid(True)
-
-    def groundVehicle(self, fig=None):
         if fig is None:
             fig = plt.figure()
 
@@ -3180,42 +3112,21 @@
             eff_r = self.getData(d, DID_EVB_LUNA_VELOCITY_CONTROL, 'effDuty_r')
             vel_l = self.getData(d, DID_EVB_LUNA_VELOCITY_CONTROL, 'vel_l')
             vel_r = self.getData(d, DID_EVB_LUNA_VELOCITY_CONTROL, 'vel_r')
-<<<<<<< HEAD
-
-            actuatorTrim_l = 0.545               # (duty) Angle that sets left actuator zero velocity (center) position relative to home point  
-            actuatorTrim_r = 0.625               # (duty) Angle that sets right actuator zero velocity (center) position relative to home point
-
-            eff_l -= actuatorTrim_l
-            eff_r -= actuatorTrim_r
-
-=======
             actuatorTrim_l = 0.545               # (duty) Angle that sets left actuator zero velocity (center) position relative to home point  
             actuatorTrim_r = 0.625               # (duty) Angle that sets right actuator zero velocity (center) position relative to home point
             eff_l -= actuatorTrim_l
             eff_r -= actuatorTrim_r
->>>>>>> 203b9395
             # deadbandDuty_l = 0.045
             deadbandDuty_r = 0.0335
             deadbandDuty_l = deadbandDuty_r # match left and right
             deadbandVel = 0.05
-<<<<<<< HEAD
-
             c_l = self.solveInversePlant(ax[0], vel_l, eff_l, deadbandVel, deadbandDuty_l, "left ")
             c_r = self.solveInversePlant(ax[1], vel_r, eff_r, deadbandVel, deadbandDuty_r, "right")
-
-=======
-            c_l = self.solveInversePlant(ax[0], vel_l, eff_l, deadbandVel, deadbandDuty_l, "left ")
-            c_r = self.solveInversePlant(ax[1], vel_r, eff_r, deadbandVel, deadbandDuty_r, "right")
->>>>>>> 203b9395
             # string = []
             # for element in c_l:
             #     string.append("{:.9f}".format(element))
             # string = "[" + ", ".join(string) + "]"
             # # print(label, "inverse plant:" , string, " deadband:", deadbandDuty)
-<<<<<<< HEAD
-
-=======
->>>>>>> 203b9395
             print("\nADD TO MODEL FILE:")
             print("  InversePlant_l: [%.9f, %.9f, %.9f, %.9f, %.9f]" % (c_l[4], c_l[3], c_l[2], c_l[1], c_l[0]))
             print("  InversePlant_r: [%.9f, %.9f, %.9f, %.9f, %.9f]" % (c_r[4], c_r[3], c_r[2], c_r[1], c_r[0]))
