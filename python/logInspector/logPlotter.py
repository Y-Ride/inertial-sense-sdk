import math
from typing import List, Any, Union

import numpy as np
import matplotlib.pyplot as plt
import sys
import yaml
import os
from os.path import expanduser

BLACK = r"\u001b[30m"
RED = r"\u001b[31m"
GREEN = r"\u001b[32m"
YELLOW = r"\u001b[33m"
BLUE = r"\u001b[34m"
MAGENTA = r"\u001b[35m"
CYAN = r"\u001b[36m"
WHITE = r"\u001b[37m"
RESET = r"\u001b[0m"

RAD2DEG = 180.0 / 3.14159
DEG2RAD = 3.14159 / 180.0

sys.path.append('..')
from logReader import Log
from pylib.ISToolsDataSorted import refLla, getTimeFromTowMs, getTimeFromTow, setGpsWeek, getTimeFromGTime
from pylib.data_sets import *
from pylib.pose import quat2euler, lla2ned, rotmat_ecef2ned, quatRot, quatConjRot, quat_ecef2ned
import datetime

class logPlot:
    def __init__(self, show, save, format, log):
        self.show = show
        self.save = save
        self.directory = log.directory
        self.format = format
        self.log = log
        self.d = 1
        self.setActiveSerials(self.log.serials)

        setGpsWeek(self.log.data[0, DID_INS_2]['week'][-1])

    def setDownSample(self, dwns):
        self.d = dwns

    def setActiveSerials(self, serials):
        self.active_devs = []
        for d, ser in enumerate(self.log.serials):
            if ser in serials:
                self.active_devs.append(d)

    def configureSubplot(self, ax, title, xlabel):
        ax.set_title(title)
        ax.set_xlabel(xlabel)

    def saveFig(self, fig, name):
        if self.save:
            fsize = fig.get_size_inches()
            # fig.set_size_inches(16,16)
            fig.set_size_inches(20, 20)
            directory = os.path.dirname(self.directory + '/figures/')
            if not os.path.exists(directory):
                os.makedirs(directory)
            fig.savefig(os.path.join(directory + "/" + name + '.' + self.format), bbox_inches='tight')
            fig.set_size_inches(fsize)

    def getData(self, dev, DID, field):
        try:
            return self.log.data[dev, DID][field][::self.d]
        except:
            return []

    def setPlotYSpanMin(self, ax, limit):
        ylim = ax.get_ylim()
        yspn = np.max( [ylim[1] - ylim[0], limit] )
        ylim = (np.mean(ylim)-yspn/2, np.mean(ylim)+yspn/2)
        ax.set_ylim(ylim)

    def posNED(self, fig=None):
        if fig is None:
            fig = plt.figure()
        ax = fig.subplots(3,1, sharex=True)
        self.configureSubplot(ax[0], 'North', 'm')
        self.configureSubplot(ax[1], 'East', 'm')
        self.configureSubplot(ax[2], 'Down', 'm')
        fig.suptitle('INS NED - ' + os.path.basename(os.path.normpath(self.log.directory)))
        refLla = None
        for d in self.active_devs:
            if refLla is None:
                refLla = self.getData(d, DID_INS_2, 'lla')[0]
            ned = lla2ned(refLla, self.getData(d, DID_INS_2, 'lla'))
            time = getTimeFromTow(self.getData(d, DID_INS_2, 'timeOfWeek'))
            ax[0].plot(time, ned[:,0], label=self.log.serials[d])
            ax[1].plot(time, ned[:,1])
            ax[2].plot(time, ned[:,2])

            if(np.shape(self.active_devs)[0]==1):
                timeGPS = getTimeFromTowMs(self.getData(d, DID_GPS1_POS, 'timeOfWeekMs'))
                nedGps = lla2ned(self.getData(d, DID_INS_2, 'lla')[0], self.getData(d, DID_GPS1_POS, 'lla'))
                ax[0].plot(timeGPS, nedGps[:, 0], label='GPS')
                ax[1].plot(timeGPS, nedGps[:, 1])
                ax[2].plot(timeGPS, nedGps[:, 2])

        ax[0].legend(ncol=2)
        for a in ax:
            a.grid(True)
        self.saveFig(fig, 'posNED')

    def drawNEDMapArrow(self, ax, ned, heading):
        # arrowLen = 0.2
        # arrowWid = arrowLen/2
        # arrows = np.array([arrowLen * 0.7 * np.cos(heading), arrowLen * 0.7 * np.sin(heading)]).T

        markersize = 10
        downsample = 6
        len = np.shape(heading)[0]
        for i in range(1, len, downsample):
            # ax.arrow(ned[i,1], ned[i,0], arrows[i,1], arrows[i,0], head_width=arrowWid, head_length=arrowLen, length_includes_head=True, fc='k', ec='k')
            ax.plot(ned[i,1], ned[i,0], marker=(3, 0, -heading[i]*(180.0/np.pi)), color='g', markersize=markersize, linestyle='None')
            ax.plot(ned[i,1], ned[i,0], marker=(2, 0, -heading[i]*(180.0/np.pi)), color='k', markersize=markersize, linestyle='None')

    def posNEDMap(self, fig=None):
        if fig is None:
            fig = plt.figure()
        ax = fig.subplots(1,1)
        ax.set_xlabel('East (m)')
        ax.set_ylabel('North (m)')
        fig.suptitle('NED Map - ' + os.path.basename(os.path.normpath(self.log.directory)))
        refLla = None
        for d in self.active_devs:
            if refLla is None:
                refLla = self.getData(d, DID_INS_2, 'lla')[0]
            ned = lla2ned(refLla, self.getData(d, DID_INS_2, 'lla'))
            euler = quat2euler(self.getData(d, DID_INS_2, 'qn2b'))
            ax.plot(ned[:,1], ned[:,0], label=self.log.serials[d])

            if(np.shape(self.active_devs)[0]==1):
                self.drawNEDMapArrow(ax, ned, euler[:, 2])

                nedGps = lla2ned(self.getData(d, DID_INS_2, 'lla')[0], self.getData(d, DID_GPS1_POS, 'lla'))
                ax.plot(nedGps[:, 1], nedGps[:, 0], label='GPS')


        ax.set_aspect('equal', 'datalim')
        ax.legend(ncol=2)
        ax.grid(True)

    def posLLA(self, fig=None):
        if fig is None:
            fig = plt.figure()
        ax = fig.subplots(3,1, sharex=True)
        self.configureSubplot(ax[0], 'Latitude', 'deg')
        self.configureSubplot(ax[1], 'Longitude', 'deg')
        self.configureSubplot(ax[2], 'Altitude', 'deg')
        fig.suptitle('INS LLA - ' + os.path.basename(os.path.normpath(self.log.directory)))
        for d in self.active_devs:
            time = getTimeFromTow(self.getData(d, DID_INS_2, 'timeOfWeek'))
            ax[0].plot(time, self.getData(d, DID_INS_2, 'lla')[:,0], label=self.log.serials[d])
            ax[1].plot(time, self.getData(d, DID_INS_2, 'lla')[:,1])
            ax[2].plot(time, self.getData(d, DID_INS_2, 'lla')[:,2], label=self.log.serials[d])

            if(np.shape(self.active_devs)[0]==1):
                timeGPS = getTimeFromTowMs(self.getData(d, DID_GPS1_POS, 'timeOfWeekMs'))
                ax[0].plot(timeGPS, self.getData(d, DID_GPS1_POS, 'lla')[:, 0], label='GPS')
                ax[1].plot(timeGPS, self.getData(d, DID_GPS1_POS, 'lla')[:, 1])
                ax[2].plot(timeGPS, self.getData(d, DID_GPS1_POS, 'lla')[:, 2], label='GPS')

                timeBaro = getTimeFromTow(self.getData(d, DID_BAROMETER, 'time')+ self.getData(d, DID_GPS1_POS, 'towOffset')[-1])
                ax[2].plot(timeBaro, self.getData(d, DID_BAROMETER, 'mslBar'), label='Baro')

        ax[0].legend(ncol=2)
        ax[2].legend(ncol=2)
        for a in ax:
            a.grid(True)
        self.saveFig(fig, 'insLLA')

    def llaGps(self, fig=None):
        if fig is None:
            fig = plt.figure()
        ax = fig.subplots(3,1, sharex=True)
        self.configureSubplot(ax[0], 'Latitude', 'deg')
        self.configureSubplot(ax[1], 'Longitude', 'deg')
        self.configureSubplot(ax[2], 'Altitude', 'deg')
        fig.suptitle('GPS LLA - ' + os.path.basename(os.path.normpath(self.log.directory)))
        for d in self.active_devs:
            time = getTimeFromTowMs(self.getData(d, DID_GPS1_POS, 'timeOfWeekMs'))
            ax[0].plot(time, self.getData(d, DID_GPS1_POS, 'lla')[:,0], label=self.log.serials[d])
            ax[1].plot(time, self.getData(d, DID_GPS1_POS, 'lla')[:,1])
            ax[2].plot(time, self.getData(d, DID_GPS1_POS, 'lla')[:,2])
        ax[0].legend(ncol=2)
        for a in ax:
            a.grid(True)
        self.saveFig(fig, 'llaGPS')

    def velNED(self, fig=None):
        if fig is None:
            fig = plt.figure()
        ax = fig.subplots(3,1, sharex=True)
        self.configureSubplot(ax[0], 'Vel North', 'm/s')
        self.configureSubplot(ax[1], 'Vel East', 'm/s')
        self.configureSubplot(ax[2], 'Vel Down', 'm/s')
        fig.suptitle('NED Vel - ' + os.path.basename(os.path.normpath(self.log.directory)))
        for d in self.active_devs:
            time = getTimeFromTow(self.getData(d, DID_INS_2, 'timeOfWeek'))
            insVelNed = quatRot(self.getData(d, DID_INS_2, 'qn2b'), self.getData(d, DID_INS_2, 'uvw'))
            ax[0].plot(time, insVelNed[:,0], label=self.log.serials[d])
            ax[1].plot(time, insVelNed[:,1])
            ax[2].plot(time, insVelNed[:,2])

            if np.shape(self.active_devs)[0] == 1:  # Show GPS if #devs is 1
                timeGPS = getTimeFromTowMs(self.getData(d, DID_GPS1_VEL, 'timeOfWeekMs'))
                gpsVelEcef = self.getData(d, DID_GPS1_VEL, 'velEcef')
                qe2n = quat_ecef2ned(self.getData(d, DID_GPS1_POS, 'lla')[0,0:2]*np.pi/180.0)
                if len(gpsVelEcef) > 0:
                    gpsVelNed = quatConjRot(qe2n, gpsVelEcef)
                    #R = rotmat_ecef2ned(self.getData(d, DID_GPS1_POS, 'lla')[0,0:2]*np.pi/180.0)
                    #gpsVelNed = R.dot(gpsVelEcef.T).T
                    ax[0].plot(timeGPS, gpsVelNed[:, 0], label='GPS')
                    ax[1].plot(timeGPS, gpsVelNed[:, 1])
                    ax[2].plot(timeGPS, gpsVelNed[:, 2])

        ax[0].legend(ncol=2)
        for a in ax:
            a.grid(True)
        self.saveFig(fig, 'velNED')

    def velUVW(self, fig=None):
        if fig is None:
            fig = plt.figure()
        ax = fig.subplots(3,1, sharex=True)
        self.configureSubplot(ax[0], 'Vel U', 'm/s')
        self.configureSubplot(ax[1], 'Vel V', 'm/s')
        self.configureSubplot(ax[2], 'Vel W', 'm/s')
        fig.suptitle('INS uvw - ' + os.path.basename(os.path.normpath(self.log.directory)))
        for d in self.active_devs:
            time = getTimeFromTow(self.getData(d, DID_INS_2, 'timeOfWeek'))
            ax[0].plot(time, self.getData(d, DID_INS_2, 'uvw')[:,0], label=self.log.serials[d])
            ax[1].plot(time, self.getData(d, DID_INS_2, 'uvw')[:,1])
            ax[2].plot(time, self.getData(d, DID_INS_2, 'uvw')[:,2])
        ax[0].legend(ncol=2)
        for a in ax:
            a.grid(True)
        self.saveFig(fig, 'velUVW')

    def attitude(self, fig=None):
        if fig is None:
            fig = plt.figure()
        ax = fig.subplots(3, 1, sharex=True)
        fig.suptitle('INS Attitude - ' + os.path.basename(os.path.normpath(self.log.directory)))
        self.configureSubplot(ax[0], 'Roll', 'deg')
        self.configureSubplot(ax[1], 'Pitch', 'deg')
        self.configureSubplot(ax[2], 'Yaw', 'deg')
        for d in self.active_devs:
            euler = quat2euler(self.getData(d, DID_INS_2, 'qn2b'))
            time = getTimeFromTow(self.getData(d, DID_INS_2, 'timeOfWeek'))
            ax[0].plot(time, euler[:,0]*RAD2DEG, label=self.log.serials[d])
            ax[1].plot(time, euler[:,1]*RAD2DEG)
            ax[2].plot(time, euler[:,2]*RAD2DEG)
        ax[0].legend(ncol=2)
        for a in ax:
            a.grid(True)
        self.saveFig(fig, 'attINS')

    def heading(self, fig=None):
        if fig is None:
            fig = plt.figure()
        ax = fig.subplots(3, 1, sharex=True)
        fig.suptitle('Heading - ' + os.path.basename(os.path.normpath(self.log.directory)))
        self.configureSubplot(ax[0], 'Magnetic Heading', 'deg')
        self.configureSubplot(ax[1], 'RTK Compassing', 'deg')
        self.configureSubplot(ax[2], 'INS Heading', 'deg')
        for d in self.active_devs:
            magTime = getTimeFromTowMs(self.getData(d, DID_INL2_MAG_OBS_INFO, 'timeOfWeekMs'))
            gpsTime = getTimeFromTowMs(self.getData(d, DID_GPS1_RTK_CMP_REL, 'timeOfWeekMs'))
            insTime = getTimeFromTow(self.getData(d, DID_INS_2, 'timeOfWeek'))
            magHdg = self.getData(d, DID_INL2_MAG_OBS_INFO, 'magHdg')
            gpsHdg = self.getData(d, DID_GPS1_RTK_CMP_REL, 'baseToRoverHeading')
            euler = quat2euler(self.getData(d, DID_INS_2, 'qn2b'))
            if magTime:
                ax[0].plot(magTime, magHdg * RAD2DEG)
            if gpsTime:
                ax[1].plot(gpsTime, gpsHdg*RAD2DEG)
            ax[2].plot(insTime, euler[:,2]*RAD2DEG, label=self.log.serials[d])
        ax[2].legend(ncol=2)
        for a in ax:
            a.grid(True)
        self.saveFig(fig, 'heading')

    def insStatus(self, fig=None):
        try:
            if fig is None:
                fig = plt.figure()
            ax = fig.subplots(1, 1, sharex=True)
            fig.suptitle('INS Status - ' + os.path.basename(os.path.normpath(self.log.directory)))

            for d in self.active_devs:
                r = d == self.active_devs[0]    # plot text w/ first device
                cnt = 0
                instime = getTimeFromTow(self.getData(d, DID_INS_2, 'timeOfWeek'))
                iStatus = self.getData(d, DID_INS_2, 'insStatus')

                ax.plot(instime, -cnt * 1.5 + ((iStatus & 0x00000001) != 0))
                p1 = ax.get_xlim()[0] + 0.02 * (ax.get_xlim()[1] - ax.get_xlim()[0])
                if r: ax.text(p1, -cnt * 1.5, 'Att Coarse')
                cnt += 1
                ax.plot(instime, -cnt * 1.5 + ((iStatus & 0x00000010) != 0))
                if r: ax.text(p1, -cnt * 1.5, 'Att Fine')
                cnt += 1
                ax.plot(instime, -cnt * 1.5 + ((iStatus & 0x00000002) != 0))
                if r: ax.text(p1, -cnt * 1.5, 'Vel Coarse')
                cnt += 1
                ax.plot(instime, -cnt * 1.5 + ((iStatus & 0x00000020) != 0))
                if r: ax.text(p1, -cnt * 1.5, 'Vel Fine')
                cnt += 1
                ax.plot(instime, -cnt * 1.5 + ((iStatus & 0x00000004) != 0))
                if r: ax.text(p1, -cnt * 1.5, 'Pos Coarse')
                cnt += 1
                ax.plot(instime, -cnt * 1.5 + ((iStatus & 0x00000040) != 0))
                if r: ax.text(p1, -cnt * 1.5, 'Pos Fine')
                cnt += 1
                cnt += 1

                # ax.plot(instime, -cnt * 1.5 + ((iStatus >> 9) & 1))
                # ax.text(p1, -cnt * 1.5, 'GPS Update')
                # cnt += 1
                ax.plot(instime, -cnt * 1.5 + ((iStatus & 0x00000100) != 0))
                if r: ax.text(p1, -cnt * 1.5, 'GPS aiding Pos')
                cnt += 1
                ax.plot(instime, -cnt * 1.5 + ((iStatus & 0x00004000) != 0))
                if r: ax.text(p1, -cnt * 1.5, 'GPS aiding Vel')
                cnt += 1
                ax.plot(instime, -cnt * 1.5 + ((iStatus & 0x00000080) != 0))
                if r: ax.text(p1, -cnt * 1.5, 'GPS aiding Hdg')
                cnt += 1
                ax.plot(instime, -cnt * 1.5 + ((iStatus & 0x00000800) != 0))
                if r: ax.text(p1, -cnt * 1.5, 'MAG aiding Hdg')
                cnt += 1
                cnt += 1
                ax.plot(instime, -cnt * 1.5 + ((iStatus & 0x00001000) != 0))
                if r: ax.text(p1, -cnt * 1.5, 'Nav Mode')
                cnt += 1
                ax.plot(instime, -cnt * 1.5 + ((iStatus & 0x000F0000) >> 16) / 4.0)
                if r: ax.text(p1, -cnt * 1.5, 'Solution Status')
                cnt += 1
                cnt += 1

                ax.plot(instime, -cnt * 1.5 + (((iStatus & 0x03000000) >> 24) == 3))
                if r: ax.text(p1, -cnt * 1.5, 'RTK: Precision Position Valid')
                cnt += 1
                ax.plot(instime, -cnt * 1.5 + ((iStatus & 0x04000000) != 0))
                if r: ax.text(p1, -cnt * 1.5, 'RTK: Compassing Valid (fix & hold)')
                cnt += 1
                cnt += 1

                ax.plot(instime, -cnt * 1.5 + ((iStatus & 0x00100000) != 0))
                if r: ax.text(p1, -cnt * 1.5, 'RTK: Compassing Baseline UNSET')
                cnt += 1
                ax.plot(instime, -cnt * 1.5 + ((iStatus & 0x00200000) != 0))
                if r: ax.text(p1, -cnt * 1.5, 'RTK: Compassing Baseline BAD')
                cnt += 1
                ax.plot(instime, -cnt * 1.5 + ((iStatus & 0x08000000) != 0))
                if r: ax.text(p1, -cnt * 1.5, 'RTK: No Observ.')
                cnt += 1
                ax.plot(instime, -cnt * 1.5 + ((iStatus & 0x10000000) != 0))
                if r: ax.text(p1, -cnt * 1.5, 'RTK: Base No Pos.')
                cnt += 1
                ax.plot(instime, -cnt * 1.5 + ((iStatus & 0x20000000) != 0))
                if r: ax.text(p1, -cnt * 1.5, 'RTK: Base Pos. Moving')
                cnt += 1
                cnt += 1

                ax.plot(instime, -cnt * 1.5 + ((iStatus & 0x00400000) != 0))
                if r: ax.text(p1, -cnt * 1.5, 'Mag: Recalibrating')
                cnt += 1
                ax.plot(instime, -cnt * 1.5 + ((iStatus & 0x00800000) != 0))
                if r: ax.text(p1, -cnt * 1.5, 'Mag: Inter. or Bad Cal')
                cnt += 1
                cnt += 1

                ax.plot(instime, -cnt * 1.5 + ((iStatus & 0x40000000) != 0))
                if r: ax.text(p1, -cnt * 1.5, 'RTOS Task Period Overrun')
                cnt += 1
                ax.plot(instime, -cnt * 1.5 + ((iStatus & 0x80000000) != 0))
                if r: ax.text(p1, -cnt * 1.5, 'General Fault')
                cnt += 1

            ax.grid(True)
            self.saveFig(fig, 'iStatus')
        except:
            print(RED + "problem plotting insStatus: " + sys.exc_info()[0] + RESET)

    def hdwStatus(self, fig=None):
        try:
            if fig is None:
                fig = plt.figure()
            ax = fig.subplots(1, 1, sharex=True)
            fig.suptitle('Hardware Status - ' + os.path.basename(os.path.normpath(self.log.directory)))

            for d in self.active_devs:
                r = d == self.active_devs[0]    # plot text w/ first device
                cnt = 0
                instime = getTimeFromTow(self.getData(d, DID_INS_2, 'timeOfWeek'))
                hStatus = self.getData(d, DID_INS_2, 'hdwStatus')

                ax.plot(instime, -cnt * 1.5 + ((hStatus & 0x00000001) != 0))
                p1 = ax.get_xlim()[0] + 0.02 * (ax.get_xlim()[1] - ax.get_xlim()[0])
                if r: ax.text(p1, -cnt * 1.5, 'Motion Gyr Sig')
                cnt += 1
                ax.plot(instime, -cnt * 1.5 + ((hStatus & 0x00000002) != 0))
                if r: ax.text(p1, -cnt * 1.5, 'Motion Acc Sig')
                cnt += 1
                ax.plot(instime, -cnt * 1.5 + ((hStatus & 0x00000004) != 0))
                if r: ax.text(p1, -cnt * 1.5, 'Motion Gyr Dev')
                cnt += 1
                ax.plot(instime, -cnt * 1.5 + ((hStatus & 0x00000005) != 0))
                if r: ax.text(p1, -cnt * 1.5, 'Motion Acc Dev')
                cnt += 1
                cnt += 1

                ax.plot(instime, -cnt * 1.5 + ((hStatus & 0x00000010) != 0))
                if r: ax.text(p1, -cnt * 1.5, 'Satellite Rx')
                cnt += 1
                cnt += 1

                ax.plot(instime, -cnt * 1.5 + ((hStatus & 0x00000100) != 0))
                if r: ax.text(p1, -cnt * 1.5, 'Saturation Gyr')
                cnt += 1
                ax.plot(instime, -cnt * 1.5 + ((hStatus & 0x00000200) != 0))
                if r: ax.text(p1, -cnt * 1.5, 'Saturation Acc')
                cnt += 1
                ax.plot(instime, -cnt * 1.5 + ((hStatus & 0x00000400) != 0))
                if r: ax.text(p1, -cnt * 1.5, 'Saturation Mag')
                cnt += 1
                ax.plot(instime, -cnt * 1.5 + ((hStatus & 0x00000800) != 0))
                if r: ax.text(p1, -cnt * 1.5, 'Saturation Baro')
                cnt += 1
                cnt += 1

                ax.plot(instime, -cnt * 1.5 + ((hStatus & 0x00010000) != 0))
                if r: ax.text(p1, -cnt * 1.5, 'Err Com Tx Limited')
                cnt += 1
                ax.plot(instime, -cnt * 1.5 + ((hStatus & 0x00020000) != 0))
                if r: ax.text(p1, -cnt * 1.5, 'Err Com Rx Overrun')
                cnt += 1
                ax.plot(instime, -cnt * 1.5 + ((hStatus & 0x00040000) != 0))
                if r: ax.text(p1, -cnt * 1.5, 'Err GPS Tx Limited')
                cnt += 1
                ax.plot(instime, -cnt * 1.5 + ((hStatus & 0x00080000) != 0))
                if r: ax.text(p1, -cnt * 1.5, 'Err GPS Rx Overrun')
                cnt += 1
                cnt += 1

                ax.plot(instime, -cnt * 1.5 + ((hStatus & 0x00F00000) >> 20) / 4)
                if r: ax.text(p1, -cnt * 1.5, 'Com Parse Error Count')
                cnt += 1
                ax.plot(instime, -cnt * 1.5 + ((hStatus & 0x01000000) != 0))
                if r: ax.text(p1, -cnt * 1.5, 'BIT Self Test Fault')
                cnt += 1
                ax.plot(instime, -cnt * 1.5 + ((hStatus & 0x02000000) != 0))
                if r: ax.text(p1, -cnt * 1.5, 'Temperature error')
                cnt += 1
                cnt += 1

                ax.plot(instime, -cnt * 1.5 + ((hStatus & 0x10000000) != 0))
                if r: ax.text(p1, -cnt * 1.5, 'Reset Backup Mode')
                cnt += 1
                ax.plot(instime, -cnt * 1.5 + ((hStatus & 0x20000000) != 0))
                if r: ax.text(p1, -cnt * 1.5, 'Watchdog Reset')
                cnt += 1
                ax.plot(instime, -cnt * 1.5 + ((hStatus & 0x30000000) != 0))
                if r: ax.text(p1, -cnt * 1.5, 'Software Reset')
                cnt += 1
                ax.plot(instime, -cnt * 1.5 + ((hStatus & 0x40000000) != 0))
                if r: ax.text(p1, -cnt * 1.5, 'Hardware Reset')
                cnt += 1
                ax.plot(instime, -cnt * 1.5 + ((hStatus & 0x80000000) != 0))
                if r: ax.text(p1, -cnt * 1.5, 'Critical Sys Fault')
                cnt += 1
                cnt += 1
                
            ax.grid(True)
            self.saveFig(fig, 'Hardware Status')
        except:
            print(RED + "problem plotting hdwStatus: " + sys.exc_info()[0] + RESET)

    def gpsStats(self, fig=None, did_gps_pos=DID_GPS1_POS):
        # try:
        if fig is None:
            fig = plt.figure()

        ax = fig.subplots(4, 1, sharex=True)
        did_gps_vel = did_gps_pos+(DID_GPS1_VEL-DID_GPS1_POS)
        if did_gps_pos==DID_GPS1_POS:
            gps_num = 1
        else:
            gps_num = 2
        fig.suptitle('GPS ' + str(gps_num) + ' Stats - ' + os.path.basename(os.path.normpath(self.log.directory)))
        self.configureSubplot(ax[0], 'Satellites Used in Solution', '')
        self.configureSubplot(ax[1], 'Accuracy', 'm')
        self.configureSubplot(ax[2], 'CNO', 'dBHz')
        self.configureSubplot(ax[3], 'Status', '')

        for d in self.active_devs:
            r = d == self.active_devs[0]  # plot text w/ first device
            time = getTimeFromTowMs(self.getData(d, did_gps_pos, 'timeOfWeekMs'))
            velTime = getTimeFromTowMs(self.getData(d, did_gps_vel, 'timeOfWeekMs'))
            gStatus = self.getData(d, did_gps_pos, 'status')

            ax[0].plot(time, gStatus & 0xFF, label=self.log.serials[d])
            ax[1].plot(time, self.getData(d, did_gps_pos, 'pDop'), 'm', label="pDop")
            ax[1].plot(time, self.getData(d, did_gps_pos, 'hAcc'), 'r', label="hAcc")
            ax[1].plot(time, self.getData(d, did_gps_pos, 'vAcc'), 'b', label="vAcc")
            ax[1].plot(velTime, self.getData(d, did_gps_vel, 'sAcc'), 'c', label="sAcc")
            if self.log.data[d, DID_GPS1_RTK_POS] is not []:
                rtktime = getTimeFromTowMs(self.getData(d, DID_GPS1_RTK_POS, 'timeOfWeekMs'))
                ax[1].plot(rtktime, self.getData(d, DID_GPS1_RTK_POS, 'vAcc'), 'g', label="rtkHor")
            if d == 0:
                ax[1].legend(ncol=2)
            ax[2].plot(time, self.getData(d, did_gps_pos, 'cnoMean'))

            cnt = 0
            ax[3].plot(time, -cnt * 1.5 + ((gStatus & 0x04000000) != 0))
            p1 = ax[3].get_xlim()[0] + 0.02 * (ax[3].get_xlim()[1] - ax[3].get_xlim()[0])
            if r: ax[3].text(p1, -cnt * 1.5, 'RTK Positioning Valid')
            cnt += 1
            ax[3].plot(time, -cnt * 1.5 + ((gStatus & 0x08000000) != 0))
            if r: ax[3].text(p1, -cnt * 1.5, 'RTK Compassing Valid (fix & hold)')
            cnt += 1
            ax[3].plot(time, -cnt * 1.5 + ((gStatus & 0x00002000) != 0))
            if r: ax[3].text(p1, -cnt * 1.5, 'GPS Compass Baseline BAD')
            cnt += 1
            ax[3].plot(time, -cnt * 1.5 + ((gStatus & 0x00004000) != 0))
            if r: ax[3].text(p1, -cnt * 1.5, 'GPS Compass Baseline UNSET')
            cnt += 1

        self.setPlotYSpanMin(ax[2], 5)

        ax[0].legend(ncol=2)
        for a in ax:
            a.grid(True)
        self.saveFig(fig, 'Gps Stats')
        # except:
        #     print(RED + "problem plotting gpsStats: " + sys.exc_info()[0] + RESET)

    def gps2Stats(self, fig=None):
        self.gpsStats(fig=fig, did_gps_pos=DID_GPS2_POS)

    def rtkPosStats(self, fig=None):
        self.rtkStats("Position", DID_GPS1_RTK_POS_REL, fig=fig)

    def rtkCmpStats(self, fig=None):
        self.rtkStats("Compassing", DID_GPS1_RTK_CMP_REL, fig=fig)

    def rtkStats(self, name, relDid, fig=None):
        # try:
        n_plots = 6
        if fig is None:
            fig = plt.figure()

        ax = fig.subplots(n_plots, 1, sharex=True)
        fig.suptitle('RTK ' + name + ' Stats - ' + os.path.basename(os.path.normpath(self.log.directory)))
        self.configureSubplot(ax[0], 'GPS Fix Type: 2=2D, 3=3D, 10=Single, 11=Float, 12=Fix', '')
        self.configureSubplot(ax[1], 'Age of Differential', 's')
        self.configureSubplot(ax[2], 'AR Ratio', '')
        self.configureSubplot(ax[3], 'Base to Rover Distance', 'm')
        self.configureSubplot(ax[4], 'Base to Rover Heading', 'deg')
        self.configureSubplot(ax[5], 'Base to Rover Heading Accuracy', 'deg')

        for i, d in enumerate(self.active_devs):
            rtkRelTime = getTimeFromTowMs(self.getData(d, relDid, 'timeOfWeekMs'))
            # rtkMiscTime = getTimeFromTowMs(self.getData(d, DID_GPS1_RTK_CMP_MISC, 'timeOfWeekMs'))
            if not self.log.compassing:
                gps1PosTime = getTimeFromTowMs(self.getData(d, DID_GPS1_POS, 'timeOfWeekMs'))
                fixType = self.getData(d, DID_GPS1_POS, 'status') >> 8 & 0x1F
                ax[0].plot(gps1PosTime, fixType, label=self.log.serials[d])
            else:
                fixType = self.getData(d, relDid, 'arRatio').copy()
                fixType[(fixType > 3)] = 12
                fixType[(fixType > 0) & (fixType < 3)] = 11
                fixType[fixType == 0] = 10
                ax[0].plot(rtkRelTime, fixType, label=self.log.serials[d])
            ax[1].plot(rtkRelTime, self.getData(d, relDid, 'differentialAge'))
            if i == 0:
                ax[2].semilogy(rtkRelTime, np.ones_like(rtkRelTime)*3.0, 'k--')
            ax[2].semilogy(rtkRelTime, self.getData(d, relDid, 'arRatio'))
            dist2base = self.getData(d, relDid, 'baseToRoverDistance')
            dist2base[dist2base > 1e5] = np.nan
            ax[3].plot(rtkRelTime, dist2base)
            ax[4].plot(rtkRelTime, self.getData(d, relDid, 'baseToRoverHeading')*180.0/np.pi)
            ax[5].plot(rtkRelTime, self.getData(d, relDid, 'baseToRoverHeadingAcc')*180.0/np.pi)
            ax[0].legend(ncol=2)

        self.setPlotYSpanMin(ax[1], 0.5)    # Differential age
        self.setPlotYSpanMin(ax[3], 1.0)    # Distance to base

        for a in ax:
            a.grid(True)
        self.saveFig(fig, 'rtk'+name+'Stats')
        # except:
            # print(RED + "problem plotting rtkStats: " + sys.exc_info()[0] + RESET)

    def rtkPosMisc(self, fig=None):
        self.rtkMisc("Position", DID_GPS1_RTK_POS_MISC, fig=fig)

    def rtkCmpMisc(self, fig=None):
        self.rtkMisc("Position", DID_GPS1_RTK_CMP_MISC, fig=fig)

    def rtkMisc(self, name, miscDid, fig=None):
        # try:
        n_plots = 10
        if fig is None:
            fig = plt.figure()

        ax = fig.subplots(5, 2, sharex=True)
        fig.suptitle('RTK ' + name + ' Misc - ' + os.path.basename(os.path.normpath(self.log.directory)))
        self.configureSubplot(ax[0,0], 'Correction checksum failure count', '')
        self.configureSubplot(ax[1,0], 'Time to First Fix', 's')
        self.configureSubplot(ax[2,0], 'GPS Observation Count - Rover', '')
        self.configureSubplot(ax[3,0], 'GPS Observation Count - Base', '')
        self.configureSubplot(ax[4,0], 'Glonass Observation Count - Rover', '')
        self.configureSubplot(ax[0,1], 'Glonass Observation Count - Base', '')
        self.configureSubplot(ax[1,1], 'Galileo Observation Count - Rover', '')
        self.configureSubplot(ax[2,1], 'Galileo Observation Count - Base', '')
        self.configureSubplot(ax[3,1], 'SBAS Count Base', '')
        self.configureSubplot(ax[4,1], 'Base Antenna Position Count', '')

        for i, d in enumerate(self.active_devs):
            # rtkRelTime = getTimeFromTowMs(self.getData(d, DID_GPS1_RTK_POS_REL, 'timeOfWeekMs'))
            rtkMiscTime = getTimeFromTowMs(self.getData(d, miscDid, 'timeOfWeekMs'))
            ax[0,0].plot(rtkMiscTime, self.getData(d, miscDid, 'correctionChecksumFailures'))
            ax[1,0].plot(rtkMiscTime, self.getData(d, miscDid, 'timeToFirstFixMs')*0.001)
            ax[2,0].plot(rtkMiscTime, self.getData(d, miscDid, 'roverGpsObservationCount'))
            ax[3,0].plot(rtkMiscTime, self.getData(d, miscDid, 'baseGpsObservationCount'))
            ax[4,0].plot(rtkMiscTime, self.getData(d, miscDid, 'roverGlonassObservationCount'))
            ax[0,1].plot(rtkMiscTime, self.getData(d, miscDid, 'baseGlonassObservationCount'))
            ax[1,1].plot(rtkMiscTime, self.getData(d, miscDid, 'roverGalileoObservationCount'))
            ax[2,1].plot(rtkMiscTime, self.getData(d, miscDid, 'baseGalileoObservationCount'))
            ax[3,1].plot(rtkMiscTime, self.getData(d, miscDid, 'baseSbasCount'))
            ax[4,1].plot(rtkMiscTime, self.getData(d, miscDid, 'baseAntennaCount'))

            # # ax[0].plot(rtkRelTime, self.getData(d, DID_GPS1_RTK_POS_REL, 'differentialAge'))
            # if i == 0:
            #     ax[2].semilogy(rtkRelTime, np.ones_like(rtkRelTime)*3.0, 'k--')
            # ax[2].semilogy(rtkRelTime, self.getData(d, DID_GPS1_RTK_POS_REL, 'arRatio'))
            # dist2base = self.getData(d, DID_GPS1_RTK_POS_REL, 'distanceToBase')
            # dist2base[dist2base > 1e5] = np.nan
            # ax[3].plot(rtkRelTime, dist2base)
            # ax[4].plot(rtkMiscTime, self.getData(d, miscDid, 'cycleSlipCount'))
            # ax[0].legend(ncol=2)
            for a in ax:
                for b in a:
                    b.grid(True)

        self.saveFig(fig, 'rtk'+name+'Misc')
        # except:
            # print(RED + "problem plotting rtkStats: " + sys.exc_info()[0] + RESET)

    def rtkRel(self, fig=None):
        # try:
        n_plots = 3
        if fig is None:
            fig = plt.figure()

        ax = fig.subplots(3, 1, sharex=True)
        fig.suptitle('RTK Rel - ' + os.path.basename(os.path.normpath(self.log.directory)))
        self.configureSubplot(ax[0], 'GPS Base to Rover Heading', '')
        self.configureSubplot(ax[1], 'GPS Base to Rover Distance', '')

        for i, d in enumerate(self.active_devs):
            rtkRelTime = getTimeFromTowMs(self.getData(d, DID_GPS1_RTK_POS_REL, 'timeOfWeekMs'))
            ax[0].plot(rtkRelTime, self.getData(d, DID_GPS1_RTK_POS_REL, 'baseToRoverHeading')*RAD2DEG)
            ax[1].plot(rtkRelTime, self.getData(d, DID_GPS1_RTK_POS_REL, 'baseToRoverDistance'))

            for a in ax:
                a.grid(True)

        self.saveFig(fig, 'rtkRel')

    def loadGyros(self, d):
        return self.loadIMU(d, 0)

    def loadAccels(self, d):
        return self.loadIMU(d, 1)

    def loadIMU(self, d, accelSensor):   # 0 = gyro, 1 = accelerometer
        result1 = []
        result2 = []
        result3 = []

        if accelSensor==0:
            result1 = self.getData(d, DID_PREINTEGRATED_IMU, 'theta')
        else:
            result1 = self.getData(d, DID_PREINTEGRATED_IMU, 'vel')

        if np.shape(result1)[0] != 0:  # DID_PREINTEGRATED_IMU
            time = self.getData(d, DID_PREINTEGRATED_IMU, 'time')
            # dt = self.getData(d, DID_PREINTEGRATED_IMU, 'dt') # this doesn't account for LogInspector downsampling
            dt = time[1:] - time[:-1]
            dt = np.append(dt, dt[-1])
            # Convert from preintegrated IMU to IMU.
            for i in range(3):
                result1[:, i] /= dt

        else:   # DID_IMU
            time = self.getData(d, DID_IMU, 'time')

            if len(time) != 0:
                I = self.getData(d, DID_IMU, 'I')
                dt = time[1:] - time[:-1]
                dt = np.append(dt, dt[-1])
                result1 = []
                for sample in range(0, len(I)):
                    result1.append(I[sample][accelSensor])
                result1 = np.array(result1)

            else:   # DID_IMU3
                time = self.getData(d, DID_IMU3, 'time')

                if len(time) != 0:
                    I = self.getData(d, DID_IMU3, 'I')
                    imuStatus = self.getData(d, DID_IMU3, 'status')
                    dt = time[1:] - time[:-1]
                    dt = np.append(dt, dt[-1])
                    result1 = []
                    result2 = []
                    result3 = []
                    if (imuStatus[0] & (0x00010000<<accelSensor)):     # Gyro or accel 1
                        for sample in range(0, len(I)):
                            result1.append(I[sample][0][accelSensor])
                    if (imuStatus[0] & (0x00040000<<accelSensor)):     # Gyro or accel 2
                        for sample in range(0, len(I)):
                            result2.append(I[sample][1][accelSensor])
                    if (imuStatus[0] & (0x00100000<<accelSensor)):     # Gyro or accel 3
                        for sample in range(0, len(I)):
                            result3.append(I[sample][2][accelSensor])
                    result1 = np.array(result1)
                    result2 = np.array(result2)
                    result3 = np.array(result3)

        return (time, dt, result1, result2, result3)

    def imuPQR(self, fig=None):
        if fig is None:
            fig = plt.figure()
        ax = fig.subplots(3, 1, sharex=True)
        self.configureSubplot(ax[0], 'Gyro P (deg/s)', 'sec')
        self.configureSubplot(ax[1], 'Gyro Q (deg/s)', 'sec')
        self.configureSubplot(ax[2], 'Gyro R (deg/s)', 'sec')
        fig.suptitle('PQR - ' + os.path.basename(os.path.normpath(self.log.directory)))
        for d in self.active_devs:
            (time, dt, pqr1, pqr2, pqr3) = self.loadGyros(d)

            for i in range(3):
                if pqr1 != []:
                    ax[i].plot(time, pqr1[:, i] * 180.0/np.pi, label=self.log.serials[d])
                if pqr2 != []:
                    ax[i].plot(time, pqr2[:, i] * 180.0/np.pi, label=self.log.serials[d])
                if pqr3 != []:
                    ax[i].plot(time, pqr3[:, i] * 180.0/np.pi, label=self.log.serials[d])

        ax[0].legend(ncol=2)
        for i in range(3):
            ax[i].grid(True)
        self.saveFig(fig, 'pqrIMU')

    def imuAcc(self, fig=None):
        if fig is None:
            fig = plt.figure()
        ax = fig.subplots(3, 1, sharex=True)
        self.configureSubplot(ax[0], 'Acc X (m/s^2)', 'sec')
        self.configureSubplot(ax[1], 'Acc Y (m/s^2)', 'sec')
        self.configureSubplot(ax[2], 'Acc Z (m/s^2)', 'sec')
        fig.suptitle('Accelerometer - ' + os.path.basename(os.path.normpath(self.log.directory)))
        for d in self.active_devs:
            (time, dt, acc1, acc2, acc3) = self.loadAccels(d)

            for i in range(3):
                if acc1 != []:
                    ax[i].plot(time, acc1[:, i], label=self.log.serials[d])
                if acc2 != []:
                    ax[i].plot(time, acc2[:, i], label=self.log.serials[d])
                if acc3 != []:
                    ax[i].plot(time, acc3[:, i], label=self.log.serials[d])

        ax[0].legend(ncol=2)
        for i in range(3):
            ax[i].grid(True)
        self.saveFig(fig, 'accIMU')

    def accelPSD(self, fig=None):
        if fig is None:
            fig = plt.figure()
        ax = fig.subplots(3, 1, sharex=True)
        self.configureSubplot(ax[0], 'AccX 0 PSD (dB (m/s^2)^2/Hz)', 'Hz')
        self.configureSubplot(ax[1], 'AccY 0 PSD (dB (m/s^2)^2/Hz)', 'Hz')
        self.configureSubplot(ax[2], 'AccZ 0 PSD (dB (m/s^2)^2/Hz)', 'Hz')
        fig.suptitle('Power Spectral Density - ' + os.path.basename(os.path.normpath(self.log.directory)))
        for d in self.active_devs:
            (time, dt, acc1, acc2, acc3) = self.loadAccels(d)

            N = time.size
            psd = np.zeros((N//2, 3))
            # 1/T = frequency
            Fs = 1 / np.mean(dt)
            f = np.linspace(0, 0.5*Fs, N // 2)

            for i in range(3):
                sp0 = np.fft.fft(acc1[:,i] / 9.8)
                sp0 = sp0[:N // 2]
                # psd = abssp*abssp
                # freq = np.fft.fftfreq(time.shape[-1])
#                    np.append(psd, [1/N/Fs * np.abs(sp0)**2], axis=1)
                psd[:,i] = 1/N/Fs * np.abs(sp0)**2
                psd[1:-1,i] = 2 * psd[1:-1,i]

            for i in range(3):
                # ax[i].loglog(f, psd[:, i])
                ax[i].plot(f, 10*np.log10(psd[:, i]))

        ax[0].legend(ncol=2)
        for i in range(3):
            ax[i].grid(True)
        self.saveFig(fig, 'accelPSD')

    def gyroPSD(self, fig=None):
        if fig is None:
            fig = plt.figure()
        ax = fig.subplots(3, 1, sharex=True)
        self.configureSubplot(ax[0], 'Gyr0 X PSD (dB dps^2/Hz)', 'Hz')
        self.configureSubplot(ax[1], 'Gyr0 Y PSD (dB dps^2/Hz)', 'Hz')
        self.configureSubplot(ax[2], 'Gyr0 Z PSD (dB dps^2/Hz)', 'Hz')
        fig.suptitle('Power Spectral Density - ' + os.path.basename(os.path.normpath(self.log.directory)))
        for d in self.active_devs:
            (time, dt, pqr1, pqr2, pqr3) = self.loadGyros(d)

            N = time.size
            Nhalf = N // 2 + 1
            psd = np.zeros((Nhalf, 3))
            # 1/T = frequency
            Fs = 1 / np.mean(dt)
            f = np.linspace(0, 0.5*Fs, Nhalf)
            
            for i in range(3):
                sp0 = np.fft.fft(pqr1[:,i] * 180.0/np.pi)
                sp0 = sp0[:Nhalf]
                # psd = abssp*abssp
                # freq = np.fft.fftfreq(time.shape[-1])
    #                    np.append(psd, [1/N/Fs * np.abs(sp0)**2], axis=1)
                psd[:,i] = 1/N/Fs * np.abs(sp0)**2
                psd[1:-1,i] = 2 * psd[1:-1,i]

            for i in range(3):
                ax[i].plot(f, 10*np.log10(psd[:, i]))

        ax[0].legend(ncol=2)
        for i in range(3):
            ax[i].grid(True)
        self.saveFig(fig, 'gyroPSD')

    def magnetometer(self, fig=None):
        if fig is None:
            fig = plt.figure()
        ax = fig.subplots(3, 1, sharex=True)

        self.configureSubplot(ax[0], 'Mag X', 'gauss')
        self.configureSubplot(ax[1], 'Mag Y', 'gauss')
        self.configureSubplot(ax[2], 'Mag Z', 'gauss')
        fig.suptitle('Magnetometer - ' + os.path.basename(os.path.normpath(self.log.directory)))
        for d in self.active_devs:
            time0 = self.getData(d, DID_MAGNETOMETER, 'time') + self.getData(d, DID_GPS1_POS, 'towOffset')[-1]
<<<<<<< HEAD
            mag = self.getData(d, DID_MAGNETOMETER, 'mag')
            magX = mag[:,0]
            magY = mag[:,1]
            magZ = mag[:,2]
            ax[0].plot(time0, magX, label=self.log.serials[d])
            ax[1].plot(time0, magY)
            ax[2].plot(time0, magZ)
=======
            mag0 = self.getData(d, DID_MAGNETOMETER, 'mag')
            mag0x = mag0[:,0]
            mag0y = mag0[:,1]
            mag0z = mag0[:,2]
            ax[0].plot(time0, mag0x, label=self.log.serials[d])
            ax[2].plot(time0, mag0y)
            ax[4].plot(time0, mag0z)
>>>>>>> ed38b730

        ax[0].legend(ncol=2)
        for a in ax:
            a.grid(True)
        self.saveFig(fig, 'magnetometer')


    def temp(self, fig=None):
        try:
            if fig is None:
                fig = plt.figure()
            ax = fig.subplots(2, 1, sharex=True)
            fig.suptitle('Temperature - ' + os.path.basename(os.path.normpath(self.log.directory)))

            for d in self.active_devs:
                time = getTimeFromTowMs(self.getData(d, DID_SYS_PARAMS, 'timeOfWeekMs'))
                tempImu = self.getData(d, DID_SYS_PARAMS, 'imuTemp')
                tempBar = self.getData(d, DID_SYS_PARAMS, 'baroTemp')
                ax[0].plot(time, tempImu, label=self.log.serials[d])
                ax[1].plot(time, tempBar)
            for a in ax:
                a.grid(True)
            self.saveFig(fig, 'Temp')
        except:
            print(RED + "problem plotting temp: " + sys.exc_info()[0] + RESET)

    def debugfArr(self, fig=None):
        if fig is None:
            fig = plt.figure()
        ax = fig.subplots(5,2, sharex=True)
        fig.suptitle('Debug float Array - ' + os.path.basename(os.path.normpath(self.log.directory)))
        for d in self.active_devs:
            debug_f = self.getData(d, DID_DEBUG_ARRAY, 'f')
            for i in range(9):
                ax[i%5, i//5].set_ylabel('f[' + str(i) +']')
                ax[i%5, i//5].plot(debug_f[:,i], label=self.log.serials[d])
        ax[0,0].legend(ncol=2)
        for b in ax:
            for a in b:
                a.grid(True)

    def debugiArr(self, fig=None):
        if fig is None:
            fig = plt.figure()
        ax = fig.subplots(5,2, sharex=True)
        fig.suptitle('Debug int array - ' + os.path.basename(os.path.normpath(self.log.directory)))
        for d in self.active_devs:
            debug_i = self.getData(d, DID_DEBUG_ARRAY, 'i')
            for i in range(9):
                ax[i%5, i//5].set_ylabel('i[' + str(i) +']')
                ax[i%5, i//5].plot(debug_i[:,i], label=self.log.serials[d])
        ax[0,0].legend(ncol=2)
        for b in ax:
            for a in b:
                a.grid(True)

    def debuglfArr(self, fig=None):
        if fig is None:
            fig = plt.figure()
        ax = fig.subplots(3,1, sharex=True)
        fig.suptitle('Debug double Array - ' + os.path.basename(os.path.normpath(self.log.directory)))
        for d in self.active_devs:
            debug_lf = self.getData(d, DID_DEBUG_ARRAY, 'lf')
            for i in range(3):
                ax[i].set_ylabel('lf[' + str(i) +']')
                ax[i].plot(debug_lf[:,i], label=self.log.serials[d])
        ax[0].legend(ncol=2)
        for a in ax:
            a.grid(True)

    def magDec(self, fig=None):
        if fig is None:
            fig = plt.figure()

        ax = fig.subplots(2, 1, sharex=True)
        fig.suptitle('Magnetometer Declination - ' + os.path.basename(os.path.normpath(self.log.directory)))
        self.configureSubplot(ax[0], 'Declination', 'deg')
        self.configureSubplot(ax[1], 'Inclination', 'deg')

        for d in self.active_devs:
            time = getTimeFromTow(self.getData(d, DID_INL2_STATES, 'timeOfWeek'))
            declination = 180.0/np.pi * self.getData(d, DID_INL2_STATES, 'magDec')
            inclination = 180.0/np.pi * self.getData(d, DID_INL2_STATES, 'magInc')
            ax[0].plot(time, declination, label=self.log.serials[d])
            ax[1].plot(time, inclination)
        ax[0].legend(ncol=2)
        self.saveFig(fig, 'magDec')
        for a in ax:
            a.grid(True)

    def deltatime(self, fig=None):
        if fig is None:
            fig = plt.figure()

        ax = fig.subplots(3, 1, sharex=True)
        fig.suptitle('Timestamps - ' + os.path.basename(os.path.normpath(self.log.directory)))
        self.configureSubplot(ax[0], 'INS dt', 's')
        self.configureSubplot(ax[1], 'GPS dt', 's')
        self.configureSubplot(ax[2], 'IMU dt', 's')

        for d in self.active_devs:
            dtIns = self.getData(d, DID_INS_2, 'timeOfWeek')[1:] - self.getData(d, DID_INS_2, 'timeOfWeek')[0:-1]
            dtIns = dtIns / self.d
            timeIns = getTimeFromTow(self.getData(d, DID_INS_2, 'timeOfWeek')[1:])

            dtGps = 0.001*(self.getData(d, DID_GPS1_POS, 'timeOfWeekMs')[1:] - self.getData(d, DID_GPS1_POS, 'timeOfWeekMs')[0:-1])
            dtGps = dtGps / self.d
            timeGps = getTimeFromTowMs(self.getData(d, DID_GPS1_POS, 'timeOfWeekMs')[1:])

            dtImu = self.getData(d, DID_PREINTEGRATED_IMU, 'time')[1:] - self.getData(d, DID_PREINTEGRATED_IMU, 'time')[0:-1]
            dtImu = dtImu / self.d

            towOffset = self.getData(d, DID_GPS1_POS, 'towOffset')
            if np.size(towOffset) > 0:
                towOffset = towOffset[-1]
            else:
                towOffset = 0
            timeImu = getTimeFromTow(self.getData(d, DID_PREINTEGRATED_IMU, 'time')[1:] + towOffset)

            ax[0].plot(timeIns, dtIns, label=self.log.serials[d])
            ax[1].plot(timeGps, dtGps)
            ax[2].plot(timeImu, dtImu)

        self.setPlotYSpanMin(ax[0], 0.01)
        self.setPlotYSpanMin(ax[1], 0.01)
        self.setPlotYSpanMin(ax[2], 0.05)

        ax[0].legend(ncol=2)
        for a in ax:
            a.grid(True)
        self.saveFig(fig, 'deltatime')

    def gpsRawTime(self, fig=None):
        if fig is None:
            fig = plt.figure()

        ax = fig.subplots(6, 1, sharex=True)
        fig.suptitle('Timestamps - ' + os.path.basename(os.path.normpath(self.log.directory)))
        self.configureSubplot(ax[0], 'GPS1 Raw dt', 's')
        self.configureSubplot(ax[1], 'GPS2 Raw dt', 's')
        self.configureSubplot(ax[2], 'GPS Base Raw dt', 's')
        self.configureSubplot(ax[3], 'GPS1 Raw Number of Satellites Observed', 's')
        self.configureSubplot(ax[4], 'GPS2 Raw Number of Satellites Observed', 's')
        self.configureSubplot(ax[5], 'GPS Base Raw Number of Satellites Observed', 's')

        for d in self.active_devs:
            N1 = len(self.log.data[d, DID_GPS1_RAW][0])
            N2 = len(self.log.data[d, DID_GPS2_RAW][0])
            NB = len(self.log.data[d, DID_GPS_BASE_RAW][0])
            tgps1 = np.zeros(N1)
            nsat1 = np.zeros(N1)
            tgps2 = np.zeros(N2)
            nsat2 = np.zeros(N2)
            tgpsB = np.zeros(NB)
            nsatB = np.zeros(NB)
            cnt = 0
            for iobs in range(N1):
                ns = round(len(self.log.data[d, DID_GPS1_RAW][0][iobs]) * 0.5) # 0.5 because there is a bug that pads half of the data with zeros
                t0 = self.log.data[d, DID_GPS1_RAW][0][iobs]['time']['time'][-1] + \
                     self.log.data[d, DID_GPS1_RAW][0][iobs]['time']['sec'][-1]
                nsat1[cnt] = nsat1[cnt] + ns
                tgps1[cnt] = t0
                if iobs < N1 - 1:
                    t1 = self.log.data[d, DID_GPS1_RAW][0][iobs + 1]['time']['time'][-1] + \
                         self.log.data[d, DID_GPS1_RAW][0][iobs + 1]['time']['sec'][-1]
                    if t1 > t0 + 0.01:
                        cnt = cnt + 1
            tgps1 = tgps1[0: cnt + 1]
            nsat1 = nsat1[0: cnt + 1]
            cnt = 0
            for iobs in range(N2):
                ns = round(len(self.log.data[d, DID_GPS2_RAW][0][iobs]) * 0.5) # 0.5 because there is a bug that pads half of the data with zeros
                t0 = self.log.data[d, DID_GPS2_RAW][0][iobs]['time']['time'][-1] + \
                     self.log.data[d, DID_GPS2_RAW][0][iobs]['time']['sec'][-1]
                nsat2[cnt] = nsat2[cnt] + ns
                tgps2[cnt] = t0
                if iobs < N2 - 1:
                    t1 = self.log.data[d, DID_GPS2_RAW][0][iobs + 1]['time']['time'][-1] + \
                         self.log.data[d, DID_GPS2_RAW][0][iobs + 1]['time']['sec'][-1]
                    if t1 > t0 + 0.01:
                        cnt = cnt + 1
            tgps2 = tgps2[0: cnt + 1]
            nsat2 = nsat2[0: cnt + 1]
            cnt = 0
            for iobs in range(NB):
                ns = round(len(self.log.data[d, DID_GPS_BASE_RAW][0][iobs]) * 0.5) # 0.5 because there is a bug that pads half of the data with zeros
                t0 = self.log.data[d, DID_GPS_BASE_RAW][0][iobs]['time']['time'][-1] + \
                     self.log.data[d, DID_GPS_BASE_RAW][0][iobs]['time']['sec'][-1]
                nsatB[cnt] = nsatB[cnt] + ns
                tgpsB[cnt] = t0
                if iobs < NB - 1:
                    t1 = self.log.data[d, DID_GPS_BASE_RAW][0][iobs + 1]['time']['time'][-1] + \
                         self.log.data[d, DID_GPS_BASE_RAW][0][iobs + 1]['time']['sec'][-1]
                    if t1 > t0 + 0.01:
                        cnt = cnt + 1
            tgpsB = tgpsB[0: cnt + 1]
            nsatB = nsatB[0: cnt + 1]
            dtGps1 = tgps1[1:] - tgps1[0:-1]
#            dtGps1 = dtGps1 / self.d
            dtGps2 = tgps2[1:] - tgps2[0:-1]
#            dtGps2 = dtGps2 / self.d
            dtGpsB = tgpsB[1:] - tgpsB[0:-1]

            ax[0].plot(tgps1[1:], dtGps1, label=self.log.serials[d])
            ax[1].plot(tgps2[1:], dtGps2)
            ax[2].plot(tgpsB[1:], dtGpsB)
            ax[3].plot(tgps1, nsat1, label=self.log.serials[d])
            ax[4].plot(tgps2, nsat2)
            ax[5].plot(tgpsB, nsatB)

        self.setPlotYSpanMin(ax[0], 2.0)
        self.setPlotYSpanMin(ax[1], 2.0)
        self.setPlotYSpanMin(ax[2], 2.0)
        self.setPlotYSpanMin(ax[3], 25)
        self.setPlotYSpanMin(ax[4], 25)
        self.setPlotYSpanMin(ax[5], 25)

        ax[0].legend(ncol=2)
        for a in ax:
            a.grid(True)
        self.saveFig(fig, 'gpsRawTime')

    def ekfBiases(self, fig=None):
        if fig is None:
            fig = plt.figure()
        ax = fig.subplots(4, 2, sharex=True)
        self.configureSubplot(ax[0,0], 'bias P', 'deg/s')
        self.configureSubplot(ax[1,0], 'bias Q', 'deg/s')
        self.configureSubplot(ax[2,0], 'bias R', 'deg/s')
        self.configureSubplot(ax[3,0], 'bias Barometer', 'm')

        self.configureSubplot(ax[0,1], 'bias acc X', 'm/s^2')
        self.configureSubplot(ax[1,1], 'bias acc Y', 'm/s^2')
        self.configureSubplot(ax[2,1], 'bias acc Z', 'm/s^2')
        fig.suptitle('EKF Biases - ' + os.path.basename(os.path.normpath(self.log.directory)))
        for d in self.active_devs:
            time = getTimeFromTow(self.getData(d, DID_INL2_STATES, 'timeOfWeek'))
            ax[0,0].plot(time, self.getData(d, DID_INL2_STATES, 'biasPqr')[:, 0]*180.0/np.pi, label=self.log.serials[d])
            ax[1,0].plot(time, self.getData(d, DID_INL2_STATES, 'biasPqr')[:, 1]*180.0/np.pi)
            ax[2,0].plot(time, self.getData(d, DID_INL2_STATES, 'biasPqr')[:, 2]*180.0/np.pi)
            ax[3,0].plot(time, self.getData(d, DID_INL2_STATES, 'biasBaro'), label=self.log.serials[d])

            ax[0,1].plot(time, self.getData(d, DID_INL2_STATES, 'biasAcc')[:, 0], label=self.log.serials[d])
            ax[1,1].plot(time, self.getData(d, DID_INL2_STATES, 'biasAcc')[:, 1])
            ax[2,1].plot(time, self.getData(d, DID_INL2_STATES, 'biasAcc')[:, 2])

        ax[0,0].legend(ncol=2)
        for a in ax:
            for b in a:
                b.grid(True)
        self.saveFig(fig, 'ekfBiases')

    def rtkResiduals(self, type, page, fig=None):
        if fig is None:
            fig = plt.figure()

        if type == 'phase':
            did = DID_RTK_PHASE_RESIDUAL
        elif type == 'code':
            did = DID_RTK_CODE_RESIDUAL

        sat_ids = np.unique(self.log.data[0, did]['sat_id_j'])
        sat_ids = sat_ids[sat_ids != 0][page*6:(page+1)*6]

        ax = fig.subplots(6, 1, sharex=True)
        fig.suptitle(type + ' Residuals Page ' + str(page+1) + ' - ' + os.path.basename(os.path.normpath(self.log.directory)))

        for i, id in enumerate(sat_ids):
            if id == 0: continue
            ax[i].set_ylabel(str(id))
            for d in self.active_devs:
                idx = np.where(self.getData(d, did, 'sat_id_j') == id)
                time_idx = idx[0]
                sat_state_idx = idx[1]
                time = np.array(getTimeFromGTime(self.getData(d, did, 'time')))[time_idx]
                residuals = self.getData(d, did, 'v')[time_idx, sat_state_idx]
                residuals[np.abs(residuals) > 1e6] = np.nan
                ax[i].plot(time, residuals, label=self.log.serials[d])
        ax[0].legend(ncol=2)

    def rtkDebug(self, fig=None):
        if fig is None:
            fig = plt.figure()

        fields = list(self.log.data[0, DID_RTK_DEBUG].dtype.names)
        fields.remove('time')
        num_plots = 0
        for field in fields:
            dat = self.log.data[0, DID_RTK_DEBUG][field][0]
            if isinstance(dat, np.ndarray):
                num_plots += len(dat)
            else:
                num_plots += 1

        cols = 4
        rows = math.ceil(num_plots/float(cols))
        ax = fig.subplots(rows, cols, sharex=True)
        fig.suptitle('RTK Debug Counters - ' + os.path.basename(os.path.normpath(self.log.directory)))

        for d in self.active_devs:
            time = np.array(getTimeFromGTime(self.getData(d, DID_RTK_DEBUG, 'time')))
            valid = time > datetime.datetime.strptime('2017', "%Y")

            # Use index rather than time
            if 0:
                time = np.arange(0, len(time))

            i = 0
            for field in fields:
                data = self.getData(d, DID_RTK_DEBUG, field)[valid]
                if (len(data) == 0):
                    continue
                if isinstance(data[0], np.ndarray):
                    for j in range(len(data[0])):
                        ax[ i%rows, i//rows].set_title(field + "_" + str(j))
                        ax[ i % rows, i // rows ].plot(time[valid], data[:,j], label=self.log.serials[d])
                        i += 1
                else:
                    ax[i % rows, i // rows].set_title(field)
                    ax[i % rows, i // rows].title.set_fontsize(8)
                    # for item in ax[i % rows, i // rows].get_yticklabels():
                        # item.set_fontsize(8)
                    ax[i % rows, i // rows].plot(time[valid], data, label=self.log.serials[d])
                    i += 1
        ax[0,0].legend(ncol=2)

    def rtkDebug2(self, fig=None):
        if fig is None:
            fig = plt.figure()

        ax = fig.subplots(6, 4, sharex=True)

        #max_num_biases = 22 #np.array(self.getData(self.active_devs[0], DID_RTK_DEBUG_2, 'num_biases'))
        max_num_biases = self.getData(0, DID_RTK_DEBUG_2, 'num_biases')[-1]
        for r in range(0,6):
            for c in range(0,4):
                self.configureSubplot(ax[r,c], '', '')

        fig.suptitle('RTK Debug2 - ' + os.path.basename(os.path.normpath(self.log.directory)))
        for d in self.active_devs:
            time = np.array(getTimeFromGTime(self.getData(d, DID_RTK_DEBUG_2, 'time')))
            ib = 0
            for r in range(0, 6):
                for c in range(0, 4):
                    if ib < max_num_biases:
                        ax[r,c].plot(time, self.getData(d, DID_RTK_DEBUG_2, 'satBiasFloat')[:, c + r * 4], label=self.log.serials[d])
                        r1 = r
                        c1 = c
                    ib = ib + 1

        # Show serial numbers
        ax[r1,c1].legend(ncol=2)

        for a in ax:
            for b in a:
                b.grid(True)

    def rtkDebug2Sat(self, fig=None):
        if fig is None:
            fig = plt.figure()

        ax = fig.subplots(6, 4, sharex=True)

        max_num_biases = self.getData(0, DID_RTK_DEBUG_2, 'num_biases')[-1]
        for r in range(0,6):
            for c in range(0,4):
                self.configureSubplot(ax[r,c], '', '')

        fig.suptitle('RTK Debug2 - Sat# - ' + os.path.basename(os.path.normpath(self.log.directory)))
        for d in self.active_devs:
            time = np.array(getTimeFromGTime(self.getData(d, DID_RTK_DEBUG_2, 'time')))
            ib = 0
            for r in range(0, 6):
                for c in range(0, 4):
                    if ib < max_num_biases:
                        ax[r,c].plot(time, self.getData(d, DID_RTK_DEBUG_2, 'sat')[:, c + r * 4], label=self.log.serials[d])
                        r1 = r
                        c1 = c
                    ib = ib + 1

        # Show serial numbers
        ax[r1,c1].legend(ncol=2)

        for a in ax:
            for b in a:
                b.grid(True)

    def rtkDebug2Std(self, fig=None):
        if fig is None:
            fig = plt.figure()

        ax = fig.subplots(6, 4, sharex=True)

        max_num_biases = self.getData(0, DID_RTK_DEBUG_2, 'num_biases')[-1]
        for r in range(0,6):
            for c in range(0,4):
                self.configureSubplot(ax[r,c], '', '')

        fig.suptitle('RTK Debug 2 - Sat Bias Std - ' + os.path.basename(os.path.normpath(self.log.directory)))
        for d in self.active_devs:
            time = np.array(getTimeFromGTime(self.getData(d, DID_RTK_DEBUG_2, 'time')))
            ib = 0
            for r in range(0, 6):
                for c in range(0, 4):
                    if ib < max_num_biases:
                        ax[r,c].plot(time, self.getData(d, DID_RTK_DEBUG_2, 'satBiasStd')[:, c + r * 4], label=self.log.serials[d])
                        r1 = r
                        c1 = c
                    ib = ib + 1

        # Show serial numbers
        ax[r1,c1].legend(ncol=2)

        for a in ax:
            for b in a:
                b.grid(True)

    def rtkDebug2Lock(self, fig=None):
        if fig is None:
            fig = plt.figure()

        ax = fig.subplots(6, 4, sharex=True)

        max_num_biases = self.getData(0, DID_RTK_DEBUG_2, 'num_biases')[-1]
        for r in range(0,6):
            for c in range(0,4):
                self.configureSubplot(ax[r,c], '', '')

        fig.suptitle('RTK Debug 2 - Lock Count - ' + os.path.basename(os.path.normpath(self.log.directory)))
        for d in self.active_devs:
            time = np.array(getTimeFromGTime(self.getData(d, DID_RTK_DEBUG_2, 'time')))
            ib = 0
            for r in range(0, 6):
                for c in range(0, 4):
                    if ib < max_num_biases:
                        ax[r,c].plot(time, self.getData(d, DID_RTK_DEBUG_2, 'satLockCnt')[:, c + r * 4], label=self.log.serials[d])
                        r1 = r
                        c1 = c
                    ib = ib + 1

        # Show serial numbers
        ax[r1,c1].legend(ncol=2)

        for a in ax:
            for b in a:
                b.grid(True)

    def wheelEncoder(self, fig=None):
        if fig is None:
            fig = plt.figure()

        fig.suptitle('Wheel Encoder - ' + os.path.basename(os.path.normpath(self.log.directory)))
        ax = fig.subplots(4, 1, sharex=True)
        titles = ['Left Wheel Angle', 'Right Wheel Angle', 'Left Wheel Velocity', 'Right Wheel Velocity']
        fields = ['theta_l', 'theta_r', 'omega_l', 'omega_r']

        for d in self.active_devs:
            time = np.array(getTimeFromTow(self.getData(d, DID_WHEEL_ENCODER, 'timeOfWeek')))
            for i, a in enumerate(ax):
                a.plot(time, self.getData(d, DID_WHEEL_ENCODER, fields[i]), label=self.log.serials[d])
                if i == 0:
                    a.legend(ncol=2)

        for i, a in enumerate(ax):
            a.set_ylabel(fields[i])
            a.set_title(titles[i])
            a.grid(True)

    def groundVehicle(self, fig=None):
        if fig is None:
            fig = plt.figure()

        fig.suptitle('Ground Vehicle - ' + os.path.basename(os.path.normpath(self.log.directory)))
        ax = fig.subplots(8, 2, sharex=True)

        ax[0,0].set_title('Status')
        ax[0,1].set_title('Mode')
        ax[1,0].set_title('e_b2w')
        ax[1,1].set_title('e_b2w_sigma')
        ax[4,0].set_title('t_b2w')
        ax[4,1].set_title('t_b2w_sigma')
        ax[7,0].set_title('Radius')
        ax[7,1].set_title('Track Width')

        for d in self.active_devs:
            time = getTimeFromTowMs(self.getData(d, DID_GROUND_VEHICLE, 'timeOfWeekMs'))
            wheelConfig = self.getData(d, DID_GROUND_VEHICLE, 'wheelConfig')
            ax[0,0].plot(time, self.getData(d, DID_GROUND_VEHICLE, 'status'))
            ax[0,1].plot(time, self.getData(d, DID_GROUND_VEHICLE, 'mode'))

            ax[1,0].plot(time, wheelConfig['transform']['e_b2w'][:, 0], label=self.log.serials[d])
            ax[2,0].plot(time, wheelConfig['transform']['e_b2w'][:, 1])
            ax[3,0].plot(time, wheelConfig['transform']['e_b2w'][:, 2])
            ax[1,1].plot(time, wheelConfig['transform']['e_b2w_sigma'][:, 0], label=self.log.serials[d])
            ax[2,1].plot(time, wheelConfig['transform']['e_b2w_sigma'][:, 1])
            ax[3,1].plot(time, wheelConfig['transform']['e_b2w_sigma'][:, 2])

            ax[4,0].plot(time, wheelConfig['transform']['t_b2w'][:, 0], label=self.log.serials[d])
            ax[5,0].plot(time, wheelConfig['transform']['t_b2w'][:, 1])
            ax[6,0].plot(time, wheelConfig['transform']['t_b2w'][:, 2])
            ax[4,1].plot(time, wheelConfig['transform']['t_b2w_sigma'][:, 0], label=self.log.serials[d])
            ax[5,1].plot(time, wheelConfig['transform']['t_b2w_sigma'][:, 1])
            ax[6,1].plot(time, wheelConfig['transform']['t_b2w_sigma'][:, 2])

            ax[7,0].plot(time, wheelConfig['radius'])
            ax[7,1].plot(time, wheelConfig['track_width'])

        for a in ax:
            for b in a:
                b.grid(True)
            
    def showFigs(self):
        if self.show:
            plt.show()


if __name__ == '__main__':
    np.set_printoptions(linewidth=200)
    home = expanduser("~")
    file = open(home + "/Documents/Inertial_Sense/config.yaml", 'r')
    config = yaml.load(file)
    directory = config["directory"]
    directory = "/home/superjax/Code/IS-src/cpp/SDK/cltool/build/IS_logs"
    directory = r"C:\Users\quaternion\Downloads\20181218_Compass_Drive\20181218 Compass Drive\20181218_101023"
    serials = config['serials']

    log2 = Log()
    log2.load(directory, serials)

    plotter = logPlot(True, True, 'svg', log2)
    plotter.setDownSample(5)
    # plotter.deltatime()
    # plotter.debugfArr()
    # plotter.debugiArr()
    # plotter.debuglfArr()
    # plotter.gpsStats()
    # plotter.rtkStats()
    # plotter.insStatus()
    # plotter.hdwStatus()
    # plotter.temp()
    # plotter.att()
    # plotter.lla()
    # plotter.uvw()
    # plotter.ned()
    # plotter.nedMap()
    # plotter.magDec()
    plotter.rtkDebug()
    # plotter.wheelEncoder()
    # plotter.groundVehicle()

    plotter.showFigs()<|MERGE_RESOLUTION|>--- conflicted
+++ resolved
@@ -867,24 +867,14 @@
         self.configureSubplot(ax[2], 'Mag Z', 'gauss')
         fig.suptitle('Magnetometer - ' + os.path.basename(os.path.normpath(self.log.directory)))
         for d in self.active_devs:
-            time0 = self.getData(d, DID_MAGNETOMETER, 'time') + self.getData(d, DID_GPS1_POS, 'towOffset')[-1]
-<<<<<<< HEAD
+            time = self.getData(d, DID_MAGNETOMETER, 'time') + self.getData(d, DID_GPS1_POS, 'towOffset')[-1]
             mag = self.getData(d, DID_MAGNETOMETER, 'mag')
             magX = mag[:,0]
             magY = mag[:,1]
             magZ = mag[:,2]
-            ax[0].plot(time0, magX, label=self.log.serials[d])
-            ax[1].plot(time0, magY)
-            ax[2].plot(time0, magZ)
-=======
-            mag0 = self.getData(d, DID_MAGNETOMETER, 'mag')
-            mag0x = mag0[:,0]
-            mag0y = mag0[:,1]
-            mag0z = mag0[:,2]
-            ax[0].plot(time0, mag0x, label=self.log.serials[d])
-            ax[2].plot(time0, mag0y)
-            ax[4].plot(time0, mag0z)
->>>>>>> ed38b730
+            ax[0].plot(time, magX, label=self.log.serials[d])
+            ax[1].plot(time, magY)
+            ax[2].plot(time, magZ)
 
         ax[0].legend(ncol=2)
         for a in ax:
