--- conflicted
+++ resolved
@@ -672,13 +672,8 @@
 	case INS_STATUS_SOLUTION_NAV_HIGH_VARIANCE:     ptr += SNPRINTF(ptr, ptrEnd - ptr, "         Solution: NAV HIGH VARIANCE\n");   break;
     case INS_STATUS_SOLUTION_AHRS:                  ptr += SNPRINTF(ptr, ptrEnd - ptr, "         Solution: AHRS\n");                break;
     case INS_STATUS_SOLUTION_AHRS_HIGH_VARIANCE:    ptr += SNPRINTF(ptr, ptrEnd - ptr, "         Solution: AHRS HIGH VARIANCE\n");  break;
-<<<<<<< HEAD
-    case INS_STATUS_SOLUTION_VRS:                   ptr += SNPRINTF(ptr, ptrEnd - ptr, "         Solution: VRS\n");                break;
-    case INS_STATUS_SOLUTION_VRS_HIGH_VARIANCE:     ptr += SNPRINTF(ptr, ptrEnd - ptr, "         Solution: VRS HIGH VARIANCE\n");  break;
-=======
     case INS_STATUS_SOLUTION_VRS:                   ptr += SNPRINTF(ptr, ptrEnd - ptr, "         Solution: VRS\n");                 break;
     case INS_STATUS_SOLUTION_VRS_HIGH_VARIANCE:     ptr += SNPRINTF(ptr, ptrEnd - ptr, "         Solution: VRS HIGH VARIANCE\n");   break;
->>>>>>> 7c472290
     }
 // 	ptr += SNPRINTF(ptr, ptrEnd - ptr, "         Align Good: Att %d, Vel %d, Pos %d\n",
 // 		(insStatus & INS_STATUS_ATT_ALIGN_GOOD) != 0,
