/*
MIT LICENSE

Copyright (c) 2014-2021 Inertial Sense, Inc. - http://inertialsense.com

Permission is hereby granted, free of charge, to any person obtaining a copy of this software and associated documentation files(the "Software"), to deal in the Software without restriction, including without limitation the rights to use, copy, modify, merge, publish, distribute, sublicense, and/or sell copies of the Software, and to permit persons to whom the Software is furnished to do so, subject to the following conditions :

The above copyright notice and this permission notice shall be included in all copies or substantial portions of the Software.

THE SOFTWARE IS PROVIDED "AS IS", WITHOUT WARRANTY OF ANY KIND, EXPRESS OR IMPLIED, INCLUDING BUT NOT LIMITED TO THE WARRANTIES OF MERCHANTABILITY, FITNESS FOR A PARTICULAR PURPOSE AND NONINFRINGEMENT.IN NO EVENT SHALL THE AUTHORS OR COPYRIGHT HOLDERS BE LIABLE FOR ANY CLAIM, DAMAGES OR OTHER LIABILITY, WHETHER IN AN ACTION OF CONTRACT, TORT OR OTHERWISE, ARISING FROM, OUT OF OR IN CONNECTION WITH THE SOFTWARE OR THE USE OR OTHER DEALINGS IN THE SOFTWARE.
*/

#include <stdio.h>
#include <iostream>
#include <sstream>
#include <iomanip>
#include <math.h>

#include "ISConstants.h"
#include "ISUtilities.h"
#include "ISDisplay.h"
#include "ISPose.h"
#include "ISEarth.h"

#if PLATFORM_IS_WINDOWS

#include <conio.h>

#endif

#if PLATFORM_IS_LINUX || PLATFORM_IS_APPLE

#include <unistd.h>
#include <sys/time.h>
#include <termios.h>

#endif

#define PRINTV3_P1		"%8.1f,%8.1f,%8.1f\n"
#define PRINTV3_P2		" %8.2f,%8.2f,%8.2f\n"
#define PRINTV3_P3		"  %8.3f,%8.3f,%8.3f\n"
#define PRINTV4_P1		"%8.1f,%8.1f,%8.1f,%8.1f\n"
#define PRINTV4_P2		" %8.2f,%8.2f,%8.2f,%8.2f\n"
#define PRINTV4_P3		"  %8.3f,%8.3f,%8.3f,%8.3f\n"
#define PRINTV3_LLA		"%13.7f,%13.7f,%7.1f ellipsoid\n"
#define PRINTV3_LLA_MSL	"%13.7f,%13.7f,%7.1f MSL\n"
#define BUF_SIZE 8192

#define DATASET_VIEW_NUM_ROWS 25

#define DISPLAY_DELTA_TIME	0	// show delta time instead of time

static bool s_exitProgram;

#if PLATFORM_IS_WINDOWS

static bool ctrlHandler(DWORD fdwCtrlType)
{
	switch (fdwCtrlType)
	{
	case CTRL_C_EVENT:
	case CTRL_CLOSE_EVENT:
	case CTRL_BREAK_EVENT:
	case CTRL_LOGOFF_EVENT:
	case CTRL_SHUTDOWN_EVENT:
		s_exitProgram = true;
		return true;
	default:
		return false;
	}
}

#else

#include <signal.h>

static void signalFunction(int sig)
{
    (void)sig;
	s_exitProgram = true;
}

#endif


cInertialSenseDisplay::cInertialSenseDisplay()
{
	cout << endl << Hello() << endl;

#if PLATFORM_IS_WINDOWS

	// Hide cursor
	ShowCursor(false);

	if (!SetConsoleCtrlHandler((PHANDLER_ROUTINE)ctrlHandler, true))
	{
		std::cout << "Failed to set console ctrl handler!" << std::endl;
	}

#else

	signal(SIGINT, signalFunction);

#endif

}

cInertialSenseDisplay::~cInertialSenseDisplay()
{

#if !PLATFORM_IS_WINDOWS

	if (m_nonblockingkeyboard)
	{	// Revert terminal changes from KeyboardNonBlock();
		ResetTerminalMode();
	}

#endif

}


void cInertialSenseDisplay::ShowCursor(bool visible)
{

#if PLATFORM_IS_WINDOWS

// 	m_windowsConsoleIn = GetStdHandle(STD_INPUT_HANDLE);
	m_windowsConsoleOut = GetStdHandle(STD_OUTPUT_HANDLE);
	CONSOLE_CURSOR_INFO cursorInfo;
	GetConsoleCursorInfo(m_windowsConsoleOut, &cursorInfo);
	cursorInfo.bVisible = visible;
	SetConsoleCursorInfo(m_windowsConsoleOut, &cursorInfo);

#endif

}


void cInertialSenseDisplay::ShutDown()
{
	ShowCursor(true);
// 	cout << "Shutting down..." << endl;
}


void cInertialSenseDisplay::Clear(void)
{

#if PLATFORM_IS_WINDOWS

	COORD topLeft = { 0, 0 };
	HANDLE console = GetStdHandle(STD_OUTPUT_HANDLE);
	CONSOLE_SCREEN_BUFFER_INFO screen;
	DWORD written;
	GetConsoleScreenBufferInfo(console, &screen);
	FillConsoleOutputCharacterA(console, ' ', screen.dwSize.X * screen.dwSize.Y, topLeft, &written);
	FillConsoleOutputAttribute(console, FOREGROUND_GREEN | FOREGROUND_RED | FOREGROUND_BLUE, screen.dwSize.X * screen.dwSize.Y, topLeft, &written);
	SetConsoleCursorPosition(console, topLeft);

#else

	printf( "\x1B[2J" ); // VT100 terminal command

#endif

}

void cInertialSenseDisplay::Home(void)
{

#if PLATFORM_IS_WINDOWS

	COORD topLeft = { 0, 0 };
	SetConsoleCursorPosition(m_windowsConsoleOut, topLeft);

#else

	printf( "\x1B[H" ); // VT100 terminal command

#endif

}

void cInertialSenseDisplay::GoToRow(int y)
{

#if PLATFORM_IS_WINDOWS

	COORD pos = { 0, (int16_t)y };
	SetConsoleCursorPosition(m_windowsConsoleOut, pos);

#else

	printf("\x1B[%dH", y); // VT100 terminal command

#endif

}

void cInertialSenseDisplay::GoToColumnAndRow(int x, int y)
{

#if PLATFORM_IS_WINDOWS

	COORD pos = { (int16_t)x, (int16_t)y };
	SetConsoleCursorPosition(m_windowsConsoleOut, pos);

#else

	printf("\x1B[%d;%df", y, x); // VT100 terminal command

#endif

}

string cInertialSenseDisplay::Hello()
{
	return "$ Inertial Sense.  Press CTRL-C to terminate.\n";
}

string cInertialSenseDisplay::Connected()
{
	return string("$ Inertial Sense.  Connected.  Press CTRL-C to terminate.  Rx ") + std::to_string(m_rxCount) + "\n";
}

string cInertialSenseDisplay::Replay(double speed)
{
	char buf[BUF_SIZE];

	SNPRINTF(buf, BUF_SIZE, "$ Inertial Sense.  Replay mode at %.1lfx speed.  Press CTRL-C to terminate.\n", speed);

	return buf;
}

string cInertialSenseDisplay::Goodbye()
{
	return "\nThanks for using Inertial Sense!\n";
}



void cInertialSenseDisplay::SetKeyboardNonBlock()
{
	m_nonblockingkeyboard = true;

#if !PLATFORM_IS_WINDOWS

    struct termios new_settings;
    tcgetattr(0, &orig_termios_);
    new_settings = orig_termios_;
    new_settings.c_lflag &= ~ICANON;
    new_settings.c_lflag &= ~ECHO;
    // new_settings.c_lflag &= ~ISIG;	// disable ctrl-c signal
    new_settings.c_cc[VMIN] = 0;
    new_settings.c_cc[VTIME] = 0;
    tcsetattr(0, TCSANOW, &new_settings);

#endif

}


void cInertialSenseDisplay::ResetTerminalMode()
{

#if !PLATFORM_IS_WINDOWS

    tcsetattr(0, TCSANOW, &orig_termios_);

#endif

}


int cInertialSenseDisplay::KeyboardHit()
{

#if PLATFORM_IS_WINDOWS

	return _kbhit();

#else

    struct timeval tv = { 0L, 0L };
    fd_set fds;
    FD_ZERO(&fds);
    FD_SET(0, &fds);
    return select(1, &fds, NULL, NULL, &tv);

#endif

}

int cInertialSenseDisplay::GetChar()
{

#if PLATFORM_IS_WINDOWS

	return _getch();

#else

	struct termios oldt, newt;
	tcgetattr(STDIN_FILENO, &oldt); 			/* store old settings*/
	newt = oldt; 								/* copy old settings to new settings */
	newt.c_lflag &= ~(ICANON);					/* change settings */
	tcsetattr(STDIN_FILENO, TCSANOW, &newt);	/* apply the new settings immediatly */
	int ch = getchar(); 						/* standard getchar call */
	tcsetattr(STDIN_FILENO, TCSANOW, &oldt); 	/* reapply the old settings */
	return ch;

#endif

}


bool cInertialSenseDisplay::ExitProgram()
{
	return s_exitProgram;
}


void cInertialSenseDisplay::SetExitProgram()
{
	s_exitProgram = true;
}


void cInertialSenseDisplay::ProcessData(p_data_t *data, bool enableReplay, double replaySpeedX)
{
	if (m_displayMode == DMODE_QUIET)
	{
		return;
	}

	unsigned int curTimeMs = current_timeMs();
	m_rxCount++;

	if (enableReplay)
	{
		static bool isTowMode = false;
		static unsigned int gpsTowMsOffset = 0;
		static unsigned int msgTimeMsOffset = 0;
		unsigned int msgTimeMs = 0;

		// Copy only new data
		uDatasets d = {};
		copyDataPToStructP(&d, data, sizeof(uDatasets));

		// Record message time.  In either ToW or time since boot.
		switch (data->hdr.id)
		{
			// Time of week - double
		case DID_INS_1:
		case DID_INS_2:				
			msgTimeMs = (unsigned int)(1000.0*d.ins1.timeOfWeek); 
			isTowMode = true;
			break;

			// Time of week - uint32 ms
		case DID_SYS_PARAMS:
			msgTimeMs = d.gpsPos.timeOfWeekMs;
			isTowMode = true;
			break;

		case DID_GPS1_POS:
        case DID_GPS1_RTK_POS:
            msgTimeMs = d.gpsPos.timeOfWeekMs;
			gpsTowMsOffset = (unsigned int)(1000.0*d.gpsPos.towOffset); 
			isTowMode = true; 
			break;

		case DID_GPS1_RTK_POS_REL:
			msgTimeMs = d.gpsRtkRel.timeOfWeekMs;
			isTowMode = true;
			break;

		case DID_GPS1_RTK_POS_MISC:
			msgTimeMs = d.gpsPos.timeOfWeekMs;
			gpsTowMsOffset = (unsigned int)(1000.0*d.gpsPos.towOffset);
			isTowMode = false;
			break;

			// Time since boot - double
		case DID_MAGNETOMETER:
		case DID_BAROMETER:
		case DID_SYS_SENSORS:
		case DID_PREINTEGRATED_IMU:
		case DID_IMU:
		case DID_INL2_STATES:
		case DID_GPS_BASE_RAW:
			if( isTowMode )
				msgTimeMs = (unsigned int)(1000.0*d.imu.time) + gpsTowMsOffset; 
			else
				msgTimeMs = (unsigned int)(1000.0*d.imu.time);
			break;

			// Unidentified data type
// 		default: printf("Unknown DID %d\t", data->hdr.id);	return;			
		}


		// Control replay rate
		if (msgTimeMs != 0 && replaySpeedX>0.0)
		{
			for (;;)
			{
				curTimeMs = current_timeMs();

				// Replay speed
				unsigned int replayTimeMs = (unsigned int)(long)(((double)curTimeMs)*replaySpeedX);

				// Reinitialize message offset
				if ((msgTimeMs + msgTimeMsOffset - replayTimeMs) > 1500)
					msgTimeMsOffset = replayTimeMs - msgTimeMs;

				// Proceed if we're caught up
				if (replayTimeMs >= msgTimeMs + msgTimeMsOffset)
					break;

				// Add delay
// 				SLEEP_US(1000);
				SLEEP_MS(10);
			}
		}
	}


	static unsigned int timeSinceRefreshMs = 0;
	static unsigned int timeSinceClearMs = 0;
	static char idHist[DID_COUNT] = { 0 };
	if (m_displayMode != DMODE_SCROLL)
	{
		// Clear display every 2 seconds or if we start seeing new messages.
		if (curTimeMs - timeSinceClearMs > 2000 || curTimeMs < timeSinceClearMs || idHist[data->hdr.id] == 0)
		{
			Clear();
			idHist[data->hdr.id] = 1;
			timeSinceClearMs = curTimeMs;
		}
	}


	// Display Data
#define REFRESH_PERIOD_MS	100		// 10Hz 
	switch (m_displayMode)
	{
	default:
		m_displayMode = DMODE_PRETTY;
		// fall through
	case DMODE_PRETTY:

		// Data stays at fixed location (no scroll history)
		DataToVector(data);

		// Limit printData display updates
		if (curTimeMs - timeSinceRefreshMs > REFRESH_PERIOD_MS)
		{
			timeSinceRefreshMs = curTimeMs;

			Home();
			if (enableReplay)
				cout << Replay(replaySpeedX) << endl;
			else
				cout << Connected() << endl;

			cout << VectortoString();
		}
		break;

	case DMODE_EDIT:
		// Limit printData display updates
		if (curTimeMs - timeSinceRefreshMs > REFRESH_PERIOD_MS &&
			data->hdr.id == m_editData.did)
		{
			timeSinceRefreshMs = curTimeMs;

			Home();
			if (enableReplay)
				cout << Replay(replaySpeedX) << endl;
			else
				cout << Connected() << endl;

			// Generic column format
			cout << DatasetToString(data);
		}
		break;

	case DMODE_STATS:
		// Limit printData display updates
		if (curTimeMs - timeSinceRefreshMs > REFRESH_PERIOD_MS)
		{
			timeSinceRefreshMs = curTimeMs;

			Home();
			cout << Connected() << endl;
			DataToStats(data);
		}
		break;


	case DMODE_SCROLL:	// Scroll display 
		cout << DataToString(data) << endl;
		break;
	}



}

string cInertialSenseDisplay::VectortoString()
{
	stringstream ss;

	for (size_t i = 0; i < m_didMsgs.size(); i++)
	{
		if (m_didMsgs[i].size())
		{
			ss << m_didMsgs[i];
		}
	}

	return ss.str();
}

void cInertialSenseDisplay::DataToVector(const p_data_t* data)
{
	size_t id = data->hdr.id;
	if (m_didMsgs.size() <= id)
	{	// Resize vector if necessary
		m_didMsgs.resize(id + 1);
	}
	// Add string to vector
	m_didMsgs[id] = DataToString(data);
}

void cInertialSenseDisplay::DataToStats(const p_data_t* data)
{
	size_t id = data->hdr.id;
	if (m_didStats.size() <= id)
	{	// Resize vector if necessary
		m_didStats.resize(id + 1);
	}

	// Update stats
	int curTimeMs = current_timeMs();
	sDidStats &s = m_didStats[id];
	s.count++;
	if(s.lastTimeMs)
		s.dtMs = curTimeMs - s.lastTimeMs;
	s.lastTimeMs = curTimeMs;

	// Display stats
	printf("                Name  DID    Count        dt\n");
	for (int i = 0; i < (int)m_didStats.size(); i++)
	{
		s = m_didStats[i];
		if (s.count)
		{
			printf("%20s %4d %9d %9.3lf\n", cISDataMappings::GetDataSetName(i), i, s.count, s.dtMs*0.001);
		}
	}
}

string cInertialSenseDisplay::DataToString(const p_data_t* data)
{
	uDatasets d = {};

	// Copy only new data
	copyDataPToStructP(&d, data, sizeof(uDatasets));

	string str;
	switch (data->hdr.id)
	{
	case DID_DEV_INFO:          str = DataToStringDevInfo(d.devInfo, data->hdr);        break;
	case DID_IMU:               str = DataToStringIMU(d.imu, data->hdr);                break;
	case DID_PREINTEGRATED_IMU: str = DataToStringPreintegratedImu(d.pImu, data->hdr);  break;
	case DID_INS_1:             str = DataToStringINS1(d.ins1, data->hdr);              break;
	case DID_INS_2:             str = DataToStringINS2(d.ins2, data->hdr);              break;
	case DID_INS_3:             str = DataToStringINS3(d.ins3, data->hdr);              break;
	case DID_INS_4:             str = DataToStringINS4(d.ins4, data->hdr);              break;
	case DID_MAGNETOMETER:      str = DataToStringMag(d.mag, data->hdr);                break;
	case DID_MAG_CAL:           str = DataToStringMagCal(d.magCal, data->hdr);          break;
	case DID_BAROMETER:         str = DataToStringBaro(d.baro, data->hdr);              break;
	case DID_GPS1_POS:          str = DataToStringGpsPos(d.gpsPos, data->hdr, "DID_GPS1_POS");				break;
	case DID_GPS2_POS:          str = DataToStringGpsPos(d.gpsPos, data->hdr, "DID_GPS2_POS");				break;
	case DID_GPS1_RTK_POS:      str = DataToStringGpsPos(d.gpsPos, data->hdr, "DID_GPS1_RTK_POS");			break;
	case DID_GPS1_RTK_POS_REL:  str = DataToStringRtkRel(d.gpsRtkRel, data->hdr, "DID_GPS1_RTK_POS_REL");	break;
	case DID_GPS1_RTK_POS_MISC: str = DataToStringRtkMisc(d.gpsRtkMisc, data->hdr, "RTK_POS_MISC");			break;
	case DID_GPS2_RTK_CMP_REL:  str = DataToStringRtkRel(d.gpsRtkRel, data->hdr, "DID_GPS2_RTK_CMP_REL");	break;
	case DID_GPS2_RTK_CMP_MISC: str = DataToStringRtkMisc(d.gpsRtkMisc, data->hdr, "RTK_CMP_MISC");			break;
	case DID_GPS1_RAW:
	case DID_GPS2_RAW:
	case DID_GPS_BASE_RAW:      str = DataToStringRawGPS(d.gpsRaw, data->hdr);          break;
    case DID_SURVEY_IN:         str = DataToStringSurveyIn(d.surveyIn, data->hdr);      break;
	case DID_SYS_PARAMS:        str = DataToStringSysParams(d.sysParams, data->hdr);    break;
	case DID_SYS_SENSORS:       str = DataToStringSysSensors(d.sysSensors, data->hdr);  break;
	case DID_RTOS_INFO:         str = DataToStringRTOS(d.rtosInfo, data->hdr);          break;
	case DID_SENSORS_ADC:       str = DataToStringSensorsADC(d.sensorsAdc, data->hdr);  break;
	case DID_WHEEL_ENCODER:     str = DataToStringWheelEncoder(d.wheelEncoder, data->hdr); break;
	default:
#if 0	// List all DIDs 
		char buf[128];
		SNPRINTF(buf, sizeof(buf), "(%d) %s \n", data->hdr.id, cISDataMappings::GetDataSetName(data->hdr.id));
		str = buf;
#elif 0
		str = DataToStringGeneric(data);
#endif
		break;
	}

	return str;
}

char* cInertialSenseDisplay::StatusToString(char* ptr, char* ptrEnd, const uint32_t insStatus, const uint32_t hdwStatus)
{
	ptr += SNPRINTF(ptr, ptrEnd - ptr, "\tSTATUS\n");
	ptr += SNPRINTF(ptr, ptrEnd - ptr, "\t\tSatellite Rx %d     Aiding: Mag %d, GPS (Hdg %d, Pos %d)\n",
		(hdwStatus & HDW_STATUS_GPS_SATELLITE_RX) != 0,
        (insStatus & INS_STATUS_MAG_AIDING_HEADING) != 0,
        (insStatus & INS_STATUS_GPS_AIDING_HEADING) != 0,
        (insStatus & INS_STATUS_GPS_AIDING_POS_VEL) != 0);
	if (insStatus & INS_STATUS_NAV_MODE)
	{
		ptr += SNPRINTF(ptr, ptrEnd - ptr, "\t\tMode: NAV ");
	}
	else
	{
		ptr += SNPRINTF(ptr, ptrEnd - ptr, "\t\tMode: AHRS");
	}
	switch (INS_STATUS_SOLUTION(insStatus))
	{
	default:
	case INS_STATUS_SOLUTION_OFF:                   ptr += SNPRINTF(ptr, ptrEnd - ptr, "         Solution: OFF\n");                 break;
	case INS_STATUS_SOLUTION_ALIGNING:              ptr += SNPRINTF(ptr, ptrEnd - ptr, "         Solution: ALIGNING\n");            break;
	case INS_STATUS_SOLUTION_ALIGNMENT_COMPLETE:    ptr += SNPRINTF(ptr, ptrEnd - ptr, "         Solution: ALIGNMENT COMPLETE\n");  break;
	case INS_STATUS_SOLUTION_NAV:                   ptr += SNPRINTF(ptr, ptrEnd - ptr, "         Solution: NAV\n");                 break;
	case INS_STATUS_SOLUTION_NAV_HIGH_VARIANCE:     ptr += SNPRINTF(ptr, ptrEnd - ptr, "         Solution: NAV HIGH VARIANCE\n");   break;
	case INS_STATUS_SOLUTION_AHRS:                  ptr += SNPRINTF(ptr, ptrEnd - ptr, "         Solution: AHRS\n");                break;
	case INS_STATUS_SOLUTION_AHRS_HIGH_VARIANCE:    ptr += SNPRINTF(ptr, ptrEnd - ptr, "         Solution: AHRS HIGH VARIANCE\n");  break;
	}
// 	ptr += SNPRINTF(ptr, ptrEnd - ptr, "         Align Good: Att %d, Vel %d, Pos %d\n",
// 		(insStatus & INS_STATUS_ATT_ALIGN_GOOD) != 0,
// 		(insStatus & INS_STATUS_VEL_ALIGN_GOOD) != 0,
// 		(insStatus & INS_STATUS_POS_ALIGN_GOOD) != 0);
	ptr += SNPRINTF(ptr, ptrEnd - ptr, "\t\tErrors    Rx parse %d, temperature %d, self-test %d\n",
		HDW_STATUS_COM_PARSE_ERROR_COUNT(hdwStatus),
		(hdwStatus & HDW_STATUS_ERR_TEMPERATURE) != 0,
		(hdwStatus & HDW_STATUS_BIT_FAULT) != 0);

	return ptr;
}

char* cInertialSenseDisplay::InsStatusToSolStatusString(char* ptr, char* ptrEnd, const uint32_t insStatus)
{
	switch (INS_STATUS_SOLUTION(insStatus))
	{
	default:
	case INS_STATUS_SOLUTION_OFF:                   ptr += SNPRINTF(ptr, ptrEnd - ptr, ", OFF      ");	break;
	case INS_STATUS_SOLUTION_ALIGNING:              ptr += SNPRINTF(ptr, ptrEnd - ptr, ", ALIGNING ");	break;
	case INS_STATUS_SOLUTION_ALIGNMENT_COMPLETE:    ptr += SNPRINTF(ptr, ptrEnd - ptr, ", COMPLETE ");	break;
	case INS_STATUS_SOLUTION_NAV:                   ptr += SNPRINTF(ptr, ptrEnd - ptr, ", NAV      ");	break;
	case INS_STATUS_SOLUTION_NAV_HIGH_VARIANCE:		ptr += SNPRINTF(ptr, ptrEnd - ptr, ", NAV VARIA");	break;
	case INS_STATUS_SOLUTION_AHRS:                  ptr += SNPRINTF(ptr, ptrEnd - ptr, ", AHRS     ");	break;
	case INS_STATUS_SOLUTION_AHRS_HIGH_VARIANCE:    ptr += SNPRINTF(ptr, ptrEnd - ptr, ", AHRS VARI");	break;
	}

	return ptr;
}

string cInertialSenseDisplay::DataToStringINS1(const ins_1_t &ins1, const p_data_hdr_t& hdr)
{
	(void)hdr;
	char buf[BUF_SIZE];
	char* ptr = buf;
	char* ptrEnd = buf + BUF_SIZE;
	ptr += SNPRINTF(ptr, ptrEnd - ptr, "(%d) %s:", hdr.id, cISDataMappings::GetDataSetName(hdr.id));

#if DISPLAY_DELTA_TIME==1
	static double lastTime = 0;
	double dtMs = 1000.0*(ins1.timeOfWeek - lastTime);
	lastTime = ins1.timeOfWeek;
	ptr += SNPRINTF(ptr, ptrEnd - ptr, " %4.1lfms", dtMs);
#else
	ptr += SNPRINTF(ptr, ptrEnd - ptr, " %.3lfs", ins1.timeOfWeek);
#endif

	if (m_displayMode == DMODE_SCROLL)
	{	// Single line format
		ptr = InsStatusToSolStatusString(ptr, ptrEnd, ins1.insStatus);
		ptr += SNPRINTF(ptr, ptrEnd - ptr, " theta[%6.2f,%6.2f,%7.2f], uvw[%6.2f,%6.2f,%6.2f], lla[%12.7f,%12.7f,%7.1f], ned[%6.3f,%6.3f,%6.3f]",
			ins1.theta[0] * C_RAD2DEG_F,
			ins1.theta[1] * C_RAD2DEG_F,
			ins1.theta[2] * C_RAD2DEG_F,
			ins1.uvw[0], ins1.uvw[1], ins1.uvw[2],
			ins1.lla[0], ins1.lla[1], ins1.lla[2],
			ins1.ned[0], ins1.ned[1], ins1.ned[2]);
	}
	else
	{	// Spacious format
		ptr += SNPRINTF(ptr, ptrEnd - ptr, "\n\tEuler\t");
		ptr += SNPRINTF(ptr, ptrEnd - ptr, PRINTV3_P2,
			ins1.theta[0] * C_RAD2DEG_F,	// Roll
			ins1.theta[1] * C_RAD2DEG_F,	// Pitch
			ins1.theta[2] * C_RAD2DEG_F);	// Yaw
		ptr += SNPRINTF(ptr, ptrEnd - ptr, "\tUWV\t");
		ptr += SNPRINTF(ptr, ptrEnd - ptr, PRINTV3_P1,
			ins1.uvw[0],					// U body velocity
			ins1.uvw[1],					// V body velocity
			ins1.uvw[2]);					// W body velocity
		ptr += SNPRINTF(ptr, ptrEnd - ptr, "\tLLA\t");
		ptr += SNPRINTF(ptr, ptrEnd - ptr, PRINTV3_LLA,
			ins1.lla[0],					// INS Latitude
			ins1.lla[1],					// INS Longitude
			ins1.lla[2]);					// INS Ellipsoid altitude (meters)
		ptr = StatusToString(ptr, ptrEnd, ins1.insStatus, ins1.hdwStatus);
	}

	return buf;
}

string cInertialSenseDisplay::DataToStringINS2(const ins_2_t &ins2, const p_data_hdr_t& hdr)
{
	(void)hdr;
	char buf[BUF_SIZE];
	char* ptr = buf;
	char* ptrEnd = buf + BUF_SIZE;
	ptr += SNPRINTF(ptr, ptrEnd - ptr, "(%d) %s:", hdr.id, cISDataMappings::GetDataSetName(hdr.id));

#if DISPLAY_DELTA_TIME==1
	static double lastTime = 0;
	double dtMs = 1000.0*(ins2.timeOfWeek - lastTime);
	lastTime = ins2.timeOfWeek;
	ptr += SNPRINTF(ptr, ptrEnd - ptr, " %4.1lfms", dtMs);
#else
	ptr += SNPRINTF(ptr, ptrEnd - ptr, " %.3lfs", ins2.timeOfWeek);
#endif

	if (m_displayMode == DMODE_SCROLL)
	{	// Single line format
		ptr = InsStatusToSolStatusString(ptr, ptrEnd, ins2.insStatus);
		ptr += SNPRINTF(ptr, ptrEnd - ptr, " qn2b[%6.3f,%6.3f,%6.3f,%6.3f], uvw[%6.2f,%6.2f,%6.2f], lla[%12.7f,%12.7f,%7.1f]",
			ins2.qn2b[0], ins2.qn2b[1], ins2.qn2b[2], ins2.qn2b[3],
			ins2.uvw[0], ins2.uvw[1], ins2.uvw[2],
			ins2.lla[0], ins2.lla[1], ins2.lla[2]);
	}
	else
	{	// Spacious format
		ptr += SNPRINTF(ptr, ptrEnd - ptr, "\n\tQn2b\t");
		ptr += SNPRINTF(ptr, ptrEnd - ptr, PRINTV4_P3,					// Quaternion attitude rotation
			ins2.qn2b[0],					// W
			ins2.qn2b[1],					// X
			ins2.qn2b[2],					// Y
			ins2.qn2b[3]);					// Z
		float theta[3];
		quat2euler(ins2.qn2b, theta);
		ptr += SNPRINTF(ptr, ptrEnd - ptr, "\t(Euler)\t");
		ptr += SNPRINTF(ptr, ptrEnd - ptr, PRINTV3_P2,					// Convert quaternion to euler rotation
			theta[0] * C_RAD2DEG_F,			// Roll
			theta[1] * C_RAD2DEG_F,			// Pitch
			theta[2] * C_RAD2DEG_F);		// Yaw
		ptr += SNPRINTF(ptr, ptrEnd - ptr, "\tUWV\t");
		ptr += SNPRINTF(ptr, ptrEnd - ptr, PRINTV3_P1,
			ins2.uvw[0],					// U body velocity
			ins2.uvw[1],					// V body velocity
			ins2.uvw[2]);					// W body velocity
		ptr += SNPRINTF(ptr, ptrEnd - ptr, "\tLLA\t");
		ptr += SNPRINTF(ptr, ptrEnd - ptr, PRINTV3_LLA,
			ins2.lla[0],					// INS Latitude
			ins2.lla[1],					// INS Longitude
			ins2.lla[2]);					// INS Ellipsoid altitude (meters)
		ptr = StatusToString(ptr, ptrEnd, ins2.insStatus, ins2.hdwStatus);
	}

	return buf;
}

string cInertialSenseDisplay::DataToStringINS3(const ins_3_t &ins3, const p_data_hdr_t& hdr)
{
	(void)hdr;
	char buf[BUF_SIZE];
	char* ptr = buf;
	char* ptrEnd = buf + BUF_SIZE;
	ptr += SNPRINTF(ptr, ptrEnd - ptr, "(%d) %s:", hdr.id, cISDataMappings::GetDataSetName(hdr.id));

#if DISPLAY_DELTA_TIME==1
	static double lastTime = 0;
	double dtMs = 1000.0*(ins3.timeOfWeek - lastTime);
	lastTime = ins3.timeOfWeek;
	ptr += SNPRINTF(ptr, ptrEnd - ptr, " %4.1lfms", dtMs);
#else
	ptr += SNPRINTF(ptr, ptrEnd - ptr, " %.3lfs", ins3.timeOfWeek);
#endif

	if (m_displayMode == DMODE_SCROLL)
	{	// Single line format
		ptr = InsStatusToSolStatusString(ptr, ptrEnd, ins3.insStatus);
		ptr += SNPRINTF(ptr, ptrEnd - ptr, " qn2b[%6.3f,%6.3f,%6.3f,%6.3f], uvw[%6.2f,%6.2f,%6.2f], lla[%12.7f,%12.7f,%7.1f]",
			ins3.qn2b[0], ins3.qn2b[1], ins3.qn2b[2], ins3.qn2b[3],
			ins3.uvw[0], ins3.uvw[1], ins3.uvw[2],
			ins3.lla[0], ins3.lla[1], ins3.lla[2]);
	}
	else
	{	// Spacious format
		ptr += SNPRINTF(ptr, ptrEnd - ptr, "\n\tQn2b\t");
		ptr += SNPRINTF(ptr, ptrEnd - ptr, PRINTV4_P3,					// Quaternion attitude rotation
			ins3.qn2b[0],					// W
			ins3.qn2b[1],					// X
			ins3.qn2b[2],					// Y
			ins3.qn2b[3]);					// Z
		float theta[3];
		quat2euler(ins3.qn2b, theta);
		ptr += SNPRINTF(ptr, ptrEnd - ptr, "\t(Euler)\t");
		ptr += SNPRINTF(ptr, ptrEnd - ptr, PRINTV3_P2,					// Convert quaternion to euler rotation
			theta[0] * C_RAD2DEG_F,			// Roll
			theta[1] * C_RAD2DEG_F,			// Pitch
			theta[2] * C_RAD2DEG_F);		// Yaw
		ptr += SNPRINTF(ptr, ptrEnd - ptr, "\tUWV\t");
		ptr += SNPRINTF(ptr, ptrEnd - ptr, PRINTV3_P1,
			ins3.uvw[0],					// U body velocity
			ins3.uvw[1],					// V body velocity
			ins3.uvw[2]);					// W body velocity
		ptr += SNPRINTF(ptr, ptrEnd - ptr, "\tLLA\t");
		ptr += SNPRINTF(ptr, ptrEnd - ptr, PRINTV3_LLA_MSL,
			ins3.lla[0],					// INS Latitude
			ins3.lla[1],					// INS Longitude
			ins3.lla[2]);					// INS Ellipsoid altitude (meters)
		ptr = StatusToString(ptr, ptrEnd, ins3.insStatus, ins3.hdwStatus);
	}

	return buf;
}

string cInertialSenseDisplay::DataToStringINS4(const ins_4_t &ins4, const p_data_hdr_t& hdr)
{
	(void)hdr;
	char buf[BUF_SIZE];
	char* ptr = buf;
	char* ptrEnd = buf + BUF_SIZE;
	ptr += SNPRINTF(ptr, ptrEnd - ptr, "(%d) %s:", hdr.id, cISDataMappings::GetDataSetName(hdr.id));

#if DISPLAY_DELTA_TIME==1
	static double lastTime = 0;
	double dtMs = 1000.0*(ins4.timeOfWeek - lastTime);
	lastTime = ins4.timeOfWeek;
	ptr += SNPRINTF(ptr, ptrEnd - ptr, " %4.1lfms", dtMs);
#else
	ptr += SNPRINTF(ptr, ptrEnd - ptr, " %.3lfs", ins4.timeOfWeek);
#endif

	if (m_displayMode == DMODE_SCROLL)
	{	// Single line format
		ptr = InsStatusToSolStatusString(ptr, ptrEnd, ins4.insStatus);
		ptr += SNPRINTF(ptr, ptrEnd - ptr, " qe2b[%6.3f,%6.3f,%6.3f,%6.3f], ve[%6.2f,%6.2f,%6.2f], ecef[%12.7f,%12.7f,%7.1f]",
			ins4.qe2b[0], ins4.qe2b[1], ins4.qe2b[2], ins4.qe2b[3],
			ins4.ve[0], ins4.ve[1], ins4.ve[2],
			ins4.ecef[0], ins4.ecef[1], ins4.ecef[2]);
	}
	else
	{	// Spacious format
		ptr += SNPRINTF(ptr, ptrEnd - ptr, "\n\tQe2b\t");
		ptr += SNPRINTF(ptr, ptrEnd - ptr, PRINTV4_P3,					// Quaternion attitude rotation
			ins4.qe2b[0],					// W
			ins4.qe2b[1],					// X
			ins4.qe2b[2],					// Y
			ins4.qe2b[3]);					// Z
		float theta[3];
		qe2b2EulerNedEcef(theta, (float*)ins4.qe2b, (double*)ins4.ecef);
		ptr += SNPRINTF(ptr, ptrEnd - ptr, "\t(Euler)\t");
		ptr += SNPRINTF(ptr, ptrEnd - ptr, PRINTV3_P2,					// Convert quaternion to euler rotation
			theta[0] * C_RAD2DEG_F,			// Roll
			theta[1] * C_RAD2DEG_F,			// Pitch
			theta[2] * C_RAD2DEG_F);		// Yaw
		ptr += SNPRINTF(ptr, ptrEnd - ptr, "\tVE\t");
		ptr += SNPRINTF(ptr, ptrEnd - ptr, PRINTV3_P3,
			ins4.ve[0],						// X ECEF velocity
			ins4.ve[1],						// Y ECEF velocity
			ins4.ve[2]);					// Z ECEF velocity
		ptr += SNPRINTF(ptr, ptrEnd - ptr, "\tECEF\t");
		ptr += SNPRINTF(ptr, ptrEnd - ptr, PRINTV3_P3,
			ins4.ecef[0],					// X ECEF position
			ins4.ecef[1],					// Y ECEF position
			ins4.ecef[2]);					// Z ECEF position
		ptr = StatusToString(ptr, ptrEnd, ins4.insStatus, ins4.hdwStatus);
	}

	return buf;
}

string cInertialSenseDisplay::DataToStringIMU(const imu_t &imu, const p_data_hdr_t& hdr)
{
	(void)hdr;
	char buf[BUF_SIZE];
	char* ptr = buf;
	char* ptrEnd = buf + BUF_SIZE;
<<<<<<< HEAD
	ptr += SNPRINTF(ptr, ptrEnd - ptr, "DID_IMU:");
=======
	ptr += SNPRINTF(ptr, ptrEnd - ptr, "(%d) %s:", hdr.id, cISDataMappings::GetDataSetName(hdr.id));
>>>>>>> 2c90d5a5

#if DISPLAY_DELTA_TIME==1
	static double lastTime = 0;
	double dtMs = 1000.0*(imu.time - lastTime);
	lastTime = imu.time;
	ptr += SNPRINTF(ptr, ptrEnd - ptr, " %4.1lfms", dtMs);
#else
	ptr += SNPRINTF(ptr, ptrEnd - ptr, " %.3lfs", imu.time);
#endif

	if (m_displayMode == DMODE_SCROLL)
	{	// Single line format
		ptr += SNPRINTF(ptr, ptrEnd - ptr, ", pqr[%5.1f,%5.1f,%5.1f]",
			imu.I.pqr[0] * C_RAD2DEG_F,
			imu.I.pqr[1] * C_RAD2DEG_F,
			imu.I.pqr[2] * C_RAD2DEG_F);
		ptr += SNPRINTF(ptr, ptrEnd - ptr, ", acc[%5.1f,%5.1f,%5.1f]",
			imu.I.acc[0], imu.I.acc[1], imu.I.acc[2]);
	}
	else
	{	// Spacious format
		ptr += SNPRINTF(ptr, ptrEnd - ptr, "\n");
		ptr += SNPRINTF(ptr, ptrEnd - ptr, "\tPQR\t");
		ptr += SNPRINTF(ptr, ptrEnd - ptr, PRINTV3_P1,
			imu.I.pqr[0] * C_RAD2DEG_F,		// P angular rate
			imu.I.pqr[1] * C_RAD2DEG_F,		// Q angular rate
			imu.I.pqr[2] * C_RAD2DEG_F);		// R angular rate
		ptr += SNPRINTF(ptr, ptrEnd - ptr, "\tAcc\t");
		ptr += SNPRINTF(ptr, ptrEnd - ptr, PRINTV3_P1,
			imu.I.acc[0],					// X acceleration
			imu.I.acc[1],					// Y acceleration
			imu.I.acc[2]);					// Z acceleration
	}

	return buf;
}

string cInertialSenseDisplay::DataToStringPreintegratedImu(const preintegrated_imu_t &imu, const p_data_hdr_t& hdr)
{
	(void)hdr;
	char buf[BUF_SIZE];
	char* ptr = buf;
	char* ptrEnd = buf + BUF_SIZE;
	ptr += SNPRINTF(ptr, ptrEnd - ptr, "(%d) %s:", hdr.id, cISDataMappings::GetDataSetName(hdr.id));

#if DISPLAY_DELTA_TIME==1
	static double lastTime = 0;
	double dtMs = 1000.0*(imu.time - lastTime);
	lastTime = imu.time;
	ptr += SNPRINTF(ptr, ptrEnd - ptr, " %4.1lfms", dtMs);
#else
	ptr += SNPRINTF(ptr, ptrEnd - ptr, " %.3lfs, dt:%6.3f", imu.time, imu.dt);
#endif

	if (m_displayMode == DMODE_SCROLL)
	{	// Single line format
		ptr += SNPRINTF(ptr, ptrEnd - ptr, ", theta[%6.3f,%6.3f,%6.3f], vel[%6.3f,%6.3f,%6.3f]",
			imu.theta[0] * C_RAD2DEG_F,
			imu.theta[1] * C_RAD2DEG_F,
			imu.theta[2] * C_RAD2DEG_F,
			imu.vel[0], imu.vel[1], imu.vel[2]);
	}
	else
	{	// Spacious format
        ptr += SNPRINTF(ptr, ptrEnd - ptr, "\n\tIMU1 theta\t");
		ptr += SNPRINTF(ptr, ptrEnd - ptr, PRINTV3_P3,
			imu.theta[0] * C_RAD2DEG_F,		// IMU1 P angular rate
			imu.theta[1] * C_RAD2DEG_F,		// IMU1 Q angular rate
			imu.theta[2] * C_RAD2DEG_F);		// IMU1 R angular rate
        ptr += SNPRINTF(ptr, ptrEnd - ptr, "\tIMU1 vel\t");
        ptr += SNPRINTF(ptr, ptrEnd - ptr, PRINTV3_P3,
            imu.vel[0],						// IMU1 X acceleration
            imu.vel[1],						// IMU1 Y acceleration
            imu.vel[2]);						// IMU1 Z acceleration
	}

	return buf;
}

string cInertialSenseDisplay::DataToStringMag(const magnetometer_t &mag, const p_data_hdr_t& hdr)
{
	(void)hdr;
	char buf[BUF_SIZE];
	char* ptr = buf;
	char* ptrEnd = buf + BUF_SIZE;
<<<<<<< HEAD
	ptr += SNPRINTF(ptr, ptrEnd - ptr, "DID_MAGNETOMETER:");
=======
	ptr += SNPRINTF(ptr, ptrEnd - ptr, "(%d) %s:", hdr.id, cISDataMappings::GetDataSetName(hdr.id));
>>>>>>> 2c90d5a5

#if DISPLAY_DELTA_TIME==1
	static double lastTime[2] = { 0 };
	double dtMs = 1000.0*(mag.time - lastTime[i]);
	lastTime[i] = mag.time;
	ptr += SNPRINTF(ptr, ptrEnd - ptr, " %4.1lfms", dtMs);
#else
	ptr += SNPRINTF(ptr, ptrEnd - ptr, " %.3lfs", mag.time);
#endif

	if (m_displayMode == DMODE_SCROLL)
	{	// Single line format
		ptr += SNPRINTF(ptr, ptrEnd - ptr, ", mag[%6.2f,%6.2f,%6.2f]",
			mag.mag[0],					// X magnetometer
			mag.mag[1],					// Y magnetometer
			mag.mag[2]);				// Z magnetometer
	}
	else
	{	// Spacious format
		ptr += SNPRINTF(ptr, ptrEnd - ptr, "\n\tmag\t");
		ptr += SNPRINTF(ptr, ptrEnd - ptr, PRINTV3_P2,
			mag.mag[0],					// X magnetometer
			mag.mag[1],					// Y magnetometer
			mag.mag[2]);				// Z magnetometer
	}

	return buf;
}

string cInertialSenseDisplay::DataToStringMagCal(const mag_cal_t &mag, const p_data_hdr_t& hdr)
{
	(void)hdr;
	char buf[BUF_SIZE];
	char* ptr = buf;
	char* ptrEnd = buf + BUF_SIZE;
	ptr += SNPRINTF(ptr, ptrEnd - ptr, "(%d) %s:", hdr.id, cISDataMappings::GetDataSetName(hdr.id));

	switch (mag.recalCmd)
	{
	default:							ptr += SNPRINTF(ptr, ptrEnd - ptr, "  recalCmd %3d,               ", mag.recalCmd);	break;
	case MAG_RECAL_CMD_MULTI_AXIS:		ptr += SNPRINTF(ptr, ptrEnd - ptr, "  recalCmd %3d (MULTI-AXIS ), ", mag.recalCmd);	break;
	case MAG_RECAL_CMD_SINGLE_AXIS:		ptr += SNPRINTF(ptr, ptrEnd - ptr, "  recalCmd %3d (SINGLE-AXIS), ", mag.recalCmd);	break;
	case MAG_RECAL_CMD_ABORT:			ptr += SNPRINTF(ptr, ptrEnd - ptr, "  recalCmd %3d (ABORT      ), ", mag.recalCmd);	break;
	}

	{	// Single line format
		ptr += SNPRINTF(ptr, ptrEnd - ptr, "   progress: %3.0f %%,   declination: %4.1f",
			mag.progress,
			mag.declination * C_RAD2DEG_F);
	}

	if (m_displayMode == DMODE_PRETTY)
	{
		ptr += SNPRINTF(ptr, ptrEnd - ptr, "\n");
	}

	return buf;
}

string cInertialSenseDisplay::DataToStringBaro(const barometer_t &baro, const p_data_hdr_t& hdr)
{
	(void)hdr;
	char buf[BUF_SIZE];
	char* ptr = buf;
	char* ptrEnd = buf + BUF_SIZE;
	ptr += SNPRINTF(ptr, ptrEnd - ptr, "(%d) %s:", hdr.id, cISDataMappings::GetDataSetName(hdr.id));

#if DISPLAY_DELTA_TIME==1
	static double lastTime = 0;
	double dtMs = 1000.0*(baro.time - lastTime);
	lastTime = baro.time;
	ptr += SNPRINTF(ptr, ptrEnd - ptr, " %4.1lfms", dtMs);
#else
	ptr += SNPRINTF(ptr, ptrEnd - ptr, " %.3lfs", baro.time);
#endif

	ptr += SNPRINTF(ptr, ptrEnd - ptr, ", %.2fkPa", baro.bar);
	ptr += SNPRINTF(ptr, ptrEnd - ptr, ", %.1fm", baro.mslBar);
	ptr += SNPRINTF(ptr, ptrEnd - ptr, ", %.2fC", baro.barTemp);
	ptr += SNPRINTF(ptr, ptrEnd - ptr, ", Humid. %.1f%%", baro.humidity);

	if (m_displayMode == DMODE_PRETTY)
	{
		ptr += SNPRINTF(ptr, ptrEnd - ptr, "\n");
	}

	return buf;
}

string cInertialSenseDisplay::DataToStringGpsPos(const gps_pos_t &gps, const p_data_hdr_t& hdr, const string didName)
{
	(void)hdr;
	char buf[BUF_SIZE];
	char* ptr = buf;
	char* ptrEnd = buf + BUF_SIZE;

	ptr += SNPRINTF(ptr, ptrEnd - ptr, "(%d) %s:", hdr.id, cISDataMappings::GetDataSetName(hdr.id));

#if DISPLAY_DELTA_TIME==1
	static int lastTimeMs = 0;
	int dtMs = gps.timeOfWeekMs - lastTimeMs;
	lastTimeMs = gps.timeOfWeekMs;
	ptr += SNPRINTF(ptr, ptrEnd - ptr, " %3dms", dtMs);
#else
	ptr += SNPRINTF(ptr, ptrEnd - ptr, " %dms", gps.timeOfWeekMs);
#endif

	if (m_displayMode == DMODE_SCROLL)
	{	// Single line format
		ptr += SNPRINTF(ptr, ptrEnd - ptr, ", LLA[%12.7f,%12.7f,%7.1f], %d sats, %4.1f cno, %4.3f hAcc, %4.3f vAcc, %4.3f pDop",
			gps.lla[0], gps.lla[1], gps.lla[2],
			gps.status&GPS_STATUS_NUM_SATS_USED_MASK, gps.cnoMean,
			gps.hAcc, gps.vAcc, gps.pDop);
	}
	else
	{	// Spacious format
		ptr += SNPRINTF(ptr, ptrEnd - ptr, "\n\tSats: %2d,  ",
			gps.status&GPS_STATUS_NUM_SATS_USED_MASK);	// Satellites used in solution
		ptr += SNPRINTF(ptr, ptrEnd - ptr, "Status: 0x%08x (", gps.status);
		switch (gps.status&GPS_STATUS_FIX_MASK)
		{
		default: 
		case GPS_STATUS_FIX_NONE:               ptr += SNPRINTF(ptr, ptrEnd - ptr, "%d", (gps.status&GPS_STATUS_FIX_MASK)>>GPS_STATUS_FIX_BIT_OFFSET);	break;
		case GPS_STATUS_FIX_2D:                 ptr += SNPRINTF(ptr, ptrEnd - ptr, "2D");           break;
		case GPS_STATUS_FIX_3D:                 ptr += SNPRINTF(ptr, ptrEnd - ptr, "3D");           break;
		case GPS_STATUS_FIX_RTK_SINGLE:         ptr += SNPRINTF(ptr, ptrEnd - ptr, "RTK Single");   break;
		case GPS_STATUS_FIX_RTK_FLOAT:          ptr += SNPRINTF(ptr, ptrEnd - ptr, "RTK Float");    break;
        case GPS_STATUS_FIX_RTK_FIX:            ptr += SNPRINTF(ptr, ptrEnd - ptr, "RTK FIX");      break;
        }
		ptr += SNPRINTF(ptr, ptrEnd - ptr, "),\thAcc: %.3f m     cno: %3.1f dBHz\n", gps.hAcc, gps.cnoMean);	// Position accuracy
		ptr += SNPRINTF(ptr, ptrEnd - ptr, "\tLLA: ");
		ptr += SNPRINTF(ptr, ptrEnd - ptr, PRINTV3_LLA,
			gps.lla[0],					// GPS Latitude
			gps.lla[1],					// GPS Longitude
			gps.lla[2]);				// GPS Ellipsoid altitude (meters)
		if (gps.status&GPS_STATUS_FLAGS_RTK_POSITION_ENABLED)
		{
			if (gps.status&GPS_STATUS_FLAGS_RTK_COMPASSING_ENABLED) 
			{ 
				ptr += SNPRINTF(ptr, ptrEnd - ptr, "Compassing, "); 
			}
			if (gps.status&GPS_STATUS_FLAGS_RTK_RAW_GPS_DATA_ERROR)		{ ptr += SNPRINTF(ptr, ptrEnd - ptr, "Raw error, "); }
			switch (gps.status&GPS_STATUS_FLAGS_ERROR_MASK)
			{
			case GPS_STATUS_FLAGS_RTK_BASE_DATA_MISSING:		ptr += SNPRINTF(ptr, ptrEnd - ptr, "Base missing, ");	break;
			case GPS_STATUS_FLAGS_RTK_BASE_POSITION_MOVING:		ptr += SNPRINTF(ptr, ptrEnd - ptr, "Moving base, ");	break;
			case GPS_STATUS_FLAGS_RTK_BASE_POSITION_INVALID:	ptr += SNPRINTF(ptr, ptrEnd - ptr, "Moving invalid, ");	break;
			}
		}
	}

	return buf;
}

string cInertialSenseDisplay::DataToStringRtkRel(const gps_rtk_rel_t &rel, const p_data_hdr_t& hdr, const string didName)
{
	(void)hdr;
	char buf[BUF_SIZE];
	char* ptr = buf;
	char* ptrEnd = buf + BUF_SIZE;

	ptr += SNPRINTF(ptr, ptrEnd - ptr, "(%d) %s:", hdr.id, cISDataMappings::GetDataSetName(hdr.id));

#if DISPLAY_DELTA_TIME==1
	static int lastTimeMs = 0;
	int dtMs = rel.timeOfWeekMs - lastTimeMs;
	lastTimeMs = rel.timeOfWeekMs;
	ptr += SNPRINTF(ptr, ptrEnd - ptr, " %3dms", dtMs);
#else
	ptr += SNPRINTF(ptr, ptrEnd - ptr, " %dms", rel.timeOfWeekMs);
#endif

	if (m_displayMode == DMODE_SCROLL)
	{	// Single line format
		ptr += SNPRINTF(ptr, ptrEnd - ptr, ", V2B[%10.3f,%10.3f,%9.2f], %4.1f age, %4.1f arRatio, %4.3f dist, %4.2f bear",
			rel.baseToRoverVector[0], rel.baseToRoverVector[1], rel.baseToRoverVector[2],
			rel.differentialAge, rel.arRatio, rel.baseToRoverDistance, rel.baseToRoverHeading);
	}
	else
	{	// Spacious format
		ptr += SNPRINTF(ptr, ptrEnd - ptr, "\tbaseToRover: ");
		ptr += SNPRINTF(ptr, ptrEnd - ptr, PRINTV3_P3,
			rel.baseToRoverVector[0],				// Vector to base in ECEF
			rel.baseToRoverVector[1],				// Vector to base in ECEF
			rel.baseToRoverVector[2]);				// Vector to base in ECEF
		ptr += SNPRINTF(ptr, ptrEnd - ptr, "\tRTK:\tdiffAge:%5.1fs  arRatio: %4.1f  dist:%7.2fm  bear:%6.1f\n", 
			rel.differentialAge, rel.arRatio, rel.baseToRoverDistance, rel.baseToRoverHeading*C_RAD2DEG_F);
	}

	return buf;
}

string cInertialSenseDisplay::DataToStringRtkMisc(const gps_rtk_misc_t& rtk, const p_data_hdr_t& hdr, const string didName)
{
	(void)hdr;
	char buf[BUF_SIZE];
	char* ptr = buf;
	char* ptrEnd = buf + BUF_SIZE;
	const char* terminator = (m_displayMode != DMODE_SCROLL ? "\n" : "");
	ptr += SNPRINTF(buf, ptrEnd - ptr, "%s: T=%d, lla[%4.7f,%4.7f,%7.3f], A[%3.3f,%3.3f,%3.3f], AR:%3.3f, dop(g,h,v)[%3.3f,%3.3f,%3.3f] %s",
		didName.c_str(),
		rtk.timeOfWeekMs, rtk.baseLla[0], rtk.baseLla[1], rtk.baseLla[2],
		rtk.accuracyPos[0], rtk.accuracyPos[1], rtk.accuracyPos[2],
		rtk.arThreshold,
		rtk.gDop, rtk.hDop, rtk.vDop,
		terminator);

	if (m_displayMode != DMODE_SCROLL)
	{
		ptr += SNPRINTF(ptr, ptrEnd - ptr, "\n");
	}

	return buf;
}

string cInertialSenseDisplay::DataToStringRawGPS(const gps_raw_t& raw, const p_data_hdr_t& hdr)
{
	(void)hdr;
	char buf[BUF_SIZE];
	char* ptr = buf;
	char* ptrEnd = buf + BUF_SIZE;
	const char* terminator = (m_displayMode != DMODE_SCROLL ? "\n" : "");
	ptr += SNPRINTF(buf, ptrEnd - ptr, "RAW GPS: receiverIndex=%d, type=%d, count=%d   %s",
		raw.receiverIndex, raw.dataType, raw.obsCount, terminator);

	if (m_displayMode != DMODE_SCROLL)
	{
		ptr += SNPRINTF(ptr, ptrEnd - ptr, "\n");
	}
	return buf;
}

string cInertialSenseDisplay::DataToStringSurveyIn(const survey_in_t &survey, const p_data_hdr_t& hdr)
{
    (void)hdr;
    char buf[BUF_SIZE];
    char* ptr = buf;
    char* ptrEnd = buf + BUF_SIZE;
	ptr += SNPRINTF(ptr, ptrEnd - ptr, "(%d) %s:", hdr.id, cISDataMappings::GetDataSetName(hdr.id));
    ptr += SNPRINTF(ptr, ptrEnd - ptr, " state: %d ", survey.state);
    switch (survey.state)
    {
    case SURVEY_IN_STATE_OFF:           ptr += SNPRINTF(ptr, ptrEnd - ptr, "(off)");           break;
    case SURVEY_IN_STATE_RUNNING_3D:    ptr += SNPRINTF(ptr, ptrEnd - ptr, "(running 3D)");    break;
    case SURVEY_IN_STATE_RUNNING_FLOAT: ptr += SNPRINTF(ptr, ptrEnd - ptr, "(running Float)"); break;
    case SURVEY_IN_STATE_RUNNING_FIX:   ptr += SNPRINTF(ptr, ptrEnd - ptr, "(running Fix)");   break;
    case SURVEY_IN_STATE_SAVE_POS:      ptr += SNPRINTF(ptr, ptrEnd - ptr, "(saving pos)");    break;
    case SURVEY_IN_STATE_DONE:          ptr += SNPRINTF(ptr, ptrEnd - ptr, "(done)");          break;
    }

    int elapsedTimeMin = survey.elapsedTimeSec / 60;
    int elapsedTimeSec = survey.elapsedTimeSec - (elapsedTimeMin * 60);
    int maxDurationMin = survey.maxDurationSec / 60;
    int maxDurationSec = survey.maxDurationSec - (maxDurationMin * 60);

    ptr += SNPRINTF(ptr, ptrEnd - ptr, ", elapsed: %d:%02d of %2d:%02d", 
        elapsedTimeMin, elapsedTimeSec, maxDurationMin, maxDurationSec );
    if (m_displayMode != DMODE_SCROLL)
    {
        ptr += SNPRINTF(ptr, ptrEnd - ptr, "\n\thAcc: %4.3f\tlla:", survey.hAccuracy);
        ptr += SNPRINTF(ptr, ptrEnd - ptr, PRINTV3_LLA,
            survey.lla[0],					// latitude
            survey.lla[1],					// longitude
            survey.lla[2]);					// altitude
    }
    else
    {   // Single line format
        ptr += SNPRINTF(ptr, ptrEnd - ptr, ", hAcc: %4.3f ", survey.hAccuracy);
        ptr += SNPRINTF(ptr, ptrEnd - ptr, " lla[%12.7f,%12.7f,%7.1f]",
            survey.lla[0],					// latitude
            survey.lla[1],					// longitude
            survey.lla[2]);					// altitude
    }
    return buf;
}

string cInertialSenseDisplay::DataToStringSysParams(const sys_params_t& sys, const p_data_hdr_t& hdr)
{
	(void)hdr;
	char buf[BUF_SIZE];
	char* ptr = buf;
	char* ptrEnd = buf + BUF_SIZE;
	ptr += SNPRINTF(ptr, ptrEnd - ptr, "(%d) %s:", hdr.id, cISDataMappings::GetDataSetName(hdr.id));

#if DISPLAY_DELTA_TIME==1
	static int lastTimeMs = 0;
	int dtMs = sys.timeOfWeekMs - lastTimeMs;
	lastTimeMs = sys.timeOfWeekMs;
	ptr += SNPRINTF(ptr, ptrEnd - ptr, " %3dms", dtMs);
#else
	ptr += SNPRINTF(ptr, ptrEnd - ptr, " %dms", sys.timeOfWeekMs);
#endif

	ptr += SNPRINTF(ptr, ptrEnd - ptr, ",%d,%d,%d\n", sys.imuPeriodMs, sys.navPeriodMs, sys.genFaultCode);

	if (m_displayMode == DMODE_PRETTY)
	{
		ptr = StatusToString(ptr, ptrEnd, sys.insStatus, sys.hdwStatus);
		ptr += SNPRINTF(ptr, ptrEnd - ptr, "\tTemp:  IMU %4.1f C\tBaro %4.1f C\tMCU %4.1f C\n", sys.imuTemp, sys.baroTemp, sys.mcuTemp);
	}

	return buf;
}

string cInertialSenseDisplay::DataToStringSysSensors(const sys_sensors_t& sensors, const p_data_hdr_t& hdr)
{
	(void)hdr;
	char buf[BUF_SIZE];
	char* ptr = buf;
	char* ptrEnd = buf + BUF_SIZE;
	ptr += SNPRINTF(ptr, ptrEnd - ptr, "(%d) %s:", hdr.id, cISDataMappings::GetDataSetName(hdr.id));

#if DISPLAY_DELTA_TIME==1
	static double lastTime = 0;
	double dtMs = 1000.0*(sensors.time - lastTime);
	lastTime = sensors.time;
	ptr += SNPRINTF(ptr, ptrEnd - ptr, " %4.1lfms", dtMs);
#else
	ptr += SNPRINTF(ptr, ptrEnd - ptr, " %.3lfs", sensors.time);
#endif

	// Single line format
	ptr += SNPRINTF(ptr, ptrEnd - ptr, ", %4.1fC, pqr[%5.1f,%5.1f,%5.1f], acc[%5.1f,%5.1f,%5.1f], mag[%6.2f,%6.2f,%6.2f]",
		sensors.temp,
		sensors.pqr[0] * C_RAD2DEG_F,
		sensors.pqr[1] * C_RAD2DEG_F,
		sensors.pqr[2] * C_RAD2DEG_F,
		sensors.acc[0], sensors.acc[1], sensors.acc[2],
		sensors.mag[0], sensors.mag[1], sensors.mag[2]
	);

	ptr += SNPRINTF(ptr, ptrEnd - ptr, ", baro[%5.2fkPa, %4.1fC, %7.2fm, %3.1f%% humidity], adc[%3.1fV, %3.1fV, %3.1fV, %3.1fV]",
		sensors.bar, sensors.barTemp, sensors.mslBar, sensors.humidity,
		sensors.vin, sensors.ana1, sensors.ana3, sensors.ana4
	);

	if (m_displayMode != DMODE_SCROLL)
	{
		ptr += SNPRINTF(ptr, ptrEnd - ptr, "\n");
	}

	return buf;
}

string cInertialSenseDisplay::DataToStringRTOS(const rtos_info_t& info, const p_data_hdr_t& hdr)
{
	cDataCSV csv;
	string csvString;
	csv.DataToStringCSV(hdr, (const uint8_t*)&info, csvString);
	const char* terminator = (m_displayMode != DMODE_SCROLL ? "\n" : "");
	return string("RTOS: ") + csvString + terminator;
}

string cInertialSenseDisplay::DataToStringDevInfo(const dev_info_t &info, const p_data_hdr_t& hdr)
{
	(void)hdr;
	char buf[BUF_SIZE];
	char* ptr = buf;
	char* ptrEnd = buf + BUF_SIZE;
	ptr += SNPRINTF(ptr, ptrEnd - ptr, "(%d) %s:", hdr.id, cISDataMappings::GetDataSetName(hdr.id));

	// Single line format
	ptr += SNPRINTF(ptr, ptrEnd - ptr, " SN%d, Fw %d.%d.%d.%d %c%d, %04d-%02d-%02d",
		info.serialNumber,
		info.firmwareVer[0],
		info.firmwareVer[1],
		info.firmwareVer[2],
		info.firmwareVer[3],
		info.buildDate[0],
		info.buildNumber,
		info.buildDate[1] + 2000,
		info.buildDate[2],
		info.buildDate[3]
	);

	if (m_displayMode != DMODE_SCROLL)
	{	// Spacious format
		ptr += SNPRINTF(ptr, ptrEnd - ptr, " %02d:%02d:%02d, Proto %d.%d.%d.%d\n",
			info.buildTime[0],
			info.buildTime[1],
			info.buildTime[2],
			info.protocolVer[0],
			info.protocolVer[1],
			info.protocolVer[2],
			info.protocolVer[3]
		);
	}

	return buf;
}

string cInertialSenseDisplay::DataToStringSensorsADC(const sys_sensors_adc_t &sensorsADC, const p_data_hdr_t &hdr) {
    (void) hdr; // hdr is not used

	stringstream ss;
	ss << "DID_SENSORS_ADC:";
	ss << fixed;
    ss << "time " << setprecision(3) << sensorsADC.time << ", ";
    ss << "bar " << setprecision(2) << sensorsADC.bar << ", ";
    ss << "barTemp " << setprecision(2) << sensorsADC.barTemp << ", ";
    ss << "humidity " << setprecision(2) << sensorsADC.humidity << ", ";

//     ss << " ana[" << setprecision(2);
//     for (size_t i = 0; i < NUM_ANA_CHANNELS; ++i)
//     {
//         if (i != 0) { ss << ", "; }
//         ss << sensorsADC.ana[i];
//     }
//     ss << "]";

	if (m_displayMode != DMODE_SCROLL)
	{    // Spacious format
		ss << "\n";
#define SADC_WIDTH	5
		for (size_t i = 0; i < NUM_IMU_DEVICES; ++i)
		{
			auto &mpu = sensorsADC.mpu[i];
			ss << "\tmpu[" << i << "]: " << setprecision(0);
			ss << "pqr[" << setw(SADC_WIDTH) << mpu.pqr[0] << "," << setw(SADC_WIDTH) << mpu.pqr[1] << "," << setw(SADC_WIDTH) << mpu.pqr[2] << "], ";
			ss << "acc[" << setw(SADC_WIDTH) << mpu.acc[0] << "," << setw(SADC_WIDTH) << mpu.acc[1] << "," << setw(SADC_WIDTH) << mpu.acc[2] << "], ";
			ss << "mag[" << setw(SADC_WIDTH) << mpu.mag[0] << "," << setw(SADC_WIDTH) << mpu.mag[1] << "," << setw(SADC_WIDTH) << mpu.mag[2] << "], ";
			ss << "temp " << setprecision(3) << mpu.temp << ",";
			ss << "\n";
		}
	}
	else
	{
		for (size_t i = 0; i < NUM_IMU_DEVICES; ++i)
		{
			auto &mpu = sensorsADC.mpu[i];
			ss << "mpu[" << i << "]: " << setprecision(0);
			ss << "pqr[" << mpu.pqr[0] << "," << mpu.pqr[1] << "," << mpu.pqr[2] << "], ";
			ss << "acc[" << mpu.acc[0] << "," << mpu.acc[1] << "," << mpu.acc[2] << "], ";
			ss << "mag[" << mpu.mag[0] << "," << mpu.mag[1] << "," << mpu.mag[2] << "], ";
			ss << "temp " << setprecision(3) << mpu.temp << ",";
		}
	}

	return ss.str();
}

string cInertialSenseDisplay::DataToStringWheelEncoder(const wheel_encoder_t &wheel, const p_data_hdr_t& hdr)
{
	(void)hdr;
	char buf[BUF_SIZE];
	char* ptr = buf;
	char* ptrEnd = buf + BUF_SIZE;
	ptr += SNPRINTF(ptr, ptrEnd - ptr, "(%d) %s:", hdr.id, cISDataMappings::GetDataSetName(hdr.id));

#if DISPLAY_DELTA_TIME==1
	static double lastTime[2] = { 0 };
	double dtMs = 1000.0*(wheel.timeOfWeek - lastTime[i]);
	lastTime[i] = wheel.timeOfWeek;
	ptr += SNPRINTF(ptr, ptrEnd - ptr, " %4.1lfms", dtMs);
#else
	ptr += SNPRINTF(ptr, ptrEnd - ptr, " %.3lfs", wheel.timeOfWeek);
#endif

	ptr += SNPRINTF(ptr, ptrEnd - ptr, ", [left,right] (rad) theta[%6.2f,%6.2f]  omega[%5.2f,%5.2f]  wrap[%d,%d]\n",
		wheel.theta_l,			// Left wheel angle
		wheel.theta_r,			// Right wheel angle
		wheel.omega_l,			// Left wheel angular velocity
		wheel.omega_r,			// Right wheel angular velocity
		wheel.wrap_count_l,		// Left wheel angle wrap
		wheel.wrap_count_r		// Right wheel angle wrap
	);
	
	return buf;
}


#define DISPLAY_SNPRINTF(f_, ...)	{ptr += SNPRINTF(ptr, ptrEnd - ptr, (f_), ##__VA_ARGS__);}
#define DTS_VALUE_FORMAT	"%22s "

string cInertialSenseDisplay::DataToStringGeneric(const p_data_t* data)
{
	const map_name_to_info_t *mapInfo = cISDataMappings::GetMapInfo(data->hdr.id);

	uDatasets d = {};
	copyDataPToStructP(&d, data, sizeof(d));

	char buf[BUF_SIZE];
	char* ptr = buf;
	char* ptrEnd = buf + BUF_SIZE;
	DISPLAY_SNPRINTF("(%d) %s:      W up, S down\n", data->hdr.id, cISDataMappings::GetDataSetName(data->hdr.id));

	data_mapping_string_t tmp;
	for (map_name_to_info_t::const_iterator it = mapInfo->begin(); it != mapInfo->end(); it++)
	{
		// Print value
		cISDataMappings::DataToString(it->second, &(data->hdr), (uint8_t*)&d, tmp);
		DISPLAY_SNPRINTF(DTS_VALUE_FORMAT, tmp);

		// Print value name
		DISPLAY_SNPRINTF("  %s\n", it->first.c_str());
	}

	return buf;
}

string cInertialSenseDisplay::DatasetToString(const p_data_t* data)
{
	if (m_editData.mapInfo == NULL)
	{
		return "";
	}

	uDatasets d = {};
	copyDataPToStructP(&d, data, sizeof(d));

	char buf[BUF_SIZE];
	char* ptr = buf;
	char* ptrEnd = buf + BUF_SIZE;
	DISPLAY_SNPRINTF("(%d) %s:      W up, S down\n", data->hdr.id, cISDataMappings::GetDataSetName(data->hdr.id));

	data_mapping_string_t tmp;
	for (map_name_to_info_t::const_iterator it = m_editData.mapInfoBegin; it != m_editData.mapInfoEnd; it++)
	{
		// Print value
		if (it == m_editData.mapInfoSelection && m_editData.editEnabled)
		{	// Show keyboard value
			DISPLAY_SNPRINTF(DTS_VALUE_FORMAT, m_editData.field.c_str());
		}
		else
		{	// Show received value
			cISDataMappings::DataToString(it->second, &(data->hdr), (uint8_t*)&d, tmp);
			DISPLAY_SNPRINTF(DTS_VALUE_FORMAT, tmp);
		}

		// Print selection marker
		if (it == m_editData.mapInfoSelection)
		{
			if (m_editData.editEnabled) { DISPLAY_SNPRINTF("X"); }
			else                        { DISPLAY_SNPRINTF("*"); }
		}
		else
		{
			DISPLAY_SNPRINTF(" ");
		}

		// Print value name
		DISPLAY_SNPRINTF(" %s\n", it->first.c_str());
	}

	return buf;
}


void cInertialSenseDisplay::GetKeyboardInput()
{
	int c = 0;

	if (KeyboardHit())
	{	// Keyboard was pressed
		c = GetChar();
	}

	if (c == 0)
	{	// No keyboard inputs
		return;
	}

	// Keyboard was pressed
	c = tolower(c);

	// printf("Keyboard input: '%c' %d\n", c, c);    // print key value for debug.  Comment out cltool_dataCallback() for this to print correctly.
	// return;

	if ((c >= '0' && c <= '9') || 
		(c >= 'a' && c <= 'f') || c == '.' || c == '-' )
	{	// Number
		m_editData.field += (char)c;
		m_editData.editEnabled = true;
	}
	else switch (c)
	{
	case 8:		// Backspace
	case 127:	// Delete
		m_editData.field.pop_back();
		break;
	case 10:
	case 13:	// Enter	// Convert string to number
		if (m_editData.editEnabled)
		{
			// val = std::stof(m_editData.field);
			m_editData.info = m_editData.mapInfoSelection->second;
			int radix = (m_editData.info.dataFlags == DataFlagsDisplayHex ? 16 : 10);
			cISDataMappings::StringToVariable(m_editData.field.c_str(), (int)m_editData.field.length(), m_editData.data, m_editData.info.dataType, m_editData.info.dataSize, radix);
			m_editData.uploadNeeded = true;
		}
		StopEditing();
		break;
	case 27:	// Escape
		StopEditing();
		break;

	case 'w': VarSelectDecrement(); m_editData.field.clear(); break;	// up
	case 's': VarSelectIncrement(); m_editData.field.clear(); break;	// down
		
	case 3:		// Ctrl-C
	case 'q':
		SetExitProgram();
		break;
	}
}


void cInertialSenseDisplay::SelectEditDataset(int did)
{
	m_editData.did = did;
	m_editData.mapInfo = cISDataMappings::GetMapInfo(did);
	m_editData.mapInfoSelection = m_editData.mapInfo->begin();
	m_editData.mapInfoBegin = m_editData.mapInfo->begin();

	// Set m_editData.mapInfoBegin to end or DATASET_VIEW_NUM_ROWSth element, whichever is smaller.
	int i=0;
	for (map_name_to_info_t::const_iterator it = m_editData.mapInfo->begin(); it != m_editData.mapInfo->end(); )
	{
		if (++i>DATASET_VIEW_NUM_ROWS)
		{
			break;
		}

		m_editData.mapInfoEnd = ++it;
	}

	SetDisplayMode(cInertialSenseDisplay::DMODE_EDIT);
}


void cInertialSenseDisplay::VarSelectIncrement() 
{
	if (m_editData.mapInfo == NULL)
	{
		return;
	}

	map_name_to_info_t::const_iterator mapInfoEnd = m_editData.mapInfoEnd;
	if (m_editData.mapInfoSelection != --(mapInfoEnd))
	{
		m_editData.mapInfoSelection++;
	}
	else if (m_editData.mapInfoEnd != m_editData.mapInfo->end())
	{
		m_editData.mapInfoBegin++;
		m_editData.mapInfoEnd++;
		m_editData.mapInfoSelection++;
		Clear();
	}

	m_editData.editEnabled = false; 
}


void cInertialSenseDisplay::VarSelectDecrement() 
{ 
	if (m_editData.mapInfo == NULL)
	{
		return;
	}

	if (m_editData.mapInfoSelection != m_editData.mapInfoBegin)
	{
		m_editData.mapInfoSelection--;
	}
	else if (m_editData.mapInfoBegin != m_editData.mapInfo->begin())
	{
		m_editData.mapInfoBegin--;
		m_editData.mapInfoEnd--;
		m_editData.mapInfoSelection--;
		Clear();
	}
	
	m_editData.editEnabled = false; 
}


void cInertialSenseDisplay::StopEditing()
{
	m_editData.editEnabled = false;
	m_editData.field.clear();
}


ostream& boldOn(ostream& os)
{

#if PLATFORM_IS_WINDOWS

	return os;

#else

	return os << "\033[1m";

#endif

}

ostream& boldOff(ostream& os)
{

#if PLATFORM_IS_WINDOWS

	return os;

#else

	return os << "\033[0m";

#endif

}

// Bold on with newline
ostream& endlbOn(ostream& os)
{

#if PLATFORM_IS_WINDOWS

	return os << endl;

#else

	return os << endl << boldOn;

#endif

}

// Bold off with newline
ostream& endlbOff(ostream& os)
{

#if PLATFORM_IS_WINDOWS

	return os << endl;

#else

	return os << endl << boldOff;

#endif

}<|MERGE_RESOLUTION|>--- conflicted
+++ resolved
@@ -894,11 +894,7 @@
 	char buf[BUF_SIZE];
 	char* ptr = buf;
 	char* ptrEnd = buf + BUF_SIZE;
-<<<<<<< HEAD
-	ptr += SNPRINTF(ptr, ptrEnd - ptr, "DID_IMU:");
-=======
 	ptr += SNPRINTF(ptr, ptrEnd - ptr, "(%d) %s:", hdr.id, cISDataMappings::GetDataSetName(hdr.id));
->>>>>>> 2c90d5a5
 
 #if DISPLAY_DELTA_TIME==1
 	static double lastTime = 0;
@@ -984,11 +980,7 @@
 	char buf[BUF_SIZE];
 	char* ptr = buf;
 	char* ptrEnd = buf + BUF_SIZE;
-<<<<<<< HEAD
-	ptr += SNPRINTF(ptr, ptrEnd - ptr, "DID_MAGNETOMETER:");
-=======
 	ptr += SNPRINTF(ptr, ptrEnd - ptr, "(%d) %s:", hdr.id, cISDataMappings::GetDataSetName(hdr.id));
->>>>>>> 2c90d5a5
 
 #if DISPLAY_DELTA_TIME==1
 	static double lastTime[2] = { 0 };
