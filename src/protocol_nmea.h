--- conflicted
+++ resolved
@@ -92,13 +92,8 @@
 int nmea_parse_gsa(const char a[], const int aSize, gps_pos_t &gpsPos, gps_sat_t *gpsSat=NULL);
 char* nmea_parse_gsv(const char a[], const int aSize, gps_sat_t *gpsSat, gps_sig_t *gpsSig, uint32_t *cnoSum, uint32_t *cnoCount);
 int nmea_parse_intel(const char a[], const int aSize, dev_info_t &info, gps_pos_t &gpsPos, gps_vel_t &vel, float ppsPhase[2], uint32_t ppsNoiseNs[1]);
-<<<<<<< HEAD
-int nmea_parse_powgps(char a[], const int aSize, gps_pos_t &pos);
-int nmea_parse_powtlv(char a[], const int aSize, gps_pos_t &pos, gps_vel_t &vel);
-=======
 int nmea_parse_powgps(const char a[], const int aSize, gps_pos_t &pos);
 int nmea_parse_powtlv(const char a[], const int aSize, gps_pos_t &pos, gps_vel_t &vel);
->>>>>>> c1ddf524
 int nmea_parse_rmc(const char a[], int aSize, gps_vel_t &gpsVel, utc_time_t &utcTime, int utcWeekday, int leapS, uint32_t statusFlags=0);
 int nmea_parse_vtg(const char a[], const int aSize, gps_vel_t &vel, const double refLla[3]);
 int nmea_parse_zda(const char a[], const int aSize, uint32_t &gpsTowMs, uint32_t &gpsWeek, utc_date_t &date, utc_time_t &time, int leapS);
