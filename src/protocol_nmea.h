--- conflicted
+++ resolved
@@ -16,17 +16,6 @@
 	NMEA_MSG_UINT_ASCB = 0x41534342,		// "ASCB" - NMEA messages broadcast periods
 	NMEA_MSG_UINT_ASCE = 0x41534345,		// "ASCE" - NMEA messages broadcast enable
 	NMEA_MSG_UINT_BLEN = 0x424c454e,		// "EBLE" - Enable bootloader on IMX (app firmware update)
-<<<<<<< HEAD
-	
-	NMEA_MSG_UINT_GGA = 0x4747412c,			// "GGA,"
-	NMEA_MSG_UINT_GLL = 0x474c4c2c,			// "GLL,"
-	NMEA_MSG_UINT_GSA = 0x4753412c,			// "GSA,"
-	NMEA_MSG_UINT_GSV = 0x4753562c,			// "GSV,"
-
-	NMEA_MSG_UINT_INFO = 0x494e464f,		// "INFO" - IMX device info
-	NMEA_MSG_UINT_INTE = 0x494E5445,		// "INTE"
-
-=======
 	NMEA_MSG_UINT_EBLE = 0x45424c45,		// "EBLE" - Enable bootloader on EVB
 	NMEA_MSG_UINT_GGA  = 0x4747412c,		// "GGA,"
 	NMEA_MSG_UINT_GLL  = 0x474c4c2c,		// "GLL,"
@@ -35,7 +24,6 @@
 	NMEA_MSG_UINT_INFO = 0x494e464f,		// "INFO" - IMX device info
 	NMEA_MSG_UINT_INTE = 0x494E5445,		// "INTE"
 	NMEA_MSG_UINT_NELB = 0x4e454c42,		// "NELB" - Enable SAM-BA mode	
->>>>>>> c232e8fb
 	NMEA_MSG_UINT_PASH = 0x50415348,		// "PASH"
 	NMEA_MSG_UINT_PERS = 0x50455253,		// "PERS" - Save perstent messages
 	NMEA_MSG_UINT_PIMU = 0x50494d55,		// "PIMU"
@@ -43,52 +31,16 @@
 	NMEA_MSG_UINT_PGPS = 0x50475053,		// "PGPS"
 	NMEA_MSG_UINT_PPIM = 0x5050494d,		// "PPIM"
 	NMEA_MSG_UINT_PRIM = 0x5052494d,		// "PRIM"
-<<<<<<< HEAD
-	NMEA_MSG_UINT_RMC = 0x524d432c, 		// "RMC,"
-	NMEA_MSG_UINT_SRST = 0x53525354,		// "SRTS" - Software reset
-	NMEA_MSG_UINT_STPB = 0x53545042,		// "STPB" - Stop broadcasts on all ports
-	NMEA_MSG_UINT_STPC = 0x53545043,		// "STPC" - Stop broadcasts on current port
-	NMEA_MSG_UINT_VTG = 0x5654472c, 		// "VTG,"
-	NMEA_MSG_UINT_ZDA = 0x5a44412c, 		// "ZDA,"
-=======
 	NMEA_MSG_UINT_RMC  = 0x524d432c, 		// "RMC,"
 	NMEA_MSG_UINT_SRST = 0x53525354,		// "SRTS" - Software reset
 	NMEA_MSG_UINT_STPB = 0x53545042,		// "STPB" - Stop broadcasts on all ports
 	NMEA_MSG_UINT_STPC = 0x53545043,		// "STPC" - Stop broadcasts on current port
 	NMEA_MSG_UINT_VTG  = 0x5654472c, 		// "VTG,"
 	NMEA_MSG_UINT_ZDA  = 0x5a44412c, 		// "ZDA,"
->>>>>>> c232e8fb
 };
 
 enum eNmeaMsgIdInx
 {
-<<<<<<< HEAD
-	NMEA_MSG_UINT_ASCB_IDX = 0, // "ASCB" - NMEA messages broadcast periods
-	NMEA_MSG_UINT_ASCE_IDX, // "ASCE" - NMEA messages broadcast enable
-	NMEA_MSG_UINT_BLEN_IDX, // "EBLE" - Enable bootloader on IMX (app firmware update)
-	
-	NMEA_MSG_UINT_GGA_IDX, // "GGA,"
-	NMEA_MSG_UINT_GLL_IDX, // "GLL,"
-	NMEA_MSG_UINT_GSA_IDX, // "GSA,"
-	NMEA_MSG_UINT_GSV_IDX, // "GSV,"
-
-	NMEA_MSG_UINT_INFO_IDX, // "INFO" - IMX device info
-	NMEA_MSG_UINT_INTE_IDX, // "INTE"
-
-	NMEA_MSG_UINT_PASH_IDX, // "PASH"
-	NMEA_MSG_UINT_PERS_IDX, // "PERS" - Save perstent messages
-	NMEA_MSG_UINT_PIMU_IDX, // "PIMU"
-	NMEA_MSG_UINT_PINS_IDX, // "PINS"
-	NMEA_MSG_UINT_PGPS_IDX, // "PGPS"
-	NMEA_MSG_UINT_PPIM_IDX, // "PPIM"
-	NMEA_MSG_UINT_PRIM_IDX, // "PRIM"
-	NMEA_MSG_UINT_RMC_IDX, // "RMC,"
-	NMEA_MSG_UINT_SRST_IDX, // "SRTS" - Software reset
-	NMEA_MSG_UINT_STPB_IDX, // "STPB" - Stop broadcasts on all ports
-	NMEA_MSG_UINT_STPC_IDX, // "STPC" - Stop broadcasts on current port
-	NMEA_MSG_UINT_VTG_IDX, // "VTG,"
-	NMEA_MSG_UINT_ZDA_IDX, // "ZDA,"
-=======
 	NMEA_MSG_UINT_ASCB_IDX = 0,     // "ASCB" - NMEA messages broadcast periods
 	NMEA_MSG_UINT_ASCE_IDX,         // "ASCE" - NMEA messages broadcast enable
 	NMEA_MSG_UINT_BLEN_IDX,         // "EBLE" - Enable bootloader on IMX (app firmware update)	
@@ -111,7 +63,6 @@
 	NMEA_MSG_UINT_STPC_IDX,         // "STPC" - Stop broadcasts on current port
 	NMEA_MSG_UINT_VTG_IDX,          // "VTG,"
 	NMEA_MSG_UINT_ZDA_IDX,          // "ZDA,"
->>>>>>> c232e8fb
 };
 
 
