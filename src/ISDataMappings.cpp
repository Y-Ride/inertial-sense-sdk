/*
MIT LICENSE

Copyright (c) 2014-2023 Inertial Sense, Inc. - http://inertialsense.com

Permission is hereby granted, free of charge, to any person obtaining a copy of this software and associated documentation files(the "Software"), to deal in the Software without restriction, including without limitation the rights to use, copy, modify, merge, publish, distribute, sublicense, and/or sell copies of the Software, and to permit persons to whom the Software is furnished to do so, subject to the following conditions :

The above copyright notice and this permission notice shall be included in all copies or substantial portions of the Software.

THE SOFTWARE IS PROVIDED "AS IS", WITHOUT WARRANTY OF ANY KIND, EXPRESS OR IMPLIED, INCLUDING BUT NOT LIMITED TO THE WARRANTIES OF MERCHANTABILITY, FITNESS FOR A PARTICULAR PURPOSE AND NONINFRINGEMENT.IN NO EVENT SHALL THE AUTHORS OR COPYRIGHT HOLDERS BE LIABLE FOR ANY CLAIM, DAMAGES OR OTHER LIABILITY, WHETHER IN AN ACTION OF CONTRACT, TORT OR OTHERWISE, ARISING FROM, OUT OF OR IN CONNECTION WITH THE SOFTWARE OR THE USE OR OTHER DEALINGS IN THE SOFTWARE.
*/

#include <map>
#include <vector>
#include <set>
#include <algorithm>
#include <stdlib.h>
#include <stddef.h>
#include <inttypes.h>
#include <stdio.h>
#include <assert.h>
#include <string.h>

#include "ISDataMappings.h"
#include "DataJSON.h"
#include "ISUtilities.h"
#include "ISConstants.h"
#include "data_sets.h"

#ifdef USE_IS_INTERNAL
#include "../../cpp/libs/families/imx/IS_internal.h"
#endif

using namespace std;

#if PLATFORM_IS_EMBEDDED
cISDataMappings* cISDataMappings::s_map;
#else
cISDataMappings cISDataMappings::s_map;
#endif

const unsigned char g_asciiToLowerMap[256] =
{
    0,1,2,3,4,5,6,7,8,9,10,11,12,13,14,15,16,17,18,19,20,21,22,23,24,25,26,27,28,29,30,31,32,33,34,35,36,37,38,39,40,
    41,42,43,44,45,46,47,48,49,50,51,52,53,54,55,56,57,58,59,60,61,62,63,64,'a','b','c','d','e','f','g','h','i','j','k','l','m','n','o','p','q',
    'r','s','t','u','v','w','x','y','z',91,92,93,94,95,96,97,98,99,100,101,102,103,104,105,106,107,108,109,110,111,112,113,114,115,116,117,118,
    119,120,121,122,123,124,125,126,127,128,129,130,131,132,133,134,135,136,137,138,139,140,141,142,143,144,145,146,147,148,149,150,151,152,153,
    154,155,156,157,158,159,160,161,162,163,164,165,166,167,168,169,170,171,172,173,174,175,176,177,178,179,180,181,182,183,184,185,186,187,188,
    189,190,191,192,193,194,195,196,197,198,199,200,201,202,203,204,205,206,207,208,209,210,211,212,213,214,215,216,217,218,219,220,221,222,223,
    224,225,226,227,228,229,230,231,232,233,234,235,236,237,238,239,240,241,242,243,244,245,246,247,248,249,250,251,252,253,254,255
};

CONST_EXPRESSION uint32_t s_eDataTypeSizes[DataTypeCount] =
{
    (uint32_t)sizeof(int8_t),
    (uint32_t)sizeof(uint8_t),
    (uint32_t)sizeof(int16_t),
    (uint32_t)sizeof(uint16_t),
    (uint32_t)sizeof(int32_t),
    (uint32_t)sizeof(uint32_t),
    (uint32_t)sizeof(int64_t),
    (uint32_t)sizeof(uint64_t),
    (uint32_t)sizeof(float),
    (uint32_t)sizeof(double),
    (uint32_t)0, // string, must be set to actual size by caller
    (uint32_t)0  // binary, must be set to actual size by caller
};

inline uint32_t GetDataTypeSize(eDataType dataType)
{
    if (dataType >= 0 && dataType < DataTypeCount)
    {
        return s_eDataTypeSizes[dataType];
    }
    return 0;
}

#if CPP11_IS_ENABLED

// dataSize can be 0 for default size, must be set for string type
#define ADD_MAP_NO_VALIDATION(map, totalSize, name, member, dataSize, dataType, memberType, dataFlags) (map)[std::string(name)] = { (uint32_t)offsetof(MAP_TYPE, member), (uint32_t)(dataSize == 0 ? sizeof(memberType) : dataSize), dataType, (eDataFlags)dataFlags, name }; totalSize += sizeof(memberType);

// note when passing member type for arrays, it must be a reference, i.e. float&
#define ADD_MAP(map, totalSize, name, member, dataSize, dataType, memberType, dataFlags) \
    ADD_MAP_NO_VALIDATION(map, totalSize, name, member, dataSize, dataType, memberType, dataFlags); \
    static_assert(is_same<decltype(MAP_TYPE::member), memberType>::value, "Member type is an unexpected type"); \
    static_assert((uint32_t)(dataSize == 0 ? sizeof(memberType) : dataSize) == sizeof(memberType), "Member type is an unexpected size, sizeof(memberType)"); \
    static_assert((uint32_t)(dataSize == 0 ? sizeof(memberType) : dataSize) == sizeof(MAP_TYPE::member), "Member type is an unexpected size, sizeof(MAP_TYPE::member)"); \
    static_assert(s_eDataTypeSizes[dataType] == 0 || (uint32_t)(dataSize == 0 ? sizeof(memberType) : dataSize) == s_eDataTypeSizes[dataType], "Data type size does not match member size");
#define ASSERT_SIZE(s) assert(s == sizeof(MAP_TYPE))

#else

#define ADD_MAP_NO_VALIDATION(map, totalSize, name, member, dataSize, dataType, memberType, dataFlags) (map)[std::string(name)] = { (uint32_t)offsetof(MAP_TYPE, member), (uint32_t)(dataSize == 0 ? sizeof(memberType) : dataSize), dataType, (eDataFlags)dataFlags, name }; totalSize += sizeof(memberType);
#define ADD_MAP(map, totalSize, name, member, dataSize, dataType, memberType, dataFlags) ADD_MAP_NO_VALIDATION(map, totalSize, name, member, dataSize, dataType, memberType, dataFlags)
#define ASSERT_SIZE(s) // not supported on VS < 2015

#endif

static void PopulateSizeMappings(uint32_t sizeMap[DID_COUNT])
{
    //memset(sizeMap, 0, sizeof(sizeMap));
    // NOTE: If you use the line above, the compiler issues this warning:
    //       "‘sizeof’ on array function parameter ‘sizeMap’ will return size of ‘uint32_t* {aka unsigned int*}’"
    //       So, we use `sizeof(uint32_t) * DID_COUNT` instead to get the correct size.
<<<<<<< HEAD
	memset(sizeMap, 0, sizeof(uint32_t) * DID_COUNT);

	sizeMap[DID_DEV_INFO] = sizeof(dev_info_t);
	sizeMap[DID_BIT] = sizeof(bit_t);
	sizeMap[DID_SYS_FAULT] = sizeof(system_fault_t);
	sizeMap[DID_MAGNETOMETER] = sizeof(magnetometer_t);
	sizeMap[DID_BAROMETER] = sizeof(barometer_t);
	sizeMap[DID_IMU3_UNCAL] = sizeof(imu3_t);
	sizeMap[DID_IMU3_RAW] = sizeof(imu3_t);
	sizeMap[DID_IMU_RAW] = sizeof(imu_t);
	sizeMap[DID_IMU] = sizeof(imu_t);
	sizeMap[DID_PIMU] = sizeof(pimu_t);
	sizeMap[DID_WHEEL_ENCODER] = sizeof(wheel_encoder_t);
	sizeMap[DID_GROUND_VEHICLE] = sizeof(ground_vehicle_t);
	sizeMap[DID_SYS_CMD] = sizeof(system_command_t);
	sizeMap[DID_RMC] = sizeof(rmc_t);
	sizeMap[DID_INS_1] = sizeof(ins_1_t);
	sizeMap[DID_INS_2] = sizeof(ins_2_t);
	sizeMap[DID_INS_3] = sizeof(ins_3_t);
	sizeMap[DID_INS_4] = sizeof(ins_4_t);
	sizeMap[DID_GPS1_POS] = sizeof(gps_pos_t);
	sizeMap[DID_GPS1_RCVR_POS] = sizeof(gps_pos_t);
	sizeMap[DID_GPS1_VEL] = sizeof(gps_vel_t);
	sizeMap[DID_GPS2_POS] = sizeof(gps_pos_t);
	sizeMap[DID_GPS2_VEL] = sizeof(gps_vel_t);
	sizeMap[DID_GPS1_SAT] = sizeof(gps_sat_t);
	sizeMap[DID_GPS2_SAT] = sizeof(gps_sat_t);
	sizeMap[DID_GPS1_SIG] = sizeof(gps_sig_t);
	sizeMap[DID_GPS2_SIG] = sizeof(gps_sig_t);
	sizeMap[DID_GPS1_VERSION] = sizeof(gps_version_t);
	sizeMap[DID_GPS2_VERSION] = sizeof(gps_version_t);
	sizeMap[DID_GPS1_RTK_POS] = sizeof(gps_pos_t);
	sizeMap[DID_GPS1_RTK_POS_REL] = sizeof(gps_rtk_rel_t);
	sizeMap[DID_GPS1_RTK_POS_MISC] = sizeof(gps_rtk_misc_t);
	sizeMap[DID_GPS2_RTK_CMP_REL] = sizeof(gps_rtk_rel_t);
	sizeMap[DID_GPS2_RTK_CMP_MISC] = sizeof(gps_rtk_misc_t);
	sizeMap[DID_SYS_PARAMS] = sizeof(sys_params_t);
	sizeMap[DID_SYS_SENSORS] = sizeof(sys_sensors_t);
	sizeMap[DID_FLASH_CONFIG] = sizeof(nvm_flash_cfg_t);
	sizeMap[DID_GPS_BASE_RAW] = sizeof(gps_raw_t);
	sizeMap[DID_STROBE_IN_TIME] = sizeof(strobe_in_time_t);
	sizeMap[DID_RTOS_INFO] = sizeof(rtos_info_t);
	sizeMap[DID_CAN_CONFIG] = sizeof(can_config_t);
	sizeMap[DID_DEBUG_ARRAY] = sizeof(debug_array_t);
	sizeMap[DID_IO] = sizeof(io_t);
	sizeMap[DID_INFIELD_CAL] = sizeof(infield_cal_t);
	sizeMap[DID_REFERENCE_IMU] = sizeof(imu_t);
	sizeMap[DID_REFERENCE_PIMU] = sizeof(pimu_t);
	sizeMap[DID_REFERENCE_MAGNETOMETER] = sizeof(magnetometer_t);

	sizeMap[DID_EVB_STATUS] = sizeof(evb_status_t);
	sizeMap[DID_EVB_FLASH_CFG] = sizeof(evb_flash_cfg_t);
	sizeMap[DID_EVB_DEBUG_ARRAY] = sizeof(debug_array_t);
	sizeMap[DID_EVB_RTOS_INFO] = sizeof(evb_rtos_info_t);
	sizeMap[DID_EVB_DEV_INFO] = sizeof(dev_info_t);
=======
    memset(sizeMap, 0, sizeof(uint32_t) * DID_COUNT);

    sizeMap[DID_DEV_INFO] = sizeof(dev_info_t);
    sizeMap[DID_MANUFACTURING_INFO] = sizeof(manufacturing_info_t);
    sizeMap[DID_BIT] = sizeof(bit_t);
    sizeMap[DID_SYS_FAULT] = sizeof(system_fault_t);
    sizeMap[DID_MAGNETOMETER] = sizeof(magnetometer_t);
    sizeMap[DID_BAROMETER] = sizeof(barometer_t);
    sizeMap[DID_IMU3_UNCAL] = sizeof(imu3_t);
    sizeMap[DID_IMU3_RAW] = sizeof(imu3_t);
    sizeMap[DID_IMU_RAW] = sizeof(imu_t);
    sizeMap[DID_IMU] = sizeof(imu_t);
    sizeMap[DID_PIMU] = sizeof(pimu_t);
    sizeMap[DID_WHEEL_ENCODER] = sizeof(wheel_encoder_t);
    sizeMap[DID_GROUND_VEHICLE] = sizeof(ground_vehicle_t);
    sizeMap[DID_SYS_CMD] = sizeof(system_command_t);
    sizeMap[DID_RMC] = sizeof(rmc_t);
    sizeMap[DID_INS_1] = sizeof(ins_1_t);
    sizeMap[DID_INS_2] = sizeof(ins_2_t);
    sizeMap[DID_INS_3] = sizeof(ins_3_t);
    sizeMap[DID_INS_4] = sizeof(ins_4_t);
    sizeMap[DID_GPS1_POS] = sizeof(gps_pos_t);
    sizeMap[DID_GPS1_UBX_POS] = sizeof(gps_pos_t);
    sizeMap[DID_GPS1_VEL] = sizeof(gps_vel_t);
    sizeMap[DID_GPS2_POS] = sizeof(gps_pos_t);
    sizeMap[DID_GPS2_VEL] = sizeof(gps_vel_t);
    sizeMap[DID_GPS1_SAT] = sizeof(gps_sat_t);
    sizeMap[DID_GPS2_SAT] = sizeof(gps_sat_t);
    sizeMap[DID_GPS1_SIG] = sizeof(gps_sig_t);
    sizeMap[DID_GPS2_SIG] = sizeof(gps_sig_t);
    sizeMap[DID_GPS1_VERSION] = sizeof(gps_version_t);
    sizeMap[DID_GPS2_VERSION] = sizeof(gps_version_t);
    sizeMap[DID_GPS1_RTK_POS] = sizeof(gps_pos_t);
    sizeMap[DID_GPS1_RTK_POS_REL] = sizeof(gps_rtk_rel_t);
    sizeMap[DID_GPS1_RTK_POS_MISC] = sizeof(gps_rtk_misc_t);
    sizeMap[DID_GPS2_RTK_CMP_REL] = sizeof(gps_rtk_rel_t);
    sizeMap[DID_GPS2_RTK_CMP_MISC] = sizeof(gps_rtk_misc_t);
    sizeMap[DID_SYS_PARAMS] = sizeof(sys_params_t);
    sizeMap[DID_SYS_SENSORS] = sizeof(sys_sensors_t);
    sizeMap[DID_FLASH_CONFIG] = sizeof(nvm_flash_cfg_t);
    sizeMap[DID_GPS_BASE_RAW] = sizeof(gps_raw_t);
    sizeMap[DID_STROBE_IN_TIME] = sizeof(strobe_in_time_t);
    sizeMap[DID_RTOS_INFO] = sizeof(rtos_info_t);
    sizeMap[DID_CAN_CONFIG] = sizeof(can_config_t);
    sizeMap[DID_DEBUG_ARRAY] = sizeof(debug_array_t);
    sizeMap[DID_IO] = sizeof(io_t);
    sizeMap[DID_INFIELD_CAL] = sizeof(infield_cal_t);
    sizeMap[DID_REFERENCE_IMU] = sizeof(imu_t);
    sizeMap[DID_REFERENCE_PIMU] = sizeof(pimu_t);
    sizeMap[DID_REFERENCE_MAGNETOMETER] = sizeof(magnetometer_t);

    sizeMap[DID_EVB_STATUS] = sizeof(evb_status_t);
    sizeMap[DID_EVB_FLASH_CFG] = sizeof(evb_flash_cfg_t);
    sizeMap[DID_EVB_DEBUG_ARRAY] = sizeof(debug_array_t);
    sizeMap[DID_EVB_RTOS_INFO] = sizeof(evb_rtos_info_t);
    sizeMap[DID_EVB_DEV_INFO] = sizeof(dev_info_t);
>>>>>>> 364cf337

	sizeMap[DID_GPX_DEV_INFO] = sizeof(dev_info_t);
	sizeMap[DID_GPX_FLASH_CFG] = sizeof(gpx_flash_cfg_t);
	sizeMap[DID_GPX_RTOS_INFO] = sizeof(rtos_info_t);
	sizeMap[DID_GPX_DEBUG_ARRAY] = sizeof(debug_array_t);

#ifdef USE_IS_INTERNAL

    sizeMap[DID_SENSORS_UCAL] = sizeof(sensors_w_temp_t);
    sizeMap[DID_SENSORS_TCAL] = sizeof(sensors_w_temp_t);
    sizeMap[DID_SENSORS_MCAL] = sizeof(sensors_w_temp_t);
    sizeMap[DID_SENSORS_TC_BIAS] = sizeof(sensors_t);
    sizeMap[DID_SCOMP] = sizeof(sensor_compensation_t);
    sizeMap[DID_RTK_DEBUG] = sizeof(rtk_debug_t);
//     sizeMap[DID_RTK_STATE] = sizeof(rtk_state_t);
    sizeMap[DID_RTK_CODE_RESIDUAL] = sizeof(rtk_residual_t);
    sizeMap[DID_RTK_PHASE_RESIDUAL] = sizeof(rtk_residual_t);
    sizeMap[DID_NVR_USERPAGE_G0] = sizeof(nvm_group_0_t);
    sizeMap[DID_NVR_USERPAGE_G1] = sizeof(nvm_group_1_t);
    sizeMap[DID_INL2_STATES] = sizeof(inl2_states_t);
    sizeMap[DID_INL2_STATUS] = sizeof(inl2_status_t);
    sizeMap[DID_INL2_MISC] = sizeof(inl2_misc_t);
    sizeMap[DID_INL2_MAG_OBS_INFO] = sizeof(inl2_mag_obs_info_t);
    sizeMap[DID_IMU_MAG] = sizeof(imu_mag_t);
    sizeMap[DID_PIMU_MAG] = sizeof(pimu_mag_t);
    sizeMap[DID_SENSORS_ADC] = sizeof(sys_sensors_adc_t);
    sizeMap[DID_RTK_DEBUG_2] = sizeof(rtk_debug_2_t);

#endif

#if defined(INCLUDE_LUNA_DATA_SETS)

    sizeMap[DID_EVB_LUNA_FLASH_CFG] = sizeof(evb_luna_flash_cfg_t);
    sizeMap[DID_EVB_LUNA_STATUS] = sizeof(evb_luna_status_t);
    sizeMap[DID_EVB_LUNA_SENSORS] = sizeof(evb_luna_sensors_t);
    sizeMap[DID_EVB_LUNA_REMOTE_KILL] = sizeof(evb_luna_remote_kill_t);
    sizeMap[DID_EVB_LUNA_VELOCITY_CONTROL] = sizeof(evb_luna_velocity_control_t);
    sizeMap[DID_EVB_LUNA_VELOCITY_COMMAND] = sizeof(evb_luna_velocity_command_t);
    sizeMap[DID_EVB_LUNA_AUX_COMMAND] = sizeof(evb_luna_aux_command_t);

#endif

}

static void PopulateTimestampField(uint32_t id, const data_info_t** timestamps, map_name_to_info_t mappings[DID_COUNT])
{
    static const string timestampFields[] = { "time", "timeOfWeek", "timeOfWeekMs", "seconds" };
    const map_name_to_info_t& offsetMap = mappings[id];

    if (offsetMap.size() != 0)
    {
        for (size_t i = 0; i < _ARRAY_ELEMENT_COUNT(timestampFields); i++)
        {
            map_name_to_info_t::const_iterator timestampField = offsetMap.find(timestampFields[i]);
            if (timestampField != offsetMap.end())
            {
                timestamps[id] = (const data_info_t*)&timestampField->second;
                return;
            }
        }
    }

    timestamps[id] = NULLPTR; // ensure value is not garbage
}

static void PopulateDeviceInfoMappings(map_name_to_info_t mappings[DID_COUNT], uint32_t id)
{
    typedef dev_info_t MAP_TYPE;
    map_name_to_info_t& m = mappings[id];
    uint32_t totalSize = 0;
    ADD_MAP(m, totalSize, "reserved", reserved, 0, DataTypeUInt32, uint32_t, 0);
    ADD_MAP(m, totalSize, "serialNumber", serialNumber, 0, DataTypeUInt32, uint32_t, 0);
    ADD_MAP(m, totalSize, "hardwareVer[0]", hardwareVer[0], 0, DataTypeUInt8, uint8_t&, 0);
    ADD_MAP(m, totalSize, "hardwareVer[1]", hardwareVer[1], 0, DataTypeUInt8, uint8_t&, 0);
    ADD_MAP(m, totalSize, "hardwareVer[2]", hardwareVer[2], 0, DataTypeUInt8, uint8_t&, 0);
    ADD_MAP(m, totalSize, "hardwareVer[3]", hardwareVer[3], 0, DataTypeUInt8, uint8_t&, 0);
    ADD_MAP(m, totalSize, "firmwareVer[0]", firmwareVer[0], 0, DataTypeUInt8, uint8_t&, 0);
    ADD_MAP(m, totalSize, "firmwareVer[1]", firmwareVer[1], 0, DataTypeUInt8, uint8_t&, 0);
    ADD_MAP(m, totalSize, "firmwareVer[2]", firmwareVer[2], 0, DataTypeUInt8, uint8_t&, 0);
    ADD_MAP(m, totalSize, "firmwareVer[3]", firmwareVer[3], 0, DataTypeUInt8, uint8_t&, 0);
    ADD_MAP(m, totalSize, "buildNumber", buildNumber, 0, DataTypeUInt32, uint32_t, 0);
    ADD_MAP(m, totalSize, "protocolVer[0]", protocolVer[0], 0, DataTypeUInt8, uint8_t&, 0);
    ADD_MAP(m, totalSize, "protocolVer[1]", protocolVer[1], 0, DataTypeUInt8, uint8_t&, 0);
    ADD_MAP(m, totalSize, "protocolVer[2]", protocolVer[2], 0, DataTypeUInt8, uint8_t&, 0);
    ADD_MAP(m, totalSize, "protocolVer[3]", protocolVer[3], 0, DataTypeUInt8, uint8_t&, 0);
    ADD_MAP(m, totalSize, "repoRevision", repoRevision, 0, DataTypeUInt32, uint32_t, 0);
    ADD_MAP(m, totalSize, "manufacturer", manufacturer, DEVINFO_MANUFACTURER_STRLEN, DataTypeString, char[DEVINFO_MANUFACTURER_STRLEN], 0);
    ADD_MAP(m, totalSize, "buildType", buildType, 0, DataTypeUInt8, uint8_t, 0);
    ADD_MAP(m, totalSize, "buildYear", buildYear, 0, DataTypeUInt8, uint8_t, 0);
    ADD_MAP(m, totalSize, "buildMonth", buildMonth, 0, DataTypeUInt8, uint8_t, 0);
    ADD_MAP(m, totalSize, "buildDay", buildDay, 0, DataTypeUInt8, uint8_t, 0);
    ADD_MAP(m, totalSize, "buildHour", buildHour, 0, DataTypeUInt8, uint8_t, 0);
    ADD_MAP(m, totalSize, "buildMinute", buildMinute, 0, DataTypeUInt8, uint8_t, 0);
    ADD_MAP(m, totalSize, "buildSecond", buildSecond, 0, DataTypeUInt8, uint8_t, 0);
    ADD_MAP(m, totalSize, "buildMillisecond", buildMillisecond, 0, DataTypeUInt8, uint8_t, 0);
    ADD_MAP(m, totalSize, "addInfo", addInfo, DEVINFO_ADDINFO_STRLEN, DataTypeString, char[DEVINFO_ADDINFO_STRLEN], 0);

    ASSERT_SIZE(totalSize);
}

static void PopulateManufacturingInfoMappings(map_name_to_info_t mappings[DID_COUNT])
{
    typedef manufacturing_info_t MAP_TYPE;
    map_name_to_info_t& m = mappings[DID_MANUFACTURING_INFO];
    uint32_t totalSize = 0;
    ADD_MAP(m, totalSize, "serialNumber", serialNumber, 0, DataTypeUInt32, uint32_t, 0);
    ADD_MAP(m, totalSize, "lotNumber", lotNumber, 0, DataTypeUInt32, uint32_t, 0);
    ADD_MAP(m, totalSize, "date", date, 16, DataTypeString, char[16], 0);
    ADD_MAP(m, totalSize, "key", key, 0, DataTypeUInt32, uint32_t, 0);
    ADD_MAP(m, totalSize, "platformType", platformType, 0, DataTypeInt32, int32_t, 0);
    ADD_MAP(m, totalSize, "uid[0]", uid[0], 0, DataTypeUInt32, uint32_t&, 0);
    ADD_MAP(m, totalSize, "uid[1]", uid[1], 0, DataTypeUInt32, uint32_t&, 0);
    ADD_MAP(m, totalSize, "uid[2]", uid[2], 0, DataTypeUInt32, uint32_t&, 0);
    ADD_MAP(m, totalSize, "uid[3]", uid[3], 0, DataTypeUInt32, uint32_t&, 0);

    ASSERT_SIZE(totalSize);
}

static void PopulateIOMappings(map_name_to_info_t mappings[DID_COUNT])
{
    typedef io_t MAP_TYPE;
    map_name_to_info_t& m = mappings[DID_IO];
    uint32_t totalSize = 0;
    ADD_MAP(m, totalSize, "timeOfWeekMs", timeOfWeekMs, 0, DataTypeUInt32, uint32_t, 0);
    ADD_MAP(m, totalSize, "gpioStatus", gpioStatus, 0, DataTypeUInt32, uint32_t, 0);

    ASSERT_SIZE(totalSize);
}

static void PopulateBitMappings(map_name_to_info_t mappings[DID_COUNT])
{
    typedef bit_t MAP_TYPE;
    map_name_to_info_t& m = mappings[DID_BIT];
    uint32_t totalSize = 0;
    ADD_MAP(m, totalSize, "state", state, 0, DataTypeUInt32, uint32_t, 0);
    ADD_MAP(m, totalSize, "hdwBitStatus", hdwBitStatus, 0, DataTypeUInt32, uint32_t, 0);
    ADD_MAP(m, totalSize, "calBitStatus", calBitStatus, 0, DataTypeUInt32, uint32_t, 0);

    ADD_MAP(m, totalSize, "tcPqrBias", tcPqrBias, 0, DataTypeFloat, float, 0);
    ADD_MAP(m, totalSize, "tcAccBias", tcAccBias, 0, DataTypeFloat, float, 0);
    ADD_MAP(m, totalSize, "tcPqrSlope", tcPqrSlope, 0, DataTypeFloat, float, 0);
    ADD_MAP(m, totalSize, "tcAccSlope", tcAccSlope, 0, DataTypeFloat, float, 0);
    ADD_MAP(m, totalSize, "tcPqrLinearity", tcPqrLinearity, 0, DataTypeFloat, float, 0);
    ADD_MAP(m, totalSize, "tcAccLinearity", tcAccLinearity, 0, DataTypeFloat, float, 0);

    ADD_MAP(m, totalSize, "pqr", pqr, 0, DataTypeFloat, float, 0);
    ADD_MAP(m, totalSize, "acc", acc, 0, DataTypeFloat, float, 0);
    ADD_MAP(m, totalSize, "pqrSigma", pqrSigma, 0, DataTypeFloat, float, 0);
    ADD_MAP(m, totalSize, "accSigma", accSigma, 0, DataTypeFloat, float, 0);

    ADD_MAP(m, totalSize, "testMode", testMode, 0, DataTypeUInt32, uint32_t, 0);

    ASSERT_SIZE(totalSize);
}

static void PopulateSysFaultMappings(map_name_to_info_t mappings[DID_COUNT])
{
    typedef system_fault_t MAP_TYPE;
    map_name_to_info_t& m = mappings[DID_SYS_FAULT];
    uint32_t totalSize = 0;
    ADD_MAP(m, totalSize, "status", status, 0, DataTypeUInt32, uint32_t, 0);
    ADD_MAP(m, totalSize, "g1Task", g1Task, 0, DataTypeUInt32, uint32_t, 0);
    ADD_MAP(m, totalSize, "g2FileNum", g2FileNum, 0, DataTypeUInt32, uint32_t, 0);
    ADD_MAP(m, totalSize, "g3LineNum", g3LineNum, 0, DataTypeUInt32, uint32_t, 0);
    ADD_MAP(m, totalSize, "g4", g4, 0, DataTypeUInt32, uint32_t, 0);
    ADD_MAP(m, totalSize, "g5Lr", g5Lr, 0, DataTypeUInt32, uint32_t, 0);
    ADD_MAP(m, totalSize, "pc", pc, 0, DataTypeUInt32, uint32_t, 0);
    ADD_MAP(m, totalSize, "psr", psr, 0, DataTypeUInt32, uint32_t, 0);

    ASSERT_SIZE(totalSize);
}

static void PopulateIMUMappings(map_name_to_info_t mappings[DID_COUNT], uint32_t dataId)
{
    typedef imu_t MAP_TYPE;
    map_name_to_info_t& m = mappings[dataId];
    uint32_t totalSize = 0;
    ADD_MAP(m, totalSize, "time", time, 0, DataTypeDouble, double, 0);
    ADD_MAP(m, totalSize, "pqr[0]", I.pqr[0], 0, DataTypeFloat, float&, 0);
    ADD_MAP(m, totalSize, "pqr[1]", I.pqr[1], 0, DataTypeFloat, float&, 0);
    ADD_MAP(m, totalSize, "pqr[2]", I.pqr[2], 0, DataTypeFloat, float&, 0);
    ADD_MAP(m, totalSize, "acc[0]", I.acc[0], 0, DataTypeFloat, float&, 0);
    ADD_MAP(m, totalSize, "acc[1]", I.acc[1], 0, DataTypeFloat, float&, 0);
    ADD_MAP(m, totalSize, "acc[2]", I.acc[2], 0, DataTypeFloat, float&, 0);
    ADD_MAP(m, totalSize, "status", status, 0, DataTypeUInt32, uint32_t, DataFlagsDisplayHex);

    ASSERT_SIZE(totalSize);
}

static void PopulateIMU3Mappings(map_name_to_info_t mappings[DID_COUNT], uint32_t dataId)
{
    typedef imu3_t MAP_TYPE;
    map_name_to_info_t& m = mappings[dataId];
    uint32_t totalSize = 0;
    ADD_MAP(m, totalSize, "time", time, 0, DataTypeDouble, double, 0);
    ADD_MAP(m, totalSize, "status", status, 0, DataTypeUInt32, uint32_t, DataFlagsDisplayHex);
    ADD_MAP(m, totalSize, "I0.pqr[0]", I[0].pqr[0], 0, DataTypeFloat, float&, 0);
    ADD_MAP(m, totalSize, "I0.pqr[1]", I[0].pqr[1], 0, DataTypeFloat, float&, 0);
    ADD_MAP(m, totalSize, "I0.pqr[2]", I[0].pqr[2], 0, DataTypeFloat, float&, 0);
    ADD_MAP(m, totalSize, "I0.acc[0]", I[0].acc[0], 0, DataTypeFloat, float&, 0);
    ADD_MAP(m, totalSize, "I0.acc[1]", I[0].acc[1], 0, DataTypeFloat, float&, 0);
    ADD_MAP(m, totalSize, "I0.acc[2]", I[0].acc[2], 0, DataTypeFloat, float&, 0);
    ADD_MAP(m, totalSize, "I1.pqr[0]", I[1].pqr[0], 0, DataTypeFloat, float&, 0);
    ADD_MAP(m, totalSize, "I1.pqr[1]", I[1].pqr[1], 0, DataTypeFloat, float&, 0);
    ADD_MAP(m, totalSize, "I1.pqr[2]", I[1].pqr[2], 0, DataTypeFloat, float&, 0);
    ADD_MAP(m, totalSize, "I1.acc[0]", I[1].acc[0], 0, DataTypeFloat, float&, 0);
    ADD_MAP(m, totalSize, "I1.acc[1]", I[1].acc[1], 0, DataTypeFloat, float&, 0);
    ADD_MAP(m, totalSize, "I1.acc[2]", I[1].acc[2], 0, DataTypeFloat, float&, 0);
    ADD_MAP(m, totalSize, "I2.pqr[0]", I[2].pqr[0], 0, DataTypeFloat, float&, 0);
    ADD_MAP(m, totalSize, "I2.pqr[1]", I[2].pqr[1], 0, DataTypeFloat, float&, 0);
    ADD_MAP(m, totalSize, "I2.pqr[2]", I[2].pqr[2], 0, DataTypeFloat, float&, 0);
    ADD_MAP(m, totalSize, "I2.acc[0]", I[2].acc[0], 0, DataTypeFloat, float&, 0);
    ADD_MAP(m, totalSize, "I2.acc[1]", I[2].acc[1], 0, DataTypeFloat, float&, 0);
    ADD_MAP(m, totalSize, "I2.acc[2]", I[2].acc[2], 0, DataTypeFloat, float&, 0);

    ASSERT_SIZE(totalSize);
}

static void PopulateSysParamsMappings(map_name_to_info_t mappings[DID_COUNT])
{
    typedef sys_params_t MAP_TYPE;
    map_name_to_info_t& m = mappings[DID_SYS_PARAMS];
    uint32_t totalSize = 0;
    ADD_MAP(m, totalSize, "timeOfWeekMs", timeOfWeekMs, 0, DataTypeUInt32, uint32_t, 0);
    ADD_MAP(m, totalSize, "insStatus", insStatus, 0, DataTypeUInt32, uint32_t, DataFlagsDisplayHex);
    ADD_MAP(m, totalSize, "hdwStatus", hdwStatus, 0, DataTypeUInt32, uint32_t, DataFlagsDisplayHex);
    ADD_MAP(m, totalSize, "imuTemp", imuTemp, 0, DataTypeFloat, float, 0);
    ADD_MAP(m, totalSize, "baroTemp", baroTemp, 0, DataTypeFloat, float, 0);
    ADD_MAP(m, totalSize, "mcuTemp", mcuTemp, 0, DataTypeFloat, float, 0);
    ADD_MAP(m, totalSize, "sysStatus", sysStatus, 0, DataTypeUInt32, uint32_t, 0);
    ADD_MAP(m, totalSize, "imuPeriodMs", imuPeriodMs, 0, DataTypeUInt32, uint32_t, 0);
    ADD_MAP(m, totalSize, "navPeriodMs", navPeriodMs, 0, DataTypeUInt32, uint32_t, 0);
    ADD_MAP(m, totalSize, "sensorTruePeriod", sensorTruePeriod, 0, DataTypeDouble, double, 0);
    ADD_MAP(m, totalSize, "flashCfgChecksum", flashCfgChecksum, 0, DataTypeUInt32, uint32_t, 0);
    ADD_MAP(m, totalSize, "reserved3", reserved3, 0, DataTypeFloat, float, 0);
    ADD_MAP(m, totalSize, "genFaultCode", genFaultCode, 0, DataTypeUInt32, uint32_t, DataFlagsDisplayHex);

    ASSERT_SIZE(totalSize);
}

static void PopulateSysSensorsMappings(map_name_to_info_t mappings[DID_COUNT])
{
    typedef sys_sensors_t MAP_TYPE;
    map_name_to_info_t& m = mappings[DID_SYS_SENSORS];
    uint32_t totalSize = 0;
    ADD_MAP(m, totalSize, "time", time, 0, DataTypeDouble, double, 0);
    ADD_MAP(m, totalSize, "temp", temp, 0, DataTypeFloat, float, 0);
    ADD_MAP(m, totalSize, "pqr[0]", pqr[0], 0, DataTypeFloat, float&, 0);
    ADD_MAP(m, totalSize, "pqr[1]", pqr[1], 0, DataTypeFloat, float&, 0);
    ADD_MAP(m, totalSize, "pqr[2]", pqr[2], 0, DataTypeFloat, float&, 0);
    ADD_MAP(m, totalSize, "acc[0]", acc[0], 0, DataTypeFloat, float&, 0);
    ADD_MAP(m, totalSize, "acc[1]", acc[1], 0, DataTypeFloat, float&, 0);
    ADD_MAP(m, totalSize, "acc[2]", acc[2], 0, DataTypeFloat, float&, 0);
    ADD_MAP(m, totalSize, "mag[0]", mag[0], 0, DataTypeFloat, float&, 0);
    ADD_MAP(m, totalSize, "mag[1]", mag[1], 0, DataTypeFloat, float&, 0);
    ADD_MAP(m, totalSize, "mag[2]", mag[2], 0, DataTypeFloat, float&, 0);
    ADD_MAP(m, totalSize, "bar", bar, 0, DataTypeFloat, float, 0);
    ADD_MAP(m, totalSize, "barTemp", barTemp, 0, DataTypeFloat, float, 0);
    ADD_MAP(m, totalSize, "mslBar", mslBar, 0, DataTypeFloat, float, 0);
    ADD_MAP(m, totalSize, "humidity", humidity, 0, DataTypeFloat, float, 0);
    ADD_MAP(m, totalSize, "vin", vin, 0, DataTypeFloat, float, 0);
    ADD_MAP(m, totalSize, "ana1", ana1, 0, DataTypeFloat, float, 0);
    ADD_MAP(m, totalSize, "ana3", ana1, 0, DataTypeFloat, float, 0);
    ADD_MAP(m, totalSize, "ana4", ana1, 0, DataTypeFloat, float, 0);

    ASSERT_SIZE(totalSize);
}

static void PopulateRMCMappings(map_name_to_info_t mappings[DID_COUNT])
{
    typedef rmc_t MAP_TYPE;
    map_name_to_info_t& m = mappings[DID_RMC];
    uint32_t totalSize = 0;
    ADD_MAP(m, totalSize, "bits", bits, 0, DataTypeUInt64, uint64_t, DataFlagsDisplayHex);
    ADD_MAP(m, totalSize, "options", options, 0, DataTypeUInt32, uint32_t, DataFlagsDisplayHex);

    ASSERT_SIZE(totalSize);
}

static void PopulateINS1Mappings(map_name_to_info_t mappings[DID_COUNT])
{
    typedef ins_1_t MAP_TYPE;
    map_name_to_info_t& m = mappings[DID_INS_1];
    uint32_t totalSize = 0;
    ADD_MAP(m, totalSize, "week", week, 0, DataTypeUInt32, uint32_t, 0);
    ADD_MAP(m, totalSize, "timeOfWeek", timeOfWeek, 0, DataTypeDouble, double, 0);
    ADD_MAP(m, totalSize, "insStatus", insStatus, 0, DataTypeUInt32, uint32_t, DataFlagsDisplayHex);
    ADD_MAP(m, totalSize, "hdwStatus", hdwStatus, 0, DataTypeUInt32, uint32_t, DataFlagsDisplayHex);
    ADD_MAP(m, totalSize, "theta[0]", theta[0], 0, DataTypeFloat, float&, 0);
    ADD_MAP(m, totalSize, "theta[1]", theta[1], 0, DataTypeFloat, float&, 0);
    ADD_MAP(m, totalSize, "theta[2]", theta[2], 0, DataTypeFloat, float&, 0);
    ADD_MAP(m, totalSize, "uvw[0]", uvw[0], 0, DataTypeFloat, float&, 0);
    ADD_MAP(m, totalSize, "uvw[1]", uvw[1], 0, DataTypeFloat, float&, 0);
    ADD_MAP(m, totalSize, "uvw[2]", uvw[2], 0, DataTypeFloat, float&, 0);
    ADD_MAP(m, totalSize, "lla[0]", lla[0], 0, DataTypeDouble, double&, 0);
    ADD_MAP(m, totalSize, "lla[1]", lla[1], 0, DataTypeDouble, double&, 0);
    ADD_MAP(m, totalSize, "lla[2]", lla[2], 0, DataTypeDouble, double&, 0);
    ADD_MAP(m, totalSize, "ned[0]", ned[0], 0, DataTypeFloat, float&, 0);
    ADD_MAP(m, totalSize, "ned[1]", ned[1], 0, DataTypeFloat, float&, 0);
    ADD_MAP(m, totalSize, "ned[2]", ned[2], 0, DataTypeFloat, float&, 0);

    ASSERT_SIZE(totalSize);
}

static void PopulateINS2Mappings(map_name_to_info_t mappings[DID_COUNT])
{
    typedef ins_2_t MAP_TYPE;
    map_name_to_info_t& m = mappings[DID_INS_2];
    uint32_t totalSize = 0;
    ADD_MAP(m, totalSize, "week", week, 0, DataTypeUInt32, uint32_t, 0);
    ADD_MAP(m, totalSize, "timeOfWeek", timeOfWeek, 0, DataTypeDouble, double, 0);
    ADD_MAP(m, totalSize, "insStatus", insStatus, 0, DataTypeUInt32, uint32_t, DataFlagsDisplayHex);
    ADD_MAP(m, totalSize, "hdwStatus", hdwStatus, 0, DataTypeUInt32, uint32_t, DataFlagsDisplayHex);
    ADD_MAP(m, totalSize, "qn2b[0]", qn2b[0], 0, DataTypeFloat, float&, 0);
    ADD_MAP(m, totalSize, "qn2b[1]", qn2b[1], 0, DataTypeFloat, float&, 0);
    ADD_MAP(m, totalSize, "qn2b[2]", qn2b[2], 0, DataTypeFloat, float&, 0);
    ADD_MAP(m, totalSize, "qn2b[3]", qn2b[3], 0, DataTypeFloat, float&, 0);
    ADD_MAP(m, totalSize, "uvw[0]", uvw[0], 0, DataTypeFloat, float&, 0);
    ADD_MAP(m, totalSize, "uvw[1]", uvw[1], 0, DataTypeFloat, float&, 0);
    ADD_MAP(m, totalSize, "uvw[2]", uvw[2], 0, DataTypeFloat, float&, 0);
    ADD_MAP(m, totalSize, "lla[0]", lla[0], 0, DataTypeDouble, double&, 0);
    ADD_MAP(m, totalSize, "lla[1]", lla[1], 0, DataTypeDouble, double&, 0);
    ADD_MAP(m, totalSize, "lla[2]", lla[2], 0, DataTypeDouble, double&, 0);

    ASSERT_SIZE(totalSize);
}

static void PopulateINS3Mappings(map_name_to_info_t mappings[DID_COUNT])
{
    typedef ins_3_t MAP_TYPE;
    map_name_to_info_t& m = mappings[DID_INS_3];
    uint32_t totalSize = 0;
    ADD_MAP(m, totalSize, "week", week, 0, DataTypeUInt32, uint32_t, 0);
    ADD_MAP(m, totalSize, "timeOfWeek", timeOfWeek, 0, DataTypeDouble, double, 0);
    ADD_MAP(m, totalSize, "insStatus", insStatus, 0, DataTypeUInt32, uint32_t, DataFlagsDisplayHex);
    ADD_MAP(m, totalSize, "hdwStatus", hdwStatus, 0, DataTypeUInt32, uint32_t, DataFlagsDisplayHex);
    ADD_MAP(m, totalSize, "qn2b[0]", qn2b[0], 0, DataTypeFloat, float&, 0);
    ADD_MAP(m, totalSize, "qn2b[1]", qn2b[1], 0, DataTypeFloat, float&, 0);
    ADD_MAP(m, totalSize, "qn2b[2]", qn2b[2], 0, DataTypeFloat, float&, 0);
    ADD_MAP(m, totalSize, "qn2b[3]", qn2b[3], 0, DataTypeFloat, float&, 0);
    ADD_MAP(m, totalSize, "uvw[0]", uvw[0], 0, DataTypeFloat, float&, 0);
    ADD_MAP(m, totalSize, "uvw[1]", uvw[1], 0, DataTypeFloat, float&, 0);
    ADD_MAP(m, totalSize, "uvw[2]", uvw[2], 0, DataTypeFloat, float&, 0);
    ADD_MAP(m, totalSize, "lla[0]", lla[0], 0, DataTypeDouble, double&, 0);
    ADD_MAP(m, totalSize, "lla[1]", lla[1], 0, DataTypeDouble, double&, 0);
    ADD_MAP(m, totalSize, "lla[2]", lla[2], 0, DataTypeDouble, double&, 0);
    ADD_MAP(m, totalSize, "msl", msl, 0, DataTypeFloat, float, 0);

    ASSERT_SIZE(totalSize);
}

static void PopulateINS4Mappings(map_name_to_info_t mappings[DID_COUNT])
{
    typedef ins_4_t MAP_TYPE;
    map_name_to_info_t& m = mappings[DID_INS_4];
    uint32_t totalSize = 0;
    ADD_MAP(m, totalSize, "week", week, 0, DataTypeUInt32, uint32_t, 0);
    ADD_MAP(m, totalSize, "timeOfWeek", timeOfWeek, 0, DataTypeDouble, double, 0);
    ADD_MAP(m, totalSize, "insStatus", insStatus, 0, DataTypeUInt32, uint32_t, DataFlagsDisplayHex);
    ADD_MAP(m, totalSize, "hdwStatus", hdwStatus, 0, DataTypeUInt32, uint32_t, DataFlagsDisplayHex);
    ADD_MAP(m, totalSize, "qe2b[0]", qe2b[0], 0, DataTypeFloat, float&, 0);
    ADD_MAP(m, totalSize, "qe2b[1]", qe2b[1], 0, DataTypeFloat, float&, 0);
    ADD_MAP(m, totalSize, "qe2b[2]", qe2b[2], 0, DataTypeFloat, float&, 0);
    ADD_MAP(m, totalSize, "qe2b[3]", qe2b[3], 0, DataTypeFloat, float&, 0);
    ADD_MAP(m, totalSize, "ve[0]", ve[0], 0, DataTypeFloat, float&, 0);
    ADD_MAP(m, totalSize, "ve[1]", ve[1], 0, DataTypeFloat, float&, 0);
    ADD_MAP(m, totalSize, "ve[2]", ve[2], 0, DataTypeFloat, float&, 0);
    ADD_MAP(m, totalSize, "ecef[0]", ecef[0], 0, DataTypeDouble, double&, 0);
    ADD_MAP(m, totalSize, "ecef[1]", ecef[1], 0, DataTypeDouble, double&, 0);
    ADD_MAP(m, totalSize, "ecef[2]", ecef[2], 0, DataTypeDouble, double&, 0);

    ASSERT_SIZE(totalSize);
}

static void PopulateGpsPosMappings(map_name_to_info_t mappings[DID_COUNT], uint32_t id)
{
    typedef gps_pos_t MAP_TYPE;
    map_name_to_info_t& m = mappings[id];
    uint32_t totalSize = 0;
    ADD_MAP(m, totalSize, "week", week, 0, DataTypeUInt32, uint32_t, 0);
    ADD_MAP(m, totalSize, "timeOfWeekMs", timeOfWeekMs, 0, DataTypeUInt32, uint32_t, 0);
    ADD_MAP(m, totalSize, "status", status, 0, DataTypeUInt32, uint32_t, DataFlagsDisplayHex);
    ADD_MAP(m, totalSize, "ecef[0]", ecef[0], 0, DataTypeDouble, double&, 0);
    ADD_MAP(m, totalSize, "ecef[1]", ecef[1], 0, DataTypeDouble, double&, 0);
    ADD_MAP(m, totalSize, "ecef[2]", ecef[2], 0, DataTypeDouble, double&, 0);
    ADD_MAP(m, totalSize, "lla[0]", lla[0], 0, DataTypeDouble, double&, 0);
    ADD_MAP(m, totalSize, "lla[1]", lla[1], 0, DataTypeDouble, double&, 0);
    ADD_MAP(m, totalSize, "lla[2]", lla[2], 0, DataTypeDouble, double&, 0);
    ADD_MAP(m, totalSize, "hMSL", hMSL, 0, DataTypeFloat, float, 0);
    ADD_MAP(m, totalSize, "hAcc", hAcc, 0, DataTypeFloat, float, 0);
    ADD_MAP(m, totalSize, "vAcc", vAcc, 0, DataTypeFloat, float, 0);
    ADD_MAP(m, totalSize, "pDop", pDop, 0, DataTypeFloat, float, 0);
    ADD_MAP(m, totalSize, "cnoMean", cnoMean, 0, DataTypeFloat, float, 0);
    ADD_MAP(m, totalSize, "towOffset", towOffset, 0, DataTypeDouble, double, 0);
    ADD_MAP(m, totalSize, "leapS", leapS, 0, DataTypeUInt8, uint8_t, 0);
    ADD_MAP(m, totalSize, "satsUsed", satsUsed, 0, DataTypeUInt8, uint8_t, 0);
    ADD_MAP(m, totalSize, "cnoMeanSigma", cnoMeanSigma, 0, DataTypeUInt8, uint8_t, 0);
    ADD_MAP(m, totalSize, "reserved", reserved, 0, DataTypeUInt8, uint8_t, 0);

    ASSERT_SIZE(totalSize);
}

static void PopulateGpsVelMappings(map_name_to_info_t mappings[DID_COUNT], uint32_t id)
{
    typedef gps_vel_t MAP_TYPE;
    map_name_to_info_t& m = mappings[id];
    uint32_t totalSize = 0;
    ADD_MAP(m, totalSize, "timeOfWeekMs", timeOfWeekMs, 0, DataTypeUInt32, uint32_t, 0);
    ADD_MAP(m, totalSize, "vel[0]", vel[0], 0, DataTypeFloat, float&, 0);
    ADD_MAP(m, totalSize, "vel[1]", vel[1], 0, DataTypeFloat, float&, 0);
    ADD_MAP(m, totalSize, "vel[2]", vel[2], 0, DataTypeFloat, float&, 0);
    ADD_MAP(m, totalSize, "sAcc", sAcc, 0, DataTypeFloat, float, 0);
    ADD_MAP(m, totalSize, "status", status, 0, DataTypeUInt32, uint32_t, DataFlagsDisplayHex);

    ASSERT_SIZE(totalSize);
}

static void PopulateGpsSatMappings(map_name_to_info_t mappings[DID_COUNT], uint32_t id)
{
    typedef gps_sat_t MAP_TYPE;
    map_name_to_info_t& m = mappings[id];
    uint32_t totalSize = 0;
    ADD_MAP(m, totalSize, "timeOfWeekMs", timeOfWeekMs, 0, DataTypeUInt32, uint32_t, 0);
    ADD_MAP(m, totalSize, "numSats", numSats, 0, DataTypeUInt32, uint32_t, 0);

#define ADD_MAP_SAT_INFO(n) \
    ADD_MAP(m, totalSize, "sat" #n ".gnssId",    sat[n].gnssId,    0, DataTypeUInt8, uint8_t, 0); \
    ADD_MAP(m, totalSize, "sat" #n ".svId",      sat[n].svId,      0, DataTypeUInt8, uint8_t, 0); \
    ADD_MAP(m, totalSize, "sat" #n ".elev",      sat[n].elev,      0, DataTypeInt8,  int8_t,  0); \
    ADD_MAP(m, totalSize, "sat" #n ".azim",      sat[n].azim,      0, DataTypeInt16, int16_t, 0); \
    ADD_MAP(m, totalSize, "sat" #n ".cno",       sat[n].cno,       0, DataTypeUInt8, uint8_t, 0); \
    ADD_MAP(m, totalSize, "sat" #n ".status",    sat[n].status,    0, DataTypeUInt16, uint16_t, 0);

    ADD_MAP_SAT_INFO(0);
    ADD_MAP_SAT_INFO(1);
    ADD_MAP_SAT_INFO(2);
    ADD_MAP_SAT_INFO(3);
    ADD_MAP_SAT_INFO(4);
    ADD_MAP_SAT_INFO(5);
    ADD_MAP_SAT_INFO(6);
    ADD_MAP_SAT_INFO(7);
    ADD_MAP_SAT_INFO(8);
    ADD_MAP_SAT_INFO(9);

    ADD_MAP_SAT_INFO(10);
    ADD_MAP_SAT_INFO(11);
    ADD_MAP_SAT_INFO(12);
    ADD_MAP_SAT_INFO(13);
    ADD_MAP_SAT_INFO(14);
    ADD_MAP_SAT_INFO(15);
    ADD_MAP_SAT_INFO(16);
    ADD_MAP_SAT_INFO(17);
    ADD_MAP_SAT_INFO(18);
    ADD_MAP_SAT_INFO(19);

    ADD_MAP_SAT_INFO(20);
    ADD_MAP_SAT_INFO(21);
    ADD_MAP_SAT_INFO(22);
    ADD_MAP_SAT_INFO(23);
    ADD_MAP_SAT_INFO(24);
    ADD_MAP_SAT_INFO(25);
    ADD_MAP_SAT_INFO(26);
    ADD_MAP_SAT_INFO(27);
    ADD_MAP_SAT_INFO(28);
    ADD_MAP_SAT_INFO(29);

    ADD_MAP_SAT_INFO(30);
    ADD_MAP_SAT_INFO(31);
    ADD_MAP_SAT_INFO(32);
    ADD_MAP_SAT_INFO(33);
    ADD_MAP_SAT_INFO(34);
    ADD_MAP_SAT_INFO(35);
    ADD_MAP_SAT_INFO(36);
    ADD_MAP_SAT_INFO(37);
    ADD_MAP_SAT_INFO(38);
    ADD_MAP_SAT_INFO(39);

    ADD_MAP_SAT_INFO(40);
    ADD_MAP_SAT_INFO(41);
    ADD_MAP_SAT_INFO(42);
    ADD_MAP_SAT_INFO(43);
    ADD_MAP_SAT_INFO(44);
    ADD_MAP_SAT_INFO(45);
    ADD_MAP_SAT_INFO(46);
    ADD_MAP_SAT_INFO(47);
    ADD_MAP_SAT_INFO(48);
    ADD_MAP_SAT_INFO(49);

    ASSERT_SIZE(totalSize);
}

static void PopulateGpsSigMappings(map_name_to_info_t mappings[DID_COUNT], uint32_t id)
{
    typedef gps_sig_t MAP_TYPE;
    map_name_to_info_t& m = mappings[id];
    uint32_t totalSize = 0;
    ADD_MAP(m, totalSize, "timeOfWeekMs", timeOfWeekMs, 0, DataTypeUInt32, uint32_t, 0);
    ADD_MAP(m, totalSize, "numSigs", numSigs, 0, DataTypeUInt32, uint32_t, 0);

#define ADD_MAP_SAT_SIG(n) \
    ADD_MAP(m, totalSize, "sig" #n ".gnssId",    sig[n].gnssId,    0, DataTypeUInt8, uint8_t, 0); \
    ADD_MAP(m, totalSize, "sig" #n ".svId",      sig[n].svId,      0, DataTypeUInt8, uint8_t, 0); \
    ADD_MAP(m, totalSize, "sig" #n ".sigId",     sig[n].sigId,     0, DataTypeUInt8, uint8_t, 0); \
    ADD_MAP(m, totalSize, "sig" #n ".cno",       sig[n].cno,       0, DataTypeUInt8, uint8_t, 0); \
    ADD_MAP(m, totalSize, "sig" #n ".quality",   sig[n].quality,   0, DataTypeUInt8, uint8_t, 0); \
    ADD_MAP(m, totalSize, "sig" #n ".status",    sig[n].status,    0, DataTypeUInt16, uint16_t, 0);

    ADD_MAP_SAT_SIG(0);
    ADD_MAP_SAT_SIG(1);
    ADD_MAP_SAT_SIG(2);
    ADD_MAP_SAT_SIG(3);
    ADD_MAP_SAT_SIG(4);
    ADD_MAP_SAT_SIG(5);
    ADD_MAP_SAT_SIG(6);
    ADD_MAP_SAT_SIG(7);
    ADD_MAP_SAT_SIG(8);
    ADD_MAP_SAT_SIG(9);

    ADD_MAP_SAT_SIG(10);
    ADD_MAP_SAT_SIG(11);
    ADD_MAP_SAT_SIG(12);
    ADD_MAP_SAT_SIG(13);
    ADD_MAP_SAT_SIG(14);
    ADD_MAP_SAT_SIG(15);
    ADD_MAP_SAT_SIG(16);
    ADD_MAP_SAT_SIG(17);
    ADD_MAP_SAT_SIG(18);
    ADD_MAP_SAT_SIG(19);

    ADD_MAP_SAT_SIG(20);
    ADD_MAP_SAT_SIG(21);
    ADD_MAP_SAT_SIG(22);
    ADD_MAP_SAT_SIG(23);
    ADD_MAP_SAT_SIG(24);
    ADD_MAP_SAT_SIG(25);
    ADD_MAP_SAT_SIG(26);
    ADD_MAP_SAT_SIG(27);
    ADD_MAP_SAT_SIG(28);
    ADD_MAP_SAT_SIG(29);

    ADD_MAP_SAT_SIG(30);
    ADD_MAP_SAT_SIG(31);
    ADD_MAP_SAT_SIG(32);
    ADD_MAP_SAT_SIG(33);
    ADD_MAP_SAT_SIG(34);
    ADD_MAP_SAT_SIG(35);
    ADD_MAP_SAT_SIG(36);
    ADD_MAP_SAT_SIG(37);
    ADD_MAP_SAT_SIG(38);
    ADD_MAP_SAT_SIG(39);

    ADD_MAP_SAT_SIG(40);
    ADD_MAP_SAT_SIG(41);
    ADD_MAP_SAT_SIG(42);
    ADD_MAP_SAT_SIG(43);
    ADD_MAP_SAT_SIG(44);
    ADD_MAP_SAT_SIG(45);
    ADD_MAP_SAT_SIG(46);
    ADD_MAP_SAT_SIG(47);
    ADD_MAP_SAT_SIG(48);
    ADD_MAP_SAT_SIG(49);

    ASSERT_SIZE(totalSize);
}

static void PopulateMagnetometerMappings(map_name_to_info_t mappings[DID_COUNT], uint32_t did)
{
    typedef magnetometer_t MAP_TYPE;
    map_name_to_info_t& m = mappings[did];
    uint32_t totalSize = 0;
    ADD_MAP(m, totalSize, "time", time, 0, DataTypeDouble, double, 0);
    ADD_MAP(m, totalSize, "mag[0]", mag[0], 0, DataTypeFloat, float&, 0);
    ADD_MAP(m, totalSize, "mag[1]", mag[1], 0, DataTypeFloat, float&, 0);
    ADD_MAP(m, totalSize, "mag[2]", mag[2], 0, DataTypeFloat, float&, 0);

    ASSERT_SIZE(totalSize);
}

static void PopulateBarometerMappings(map_name_to_info_t mappings[DID_COUNT])
{
    typedef barometer_t MAP_TYPE;
    map_name_to_info_t& m = mappings[DID_BAROMETER];
    uint32_t totalSize = 0;
    ADD_MAP(m, totalSize, "time", time, 0, DataTypeDouble, double, 0);
    ADD_MAP(m, totalSize, "bar", bar, 0, DataTypeFloat, float, 0);
    ADD_MAP(m, totalSize, "mslBar", mslBar, 0, DataTypeFloat, float, 0);
    ADD_MAP(m, totalSize, "barTemp", barTemp, 0, DataTypeFloat, float, 0);
    ADD_MAP(m, totalSize, "humidity", humidity, 0, DataTypeFloat, float, 0);

    ASSERT_SIZE(totalSize);
}

static void PopulateIMUDeltaThetaVelocityMappings(map_name_to_info_t mappings[DID_COUNT], uint32_t did)
{
    typedef pimu_t MAP_TYPE;
    map_name_to_info_t& m = mappings[did];
    uint32_t totalSize = 0;
    ADD_MAP(m, totalSize, "time", time, 0, DataTypeDouble, double, 0);
    ADD_MAP(m, totalSize, "theta[0]", theta[0], 0, DataTypeFloat, float&, 0);
    ADD_MAP(m, totalSize, "theta[1]", theta[1], 0, DataTypeFloat, float&, 0);
    ADD_MAP(m, totalSize, "theta[2]", theta[2], 0, DataTypeFloat, float&, 0);
    ADD_MAP(m, totalSize, "vel[0]", vel[0], 0, DataTypeFloat, float&, 0);
    ADD_MAP(m, totalSize, "vel[1]", vel[1], 0, DataTypeFloat, float&, 0);
    ADD_MAP(m, totalSize, "vel[2]", vel[2], 0, DataTypeFloat, float&, 0);
    ADD_MAP(m, totalSize, "dt", dt, 0, DataTypeFloat, float, 0);
    ADD_MAP(m, totalSize, "status", status, 0, DataTypeUInt32, uint32_t, DataFlagsDisplayHex);

    ASSERT_SIZE(totalSize);
}

static void PopulateIMUDeltaThetaVelocityMagMappings(map_name_to_info_t mappings[DID_COUNT])
{
    typedef pimu_mag_t MAP_TYPE;
    map_name_to_info_t& m = mappings[DID_PIMU_MAG];
    uint32_t totalSize = 0;
    ADD_MAP(m, totalSize, "imutime", pimu.time, 0, DataTypeDouble, double, 0);
    ADD_MAP(m, totalSize, "theta[0]", pimu.theta[0], 0, DataTypeFloat, float&, 0);
    ADD_MAP(m, totalSize, "theta[1]", pimu.theta[1], 0, DataTypeFloat, float&, 0);
    ADD_MAP(m, totalSize, "theta[2]", pimu.theta[2], 0, DataTypeFloat, float&, 0);
    ADD_MAP(m, totalSize, "vel[0]", pimu.vel[0], 0, DataTypeFloat, float&, 0);
    ADD_MAP(m, totalSize, "vel[1]", pimu.vel[1], 0, DataTypeFloat, float&, 0);
    ADD_MAP(m, totalSize, "vel[2]", pimu.vel[2], 0, DataTypeFloat, float&, 0);
    ADD_MAP(m, totalSize, "dt", pimu.dt, 0, DataTypeFloat, float, 0);
    ADD_MAP(m, totalSize, "imustatus", pimu.status, 0, DataTypeUInt32, uint32_t, 0);
    ADD_MAP(m, totalSize, "magtime", mag.time, 0, DataTypeDouble, double, 0);
    ADD_MAP(m, totalSize, "mag[0]", mag.mag[0], 0, DataTypeFloat, float&, 0);
    ADD_MAP(m, totalSize, "mag[1]", mag.mag[1], 0, DataTypeFloat, float&, 0);
    ADD_MAP(m, totalSize, "mag[2]", mag.mag[2], 0, DataTypeFloat, float&, 0);

    ASSERT_SIZE(totalSize);
}

static void PopulateIMUMagnetometerMappings(map_name_to_info_t mappings [DID_COUNT])
{

    typedef imu_mag_t MAP_TYPE;
    map_name_to_info_t& m = mappings[DID_IMU_MAG];
    uint32_t totalSize = 0;
    ADD_MAP(m, totalSize, "imutime", imu.time, 0, DataTypeDouble, double, 0);
    ADD_MAP(m, totalSize, "pqr[0]", imu.I.pqr[0], 0, DataTypeFloat, float&, 0);
    ADD_MAP(m, totalSize, "pqr[1]", imu.I.pqr[1], 0, DataTypeFloat, float&, 0);
    ADD_MAP(m, totalSize, "pqr[2]", imu.I.pqr[2], 0, DataTypeFloat, float&, 0);
    ADD_MAP(m, totalSize, "acc[0]", imu.I.acc[0], 0, DataTypeFloat, float&, 0);
    ADD_MAP(m, totalSize, "acc[1]", imu.I.acc[1], 0, DataTypeFloat, float&, 0);
    ADD_MAP(m, totalSize, "acc[2]", imu.I.acc[2], 0, DataTypeFloat, float&, 0);
    ADD_MAP(m, totalSize, "imustatus", imu.status, 0, DataTypeUInt32, uint32_t, 0);
    ADD_MAP(m, totalSize, "magtime", mag.time, 0, DataTypeDouble, double, 0);
    ADD_MAP(m, totalSize, "mag[0]", mag.mag[0], 0, DataTypeFloat, float&, 0);
    ADD_MAP(m, totalSize, "mag[1]", mag.mag[1], 0, DataTypeFloat, float&, 0);
    ADD_MAP(m, totalSize, "mag[2]", mag.mag[2], 0, DataTypeFloat, float&, 0);

    ASSERT_SIZE(totalSize);

}


static void PopulateInfieldCalMappings(map_name_to_info_t mappings[DID_COUNT])
{
    typedef infield_cal_t MAP_TYPE;
    map_name_to_info_t& m = mappings[DID_INFIELD_CAL];
    uint32_t totalSize = 0;
    ADD_MAP(m, totalSize, "state", state, 0, DataTypeUInt32, uint32_t, 0);
    ADD_MAP(m, totalSize, "status", status, 0, DataTypeUInt32, uint32_t, DataFlagsDisplayHex);
    ADD_MAP(m, totalSize, "sampleTimeMs", sampleTimeMs, 0, DataTypeUInt32, uint32_t, 0);

    ADD_MAP(m, totalSize, "imu[0].pqr[0]", imu[0].pqr[0], 0, DataTypeFloat, float&, 0);
    ADD_MAP(m, totalSize, "imu[0].pqr[1]", imu[0].pqr[1], 0, DataTypeFloat, float&, 0);
    ADD_MAP(m, totalSize, "imu[0].pqr[2]", imu[0].pqr[2], 0, DataTypeFloat, float&, 0);
    ADD_MAP(m, totalSize, "imu[0].acc[0]", imu[0].acc[0], 0, DataTypeFloat, float&, 0);
    ADD_MAP(m, totalSize, "imu[0].acc[1]", imu[0].acc[1], 0, DataTypeFloat, float&, 0);
    ADD_MAP(m, totalSize, "imu[0].acc[2]", imu[0].acc[2], 0, DataTypeFloat, float&, 0);
    ADD_MAP(m, totalSize, "imu[1].pqr[0]", imu[1].pqr[0], 0, DataTypeFloat, float&, 0);
    ADD_MAP(m, totalSize, "imu[1].pqr[1]", imu[1].pqr[1], 0, DataTypeFloat, float&, 0);
    ADD_MAP(m, totalSize, "imu[1].pqr[2]", imu[1].pqr[2], 0, DataTypeFloat, float&, 0);
    ADD_MAP(m, totalSize, "imu[1].acc[0]", imu[1].acc[0], 0, DataTypeFloat, float&, 0);
    ADD_MAP(m, totalSize, "imu[1].acc[1]", imu[1].acc[1], 0, DataTypeFloat, float&, 0);
    ADD_MAP(m, totalSize, "imu[1].acc[2]", imu[1].acc[2], 0, DataTypeFloat, float&, 0);
    ADD_MAP(m, totalSize, "imu[2].pqr[0]", imu[2].pqr[0], 0, DataTypeFloat, float&, 0);
    ADD_MAP(m, totalSize, "imu[2].pqr[1]", imu[2].pqr[1], 0, DataTypeFloat, float&, 0);
    ADD_MAP(m, totalSize, "imu[2].pqr[2]", imu[2].pqr[2], 0, DataTypeFloat, float&, 0);
    ADD_MAP(m, totalSize, "imu[2].acc[0]", imu[2].acc[0], 0, DataTypeFloat, float&, 0);
    ADD_MAP(m, totalSize, "imu[2].acc[1]", imu[2].acc[1], 0, DataTypeFloat, float&, 0);
    ADD_MAP(m, totalSize, "imu[2].acc[2]", imu[2].acc[2], 0, DataTypeFloat, float&, 0);

    ADD_MAP(m, totalSize, "calData[0].down.dev[0].acc[0]", calData[0].down.dev[0].acc[0], 0, DataTypeFloat, float&, 0);
    ADD_MAP(m, totalSize, "calData[0].down.dev[0].acc[1]", calData[0].down.dev[0].acc[1], 0, DataTypeFloat, float&, 0);
    ADD_MAP(m, totalSize, "calData[0].down.dev[0].acc[2]", calData[0].down.dev[0].acc[2], 0, DataTypeFloat, float&, 0);
    ADD_MAP(m, totalSize, "calData[0].down.dev[1].acc[0]", calData[0].down.dev[1].acc[0], 0, DataTypeFloat, float&, 0);
    ADD_MAP(m, totalSize, "calData[0].down.dev[1].acc[1]", calData[0].down.dev[1].acc[1], 0, DataTypeFloat, float&, 0);
    ADD_MAP(m, totalSize, "calData[0].down.dev[1].acc[2]", calData[0].down.dev[1].acc[2], 0, DataTypeFloat, float&, 0);
    ADD_MAP(m, totalSize, "calData[0].down.dev[2].acc[0]", calData[0].down.dev[2].acc[0], 0, DataTypeFloat, float&, 0);
    ADD_MAP(m, totalSize, "calData[0].down.dev[2].acc[1]", calData[0].down.dev[2].acc[1], 0, DataTypeFloat, float&, 0);
    ADD_MAP(m, totalSize, "calData[0].down.dev[2].acc[2]", calData[0].down.dev[2].acc[2], 0, DataTypeFloat, float&, 0);
    ADD_MAP(m, totalSize, "calData[0].down.yaw", calData[0].down.yaw, 0, DataTypeFloat, float, 0);
    ADD_MAP(m, totalSize, "calData[0].up.dev[0].acc[0]", calData[0].up.dev[0].acc[0], 0, DataTypeFloat, float&, 0);
    ADD_MAP(m, totalSize, "calData[0].up.dev[0].acc[1]", calData[0].up.dev[0].acc[1], 0, DataTypeFloat, float&, 0);
    ADD_MAP(m, totalSize, "calData[0].up.dev[0].acc[2]", calData[0].up.dev[0].acc[2], 0, DataTypeFloat, float&, 0);
    ADD_MAP(m, totalSize, "calData[0].up.dev[1].acc[0]", calData[0].up.dev[1].acc[0], 0, DataTypeFloat, float&, 0);
    ADD_MAP(m, totalSize, "calData[0].up.dev[1].acc[1]", calData[0].up.dev[1].acc[1], 0, DataTypeFloat, float&, 0);
    ADD_MAP(m, totalSize, "calData[0].up.dev[1].acc[2]", calData[0].up.dev[1].acc[2], 0, DataTypeFloat, float&, 0);
    ADD_MAP(m, totalSize, "calData[0].up.dev[2].acc[0]", calData[0].up.dev[2].acc[0], 0, DataTypeFloat, float&, 0);
    ADD_MAP(m, totalSize, "calData[0].up.dev[2].acc[1]", calData[0].up.dev[2].acc[1], 0, DataTypeFloat, float&, 0);
    ADD_MAP(m, totalSize, "calData[0].up.dev[2].acc[2]", calData[0].up.dev[2].acc[2], 0, DataTypeFloat, float&, 0);
    ADD_MAP(m, totalSize, "calData[0].up.yaw", calData[0].up.yaw, 0, DataTypeFloat, float, 0);

    ADD_MAP(m, totalSize, "calData[1].down.dev[0].acc[0]", calData[1].down.dev[0].acc[0], 0, DataTypeFloat, float&, 0);
    ADD_MAP(m, totalSize, "calData[1].down.dev[0].acc[1]", calData[1].down.dev[0].acc[1], 0, DataTypeFloat, float&, 0);
    ADD_MAP(m, totalSize, "calData[1].down.dev[0].acc[2]", calData[1].down.dev[0].acc[2], 0, DataTypeFloat, float&, 0);
    ADD_MAP(m, totalSize, "calData[1].down.dev[1].acc[0]", calData[1].down.dev[1].acc[0], 0, DataTypeFloat, float&, 0);
    ADD_MAP(m, totalSize, "calData[1].down.dev[1].acc[1]", calData[1].down.dev[1].acc[1], 0, DataTypeFloat, float&, 0);
    ADD_MAP(m, totalSize, "calData[1].down.dev[1].acc[2]", calData[1].down.dev[1].acc[2], 0, DataTypeFloat, float&, 0);
    ADD_MAP(m, totalSize, "calData[1].down.dev[2].acc[0]", calData[1].down.dev[2].acc[0], 0, DataTypeFloat, float&, 0);
    ADD_MAP(m, totalSize, "calData[1].down.dev[2].acc[1]", calData[1].down.dev[2].acc[1], 0, DataTypeFloat, float&, 0);
    ADD_MAP(m, totalSize, "calData[1].down.dev[2].acc[2]", calData[1].down.dev[2].acc[2], 0, DataTypeFloat, float&, 0);
    ADD_MAP(m, totalSize, "calData[1].down.yaw", calData[1].down.yaw, 0, DataTypeFloat, float, 0);
    ADD_MAP(m, totalSize, "calData[1].up.dev[0].acc[0]", calData[1].up.dev[0].acc[0], 0, DataTypeFloat, float&, 0);
    ADD_MAP(m, totalSize, "calData[1].up.dev[0].acc[1]", calData[1].up.dev[0].acc[1], 0, DataTypeFloat, float&, 0);
    ADD_MAP(m, totalSize, "calData[1].up.dev[0].acc[2]", calData[1].up.dev[0].acc[2], 0, DataTypeFloat, float&, 0);
    ADD_MAP(m, totalSize, "calData[1].up.dev[1].acc[0]", calData[1].up.dev[1].acc[0], 0, DataTypeFloat, float&, 0);
    ADD_MAP(m, totalSize, "calData[1].up.dev[1].acc[1]", calData[1].up.dev[1].acc[1], 0, DataTypeFloat, float&, 0);
    ADD_MAP(m, totalSize, "calData[1].up.dev[1].acc[2]", calData[1].up.dev[1].acc[2], 0, DataTypeFloat, float&, 0);
    ADD_MAP(m, totalSize, "calData[1].up.dev[2].acc[0]", calData[1].up.dev[2].acc[0], 0, DataTypeFloat, float&, 0);
    ADD_MAP(m, totalSize, "calData[1].up.dev[2].acc[1]", calData[1].up.dev[2].acc[1], 0, DataTypeFloat, float&, 0);
    ADD_MAP(m, totalSize, "calData[1].up.dev[2].acc[2]", calData[1].up.dev[2].acc[2], 0, DataTypeFloat, float&, 0);
    ADD_MAP(m, totalSize, "calData[1].up.yaw", calData[1].up.yaw, 0, DataTypeFloat, float, 0);

    ADD_MAP(m, totalSize, "calData[2].down.dev[0].acc[0]", calData[2].down.dev[0].acc[0], 0, DataTypeFloat, float&, 0);
    ADD_MAP(m, totalSize, "calData[2].down.dev[0].acc[1]", calData[2].down.dev[0].acc[1], 0, DataTypeFloat, float&, 0);
    ADD_MAP(m, totalSize, "calData[2].down.dev[0].acc[2]", calData[2].down.dev[0].acc[2], 0, DataTypeFloat, float&, 0);
    ADD_MAP(m, totalSize, "calData[2].down.dev[1].acc[0]", calData[2].down.dev[1].acc[0], 0, DataTypeFloat, float&, 0);
    ADD_MAP(m, totalSize, "calData[2].down.dev[1].acc[1]", calData[2].down.dev[1].acc[1], 0, DataTypeFloat, float&, 0);
    ADD_MAP(m, totalSize, "calData[2].down.dev[1].acc[2]", calData[2].down.dev[1].acc[2], 0, DataTypeFloat, float&, 0);
    ADD_MAP(m, totalSize, "calData[2].down.dev[2].acc[0]", calData[2].down.dev[2].acc[0], 0, DataTypeFloat, float&, 0);
    ADD_MAP(m, totalSize, "calData[2].down.dev[2].acc[1]", calData[2].down.dev[2].acc[1], 0, DataTypeFloat, float&, 0);
    ADD_MAP(m, totalSize, "calData[2].down.dev[2].acc[2]", calData[2].down.dev[2].acc[2], 0, DataTypeFloat, float&, 0);
    ADD_MAP(m, totalSize, "calData[2].down.yaw", calData[2].down.yaw, 0, DataTypeFloat, float, 0);
    ADD_MAP(m, totalSize, "calData[2].up.dev[0].acc[0]", calData[2].up.dev[0].acc[0], 0, DataTypeFloat, float&, 0);
    ADD_MAP(m, totalSize, "calData[2].up.dev[0].acc[1]", calData[2].up.dev[0].acc[1], 0, DataTypeFloat, float&, 0);
    ADD_MAP(m, totalSize, "calData[2].up.dev[0].acc[2]", calData[2].up.dev[0].acc[2], 0, DataTypeFloat, float&, 0);
    ADD_MAP(m, totalSize, "calData[2].up.dev[1].acc[0]", calData[2].up.dev[1].acc[0], 0, DataTypeFloat, float&, 0);
    ADD_MAP(m, totalSize, "calData[2].up.dev[1].acc[1]", calData[2].up.dev[1].acc[1], 0, DataTypeFloat, float&, 0);
    ADD_MAP(m, totalSize, "calData[2].up.dev[1].acc[2]", calData[2].up.dev[1].acc[2], 0, DataTypeFloat, float&, 0);
    ADD_MAP(m, totalSize, "calData[2].up.dev[2].acc[0]", calData[2].up.dev[2].acc[0], 0, DataTypeFloat, float&, 0);
    ADD_MAP(m, totalSize, "calData[2].up.dev[2].acc[1]", calData[2].up.dev[2].acc[1], 0, DataTypeFloat, float&, 0);
    ADD_MAP(m, totalSize, "calData[2].up.dev[2].acc[2]", calData[2].up.dev[2].acc[2], 0, DataTypeFloat, float&, 0);
    ADD_MAP(m, totalSize, "calData[2].up.yaw", calData[2].up.yaw, 0, DataTypeFloat, float, 0);

    ASSERT_SIZE(totalSize);
}

static void PopulateReferenceIMUMappings(map_name_to_info_t mappings[DID_COUNT])
{
    typedef imu_t MAP_TYPE;
    map_name_to_info_t& m = mappings[DID_REFERENCE_IMU];
    uint32_t totalSize = 0;
    ADD_MAP(m, totalSize, "time", time, 0, DataTypeDouble, double, 0);
    ADD_MAP(m, totalSize, "status", status, 0, DataTypeUInt32, uint32_t, DataFlagsDisplayHex);
    ADD_MAP(m, totalSize, "I.pqr[0]", I.pqr[0], 0, DataTypeFloat, float&, 0);
    ADD_MAP(m, totalSize, "I.pqr[1]", I.pqr[1], 0, DataTypeFloat, float&, 0);
    ADD_MAP(m, totalSize, "I.pqr[2]", I.pqr[2], 0, DataTypeFloat, float&, 0);
    ADD_MAP(m, totalSize, "I.acc[0]", I.acc[0], 0, DataTypeFloat, float&, 0);
    ADD_MAP(m, totalSize, "I.acc[1]", I.acc[1], 0, DataTypeFloat, float&, 0);
    ADD_MAP(m, totalSize, "I.acc[2]", I.acc[2], 0, DataTypeFloat, float&, 0);

    ASSERT_SIZE(totalSize);
}

static void PopulateWheelEncoderMappings(map_name_to_info_t mappings[DID_COUNT])
{
    typedef wheel_encoder_t MAP_TYPE;
    map_name_to_info_t& m = mappings[DID_WHEEL_ENCODER];
    uint32_t totalSize = 0;
    ADD_MAP(m, totalSize, "timeOfWeek", timeOfWeek, 0, DataTypeDouble, double, 0);
    ADD_MAP(m, totalSize, "status", status, 0, DataTypeUInt32, uint32_t, DataFlagsDisplayHex);
    ADD_MAP(m, totalSize, "theta_l", theta_l, 0, DataTypeFloat, float, 0);
    ADD_MAP(m, totalSize, "omega_l", omega_l, 0, DataTypeFloat, float, 0);
    ADD_MAP(m, totalSize, "theta_r", theta_r, 0, DataTypeFloat, float, 0);
    ADD_MAP(m, totalSize, "omega_r", omega_r, 0, DataTypeFloat, float, 0);
    ADD_MAP(m, totalSize, "wrap_count_l", wrap_count_l, 0, DataTypeUInt32, uint32_t, 0);
    ADD_MAP(m, totalSize, "wrap_count_r", wrap_count_r, 0, DataTypeUInt32, uint32_t, 0);

    ASSERT_SIZE(totalSize);
}

static void PopulateGroundVehicleMappings(map_name_to_info_t mappings[DID_COUNT])
{
<<<<<<< HEAD
	typedef ground_vehicle_t MAP_TYPE;
	map_name_to_info_t& m = mappings[DID_GROUND_VEHICLE];
	uint32_t totalSize = 0;
	ADD_MAP(m, totalSize, "timeOfWeekMs", timeOfWeekMs, 0, DataTypeUInt32, uint32_t, 0);
	ADD_MAP(m, totalSize, "status", status, 0, DataTypeUInt32, uint32_t, 0);
	ADD_MAP(m, totalSize, "mode", mode, 0, DataTypeUInt32, uint32_t, 0);
	ADD_MAP(m, totalSize, "wheelConfig.bits", wheelConfig.bits, 0, DataTypeUInt32, uint32_t, DataFlagsDisplayHex);
	ADD_MAP(m, totalSize, "wheelConfig.transform.e_b2w[0]", wheelConfig.transform.e_b2w[0], 0, DataTypeFloat, float&, 0);
	ADD_MAP(m, totalSize, "wheelConfig.transform.e_b2w[1]", wheelConfig.transform.e_b2w[1], 0, DataTypeFloat, float&, 0);
	ADD_MAP(m, totalSize, "wheelConfig.transform.e_b2w[2]", wheelConfig.transform.e_b2w[2], 0, DataTypeFloat, float&, 0);
	ADD_MAP(m, totalSize, "wheelConfig.transform.e_b2w_sigma[0]", wheelConfig.transform.e_b2w_sigma[0], 0, DataTypeFloat, float&, 0);
	ADD_MAP(m, totalSize, "wheelConfig.transform.e_b2w_sigma[1]", wheelConfig.transform.e_b2w_sigma[1], 0, DataTypeFloat, float&, 0);
	ADD_MAP(m, totalSize, "wheelConfig.transform.e_b2w_sigma[2]", wheelConfig.transform.e_b2w_sigma[2], 0, DataTypeFloat, float&, 0);
	ADD_MAP(m, totalSize, "wheelConfig.transform.t_b2w[0]", wheelConfig.transform.t_b2w[0], 0, DataTypeFloat, float&, 0);
	ADD_MAP(m, totalSize, "wheelConfig.transform.t_b2w[1]", wheelConfig.transform.t_b2w[1], 0, DataTypeFloat, float&, 0);
	ADD_MAP(m, totalSize, "wheelConfig.transform.t_b2w[2]", wheelConfig.transform.t_b2w[2], 0, DataTypeFloat, float&, 0);
	ADD_MAP(m, totalSize, "wheelConfig.transform.t_b2w_sigma[0]", wheelConfig.transform.t_b2w_sigma[0], 0, DataTypeFloat, float&, 0);
	ADD_MAP(m, totalSize, "wheelConfig.transform.t_b2w_sigma[1]", wheelConfig.transform.t_b2w_sigma[1], 0, DataTypeFloat, float&, 0);
	ADD_MAP(m, totalSize, "wheelConfig.transform.t_b2w_sigma[2]", wheelConfig.transform.t_b2w_sigma[2], 0, DataTypeFloat, float&, 0);
	ADD_MAP(m, totalSize, "wheelConfig.track_width", wheelConfig.track_width, 0, DataTypeFloat, float, 0);
	ADD_MAP(m, totalSize, "wheelConfig.radius", wheelConfig.radius, 0, DataTypeFloat, float, 0);
=======
    typedef ground_vehicle_t MAP_TYPE;
    map_name_to_info_t& m = mappings[DID_GROUND_VEHICLE];
    uint32_t totalSize = 0;
    ADD_MAP(m, totalSize, "timeOfWeekMs", timeOfWeekMs, 0, DataTypeUInt32, uint32_t, 0);
    ADD_MAP(m, totalSize, "status", status, 0, DataTypeUInt32, uint32_t, 0);
    ADD_MAP(m, totalSize, "mode", mode, 0, DataTypeUInt32, uint32_t, 0);
    ADD_MAP(m, totalSize, "wheelConfig.bits", wheelConfig.bits, 0, DataTypeUInt32, uint32_t, DataFlagsDisplayHex);
    ADD_MAP(m, totalSize, "wheelConfig.transform.e_b2w[0]", wheelConfig.transform.e_b2w[0], 0, DataTypeFloat, float&, 0);
    ADD_MAP(m, totalSize, "wheelConfig.transform.e_b2w[1]", wheelConfig.transform.e_b2w[1], 0, DataTypeFloat, float&, 0);
    ADD_MAP(m, totalSize, "wheelConfig.transform.e_b2w[2]", wheelConfig.transform.e_b2w[2], 0, DataTypeFloat, float&, 0);
    ADD_MAP(m, totalSize, "wheelConfig.transform.e_b2w_sigma[0]", wheelConfig.transform.e_b2w_sigma[0], 0, DataTypeFloat, float&, 0);
    ADD_MAP(m, totalSize, "wheelConfig.transform.e_b2w_sigma[1]", wheelConfig.transform.e_b2w_sigma[1], 0, DataTypeFloat, float&, 0);
    ADD_MAP(m, totalSize, "wheelConfig.transform.e_b2w_sigma[2]", wheelConfig.transform.e_b2w_sigma[2], 0, DataTypeFloat, float&, 0);
    ADD_MAP(m, totalSize, "wheelConfig.transform.t_b2w[0]", wheelConfig.transform.t_b2w[0], 0, DataTypeFloat, float&, 0);
    ADD_MAP(m, totalSize, "wheelConfig.transform.t_b2w[1]", wheelConfig.transform.t_b2w[1], 0, DataTypeFloat, float&, 0);
    ADD_MAP(m, totalSize, "wheelConfig.transform.t_b2w[2]", wheelConfig.transform.t_b2w[2], 0, DataTypeFloat, float&, 0);
    ADD_MAP(m, totalSize, "wheelConfig.transform.t_b2w_sigma[0]", wheelConfig.transform.t_b2w_sigma[0], 0, DataTypeFloat, float&, 0);
    ADD_MAP(m, totalSize, "wheelConfig.transform.t_b2w_sigma[1]", wheelConfig.transform.t_b2w_sigma[1], 0, DataTypeFloat, float&, 0);
    ADD_MAP(m, totalSize, "wheelConfig.transform.t_b2w_sigma[2]", wheelConfig.transform.t_b2w_sigma[2], 0, DataTypeFloat, float&, 0);
    ADD_MAP(m, totalSize, "wheelConfig.track_width", wheelConfig.track_width, 0, DataTypeFloat, float, 0);
    ADD_MAP(m, totalSize, "wheelConfig.radius", wheelConfig.radius, 0, DataTypeFloat, float, 0);
>>>>>>> 364cf337

	ASSERT_SIZE(totalSize);
}

static void PopulateConfigMappings(map_name_to_info_t mappings[DID_COUNT])
{
    typedef system_command_t MAP_TYPE;
    map_name_to_info_t& m = mappings[DID_SYS_CMD];
    uint32_t totalSize = 0;
    ADD_MAP(m, totalSize, "command", command, 0, DataTypeUInt32, uint32_t, 0);
    ADD_MAP(m, totalSize, "invCommand", invCommand, 0, DataTypeUInt32, uint32_t, 0);

    ASSERT_SIZE(totalSize);
}

static void PopulateFlashConfigMappings(map_name_to_info_t mappings[DID_COUNT])
{
<<<<<<< HEAD
	typedef nvm_flash_cfg_t MAP_TYPE;
	map_name_to_info_t& m = mappings[DID_FLASH_CONFIG];
	uint32_t totalSize = 0;
	ADD_MAP(m, totalSize, "size", size, 0, DataTypeUInt32, uint32_t, 0);
	ADD_MAP(m, totalSize, "checksum", checksum, 0, DataTypeUInt32, uint32_t, 0);
	ADD_MAP(m, totalSize, "key", key, 0, DataTypeUInt32, uint32_t, 0);
	ADD_MAP(m, totalSize, "startupImuDtMs", startupImuDtMs, 0, DataTypeUInt32, uint32_t, 0);
	ADD_MAP(m, totalSize, "startupNavDtMs", startupNavDtMs, 0, DataTypeUInt32, uint32_t, 0);
	ADD_MAP(m, totalSize, "ser0BaudRate", ser0BaudRate, 0, DataTypeUInt32, uint32_t, 0);
	ADD_MAP(m, totalSize, "ser1BaudRate", ser1BaudRate, 0, DataTypeUInt32, uint32_t, 0);
	ADD_MAP(m, totalSize, "insRotation[0]", insRotation[0], 0, DataTypeFloat, float&, 0);
	ADD_MAP(m, totalSize, "insRotation[1]", insRotation[1], 0, DataTypeFloat, float&, 0);
	ADD_MAP(m, totalSize, "insRotation[2]", insRotation[2], 0, DataTypeFloat, float&, 0);
	ADD_MAP(m, totalSize, "insOffset[0]", insOffset[0], 0, DataTypeFloat, float&, 0);
	ADD_MAP(m, totalSize, "insOffset[1]", insOffset[1], 0, DataTypeFloat, float&, 0);
	ADD_MAP(m, totalSize, "insOffset[2]", insOffset[2], 0, DataTypeFloat, float&, 0);
	ADD_MAP(m, totalSize, "gps1AntOffset[0]", gps1AntOffset[0], 0, DataTypeFloat, float&, 0);
	ADD_MAP(m, totalSize, "gps1AntOffset[1]", gps1AntOffset[1], 0, DataTypeFloat, float&, 0);
	ADD_MAP(m, totalSize, "gps1AntOffset[2]", gps1AntOffset[2], 0, DataTypeFloat, float&, 0);
	ADD_MAP(m, totalSize, "dynamicModel", dynamicModel, 0, DataTypeUInt8, uint8_t, 0);
	ADD_MAP(m, totalSize, "debug", debug, 0, DataTypeUInt8, uint8_t, 0);
	ADD_MAP(m, totalSize, "gnssSatSigConst", gnssSatSigConst, 0, DataTypeUInt16, uint16_t, DataFlagsDisplayHex);
	ADD_MAP(m, totalSize, "sysCfgBits", sysCfgBits, 0, DataTypeUInt32, uint32_t, DataFlagsDisplayHex);
	ADD_MAP(m, totalSize, "refLla[0]", refLla[0], 0, DataTypeDouble, double&, 0);
	ADD_MAP(m, totalSize, "refLla[1]", refLla[1], 0, DataTypeDouble, double&, 0);
	ADD_MAP(m, totalSize, "refLla[2]", refLla[2], 0, DataTypeDouble, double&, 0);
	ADD_MAP(m, totalSize, "lastLla[0]", lastLla[0], 0, DataTypeDouble, double&, 0);
	ADD_MAP(m, totalSize, "lastLla[1]", lastLla[1], 0, DataTypeDouble, double&, 0);
	ADD_MAP(m, totalSize, "lastLla[2]", lastLla[2], 0, DataTypeDouble, double&, 0);
	ADD_MAP(m, totalSize, "lastLlaTimeOfWeekMs", lastLlaTimeOfWeekMs, 0, DataTypeUInt32, uint32_t, 0);
	ADD_MAP(m, totalSize, "lastLlaWeek", lastLlaWeek, 0, DataTypeUInt32, uint32_t, 0);
	ADD_MAP(m, totalSize, "lastLlaUpdateDistance", lastLlaUpdateDistance, 0, DataTypeFloat, float, 0);
	ADD_MAP(m, totalSize, "ioConfig", ioConfig, 0, DataTypeUInt32, uint32_t, DataFlagsDisplayHex);
	ADD_MAP(m, totalSize, "platformConfig", platformConfig, 0, DataTypeUInt32, uint32_t, DataFlagsDisplayHex);
	ADD_MAP(m, totalSize, "gpsTimeUserDelay", gpsTimeUserDelay, 0, DataTypeFloat, float, 0);
	ADD_MAP(m, totalSize, "magDeclination", magDeclination, 0, DataTypeFloat, float, 0);
	ADD_MAP(m, totalSize, "gps2AntOffset[0]", gps2AntOffset[0], 0, DataTypeFloat, float&, 0);
	ADD_MAP(m, totalSize, "gps2AntOffset[1]", gps2AntOffset[1], 0, DataTypeFloat, float&, 0);
	ADD_MAP(m, totalSize, "gps2AntOffset[2]", gps2AntOffset[2], 0, DataTypeFloat, float&, 0);
	ADD_MAP(m, totalSize, "zeroVelRotation[0]", zeroVelRotation[0], 0, DataTypeFloat, float&, 0);
	ADD_MAP(m, totalSize, "zeroVelRotation[1]", zeroVelRotation[1], 0, DataTypeFloat, float&, 0);
	ADD_MAP(m, totalSize, "zeroVelRotation[2]", zeroVelRotation[2], 0, DataTypeFloat, float&, 0);
	ADD_MAP(m, totalSize, "zeroVelOffset[0]", zeroVelOffset[0], 0, DataTypeFloat, float&, 0);
	ADD_MAP(m, totalSize, "zeroVelOffset[1]", zeroVelOffset[1], 0, DataTypeFloat, float&, 0);
	ADD_MAP(m, totalSize, "zeroVelOffset[2]", zeroVelOffset[2], 0, DataTypeFloat, float&, 0);
	ADD_MAP(m, totalSize, "gpsTimeSyncPeriodMs", gpsTimeSyncPeriodMs, 0, DataTypeUInt32, uint32_t, 0);
	ADD_MAP(m, totalSize, "startupGPSDtMs", startupGPSDtMs, 0, DataTypeUInt32, uint32_t, 0);
	ADD_MAP(m, totalSize, "RTKCfgBits", RTKCfgBits, 0, DataTypeUInt32, uint32_t, DataFlagsDisplayHex);
	ADD_MAP(m, totalSize, "sensorConfig", sensorConfig, 0, DataTypeUInt32, uint32_t, DataFlagsDisplayHex);
	ADD_MAP(m, totalSize, "gpsMinimumElevation", gpsMinimumElevation, 0, DataTypeFloat, float, 0);
	ADD_MAP(m, totalSize, "ser2BaudRate", ser2BaudRate, 0, DataTypeUInt32, uint32_t, 0);
	ADD_MAP(m, totalSize, "wheelConfig.bits", wheelConfig.bits, 0, DataTypeUInt32, uint32_t, DataFlagsDisplayHex);
	ADD_MAP(m, totalSize, "wheelConfig.transform.e_b2w[0]", wheelConfig.transform.e_b2w[0], 0, DataTypeFloat, float&, 0);
	ADD_MAP(m, totalSize, "wheelConfig.transform.e_b2w[1]", wheelConfig.transform.e_b2w[1], 0, DataTypeFloat, float&, 0);
	ADD_MAP(m, totalSize, "wheelConfig.transform.e_b2w[2]", wheelConfig.transform.e_b2w[2], 0, DataTypeFloat, float&, 0);
	ADD_MAP(m, totalSize, "wheelConfig.transform.e_b2w_sigma[0]", wheelConfig.transform.e_b2w_sigma[0], 0, DataTypeFloat, float&, 0);
	ADD_MAP(m, totalSize, "wheelConfig.transform.e_b2w_sigma[1]", wheelConfig.transform.e_b2w_sigma[1], 0, DataTypeFloat, float&, 0);
	ADD_MAP(m, totalSize, "wheelConfig.transform.e_b2w_sigma[2]", wheelConfig.transform.e_b2w_sigma[2], 0, DataTypeFloat, float&, 0);
	ADD_MAP(m, totalSize, "wheelConfig.transform.t_b2w[0]", wheelConfig.transform.t_b2w[0], 0, DataTypeFloat, float&, 0);
	ADD_MAP(m, totalSize, "wheelConfig.transform.t_b2w[1]", wheelConfig.transform.t_b2w[1], 0, DataTypeFloat, float&, 0);
	ADD_MAP(m, totalSize, "wheelConfig.transform.t_b2w[2]", wheelConfig.transform.t_b2w[2], 0, DataTypeFloat, float&, 0);
	ADD_MAP(m, totalSize, "wheelConfig.transform.t_b2w_sigma[0]", wheelConfig.transform.t_b2w_sigma[0], 0, DataTypeFloat, float&, 0);
	ADD_MAP(m, totalSize, "wheelConfig.transform.t_b2w_sigma[1]", wheelConfig.transform.t_b2w_sigma[1], 0, DataTypeFloat, float&, 0);
	ADD_MAP(m, totalSize, "wheelConfig.transform.t_b2w_sigma[2]", wheelConfig.transform.t_b2w_sigma[2], 0, DataTypeFloat, float&, 0);
	ADD_MAP(m, totalSize, "wheelConfig.track_width", wheelConfig.track_width, 0, DataTypeFloat, float, 0);
	ADD_MAP(m, totalSize, "wheelConfig.radius", wheelConfig.radius, 0, DataTypeFloat, float, 0);
=======
    typedef nvm_flash_cfg_t MAP_TYPE;
    map_name_to_info_t& m = mappings[DID_FLASH_CONFIG];
    uint32_t totalSize = 0;
    ADD_MAP(m, totalSize, "size", size, 0, DataTypeUInt32, uint32_t, 0);
    ADD_MAP(m, totalSize, "checksum", checksum, 0, DataTypeUInt32, uint32_t, 0);
    ADD_MAP(m, totalSize, "key", key, 0, DataTypeUInt32, uint32_t, 0);
    ADD_MAP(m, totalSize, "startupImuDtMs", startupImuDtMs, 0, DataTypeUInt32, uint32_t, 0);
    ADD_MAP(m, totalSize, "startupNavDtMs", startupNavDtMs, 0, DataTypeUInt32, uint32_t, 0);
    ADD_MAP(m, totalSize, "ser0BaudRate", ser0BaudRate, 0, DataTypeUInt32, uint32_t, 0);
    ADD_MAP(m, totalSize, "ser1BaudRate", ser1BaudRate, 0, DataTypeUInt32, uint32_t, 0);
    ADD_MAP(m, totalSize, "insRotation[0]", insRotation[0], 0, DataTypeFloat, float&, 0);
    ADD_MAP(m, totalSize, "insRotation[1]", insRotation[1], 0, DataTypeFloat, float&, 0);
    ADD_MAP(m, totalSize, "insRotation[2]", insRotation[2], 0, DataTypeFloat, float&, 0);
    ADD_MAP(m, totalSize, "insOffset[0]", insOffset[0], 0, DataTypeFloat, float&, 0);
    ADD_MAP(m, totalSize, "insOffset[1]", insOffset[1], 0, DataTypeFloat, float&, 0);
    ADD_MAP(m, totalSize, "insOffset[2]", insOffset[2], 0, DataTypeFloat, float&, 0);
    ADD_MAP(m, totalSize, "gps1AntOffset[0]", gps1AntOffset[0], 0, DataTypeFloat, float&, 0);
    ADD_MAP(m, totalSize, "gps1AntOffset[1]", gps1AntOffset[1], 0, DataTypeFloat, float&, 0);
    ADD_MAP(m, totalSize, "gps1AntOffset[2]", gps1AntOffset[2], 0, DataTypeFloat, float&, 0);
    ADD_MAP(m, totalSize, "insDynModel", insDynModel, 0, DataTypeUInt8, uint8_t, 0);
    ADD_MAP(m, totalSize, "debug", debug, 0, DataTypeUInt8, uint8_t, 0);
    ADD_MAP(m, totalSize, "gnssSatSigConst", gnssSatSigConst, 0, DataTypeUInt16, uint16_t, DataFlagsDisplayHex);
    ADD_MAP(m, totalSize, "sysCfgBits", sysCfgBits, 0, DataTypeUInt32, uint32_t, DataFlagsDisplayHex);
    ADD_MAP(m, totalSize, "refLla[0]", refLla[0], 0, DataTypeDouble, double&, 0);
    ADD_MAP(m, totalSize, "refLla[1]", refLla[1], 0, DataTypeDouble, double&, 0);
    ADD_MAP(m, totalSize, "refLla[2]", refLla[2], 0, DataTypeDouble, double&, 0);
    ADD_MAP(m, totalSize, "lastLla[0]", lastLla[0], 0, DataTypeDouble, double&, 0);
    ADD_MAP(m, totalSize, "lastLla[1]", lastLla[1], 0, DataTypeDouble, double&, 0);
    ADD_MAP(m, totalSize, "lastLla[2]", lastLla[2], 0, DataTypeDouble, double&, 0);
    ADD_MAP(m, totalSize, "lastLlaTimeOfWeekMs", lastLlaTimeOfWeekMs, 0, DataTypeUInt32, uint32_t, 0);
    ADD_MAP(m, totalSize, "lastLlaWeek", lastLlaWeek, 0, DataTypeUInt32, uint32_t, 0);
    ADD_MAP(m, totalSize, "lastLlaUpdateDistance", lastLlaUpdateDistance, 0, DataTypeFloat, float, 0);
    ADD_MAP(m, totalSize, "ioConfig", ioConfig, 0, DataTypeUInt32, uint32_t, DataFlagsDisplayHex);
    ADD_MAP(m, totalSize, "platformConfig", platformConfig, 0, DataTypeUInt32, uint32_t, DataFlagsDisplayHex);
    ADD_MAP(m, totalSize, "gpsTimeUserDelay", gpsTimeUserDelay, 0, DataTypeFloat, float, 0);
    ADD_MAP(m, totalSize, "magDeclination", magDeclination, 0, DataTypeFloat, float, 0);
    ADD_MAP(m, totalSize, "gps2AntOffset[0]", gps2AntOffset[0], 0, DataTypeFloat, float&, 0);
    ADD_MAP(m, totalSize, "gps2AntOffset[1]", gps2AntOffset[1], 0, DataTypeFloat, float&, 0);
    ADD_MAP(m, totalSize, "gps2AntOffset[2]", gps2AntOffset[2], 0, DataTypeFloat, float&, 0);
    ADD_MAP(m, totalSize, "zeroVelRotation[0]", zeroVelRotation[0], 0, DataTypeFloat, float&, 0);
    ADD_MAP(m, totalSize, "zeroVelRotation[1]", zeroVelRotation[1], 0, DataTypeFloat, float&, 0);
    ADD_MAP(m, totalSize, "zeroVelRotation[2]", zeroVelRotation[2], 0, DataTypeFloat, float&, 0);
    ADD_MAP(m, totalSize, "zeroVelOffset[0]", zeroVelOffset[0], 0, DataTypeFloat, float&, 0);
    ADD_MAP(m, totalSize, "zeroVelOffset[1]", zeroVelOffset[1], 0, DataTypeFloat, float&, 0);
    ADD_MAP(m, totalSize, "zeroVelOffset[2]", zeroVelOffset[2], 0, DataTypeFloat, float&, 0);
    ADD_MAP(m, totalSize, "gpsTimeSyncPeriodMs", gpsTimeSyncPeriodMs, 0, DataTypeUInt32, uint32_t, 0);
    ADD_MAP(m, totalSize, "startupGPSDtMs", startupGPSDtMs, 0, DataTypeUInt32, uint32_t, 0);
    ADD_MAP(m, totalSize, "RTKCfgBits", RTKCfgBits, 0, DataTypeUInt32, uint32_t, DataFlagsDisplayHex);
    ADD_MAP(m, totalSize, "sensorConfig", sensorConfig, 0, DataTypeUInt32, uint32_t, DataFlagsDisplayHex);
    ADD_MAP(m, totalSize, "gpsMinimumElevation", gpsMinimumElevation, 0, DataTypeFloat, float, 0);
    ADD_MAP(m, totalSize, "ser2BaudRate", ser2BaudRate, 0, DataTypeUInt32, uint32_t, 0);
    ADD_MAP(m, totalSize, "wheelConfig.bits", wheelConfig.bits, 0, DataTypeUInt32, uint32_t, DataFlagsDisplayHex);
    ADD_MAP(m, totalSize, "wheelConfig.transform.e_b2w[0]", wheelConfig.transform.e_b2w[0], 0, DataTypeFloat, float&, 0);
    ADD_MAP(m, totalSize, "wheelConfig.transform.e_b2w[1]", wheelConfig.transform.e_b2w[1], 0, DataTypeFloat, float&, 0);
    ADD_MAP(m, totalSize, "wheelConfig.transform.e_b2w[2]", wheelConfig.transform.e_b2w[2], 0, DataTypeFloat, float&, 0);
    ADD_MAP(m, totalSize, "wheelConfig.transform.e_b2w_sigma[0]", wheelConfig.transform.e_b2w_sigma[0], 0, DataTypeFloat, float&, 0);
    ADD_MAP(m, totalSize, "wheelConfig.transform.e_b2w_sigma[1]", wheelConfig.transform.e_b2w_sigma[1], 0, DataTypeFloat, float&, 0);
    ADD_MAP(m, totalSize, "wheelConfig.transform.e_b2w_sigma[2]", wheelConfig.transform.e_b2w_sigma[2], 0, DataTypeFloat, float&, 0);
    ADD_MAP(m, totalSize, "wheelConfig.transform.t_b2w[0]", wheelConfig.transform.t_b2w[0], 0, DataTypeFloat, float&, 0);
    ADD_MAP(m, totalSize, "wheelConfig.transform.t_b2w[1]", wheelConfig.transform.t_b2w[1], 0, DataTypeFloat, float&, 0);
    ADD_MAP(m, totalSize, "wheelConfig.transform.t_b2w[2]", wheelConfig.transform.t_b2w[2], 0, DataTypeFloat, float&, 0);
    ADD_MAP(m, totalSize, "wheelConfig.transform.t_b2w_sigma[0]", wheelConfig.transform.t_b2w_sigma[0], 0, DataTypeFloat, float&, 0);
    ADD_MAP(m, totalSize, "wheelConfig.transform.t_b2w_sigma[1]", wheelConfig.transform.t_b2w_sigma[1], 0, DataTypeFloat, float&, 0);
    ADD_MAP(m, totalSize, "wheelConfig.transform.t_b2w_sigma[2]", wheelConfig.transform.t_b2w_sigma[2], 0, DataTypeFloat, float&, 0);
    ADD_MAP(m, totalSize, "wheelConfig.track_width", wheelConfig.track_width, 0, DataTypeFloat, float, 0);
    ADD_MAP(m, totalSize, "wheelConfig.radius", wheelConfig.radius, 0, DataTypeFloat, float, 0);
>>>>>>> 364cf337

	ASSERT_SIZE(totalSize);
}

static void PopulateGpxFlashCfgMappings(map_name_to_info_t mappings[DID_COUNT])
{
	typedef gpx_flash_cfg_t MAP_TYPE;
	map_name_to_info_t& m = mappings[DID_GPX_FLASH_CFG];
	uint32_t totalSize = 0;
	ADD_MAP(m, totalSize, "size", size, 0, DataTypeUInt32, uint32_t, 0);
	ADD_MAP(m, totalSize, "checksum", checksum, 0, DataTypeUInt32, uint32_t, 0);
	ADD_MAP(m, totalSize, "key", key, 0, DataTypeUInt32, uint32_t, 0);
	ADD_MAP(m, totalSize, "ser0BaudRate", ser0BaudRate, 0, DataTypeUInt32, uint32_t, 0);
	ADD_MAP(m, totalSize, "ser1BaudRate", ser1BaudRate, 0, DataTypeUInt32, uint32_t, 0);
	ADD_MAP(m, totalSize, "ser2BaudRate", ser2BaudRate, 0, DataTypeUInt32, uint32_t, 0);
	ADD_MAP(m, totalSize, "startupGPSDtMs", startupGPSDtMs, 0, DataTypeUInt32, uint32_t, 0);
	ADD_MAP(m, totalSize, "gps1AntOffset[0]", gps1AntOffset[0], 0, DataTypeFloat, float&, 0);
	ADD_MAP(m, totalSize, "gps1AntOffset[1]", gps1AntOffset[1], 0, DataTypeFloat, float&, 0);
	ADD_MAP(m, totalSize, "gps1AntOffset[2]", gps1AntOffset[2], 0, DataTypeFloat, float&, 0);
	ADD_MAP(m, totalSize, "gps2AntOffset[0]", gps2AntOffset[0], 0, DataTypeFloat, float&, 0);
	ADD_MAP(m, totalSize, "gps2AntOffset[1]", gps2AntOffset[1], 0, DataTypeFloat, float&, 0);
	ADD_MAP(m, totalSize, "gps2AntOffset[2]", gps2AntOffset[2], 0, DataTypeFloat, float&, 0);
	ADD_MAP(m, totalSize, "gnssSatSigConst", gnssSatSigConst, 0, DataTypeUInt16, uint16_t, DataFlagsDisplayHex);
	ADD_MAP(m, totalSize, "dynamicModel", dynamicModel, 0, DataTypeUInt8, uint8_t, 0);
	ADD_MAP(m, totalSize, "debug", debug, 0, DataTypeUInt8, uint8_t, 0);
	ADD_MAP(m, totalSize, "gpsTimeSyncPeriodMs", gpsTimeSyncPeriodMs, 0, DataTypeUInt32, uint32_t, 0);
	ADD_MAP(m, totalSize, "gpsTimeUserDelay", gpsTimeUserDelay, 0, DataTypeFloat, float, 0);
	ADD_MAP(m, totalSize, "gpsMinimumElevation", gpsMinimumElevation, 0, DataTypeFloat, float, 0);
	ADD_MAP(m, totalSize, "RTKCfgBits", RTKCfgBits, 0, DataTypeUInt32, uint32_t, DataFlagsDisplayHex);

	ASSERT_SIZE(totalSize);
}

static void PopulateEvbStatusMappings(map_name_to_info_t mappings[DID_COUNT])
{
<<<<<<< HEAD
	typedef evb_status_t MAP_TYPE;
	map_name_to_info_t& m = mappings[DID_EVB_STATUS];
	uint32_t totalSize = 0;
	ADD_MAP(m, totalSize, "week", week, 0, DataTypeUInt32, uint32_t, 0);
	ADD_MAP(m, totalSize, "timeOfWeekMs", timeOfWeekMs, 0, DataTypeUInt32, uint32_t, 0);
	ADD_MAP(m, totalSize, "firmwareVer[0]", firmwareVer[0], 0, DataTypeUInt8, uint8_t&, 0);
	ADD_MAP(m, totalSize, "firmwareVer[1]", firmwareVer[1], 0, DataTypeUInt8, uint8_t&, 0);
	ADD_MAP(m, totalSize, "firmwareVer[2]", firmwareVer[2], 0, DataTypeUInt8, uint8_t&, 0);
	ADD_MAP(m, totalSize, "firmwareVer[3]", firmwareVer[3], 0, DataTypeUInt8, uint8_t&, 0);
	ADD_MAP(m, totalSize, "evbStatus", evbStatus, 0, DataTypeUInt32, uint32_t, DataFlagsDisplayHex);
	ADD_MAP(m, totalSize, "loggerMode", loggerMode, 0, DataTypeUInt32, uint32_t, 0);
	ADD_MAP(m, totalSize, "loggerElapsedTimeMs", loggerElapsedTimeMs, 0, DataTypeUInt32, uint32_t, 0);
	ADD_MAP(m, totalSize, "wifiIpAddr", wifiIpAddr, 0, DataTypeUInt32, uint32_t, 0);
	ADD_MAP(m, totalSize, "sysCommand", sysCommand, 0, DataTypeUInt32, uint32_t, 0);
	ADD_MAP(m, totalSize, "towOffset", towOffset, 0, DataTypeDouble, double, 0);
=======
    typedef evb_status_t MAP_TYPE;
    map_name_to_info_t& m = mappings[DID_EVB_STATUS];
    uint32_t totalSize = 0;
    ADD_MAP(m, totalSize, "week", week, 0, DataTypeUInt32, uint32_t, 0);
    ADD_MAP(m, totalSize, "timeOfWeekMs", timeOfWeekMs, 0, DataTypeUInt32, uint32_t, 0);
    ADD_MAP(m, totalSize, "firmwareVer[0]", firmwareVer[0], 0, DataTypeUInt8, uint8_t&, 0);
    ADD_MAP(m, totalSize, "firmwareVer[1]", firmwareVer[1], 0, DataTypeUInt8, uint8_t&, 0);
    ADD_MAP(m, totalSize, "firmwareVer[2]", firmwareVer[2], 0, DataTypeUInt8, uint8_t&, 0);
    ADD_MAP(m, totalSize, "firmwareVer[3]", firmwareVer[3], 0, DataTypeUInt8, uint8_t&, 0);
    ADD_MAP(m, totalSize, "evbStatus", evbStatus, 0, DataTypeUInt32, uint32_t, DataFlagsDisplayHex);
    ADD_MAP(m, totalSize, "loggerMode", loggerMode, 0, DataTypeUInt32, uint32_t, 0);
    ADD_MAP(m, totalSize, "loggerElapsedTimeMs", loggerElapsedTimeMs, 0, DataTypeUInt32, uint32_t, 0);
    ADD_MAP(m, totalSize, "wifiIpAddr", wifiIpAddr, 0, DataTypeUInt32, uint32_t, 0);
    ADD_MAP(m, totalSize, "sysCommand", sysCommand, 0, DataTypeUInt32, uint32_t, 0);
    ADD_MAP(m, totalSize, "towOffset", towOffset, 0, DataTypeDouble, double, 0);
>>>>>>> 364cf337

	ASSERT_SIZE(totalSize);
}

static void PopulateEvbFlashCfgMappings(map_name_to_info_t mappings[DID_COUNT])
{
<<<<<<< HEAD
	typedef evb_flash_cfg_t MAP_TYPE;
	map_name_to_info_t& m = mappings[DID_EVB_FLASH_CFG];
	uint32_t totalSize = 0;
	ADD_MAP(m, totalSize, "size", size, 0, DataTypeUInt32, uint32_t, 0);
	ADD_MAP(m, totalSize, "checksum", checksum, 0, DataTypeUInt32, uint32_t, 0);
	ADD_MAP(m, totalSize, "key", key, 0, DataTypeUInt32, uint32_t, 0);
	ADD_MAP(m, totalSize, "cbPreset", cbPreset, 0, DataTypeUInt8, uint8_t, 0);
	ADD_MAP(m, totalSize, "reserved1[0]", reserved1[0], 0, DataTypeUInt8, uint8_t&, 0);
	ADD_MAP(m, totalSize, "reserved1[1]", reserved1[1], 0, DataTypeUInt8, uint8_t&, 0);
	ADD_MAP(m, totalSize, "reserved1[2]", reserved1[2], 0, DataTypeUInt8, uint8_t&, 0);
	ADD_MAP(m, totalSize, "cbf[0]", cbf[0], 0, DataTypeUInt32, uint32_t&, DataFlagsDisplayHex);
	ADD_MAP(m, totalSize, "cbf[1]", cbf[1], 0, DataTypeUInt32, uint32_t&, DataFlagsDisplayHex);
	ADD_MAP(m, totalSize, "cbf[2]", cbf[2], 0, DataTypeUInt32, uint32_t&, DataFlagsDisplayHex);
	ADD_MAP(m, totalSize, "cbf[3]", cbf[3], 0, DataTypeUInt32, uint32_t&, DataFlagsDisplayHex);
	ADD_MAP(m, totalSize, "cbf[4]", cbf[4], 0, DataTypeUInt32, uint32_t&, DataFlagsDisplayHex);
	ADD_MAP(m, totalSize, "cbf[5]", cbf[5], 0, DataTypeUInt32, uint32_t&, DataFlagsDisplayHex);
	ADD_MAP(m, totalSize, "cbf[6]", cbf[6], 0, DataTypeUInt32, uint32_t&, DataFlagsDisplayHex);
	ADD_MAP(m, totalSize, "cbf[7]", cbf[7], 0, DataTypeUInt32, uint32_t&, DataFlagsDisplayHex);
	ADD_MAP(m, totalSize, "cbf[8]", cbf[8], 0, DataTypeUInt32, uint32_t&, DataFlagsDisplayHex);
	ADD_MAP(m, totalSize, "cbf[9]", cbf[9], 0, DataTypeUInt32, uint32_t&, DataFlagsDisplayHex);
	ADD_MAP(m, totalSize, "cbOptions", cbOptions, 0, DataTypeUInt32, uint32_t, DataFlagsDisplayHex);
	ADD_MAP(m, totalSize, "bits", bits, 0, DataTypeUInt32, uint32_t, DataFlagsDisplayHex);
	ADD_MAP(m, totalSize, "radioPID", radioPID, 0, DataTypeUInt32, uint32_t, DataFlagsDisplayHex);
	ADD_MAP(m, totalSize, "radioNID", radioNID, 0, DataTypeUInt32, uint32_t, DataFlagsDisplayHex);
	ADD_MAP(m, totalSize, "radioPowerLevel", radioPowerLevel, 0, DataTypeUInt32, uint32_t, 0);

	ADD_MAP(m, totalSize, "wifi[0].ssid", wifi[0].ssid, WIFI_SSID_PSK_SIZE, DataTypeString, char[WIFI_SSID_PSK_SIZE], 0);
	ADD_MAP(m, totalSize, "wifi[0].psk", wifi[0].psk, WIFI_SSID_PSK_SIZE, DataTypeString, char[WIFI_SSID_PSK_SIZE], 0);
	ADD_MAP(m, totalSize, "wifi[1].ssid", wifi[1].ssid, WIFI_SSID_PSK_SIZE, DataTypeString, char[WIFI_SSID_PSK_SIZE], 0);
	ADD_MAP(m, totalSize, "wifi[1].psk", wifi[1].psk, WIFI_SSID_PSK_SIZE, DataTypeString, char[WIFI_SSID_PSK_SIZE], 0);
	ADD_MAP(m, totalSize, "wifi[2].ssid", wifi[2].ssid, WIFI_SSID_PSK_SIZE, DataTypeString, char[WIFI_SSID_PSK_SIZE], 0);
	ADD_MAP(m, totalSize, "wifi[2].psk", wifi[2].psk, WIFI_SSID_PSK_SIZE, DataTypeString, char[WIFI_SSID_PSK_SIZE], 0);
	ADD_MAP(m, totalSize, "server[0].ipAddr[0]", server[0].ipAddr.u8[0], 0, DataTypeUInt8, uint8_t&, 0);
	ADD_MAP(m, totalSize, "server[0].ipAddr[1]", server[0].ipAddr.u8[1], 0, DataTypeUInt8, uint8_t&, 0);
	ADD_MAP(m, totalSize, "server[0].ipAddr[2]", server[0].ipAddr.u8[2], 0, DataTypeUInt8, uint8_t&, 0);
	ADD_MAP(m, totalSize, "server[0].ipAddr[3]", server[0].ipAddr.u8[3], 0, DataTypeUInt8, uint8_t&, 0);
	ADD_MAP(m, totalSize, "server[0].port", server[0].port, 0, DataTypeUInt32, uint32_t, 0);
	ADD_MAP(m, totalSize, "server[1].ipAddr[0]", server[1].ipAddr.u8[0], 0, DataTypeUInt8, uint8_t&, 0);
	ADD_MAP(m, totalSize, "server[1].ipAddr[1]", server[1].ipAddr.u8[1], 0, DataTypeUInt8, uint8_t&, 0);
	ADD_MAP(m, totalSize, "server[1].ipAddr[2]", server[1].ipAddr.u8[2], 0, DataTypeUInt8, uint8_t&, 0);
	ADD_MAP(m, totalSize, "server[1].ipAddr[3]", server[1].ipAddr.u8[3], 0, DataTypeUInt8, uint8_t&, 0);
	ADD_MAP(m, totalSize, "server[1].port", server[1].port, 0, DataTypeUInt32, uint32_t, 0);
	ADD_MAP(m, totalSize, "server[2].ipAddr[0]", server[2].ipAddr.u8[0], 0, DataTypeUInt8, uint8_t&, 0);
	ADD_MAP(m, totalSize, "server[2].ipAddr[1]", server[2].ipAddr.u8[1], 0, DataTypeUInt8, uint8_t&, 0);
	ADD_MAP(m, totalSize, "server[2].ipAddr[2]", server[2].ipAddr.u8[2], 0, DataTypeUInt8, uint8_t&, 0);
	ADD_MAP(m, totalSize, "server[2].ipAddr[3]", server[2].ipAddr.u8[3], 0, DataTypeUInt8, uint8_t&, 0);
	ADD_MAP(m, totalSize, "server[2].port", server[2].port, 0, DataTypeUInt32, uint32_t, 0);

	ADD_MAP(m, totalSize, "encoderTickToWheelRad", encoderTickToWheelRad, 0, DataTypeFloat, float, 0);
	ADD_MAP(m, totalSize, "CANbaud_kbps", CANbaud_kbps, 0, DataTypeUInt32, uint32_t, 0);
	ADD_MAP(m, totalSize, "can_receive_address", can_receive_address, 0, DataTypeUInt32, uint32_t, DataFlagsDisplayHex);
	ADD_MAP(m, totalSize, "uinsComPort", uinsComPort, 0, DataTypeUInt8, uint8_t, 0);
	ADD_MAP(m, totalSize, "uinsAuxPort", uinsAuxPort, 0, DataTypeUInt8, uint8_t, 0);
	ADD_MAP(m, totalSize, "reserved2[0]", reserved2[0], 0, DataTypeUInt8, uint8_t&, 0);
	ADD_MAP(m, totalSize, "reserved2[1]", reserved2[1], 0, DataTypeUInt8, uint8_t&, 0);
	ADD_MAP(m, totalSize, "portOptions", portOptions, 0, DataTypeUInt32, uint32_t, 0);

	ADD_MAP(m, totalSize, "h3sp330BaudRate", h3sp330BaudRate, 0, DataTypeUInt32, uint32_t, 0);
	ADD_MAP(m, totalSize, "h4xRadioBaudRate", h4xRadioBaudRate, 0, DataTypeUInt32, uint32_t, 0);
	ADD_MAP(m, totalSize, "h8gpioBaudRate", h8gpioBaudRate, 0, DataTypeUInt32, uint32_t, 0);
	ADD_MAP(m, totalSize, "wheelCfgBits", wheelCfgBits, 0, DataTypeUInt32, uint32_t, DataFlagsDisplayHex);
	ADD_MAP(m, totalSize, "velocityControlPeriodMs", velocityControlPeriodMs, 0, DataTypeUInt32, uint32_t, 0);
=======
    typedef evb_flash_cfg_t MAP_TYPE;
    map_name_to_info_t& m = mappings[DID_EVB_FLASH_CFG];
    uint32_t totalSize = 0;
    ADD_MAP(m, totalSize, "size", size, 0, DataTypeUInt32, uint32_t, 0);
    ADD_MAP(m, totalSize, "checksum", checksum, 0, DataTypeUInt32, uint32_t, 0);
    ADD_MAP(m, totalSize, "key", key, 0, DataTypeUInt32, uint32_t, 0);
    ADD_MAP(m, totalSize, "cbPreset", cbPreset, 0, DataTypeUInt8, uint8_t, 0);
    ADD_MAP(m, totalSize, "reserved1[0]", reserved1[0], 0, DataTypeUInt8, uint8_t&, 0);
    ADD_MAP(m, totalSize, "reserved1[1]", reserved1[1], 0, DataTypeUInt8, uint8_t&, 0);
    ADD_MAP(m, totalSize, "reserved1[2]", reserved1[2], 0, DataTypeUInt8, uint8_t&, 0);
    ADD_MAP(m, totalSize, "cbf[0]", cbf[0], 0, DataTypeUInt32, uint32_t&, DataFlagsDisplayHex);
    ADD_MAP(m, totalSize, "cbf[1]", cbf[1], 0, DataTypeUInt32, uint32_t&, DataFlagsDisplayHex);
    ADD_MAP(m, totalSize, "cbf[2]", cbf[2], 0, DataTypeUInt32, uint32_t&, DataFlagsDisplayHex);
    ADD_MAP(m, totalSize, "cbf[3]", cbf[3], 0, DataTypeUInt32, uint32_t&, DataFlagsDisplayHex);
    ADD_MAP(m, totalSize, "cbf[4]", cbf[4], 0, DataTypeUInt32, uint32_t&, DataFlagsDisplayHex);
    ADD_MAP(m, totalSize, "cbf[5]", cbf[5], 0, DataTypeUInt32, uint32_t&, DataFlagsDisplayHex);
    ADD_MAP(m, totalSize, "cbf[6]", cbf[6], 0, DataTypeUInt32, uint32_t&, DataFlagsDisplayHex);
    ADD_MAP(m, totalSize, "cbf[7]", cbf[7], 0, DataTypeUInt32, uint32_t&, DataFlagsDisplayHex);
    ADD_MAP(m, totalSize, "cbf[8]", cbf[8], 0, DataTypeUInt32, uint32_t&, DataFlagsDisplayHex);
    ADD_MAP(m, totalSize, "cbf[9]", cbf[9], 0, DataTypeUInt32, uint32_t&, DataFlagsDisplayHex);
    ADD_MAP(m, totalSize, "cbOptions", cbOptions, 0, DataTypeUInt32, uint32_t, DataFlagsDisplayHex);
    ADD_MAP(m, totalSize, "bits", bits, 0, DataTypeUInt32, uint32_t, DataFlagsDisplayHex);
    ADD_MAP(m, totalSize, "radioPID", radioPID, 0, DataTypeUInt32, uint32_t, DataFlagsDisplayHex);
    ADD_MAP(m, totalSize, "radioNID", radioNID, 0, DataTypeUInt32, uint32_t, DataFlagsDisplayHex);
    ADD_MAP(m, totalSize, "radioPowerLevel", radioPowerLevel, 0, DataTypeUInt32, uint32_t, 0);

    ADD_MAP(m, totalSize, "wifi[0].ssid", wifi[0].ssid, WIFI_SSID_PSK_SIZE, DataTypeString, char[WIFI_SSID_PSK_SIZE], 0);
    ADD_MAP(m, totalSize, "wifi[0].psk", wifi[0].psk, WIFI_SSID_PSK_SIZE, DataTypeString, char[WIFI_SSID_PSK_SIZE], 0);
    ADD_MAP(m, totalSize, "wifi[1].ssid", wifi[1].ssid, WIFI_SSID_PSK_SIZE, DataTypeString, char[WIFI_SSID_PSK_SIZE], 0);
    ADD_MAP(m, totalSize, "wifi[1].psk", wifi[1].psk, WIFI_SSID_PSK_SIZE, DataTypeString, char[WIFI_SSID_PSK_SIZE], 0);
    ADD_MAP(m, totalSize, "wifi[2].ssid", wifi[2].ssid, WIFI_SSID_PSK_SIZE, DataTypeString, char[WIFI_SSID_PSK_SIZE], 0);
    ADD_MAP(m, totalSize, "wifi[2].psk", wifi[2].psk, WIFI_SSID_PSK_SIZE, DataTypeString, char[WIFI_SSID_PSK_SIZE], 0);
    ADD_MAP(m, totalSize, "server[0].ipAddr[0]", server[0].ipAddr.u8[0], 0, DataTypeUInt8, uint8_t&, 0);
    ADD_MAP(m, totalSize, "server[0].ipAddr[1]", server[0].ipAddr.u8[1], 0, DataTypeUInt8, uint8_t&, 0);
    ADD_MAP(m, totalSize, "server[0].ipAddr[2]", server[0].ipAddr.u8[2], 0, DataTypeUInt8, uint8_t&, 0);
    ADD_MAP(m, totalSize, "server[0].ipAddr[3]", server[0].ipAddr.u8[3], 0, DataTypeUInt8, uint8_t&, 0);
    ADD_MAP(m, totalSize, "server[0].port", server[0].port, 0, DataTypeUInt32, uint32_t, 0);
    ADD_MAP(m, totalSize, "server[1].ipAddr[0]", server[1].ipAddr.u8[0], 0, DataTypeUInt8, uint8_t&, 0);
    ADD_MAP(m, totalSize, "server[1].ipAddr[1]", server[1].ipAddr.u8[1], 0, DataTypeUInt8, uint8_t&, 0);
    ADD_MAP(m, totalSize, "server[1].ipAddr[2]", server[1].ipAddr.u8[2], 0, DataTypeUInt8, uint8_t&, 0);
    ADD_MAP(m, totalSize, "server[1].ipAddr[3]", server[1].ipAddr.u8[3], 0, DataTypeUInt8, uint8_t&, 0);
    ADD_MAP(m, totalSize, "server[1].port", server[1].port, 0, DataTypeUInt32, uint32_t, 0);
    ADD_MAP(m, totalSize, "server[2].ipAddr[0]", server[2].ipAddr.u8[0], 0, DataTypeUInt8, uint8_t&, 0);
    ADD_MAP(m, totalSize, "server[2].ipAddr[1]", server[2].ipAddr.u8[1], 0, DataTypeUInt8, uint8_t&, 0);
    ADD_MAP(m, totalSize, "server[2].ipAddr[2]", server[2].ipAddr.u8[2], 0, DataTypeUInt8, uint8_t&, 0);
    ADD_MAP(m, totalSize, "server[2].ipAddr[3]", server[2].ipAddr.u8[3], 0, DataTypeUInt8, uint8_t&, 0);
    ADD_MAP(m, totalSize, "server[2].port", server[2].port, 0, DataTypeUInt32, uint32_t, 0);

    ADD_MAP(m, totalSize, "encoderTickToWheelRad", encoderTickToWheelRad, 0, DataTypeFloat, float, 0);
    ADD_MAP(m, totalSize, "CANbaud_kbps", CANbaud_kbps, 0, DataTypeUInt32, uint32_t, 0);
    ADD_MAP(m, totalSize, "can_receive_address", can_receive_address, 0, DataTypeUInt32, uint32_t, DataFlagsDisplayHex);
    ADD_MAP(m, totalSize, "uinsComPort", uinsComPort, 0, DataTypeUInt8, uint8_t, 0);
    ADD_MAP(m, totalSize, "uinsAuxPort", uinsAuxPort, 0, DataTypeUInt8, uint8_t, 0);
    ADD_MAP(m, totalSize, "reserved2[0]", reserved2[0], 0, DataTypeUInt8, uint8_t&, 0);
    ADD_MAP(m, totalSize, "reserved2[1]", reserved2[1], 0, DataTypeUInt8, uint8_t&, 0);
    ADD_MAP(m, totalSize, "portOptions", portOptions, 0, DataTypeUInt32, uint32_t, 0);

    ADD_MAP(m, totalSize, "h3sp330BaudRate", h3sp330BaudRate, 0, DataTypeUInt32, uint32_t, 0);
    ADD_MAP(m, totalSize, "h4xRadioBaudRate", h4xRadioBaudRate, 0, DataTypeUInt32, uint32_t, 0);
    ADD_MAP(m, totalSize, "h8gpioBaudRate", h8gpioBaudRate, 0, DataTypeUInt32, uint32_t, 0);
    ADD_MAP(m, totalSize, "wheelCfgBits", wheelCfgBits, 0, DataTypeUInt32, uint32_t, DataFlagsDisplayHex);
    ADD_MAP(m, totalSize, "velocityControlPeriodMs", velocityControlPeriodMs, 0, DataTypeUInt32, uint32_t, 0);
>>>>>>> 364cf337

	ASSERT_SIZE(totalSize);
}

static void PopulateDebugArrayMappings(map_name_to_info_t mappings[DID_COUNT], uint32_t id)
{
<<<<<<< HEAD
	typedef debug_array_t MAP_TYPE;
	map_name_to_info_t& m = mappings[id];
	uint32_t totalSize = 0;
	ADD_MAP(m, totalSize, "i[0]", i[0], 0, DataTypeInt32, int32_t&, 0);
	ADD_MAP(m, totalSize, "i[1]", i[1], 0, DataTypeInt32, int32_t&, 0);
	ADD_MAP(m, totalSize, "i[2]", i[2], 0, DataTypeInt32, int32_t&, 0);
	ADD_MAP(m, totalSize, "i[3]", i[3], 0, DataTypeInt32, int32_t&, 0);
	ADD_MAP(m, totalSize, "i[4]", i[4], 0, DataTypeInt32, int32_t&, 0);
	ADD_MAP(m, totalSize, "i[5]", i[5], 0, DataTypeInt32, int32_t&, 0);
	ADD_MAP(m, totalSize, "i[6]", i[6], 0, DataTypeInt32, int32_t&, 0);
	ADD_MAP(m, totalSize, "i[7]", i[7], 0, DataTypeInt32, int32_t&, 0);
	ADD_MAP(m, totalSize, "i[8]", i[8], 0, DataTypeInt32, int32_t&, 0);
	ADD_MAP(m, totalSize, "f[0]", f[0], 0, DataTypeFloat, float&, 0);
	ADD_MAP(m, totalSize, "f[1]", f[1], 0, DataTypeFloat, float&, 0);
	ADD_MAP(m, totalSize, "f[2]", f[2], 0, DataTypeFloat, float&, 0);
	ADD_MAP(m, totalSize, "f[3]", f[3], 0, DataTypeFloat, float&, 0);
	ADD_MAP(m, totalSize, "f[4]", f[4], 0, DataTypeFloat, float&, 0);
	ADD_MAP(m, totalSize, "f[5]", f[5], 0, DataTypeFloat, float&, 0);
	ADD_MAP(m, totalSize, "f[6]", f[6], 0, DataTypeFloat, float&, 0);
	ADD_MAP(m, totalSize, "f[7]", f[7], 0, DataTypeFloat, float&, 0);
	ADD_MAP(m, totalSize, "f[8]", f[8], 0, DataTypeFloat, float&, 0);
	ADD_MAP(m, totalSize, "lf[0]", lf[0], 0, DataTypeDouble, double&, 0);
	ADD_MAP(m, totalSize, "lf[1]", lf[1], 0, DataTypeDouble, double&, 0);
	ADD_MAP(m, totalSize, "lf[2]", lf[2], 0, DataTypeDouble, double&, 0);
=======
    typedef debug_array_t MAP_TYPE;
    map_name_to_info_t& m = mappings[id];
    uint32_t totalSize = 0;
    ADD_MAP(m, totalSize, "i[0]", i[0], 0, DataTypeInt32, int32_t&, 0);
    ADD_MAP(m, totalSize, "i[1]", i[1], 0, DataTypeInt32, int32_t&, 0);
    ADD_MAP(m, totalSize, "i[2]", i[2], 0, DataTypeInt32, int32_t&, 0);
    ADD_MAP(m, totalSize, "i[3]", i[3], 0, DataTypeInt32, int32_t&, 0);
    ADD_MAP(m, totalSize, "i[4]", i[4], 0, DataTypeInt32, int32_t&, 0);
    ADD_MAP(m, totalSize, "i[5]", i[5], 0, DataTypeInt32, int32_t&, 0);
    ADD_MAP(m, totalSize, "i[6]", i[6], 0, DataTypeInt32, int32_t&, 0);
    ADD_MAP(m, totalSize, "i[7]", i[7], 0, DataTypeInt32, int32_t&, 0);
    ADD_MAP(m, totalSize, "i[8]", i[8], 0, DataTypeInt32, int32_t&, 0);
    ADD_MAP(m, totalSize, "f[0]", f[0], 0, DataTypeFloat, float&, 0);
    ADD_MAP(m, totalSize, "f[1]", f[1], 0, DataTypeFloat, float&, 0);
    ADD_MAP(m, totalSize, "f[2]", f[2], 0, DataTypeFloat, float&, 0);
    ADD_MAP(m, totalSize, "f[3]", f[3], 0, DataTypeFloat, float&, 0);
    ADD_MAP(m, totalSize, "f[4]", f[4], 0, DataTypeFloat, float&, 0);
    ADD_MAP(m, totalSize, "f[5]", f[5], 0, DataTypeFloat, float&, 0);
    ADD_MAP(m, totalSize, "f[6]", f[6], 0, DataTypeFloat, float&, 0);
    ADD_MAP(m, totalSize, "f[7]", f[7], 0, DataTypeFloat, float&, 0);
    ADD_MAP(m, totalSize, "f[8]", f[8], 0, DataTypeFloat, float&, 0);
    ADD_MAP(m, totalSize, "lf[0]", lf[0], 0, DataTypeDouble, double&, 0);
    ADD_MAP(m, totalSize, "lf[1]", lf[1], 0, DataTypeDouble, double&, 0);
    ADD_MAP(m, totalSize, "lf[2]", lf[2], 0, DataTypeDouble, double&, 0);
>>>>>>> 364cf337

	ASSERT_SIZE(totalSize);
}

#if defined(INCLUDE_LUNA_DATA_SETS)

static void PopulateEvbLunaFlashCfgMappings(map_name_to_info_t mappings[DID_COUNT])
{
<<<<<<< HEAD
	typedef evb_luna_flash_cfg_t MAP_TYPE;
	map_name_to_info_t& m = mappings[DID_EVB_LUNA_FLASH_CFG];
	uint32_t totalSize = 0;
	ADD_MAP(m, totalSize, "size", size, 0, DataTypeUInt32, uint32_t, 0);
	ADD_MAP(m, totalSize, "checksum", checksum, 0, DataTypeUInt32, uint32_t, 0);
	ADD_MAP(m, totalSize, "key", key, 0, DataTypeUInt32, uint32_t, 0);
	ADD_MAP(m, totalSize, "bits", bits, 0, DataTypeUInt32, uint32_t, DataFlagsDisplayHex);
	ADD_MAP(m, totalSize, "minLatGeofence", minLatGeofence, 0, DataTypeDouble, double, 0);
	ADD_MAP(m, totalSize, "maxLatGeofence", maxLatGeofence, 0, DataTypeDouble, double, 0);
	ADD_MAP(m, totalSize, "minLonGeofence", minLonGeofence, 0, DataTypeDouble, double, 0);
	ADD_MAP(m, totalSize, "maxLonGeofence", maxLonGeofence, 0, DataTypeDouble, double, 0);
	ADD_MAP(m, totalSize, "remoteKillTimeoutMs", remoteKillTimeoutMs, 0, DataTypeUInt32, uint32_t, 0);
	ADD_MAP(m, totalSize, "bumpSensitivity", bumpSensitivity, 0, DataTypeFloat, float, 0);
	ADD_MAP(m, totalSize, "minProxDistance", minProxDistance, 0, DataTypeFloat, float, 0);
	ADD_MAP(m, totalSize, "velControl.config",                  velControl.config, 0, DataTypeUInt32, uint32_t, 0);
	ADD_MAP(m, totalSize, "velControl.cmdTimeoutMs",            velControl.cmdTimeoutMs, 0, DataTypeUInt32, uint32_t, 0);
	ADD_MAP(m, totalSize, "velControl.wheelRadius", 	        velControl.wheelRadius, 0, DataTypeFloat, float, 0);
	ADD_MAP(m, totalSize, "velControl.wheelBaseline",           velControl.wheelBaseline, 0, DataTypeFloat, float, 0);
	ADD_MAP(m, totalSize, "velControl.engine_rpm",              velControl.engine_rpm, 0, DataTypeFloat, float, 0);

	ADD_MAP(m, totalSize, "velControl.vehicle.u_min",           velControl.vehicle.u_min, 0, DataTypeFloat, float, 0);
	ADD_MAP(m, totalSize, "velControl.vehicle.u_cruise",        velControl.vehicle.u_cruise, 0, DataTypeFloat, float, 0);
	ADD_MAP(m, totalSize, "velControl.vehicle.u_max",           velControl.vehicle.u_max, 0, DataTypeFloat, float, 0);
	ADD_MAP(m, totalSize, "velControl.vehicle.u_slewLimit",     velControl.vehicle.u_slewLimit, 0, DataTypeFloat, float, 0);
	ADD_MAP(m, totalSize, "velControl.vehicle.w_max_autonomous",velControl.vehicle.w_max_autonomous, 0, DataTypeFloat, float, 0);
	ADD_MAP(m, totalSize, "velControl.vehicle.w_max",           velControl.vehicle.w_max, 0, DataTypeFloat, float, 0);
	ADD_MAP(m, totalSize, "velControl.vehicle.w_slewLimit",     velControl.vehicle.w_slewLimit, 0, DataTypeFloat, float, 0);
	ADD_MAP(m, totalSize, "velControl.vehicle.u_FB_Kp",         velControl.vehicle.u_FB_Kp, 0, DataTypeFloat, float, 0);
	ADD_MAP(m, totalSize, "velControl.vehicle.w_FB_Kp",         velControl.vehicle.w_FB_Kp, 0, DataTypeFloat, float, 0);
	ADD_MAP(m, totalSize, "velControl.vehicle.w_FB_Ki",         velControl.vehicle.w_FB_Ki, 0, DataTypeFloat, float, 0);
	ADD_MAP(m, totalSize, "velControl.vehicle.w_FF_c0",         velControl.vehicle.w_FF_c0, 0, DataTypeFloat, float, 0);
	ADD_MAP(m, totalSize, "velControl.vehicle.w_FF_c1",         velControl.vehicle.w_FF_c1, 0, DataTypeFloat, float, 0);
	ADD_MAP(m, totalSize, "velControl.vehicle.w_FF_deadband",   velControl.vehicle.w_FF_deadband, 0, DataTypeFloat, float, 0);
	ADD_MAP(m, totalSize, "velControl.vehicle.testSweepRate",   velControl.vehicle.testSweepRate, 0, DataTypeFloat, float, 0);

	ADD_MAP(m, totalSize, "velControl.wheel.slewRate",          velControl.wheel.slewRate, 0, DataTypeFloat, float, 0);
	ADD_MAP(m, totalSize, "velControl.wheel.velMax",            velControl.wheel.velMax, 0, DataTypeFloat, float, 0);
	ADD_MAP(m, totalSize, "velControl.wheel.FF_vel_deadband",   velControl.wheel.FF_vel_deadband, 0, DataTypeFloat, float, 0);
	ADD_MAP(m, totalSize, "velControl.wheel.FF_c_est_Ki[0]",    velControl.wheel.FF_c_est_Ki[0], 0, DataTypeFloat, float&, 0);
	ADD_MAP(m, totalSize, "velControl.wheel.FF_c_est_Ki[1]",    velControl.wheel.FF_c_est_Ki[1], 0, DataTypeFloat, float&, 0);
	ADD_MAP(m, totalSize, "velControl.wheel.FF_c_est_max[0]",   velControl.wheel.FF_c_est_max[0], 0, DataTypeFloat, float&, 0);
	ADD_MAP(m, totalSize, "velControl.wheel.FF_c_est_max[1]",   velControl.wheel.FF_c_est_max[1], 0, DataTypeFloat, float&, 0);
	ADD_MAP(m, totalSize, "velControl.wheel.FF_c_l[0]",         velControl.wheel.FF_c_l[0], 0, DataTypeFloat, float&, 0);
	ADD_MAP(m, totalSize, "velControl.wheel.FF_c_l[1]",         velControl.wheel.FF_c_l[1], 0, DataTypeFloat, float&, 0);
	ADD_MAP(m, totalSize, "velControl.wheel.FF_c_r[0]",         velControl.wheel.FF_c_r[0], 0, DataTypeFloat, float&, 0);
	ADD_MAP(m, totalSize, "velControl.wheel.FF_c_r[1]",         velControl.wheel.FF_c_r[1], 0, DataTypeFloat, float&, 0);
	ADD_MAP(m, totalSize, "velControl.wheel.FF_FB_engine_rpm",  velControl.wheel.FF_FB_engine_rpm, 0, DataTypeFloat, float, 0);
	ADD_MAP(m, totalSize, "velControl.wheel.FB_Kp",             velControl.wheel.FB_Kp, 0, DataTypeFloat, float, 0);
	ADD_MAP(m, totalSize, "velControl.wheel.FB_Ki",             velControl.wheel.FB_Ki, 0, DataTypeFloat, float, 0);
	ADD_MAP(m, totalSize, "velControl.wheel.FB_Kd",             velControl.wheel.FB_Kd, 0, DataTypeFloat, float, 0);
	ADD_MAP(m, totalSize, "velControl.wheel.FB_gain_deadband",  velControl.wheel.FB_gain_deadband, 0, DataTypeFloat, float, 0);
	ADD_MAP(m, totalSize, "velControl.wheel.FB_gain_deadband_reduction",  velControl.wheel.FB_gain_deadband_reduction, 0, DataTypeFloat, float, 0);
	ADD_MAP(m, totalSize, "velControl.wheel.InversePlant_l[0]", velControl.wheel.InversePlant_l[0], 0, DataTypeFloat, float&, 0);
	ADD_MAP(m, totalSize, "velControl.wheel.InversePlant_l[1]", velControl.wheel.InversePlant_l[1], 0, DataTypeFloat, float&, 0);
	ADD_MAP(m, totalSize, "velControl.wheel.InversePlant_l[2]", velControl.wheel.InversePlant_l[2], 0, DataTypeFloat, float&, 0);
	ADD_MAP(m, totalSize, "velControl.wheel.InversePlant_l[3]", velControl.wheel.InversePlant_l[3], 0, DataTypeFloat, float&, 0);
	ADD_MAP(m, totalSize, "velControl.wheel.InversePlant_l[4]", velControl.wheel.InversePlant_l[4], 0, DataTypeFloat, float&, 0);
	ADD_MAP(m, totalSize, "velControl.wheel.InversePlant_r[0]", velControl.wheel.InversePlant_r[0], 0, DataTypeFloat, float&, 0);
	ADD_MAP(m, totalSize, "velControl.wheel.InversePlant_r[1]", velControl.wheel.InversePlant_r[1], 0, DataTypeFloat, float&, 0);
	ADD_MAP(m, totalSize, "velControl.wheel.InversePlant_r[2]", velControl.wheel.InversePlant_r[2], 0, DataTypeFloat, float&, 0);
	ADD_MAP(m, totalSize, "velControl.wheel.InversePlant_r[3]", velControl.wheel.InversePlant_r[3], 0, DataTypeFloat, float&, 0);
	ADD_MAP(m, totalSize, "velControl.wheel.InversePlant_r[4]", velControl.wheel.InversePlant_r[4], 0, DataTypeFloat, float&, 0);
	ADD_MAP(m, totalSize, "velControl.wheel.actuatorTrim_l",    velControl.wheel.actuatorTrim_l, 0, DataTypeFloat, float, 0);
	ADD_MAP(m, totalSize, "velControl.wheel.actuatorTrim_r",    velControl.wheel.actuatorTrim_r, 0, DataTypeFloat, float, 0);
	ADD_MAP(m, totalSize, "velControl.wheel.actuatorLimits_l[0]", velControl.wheel.actuatorLimits_l[0], 0, DataTypeFloat, float&, 0);
	ADD_MAP(m, totalSize, "velControl.wheel.actuatorLimits_l[1]", velControl.wheel.actuatorLimits_l[1], 0, DataTypeFloat, float&, 0);
	ADD_MAP(m, totalSize, "velControl.wheel.actuatorLimits_r[0]", velControl.wheel.actuatorLimits_r[0], 0, DataTypeFloat, float&, 0);
	ADD_MAP(m, totalSize, "velControl.wheel.actuatorLimits_r[1]", velControl.wheel.actuatorLimits_r[1], 0, DataTypeFloat, float&, 0);
	ADD_MAP(m, totalSize, "velControl.wheel.actuatorDeadbandDuty_l", velControl.wheel.actuatorDeadbandDuty_l, 0, DataTypeFloat, float, 0);
	ADD_MAP(m, totalSize, "velControl.wheel.actuatorDeadbandDuty_r", velControl.wheel.actuatorDeadbandDuty_r, 0, DataTypeFloat, float, 0);
	ADD_MAP(m, totalSize, "velControl.wheel.actuatorDeadbandVel", velControl.wheel.actuatorDeadbandVel, 0, DataTypeFloat, float, 0);
=======
    typedef evb_luna_flash_cfg_t MAP_TYPE;
    map_name_to_info_t& m = mappings[DID_EVB_LUNA_FLASH_CFG];
    uint32_t totalSize = 0;
    ADD_MAP(m, totalSize, "size", size, 0, DataTypeUInt32, uint32_t, 0);
    ADD_MAP(m, totalSize, "checksum", checksum, 0, DataTypeUInt32, uint32_t, 0);
    ADD_MAP(m, totalSize, "key", key, 0, DataTypeUInt32, uint32_t, 0);
    ADD_MAP(m, totalSize, "bits", bits, 0, DataTypeUInt32, uint32_t, DataFlagsDisplayHex);
    ADD_MAP(m, totalSize, "minLatGeofence", minLatGeofence, 0, DataTypeDouble, double, 0);
    ADD_MAP(m, totalSize, "maxLatGeofence", maxLatGeofence, 0, DataTypeDouble, double, 0);
    ADD_MAP(m, totalSize, "minLonGeofence", minLonGeofence, 0, DataTypeDouble, double, 0);
    ADD_MAP(m, totalSize, "maxLonGeofence", maxLonGeofence, 0, DataTypeDouble, double, 0);
    ADD_MAP(m, totalSize, "remoteKillTimeoutMs", remoteKillTimeoutMs, 0, DataTypeUInt32, uint32_t, 0);
    ADD_MAP(m, totalSize, "bumpSensitivity", bumpSensitivity, 0, DataTypeFloat, float, 0);
    ADD_MAP(m, totalSize, "minProxDistance", minProxDistance, 0, DataTypeFloat, float, 0);
    ADD_MAP(m, totalSize, "velControl.config",                  velControl.config, 0, DataTypeUInt32, uint32_t, 0);
    ADD_MAP(m, totalSize, "velControl.cmdTimeoutMs",            velControl.cmdTimeoutMs, 0, DataTypeUInt32, uint32_t, 0);
    ADD_MAP(m, totalSize, "velControl.wheelRadius",             velControl.wheelRadius, 0, DataTypeFloat, float, 0);
    ADD_MAP(m, totalSize, "velControl.wheelBaseline",           velControl.wheelBaseline, 0, DataTypeFloat, float, 0);
    ADD_MAP(m, totalSize, "velControl.engine_rpm",              velControl.engine_rpm, 0, DataTypeFloat, float, 0);

    ADD_MAP(m, totalSize, "velControl.vehicle.u_min",           velControl.vehicle.u_min, 0, DataTypeFloat, float, 0);
    ADD_MAP(m, totalSize, "velControl.vehicle.u_cruise",        velControl.vehicle.u_cruise, 0, DataTypeFloat, float, 0);
    ADD_MAP(m, totalSize, "velControl.vehicle.u_max",           velControl.vehicle.u_max, 0, DataTypeFloat, float, 0);
    ADD_MAP(m, totalSize, "velControl.vehicle.u_slewLimit",     velControl.vehicle.u_slewLimit, 0, DataTypeFloat, float, 0);
    ADD_MAP(m, totalSize, "velControl.vehicle.w_max_autonomous",velControl.vehicle.w_max_autonomous, 0, DataTypeFloat, float, 0);
    ADD_MAP(m, totalSize, "velControl.vehicle.w_max",           velControl.vehicle.w_max, 0, DataTypeFloat, float, 0);
    ADD_MAP(m, totalSize, "velControl.vehicle.w_slewLimit",     velControl.vehicle.w_slewLimit, 0, DataTypeFloat, float, 0);
    ADD_MAP(m, totalSize, "velControl.vehicle.u_FB_Kp",         velControl.vehicle.u_FB_Kp, 0, DataTypeFloat, float, 0);
    ADD_MAP(m, totalSize, "velControl.vehicle.w_FB_Kp",         velControl.vehicle.w_FB_Kp, 0, DataTypeFloat, float, 0);
    ADD_MAP(m, totalSize, "velControl.vehicle.w_FB_Ki",         velControl.vehicle.w_FB_Ki, 0, DataTypeFloat, float, 0);
    ADD_MAP(m, totalSize, "velControl.vehicle.w_FF_c0",         velControl.vehicle.w_FF_c0, 0, DataTypeFloat, float, 0);
    ADD_MAP(m, totalSize, "velControl.vehicle.w_FF_c1",         velControl.vehicle.w_FF_c1, 0, DataTypeFloat, float, 0);
    ADD_MAP(m, totalSize, "velControl.vehicle.w_FF_deadband",   velControl.vehicle.w_FF_deadband, 0, DataTypeFloat, float, 0);
    ADD_MAP(m, totalSize, "velControl.vehicle.testSweepRate",   velControl.vehicle.testSweepRate, 0, DataTypeFloat, float, 0);

    ADD_MAP(m, totalSize, "velControl.wheel.slewRate",          velControl.wheel.slewRate, 0, DataTypeFloat, float, 0);
    ADD_MAP(m, totalSize, "velControl.wheel.velMax",            velControl.wheel.velMax, 0, DataTypeFloat, float, 0);
    ADD_MAP(m, totalSize, "velControl.wheel.FF_vel_deadband",   velControl.wheel.FF_vel_deadband, 0, DataTypeFloat, float, 0);
    ADD_MAP(m, totalSize, "velControl.wheel.FF_c_est_Ki[0]",    velControl.wheel.FF_c_est_Ki[0], 0, DataTypeFloat, float&, 0);
    ADD_MAP(m, totalSize, "velControl.wheel.FF_c_est_Ki[1]",    velControl.wheel.FF_c_est_Ki[1], 0, DataTypeFloat, float&, 0);
    ADD_MAP(m, totalSize, "velControl.wheel.FF_c_est_max[0]",   velControl.wheel.FF_c_est_max[0], 0, DataTypeFloat, float&, 0);
    ADD_MAP(m, totalSize, "velControl.wheel.FF_c_est_max[1]",   velControl.wheel.FF_c_est_max[1], 0, DataTypeFloat, float&, 0);
    ADD_MAP(m, totalSize, "velControl.wheel.FF_c_l[0]",         velControl.wheel.FF_c_l[0], 0, DataTypeFloat, float&, 0);
    ADD_MAP(m, totalSize, "velControl.wheel.FF_c_l[1]",         velControl.wheel.FF_c_l[1], 0, DataTypeFloat, float&, 0);
    ADD_MAP(m, totalSize, "velControl.wheel.FF_c_r[0]",         velControl.wheel.FF_c_r[0], 0, DataTypeFloat, float&, 0);
    ADD_MAP(m, totalSize, "velControl.wheel.FF_c_r[1]",         velControl.wheel.FF_c_r[1], 0, DataTypeFloat, float&, 0);
    ADD_MAP(m, totalSize, "velControl.wheel.FF_FB_engine_rpm",  velControl.wheel.FF_FB_engine_rpm, 0, DataTypeFloat, float, 0);
    ADD_MAP(m, totalSize, "velControl.wheel.FB_Kp",             velControl.wheel.FB_Kp, 0, DataTypeFloat, float, 0);
    ADD_MAP(m, totalSize, "velControl.wheel.FB_Ki",             velControl.wheel.FB_Ki, 0, DataTypeFloat, float, 0);
    ADD_MAP(m, totalSize, "velControl.wheel.FB_Kd",             velControl.wheel.FB_Kd, 0, DataTypeFloat, float, 0);
    ADD_MAP(m, totalSize, "velControl.wheel.FB_gain_deadband",  velControl.wheel.FB_gain_deadband, 0, DataTypeFloat, float, 0);
    ADD_MAP(m, totalSize, "velControl.wheel.FB_gain_deadband_reduction",  velControl.wheel.FB_gain_deadband_reduction, 0, DataTypeFloat, float, 0);
    ADD_MAP(m, totalSize, "velControl.wheel.InversePlant_l[0]", velControl.wheel.InversePlant_l[0], 0, DataTypeFloat, float&, 0);
    ADD_MAP(m, totalSize, "velControl.wheel.InversePlant_l[1]", velControl.wheel.InversePlant_l[1], 0, DataTypeFloat, float&, 0);
    ADD_MAP(m, totalSize, "velControl.wheel.InversePlant_l[2]", velControl.wheel.InversePlant_l[2], 0, DataTypeFloat, float&, 0);
    ADD_MAP(m, totalSize, "velControl.wheel.InversePlant_l[3]", velControl.wheel.InversePlant_l[3], 0, DataTypeFloat, float&, 0);
    ADD_MAP(m, totalSize, "velControl.wheel.InversePlant_l[4]", velControl.wheel.InversePlant_l[4], 0, DataTypeFloat, float&, 0);
    ADD_MAP(m, totalSize, "velControl.wheel.InversePlant_r[0]", velControl.wheel.InversePlant_r[0], 0, DataTypeFloat, float&, 0);
    ADD_MAP(m, totalSize, "velControl.wheel.InversePlant_r[1]", velControl.wheel.InversePlant_r[1], 0, DataTypeFloat, float&, 0);
    ADD_MAP(m, totalSize, "velControl.wheel.InversePlant_r[2]", velControl.wheel.InversePlant_r[2], 0, DataTypeFloat, float&, 0);
    ADD_MAP(m, totalSize, "velControl.wheel.InversePlant_r[3]", velControl.wheel.InversePlant_r[3], 0, DataTypeFloat, float&, 0);
    ADD_MAP(m, totalSize, "velControl.wheel.InversePlant_r[4]", velControl.wheel.InversePlant_r[4], 0, DataTypeFloat, float&, 0);
    ADD_MAP(m, totalSize, "velControl.wheel.actuatorTrim_l",    velControl.wheel.actuatorTrim_l, 0, DataTypeFloat, float, 0);
    ADD_MAP(m, totalSize, "velControl.wheel.actuatorTrim_r",    velControl.wheel.actuatorTrim_r, 0, DataTypeFloat, float, 0);
    ADD_MAP(m, totalSize, "velControl.wheel.actuatorLimits_l[0]", velControl.wheel.actuatorLimits_l[0], 0, DataTypeFloat, float&, 0);
    ADD_MAP(m, totalSize, "velControl.wheel.actuatorLimits_l[1]", velControl.wheel.actuatorLimits_l[1], 0, DataTypeFloat, float&, 0);
    ADD_MAP(m, totalSize, "velControl.wheel.actuatorLimits_r[0]", velControl.wheel.actuatorLimits_r[0], 0, DataTypeFloat, float&, 0);
    ADD_MAP(m, totalSize, "velControl.wheel.actuatorLimits_r[1]", velControl.wheel.actuatorLimits_r[1], 0, DataTypeFloat, float&, 0);
    ADD_MAP(m, totalSize, "velControl.wheel.actuatorDeadbandDuty_l", velControl.wheel.actuatorDeadbandDuty_l, 0, DataTypeFloat, float, 0);
    ADD_MAP(m, totalSize, "velControl.wheel.actuatorDeadbandDuty_r", velControl.wheel.actuatorDeadbandDuty_r, 0, DataTypeFloat, float, 0);
    ADD_MAP(m, totalSize, "velControl.wheel.actuatorDeadbandVel", velControl.wheel.actuatorDeadbandVel, 0, DataTypeFloat, float, 0);
>>>>>>> 364cf337

    ASSERT_SIZE(totalSize);
}

static void PopulateCoyoteStatusMappings(map_name_to_info_t mappings[DID_COUNT])
{
    typedef evb_luna_status_t MAP_TYPE;
    map_name_to_info_t& m = mappings[DID_EVB_LUNA_STATUS];
    uint32_t totalSize = 0;
    ADD_MAP(m, totalSize, "timeOfWeekMs", timeOfWeekMs, 0, DataTypeUInt32, uint32_t, 0);
    ADD_MAP(m, totalSize, "evbLunaStatus", evbLunaStatus, 0, DataTypeUInt32, uint32_t, DataFlagsDisplayHex);
    ADD_MAP(m, totalSize, "motorState", motorState, 0, DataTypeUInt32, uint32_t, DataFlagsDisplayHex);
    ADD_MAP(m, totalSize, "remoteKillMode", remoteKillMode, 0, DataTypeUInt32, uint32_t, DataFlagsDisplayHex);
    ADD_MAP(m, totalSize, "supplyVoltage", supplyVoltage, 0, DataTypeFloat, float, 0);

    ASSERT_SIZE(totalSize);
}

static void PopulateEvbLunaSensorsMappings(map_name_to_info_t mappings[DID_COUNT])
{
    typedef evb_luna_sensors_t MAP_TYPE;
    map_name_to_info_t& m = mappings[DID_EVB_LUNA_SENSORS];
    uint32_t totalSize = 0;
    ADD_MAP(m, totalSize, "timeOfWeekMs", timeOfWeekMs, 0, DataTypeUInt32, uint32_t, 0);
    ADD_MAP(m, totalSize, "proxSensorOutput[0]", proxSensorOutput[0], 0, DataTypeFloat, float&, 0);
    ADD_MAP(m, totalSize, "proxSensorOutput[1]", proxSensorOutput[1], 0, DataTypeFloat, float&, 0);
    ADD_MAP(m, totalSize, "proxSensorOutput[2]", proxSensorOutput[2], 0, DataTypeFloat, float&, 0);
    ADD_MAP(m, totalSize, "proxSensorOutput[3]", proxSensorOutput[3], 0, DataTypeFloat, float&, 0);
    ADD_MAP(m, totalSize, "proxSensorOutput[4]", proxSensorOutput[4], 0, DataTypeFloat, float&, 0);
    ADD_MAP(m, totalSize, "proxSensorOutput[5]", proxSensorOutput[5], 0, DataTypeFloat, float&, 0);
    ADD_MAP(m, totalSize, "proxSensorOutput[6]", proxSensorOutput[6], 0, DataTypeFloat, float&, 0);
    ADD_MAP(m, totalSize, "proxSensorOutput[7]", proxSensorOutput[7], 0, DataTypeFloat, float&, 0);
    ADD_MAP(m, totalSize, "proxSensorOutput[8]", proxSensorOutput[8], 0, DataTypeFloat, float&, 0);
    ADD_MAP(m, totalSize, "bumpEvent", bumpEvent, 0, DataTypeInt32, int32_t, 0);

    ASSERT_SIZE(totalSize);
}

static void PopulateEvbLunaVelocityControlMappings(map_name_to_info_t mappings[DID_COUNT])
{
    typedef evb_luna_velocity_control_t MAP_TYPE;
    map_name_to_info_t& m = mappings[DID_EVB_LUNA_VELOCITY_CONTROL];
    uint32_t totalSize = 0;
    ADD_MAP(m, totalSize, "timeMs", timeMs, 0, DataTypeUInt32, uint32_t, 0);
    ADD_MAP(m, totalSize, "dt", dt, 0, DataTypeFloat, float, 0);
    ADD_MAP(m, totalSize, "current_mode", current_mode, 0, DataTypeUInt32, uint32_t, 0);
    ADD_MAP(m, totalSize, "status", status, 0, DataTypeUInt32, uint32_t, DataFlagsDisplayHex);
    ADD_MAP(m, totalSize, "vehicle.velCmd_f", vehicle.velCmd_f, 0, DataTypeFloat, float, 0);
    ADD_MAP(m, totalSize, "vehicle.velCmd_w", vehicle.velCmd_w, 0, DataTypeFloat, float, 0);
    ADD_MAP(m, totalSize, "vehicle.velCmdMnl_f", vehicle.velCmdMnl_f, 0, DataTypeFloat, float, 0);
    ADD_MAP(m, totalSize, "vehicle.velCmdMnl_w", vehicle.velCmdMnl_w, 0, DataTypeFloat, float, 0);
    ADD_MAP(m, totalSize, "vehicle.velCmdSlew_f", vehicle.velCmdSlew_f, 0, DataTypeFloat, float, 0);
    ADD_MAP(m, totalSize, "vehicle.velCmdSlew_w", vehicle.velCmdSlew_w, 0, DataTypeFloat, float, 0);
    ADD_MAP(m, totalSize, "vehicle.vel_f", vehicle.vel_f, 0, DataTypeFloat, float, 0);
    ADD_MAP(m, totalSize, "vehicle.vel_w", vehicle.vel_w, 0, DataTypeFloat, float, 0);
    ADD_MAP(m, totalSize, "vehicle.err_f", vehicle.err_f, 0, DataTypeFloat, float, 0);
    ADD_MAP(m, totalSize, "vehicle.err_w", vehicle.err_w, 0, DataTypeFloat, float, 0);
    ADD_MAP(m, totalSize, "vehicle.eff_f", vehicle.eff_f, 0, DataTypeFloat, float, 0);
    ADD_MAP(m, totalSize, "vehicle.eff_w", vehicle.eff_w, 0, DataTypeFloat, float, 0);

    ADD_MAP(m, totalSize, "wheel_l.velCmd",             wheel_l.velCmd, 0, DataTypeFloat, float, 0);
    ADD_MAP(m, totalSize, "wheel_l.velCmdSlew",         wheel_l.velCmdSlew, 0, DataTypeFloat, float, 0);
    ADD_MAP(m, totalSize, "wheel_l.vel",                wheel_l.vel, 0, DataTypeFloat, float, 0);
    ADD_MAP(m, totalSize, "wheel_l.err",                wheel_l.err, 0, DataTypeFloat, float, 0);
    ADD_MAP(m, totalSize, "wheel_l.ff_eff",             wheel_l.ff_eff, 0, DataTypeFloat, float, 0);
    ADD_MAP(m, totalSize, "wheel_l.fb_eff",             wheel_l.fb_eff, 0, DataTypeFloat, float, 0);
    ADD_MAP(m, totalSize, "wheel_l.fb_eff_integral",    wheel_l.fb_eff_integral, 0, DataTypeFloat, float, 0);
    ADD_MAP(m, totalSize, "wheel_l.eff",                wheel_l.eff, 0, DataTypeFloat, float, 0);
    ADD_MAP(m, totalSize, "wheel_l.effInt",             wheel_l.effInt, 0, DataTypeFloat, float, 0);
    ADD_MAP(m, totalSize, "wheel_l.effDuty",            wheel_l.effDuty, 0, DataTypeFloat, float, 0);

    ADD_MAP(m, totalSize, "wheel_r.velCmd",             wheel_r.velCmd, 0, DataTypeFloat, float, 0);
    ADD_MAP(m, totalSize, "wheel_r.velCmdSlew",         wheel_r.velCmdSlew, 0, DataTypeFloat, float, 0);
    ADD_MAP(m, totalSize, "wheel_r.vel",                wheel_r.vel, 0, DataTypeFloat, float, 0);
    ADD_MAP(m, totalSize, "wheel_r.err",                wheel_r.err, 0, DataTypeFloat, float, 0);
    ADD_MAP(m, totalSize, "wheel_r.ff_eff",             wheel_r.ff_eff, 0, DataTypeFloat, float, 0);
    ADD_MAP(m, totalSize, "wheel_r.fb_eff",             wheel_r.fb_eff, 0, DataTypeFloat, float, 0);
    ADD_MAP(m, totalSize, "wheel_r.fb_eff_integral",    wheel_r.fb_eff_integral, 0, DataTypeFloat, float, 0);
    ADD_MAP(m, totalSize, "wheel_r.eff",                wheel_r.eff, 0, DataTypeFloat, float, 0);
    ADD_MAP(m, totalSize, "wheel_r.effInt",             wheel_r.effInt, 0, DataTypeFloat, float, 0);
    ADD_MAP(m, totalSize, "wheel_r.effDuty",            wheel_r.effDuty, 0, DataTypeFloat, float, 0);

    ADD_MAP(m, totalSize, "potV_l", potV_l, 0, DataTypeFloat, float, 0);
    ADD_MAP(m, totalSize, "potV_r", potV_r, 0, DataTypeFloat, float, 0);

    ASSERT_SIZE(totalSize);
}

static void PopulateEvbLunaVelocityCommandMappings(map_name_to_info_t mappings[DID_COUNT])
{
    typedef evb_luna_velocity_command_t MAP_TYPE;
    map_name_to_info_t& m = mappings[DID_EVB_LUNA_VELOCITY_COMMAND];
    uint32_t totalSize = 0;
    ADD_MAP(m, totalSize, "timeMs", timeMs, 0, DataTypeUInt32, uint32_t, 0);
    ADD_MAP(m, totalSize, "modeCmd", modeCmd, 0, DataTypeUInt32, uint32_t, 0);
    ADD_MAP(m, totalSize, "fwd_vel", fwd_vel, 0, DataTypeFloat, float, 0);
    ADD_MAP(m, totalSize, "turn_rate", turn_rate, 0, DataTypeFloat, float, 0);

    ASSERT_SIZE(totalSize);
}

static void PopulateEvbLunaAuxCmdMappings(map_name_to_info_t mappings[DID_COUNT])
{
    typedef evb_luna_aux_command_t MAP_TYPE;
    map_name_to_info_t& m = mappings[DID_EVB_LUNA_AUX_COMMAND];
    uint32_t totalSize = 0;
    ADD_MAP(m, totalSize, "command", command, 0, DataTypeUInt32, uint32_t, 0);

    ASSERT_SIZE(totalSize);
}

#endif

static void PopulateGpsRtkRelMappings(map_name_to_info_t mappings[DID_COUNT], uint32_t id)
{
    typedef gps_rtk_rel_t MAP_TYPE;
    map_name_to_info_t& m = mappings[id];
    uint32_t totalSize = 0;
    ADD_MAP(m, totalSize, "timeOfWeekMs", timeOfWeekMs, 0, DataTypeUInt32, uint32_t, 0);
    ADD_MAP(m, totalSize, "differentialAge", differentialAge, 0, DataTypeFloat, float, 0);
    ADD_MAP(m, totalSize, "arRatio", arRatio, 0, DataTypeFloat, float, 0);
    ADD_MAP(m, totalSize, "baseToRoverVector[0]", baseToRoverVector[0], 0, DataTypeFloat, float&, 0);
    ADD_MAP(m, totalSize, "baseToRoverVector[1]", baseToRoverVector[1], 0, DataTypeFloat, float&, 0);
    ADD_MAP(m, totalSize, "baseToRoverVector[2]", baseToRoverVector[2], 0, DataTypeFloat, float&, 0);
    ADD_MAP(m, totalSize, "baseToRoverDistance", baseToRoverDistance, 0, DataTypeFloat, float, 0);
    ADD_MAP(m, totalSize, "baseToRoverHeading", baseToRoverHeading, 0, DataTypeFloat, float, 0);
    ADD_MAP(m, totalSize, "baseToRoverHeadingAcc", baseToRoverHeadingAcc, 0, DataTypeFloat, float, 0);
    ADD_MAP(m, totalSize, "status", status, 0, DataTypeUInt32, uint32_t, DataFlagsDisplayHex);

    ASSERT_SIZE(totalSize);
}

static void PopulateGpsRtkMiscMappings(map_name_to_info_t mappings[DID_COUNT], uint32_t id)
{
    typedef gps_rtk_misc_t MAP_TYPE;
    map_name_to_info_t& m = mappings[id];
    uint32_t totalSize = 0;
    ADD_MAP(m, totalSize, "timeOfWeekMs", timeOfWeekMs, 0, DataTypeUInt32, uint32_t, 0);
    ADD_MAP(m, totalSize, "accuracyPos[0]", accuracyPos[0], 0, DataTypeFloat, float&, 0);
    ADD_MAP(m, totalSize, "accuracyPos[1]", accuracyPos[1], 0, DataTypeFloat, float&, 0);
    ADD_MAP(m, totalSize, "accuracyPos[2]", accuracyPos[2], 0, DataTypeFloat, float&, 0);
    ADD_MAP(m, totalSize, "accuracyCov[0]", accuracyCov[0], 0, DataTypeFloat, float&, 0);
    ADD_MAP(m, totalSize, "accuracyCov[1]", accuracyCov[1], 0, DataTypeFloat, float&, 0);
    ADD_MAP(m, totalSize, "accuracyCov[2]", accuracyCov[2], 0, DataTypeFloat, float&, 0);
    ADD_MAP(m, totalSize, "arThreshold", arThreshold, 0, DataTypeFloat, float, 0);
    ADD_MAP(m, totalSize, "gDop", gDop, 0, DataTypeFloat, float, 0);
    ADD_MAP(m, totalSize, "hDop", hDop, 0, DataTypeFloat, float, 0);
    ADD_MAP(m, totalSize, "vDop", vDop, 0, DataTypeFloat, float, 0);
    ADD_MAP(m, totalSize, "baseLla[0]", baseLla[0], 0, DataTypeDouble, double&, 0);
    ADD_MAP(m, totalSize, "baseLla[1]", baseLla[1], 0, DataTypeDouble, double&, 0);
    ADD_MAP(m, totalSize, "baseLla[2]", baseLla[2], 0, DataTypeDouble, double&, 0);
    ADD_MAP(m, totalSize, "cycleSlipCount", cycleSlipCount, 0, DataTypeUInt32, uint32_t, 0);
    ADD_MAP(m, totalSize, "roverGpsObservationCount", roverGpsObservationCount, 0, DataTypeUInt32, uint32_t, 0);
    ADD_MAP(m, totalSize, "baseGpsObservationCount", baseGpsObservationCount, 0, DataTypeUInt32, uint32_t, 0);
    ADD_MAP(m, totalSize, "roverGlonassObservationCount", roverGlonassObservationCount, 0, DataTypeUInt32, uint32_t, 0);
    ADD_MAP(m, totalSize, "baseGlonassObservationCount", baseGlonassObservationCount, 0, DataTypeUInt32, uint32_t, 0);
    ADD_MAP(m, totalSize, "roverGalileoObservationCount", roverGalileoObservationCount, 0, DataTypeUInt32, uint32_t, 0);
    ADD_MAP(m, totalSize, "baseGalileoObservationCount", baseGalileoObservationCount, 0, DataTypeUInt32, uint32_t, 0);
    ADD_MAP(m, totalSize, "roverBeidouObservationCount", roverBeidouObservationCount, 0, DataTypeUInt32, uint32_t, 0);
    ADD_MAP(m, totalSize, "baseBeidouObservationCount", baseBeidouObservationCount, 0, DataTypeUInt32, uint32_t, 0);
    ADD_MAP(m, totalSize, "roverQzsObservationCount", roverQzsObservationCount, 0, DataTypeUInt32, uint32_t, 0);
    ADD_MAP(m, totalSize, "baseQzsObservationCount", baseQzsObservationCount, 0, DataTypeUInt32, uint32_t, 0);
    ADD_MAP(m, totalSize, "roverGpsEphemerisCount", roverGpsEphemerisCount, 0, DataTypeUInt32, uint32_t, 0);
    ADD_MAP(m, totalSize, "baseGpsEphemerisCount", baseGpsEphemerisCount, 0, DataTypeUInt32, uint32_t, 0);
    ADD_MAP(m, totalSize, "roverGlonassEphemerisCount", roverGlonassEphemerisCount, 0, DataTypeUInt32, uint32_t, 0);
    ADD_MAP(m, totalSize, "baseGlonassEphemerisCount", baseGlonassEphemerisCount, 0, DataTypeUInt32, uint32_t, 0);
    ADD_MAP(m, totalSize, "roverGalileoEphemerisCount", roverGalileoEphemerisCount, 0, DataTypeUInt32, uint32_t, 0);
    ADD_MAP(m, totalSize, "baseGalileoEphemerisCount", baseGalileoEphemerisCount, 0, DataTypeUInt32, uint32_t, 0);
    ADD_MAP(m, totalSize, "roverBeidouEphemerisCount", roverBeidouEphemerisCount, 0, DataTypeUInt32, uint32_t, 0);
    ADD_MAP(m, totalSize, "baseBeidouEphemerisCount", baseBeidouEphemerisCount, 0, DataTypeUInt32, uint32_t, 0);
    ADD_MAP(m, totalSize, "roverQzsEphemerisCount", roverQzsEphemerisCount, 0, DataTypeUInt32, uint32_t, 0);
    ADD_MAP(m, totalSize, "baseQzsEphemerisCount", baseQzsEphemerisCount, 0, DataTypeUInt32, uint32_t, 0);
    ADD_MAP(m, totalSize, "roverSbasCount", roverSbasCount, 0, DataTypeUInt32, uint32_t, 0);
    ADD_MAP(m, totalSize, "baseSbasCount", baseSbasCount, 0, DataTypeUInt32, uint32_t, 0);
    ADD_MAP(m, totalSize, "baseAntennaCount", baseAntennaCount, 0, DataTypeUInt32, uint32_t, 0);
    ADD_MAP(m, totalSize, "ionUtcAlmCount", ionUtcAlmCount, 0, DataTypeUInt32, uint32_t, 0);
    ADD_MAP(m, totalSize, "correctionChecksumFailures", correctionChecksumFailures, 0, DataTypeUInt32, uint32_t, 0);
    ADD_MAP(m, totalSize, "timeToFirstFixMs", timeToFirstFixMs, 0, DataTypeUInt32, uint32_t, 0);

    ASSERT_SIZE(totalSize);
}

static void PopulateGpsRawMappings(map_name_to_info_t mappings[DID_COUNT], uint32_t id)
{
    typedef gps_raw_t MAP_TYPE;
    map_name_to_info_t& m = mappings[id];
    uint32_t totalSize = 0;

    ADD_MAP(m, totalSize, "receiveIndex", receiverIndex, 0, DataTypeUInt8, uint8_t, 0);
    ADD_MAP(m, totalSize, "dataType", dataType, 0, DataTypeUInt8, uint8_t, 0);
    ADD_MAP(m, totalSize, "obsCount", obsCount, 0, DataTypeUInt8, uint8_t, 0);
    ADD_MAP(m, totalSize, "reserved", reserved, 0, DataTypeUInt8, uint8_t, 0);
    ADD_MAP(m, totalSize, "dataBuf", data.buf, 0, DataTypeBinary, uint8_t[MEMBERSIZE(MAP_TYPE, data.buf)], 0);

    ASSERT_SIZE(totalSize);
}

static void PopulateStrobeInTimeMappings(map_name_to_info_t mappings[DID_COUNT])
{
    typedef strobe_in_time_t MAP_TYPE;
    map_name_to_info_t& m = mappings[DID_STROBE_IN_TIME];
    uint32_t totalSize = 0;

    ADD_MAP(m, totalSize, "week", week, 0, DataTypeUInt32, uint32_t, 0);
    ADD_MAP(m, totalSize, "timeOfWeekMs", timeOfWeekMs, 0, DataTypeUInt32, uint32_t, 0);
    ADD_MAP(m, totalSize, "pin", pin, 0, DataTypeUInt16, uint16_t, 0);
    ADD_MAP(m, totalSize, "count", count, 0, DataTypeUInt16, uint16_t, 0);

    ASSERT_SIZE(totalSize);
}

static void PopulateRtosInfoMappings(map_name_to_info_t mappings[DID_COUNT])
{
    typedef rtos_info_t MAP_TYPE;
    map_name_to_info_t& m = mappings[DID_RTOS_INFO];
    uint32_t totalSize = 0;

    ADD_MAP(m, totalSize, "freeHeapSize", freeHeapSize, 0, DataTypeUInt32, uint32_t, 0);
    ADD_MAP(m, totalSize, "mallocSize", mallocSize, 0, DataTypeUInt32, uint32_t, 0);
    ADD_MAP(m, totalSize, "freeSize", freeSize, 0, DataTypeUInt32, uint32_t, 0);

    ADD_MAP(m, totalSize, "name[0]", task[0].name, MAX_TASK_NAME_LEN, DataTypeString, char[MAX_TASK_NAME_LEN], 0);
    ADD_MAP(m, totalSize, "priority[0]", task[0].priority, 0, DataTypeUInt32, uint32_t, 0);
    ADD_MAP(m, totalSize, "stackUnused[0]", task[0].stackUnused, 0, DataTypeUInt32, uint32_t, 0);
    ADD_MAP(m, totalSize, "periodMs[0]", task[0].periodMs, 0, DataTypeUInt32, uint32_t, 0);
    ADD_MAP(m, totalSize, "runTimeUs[0]", task[0].runTimeUs, 0, DataTypeUInt32, uint32_t, 0);
    ADD_MAP(m, totalSize, "maxRunTimeUs[0]", task[0].maxRunTimeUs, 0, DataTypeUInt32, uint32_t, 0);
    ADD_MAP(m, totalSize, "averageRunTimeUs[0]", task[0].averageRunTimeUs, 0, DataTypeFloat, float, 0);
    ADD_MAP(m, totalSize, "gapCount[0]", task[0].gapCount, 0, DataTypeUInt32, uint32_t, 0);
    ADD_MAP(m, totalSize, "cpuUsage[0]", task[0].cpuUsage, 0, DataTypeFloat, f_t, 0);
    ADD_MAP(m, totalSize, "handle[0]", task[0].handle, 0, DataTypeUInt32, uint32_t, 0);
    ADD_MAP(m, totalSize, "profileStartTimeUs[0]", task[0].profileStartTimeUs, 0, DataTypeUInt32, uint32_t, 0);

    ADD_MAP(m, totalSize, "name[1]", task[1].name, MAX_TASK_NAME_LEN, DataTypeString, char[MAX_TASK_NAME_LEN], 0);
    ADD_MAP(m, totalSize, "priority[1]", task[1].priority, 0, DataTypeUInt32, uint32_t, 0);
    ADD_MAP(m, totalSize, "stackUnused[1]", task[1].stackUnused, 0, DataTypeUInt32, uint32_t, 0);
    ADD_MAP(m, totalSize, "periodMs[1]", task[1].periodMs, 0, DataTypeUInt32, uint32_t, 0);
    ADD_MAP(m, totalSize, "runTimeUs[1]", task[1].runTimeUs, 0, DataTypeUInt32, uint32_t, 0);
    ADD_MAP(m, totalSize, "maxRunTimeUs[1]", task[1].maxRunTimeUs, 0, DataTypeUInt32, uint32_t, 0);
    ADD_MAP(m, totalSize, "averageRunTimeUs[1]", task[1].averageRunTimeUs, 0, DataTypeFloat, float, 0);
    ADD_MAP(m, totalSize, "gapCount[1]", task[1].gapCount, 0, DataTypeUInt32, uint32_t, 0);
    ADD_MAP(m, totalSize, "cpuUsage[1]", task[1].cpuUsage, 0, DataTypeFloat, f_t, 0);
    ADD_MAP(m, totalSize, "handle[1]", task[1].handle, 0, DataTypeUInt32, uint32_t, 0);
    ADD_MAP(m, totalSize, "profileStartTimeUs[1]", task[1].profileStartTimeUs, 0, DataTypeUInt32, uint32_t, 0);

    ADD_MAP(m, totalSize, "name[2]", task[2].name, MAX_TASK_NAME_LEN, DataTypeString, char[MAX_TASK_NAME_LEN], 0);
    ADD_MAP(m, totalSize, "priority[2]", task[2].priority, 0, DataTypeUInt32, uint32_t, 0);
    ADD_MAP(m, totalSize, "stackUnused[2]", task[2].stackUnused, 0, DataTypeUInt32, uint32_t, 0);
    ADD_MAP(m, totalSize, "periodMs[2]", task[2].periodMs, 0, DataTypeUInt32, uint32_t, 0);
    ADD_MAP(m, totalSize, "runTimeUs[2]", task[2].runTimeUs, 0, DataTypeUInt32, uint32_t, 0);
    ADD_MAP(m, totalSize, "maxRunTimeUs[2]", task[2].maxRunTimeUs, 0, DataTypeUInt32, uint32_t, 0);
    ADD_MAP(m, totalSize, "averageRunTimeUs[2]", task[2].averageRunTimeUs, 0, DataTypeFloat, float, 0);
    ADD_MAP(m, totalSize, "gapCount[2]", task[2].gapCount, 0, DataTypeUInt32, uint32_t, 0);
    ADD_MAP(m, totalSize, "cpuUsage[2]", task[2].cpuUsage, 0, DataTypeFloat, f_t, 0);
    ADD_MAP(m, totalSize, "handle[2]", task[2].handle, 0, DataTypeUInt32, uint32_t, 0);
    ADD_MAP(m, totalSize, "profileStartTimeUs[2]", task[2].profileStartTimeUs, 0, DataTypeUInt32, uint32_t, 0);

    ADD_MAP(m, totalSize, "name[3]", task[3].name, MAX_TASK_NAME_LEN, DataTypeString, char[MAX_TASK_NAME_LEN], 0);
    ADD_MAP(m, totalSize, "priority[3]", task[3].priority, 0, DataTypeUInt32, uint32_t, 0);
    ADD_MAP(m, totalSize, "stackUnused[3]", task[3].stackUnused, 0, DataTypeUInt32, uint32_t, 0);
    ADD_MAP(m, totalSize, "periodMs[3]", task[3].periodMs, 0, DataTypeUInt32, uint32_t, 0);
    ADD_MAP(m, totalSize, "runTimeUs[3]", task[3].runTimeUs, 0, DataTypeUInt32, uint32_t, 0);
    ADD_MAP(m, totalSize, "maxRunTimeUs[3]", task[3].maxRunTimeUs, 0, DataTypeUInt32, uint32_t, 0);
    ADD_MAP(m, totalSize, "averageRunTimeUs[3]", task[3].averageRunTimeUs, 0, DataTypeFloat, float, 0);
    ADD_MAP(m, totalSize, "gapCount[3]", task[3].gapCount, 0, DataTypeUInt32, uint32_t, 0);
    ADD_MAP(m, totalSize, "cpuUsage[3]", task[3].cpuUsage, 0, DataTypeFloat, f_t, 0);
    ADD_MAP(m, totalSize, "handle[3]", task[3].handle, 0, DataTypeUInt32, uint32_t, 0);
    ADD_MAP(m, totalSize, "profileStartTimeUs[3]", task[3].profileStartTimeUs, 0, DataTypeUInt32, uint32_t, 0);

    ADD_MAP(m, totalSize, "name[4]", task[4].name, MAX_TASK_NAME_LEN, DataTypeString, char[MAX_TASK_NAME_LEN], 0);
    ADD_MAP(m, totalSize, "priority[4]", task[4].priority, 0, DataTypeUInt32, uint32_t, 0);
    ADD_MAP(m, totalSize, "stackUnused[4]", task[4].stackUnused, 0, DataTypeUInt32, uint32_t, 0);
    ADD_MAP(m, totalSize, "periodMs[4]", task[4].periodMs, 0, DataTypeUInt32, uint32_t, 0);
    ADD_MAP(m, totalSize, "runTimeUs[4]", task[4].runTimeUs, 0, DataTypeUInt32, uint32_t, 0);
    ADD_MAP(m, totalSize, "maxRunTimeUs[4]", task[4].maxRunTimeUs, 0, DataTypeUInt32, uint32_t, 0);
    ADD_MAP(m, totalSize, "averageRunTimeUs[4]", task[4].averageRunTimeUs, 0, DataTypeFloat, float, 0);
    ADD_MAP(m, totalSize, "gapCount[4]", task[4].gapCount, 0, DataTypeUInt32, uint32_t, 0);
    ADD_MAP(m, totalSize, "cpuUsage[4]", task[4].cpuUsage, 0, DataTypeFloat, f_t, 0);
    ADD_MAP(m, totalSize, "handle[4]", task[4].handle, 0, DataTypeUInt32, uint32_t, 0);
    ADD_MAP(m, totalSize, "profileStartTimeUs[4]", task[4].profileStartTimeUs, 0, DataTypeUInt32, uint32_t, 0);

    ADD_MAP(m, totalSize, "name[5]", task[5].name, MAX_TASK_NAME_LEN, DataTypeString, char[MAX_TASK_NAME_LEN], 0);
    ADD_MAP(m, totalSize, "priority[5]", task[5].priority, 0, DataTypeUInt32, uint32_t, 0);
    ADD_MAP(m, totalSize, "stackUnused[5]", task[5].stackUnused, 0, DataTypeUInt32, uint32_t, 0);
    ADD_MAP(m, totalSize, "periodMs[5]", task[5].periodMs, 0, DataTypeUInt32, uint32_t, 0);
    ADD_MAP(m, totalSize, "runTimeUs[5]", task[5].runTimeUs, 0, DataTypeUInt32, uint32_t, 0);
    ADD_MAP(m, totalSize, "maxRunTimeUs[5]", task[5].maxRunTimeUs, 0, DataTypeUInt32, uint32_t, 0);
    ADD_MAP(m, totalSize, "averageRunTimeUs[5]", task[5].averageRunTimeUs, 0, DataTypeFloat, float, 0);
    ADD_MAP(m, totalSize, "gapCount[5]", task[5].gapCount, 0, DataTypeUInt32, uint32_t, 0);
    ADD_MAP(m, totalSize, "cpuUsage[5]", task[5].cpuUsage, 0, DataTypeFloat, f_t, 0);
    ADD_MAP(m, totalSize, "handle[5]", task[5].handle, 0, DataTypeUInt32, uint32_t, 0);
    ADD_MAP(m, totalSize, "profileStartTimeUs[5]", task[5].profileStartTimeUs, 0, DataTypeUInt32, uint32_t, 0);

    ASSERT_SIZE(totalSize);
}
static void PopulateCanConfigMappings(map_name_to_info_t mappings[DID_COUNT])
{
    typedef can_config_t MAP_TYPE;
    map_name_to_info_t& m = mappings[DID_CAN_CONFIG];
    uint32_t totalSize = 0;
    ADD_MAP(m, totalSize, "can_period_mult[CID_INS_TIME]", can_period_mult[CID_INS_TIME], 0, DataTypeUInt16, uint16_t&, 0);
    ADD_MAP(m, totalSize, "can_period_mult[CID_INS_STATUS]", can_period_mult[CID_INS_STATUS], 0, DataTypeUInt16, uint16_t&, 0);
    ADD_MAP(m, totalSize, "can_period_mult[CID_INS_EULER]", can_period_mult[CID_INS_EULER], 0, DataTypeUInt16, uint16_t&, 0);
    ADD_MAP(m, totalSize, "can_period_mult[CID_INS_QUATN2B]", can_period_mult[CID_INS_QUATN2B], 0, DataTypeUInt16, uint16_t&, 0);
    ADD_MAP(m, totalSize, "can_period_mult[CID_INS_QUATE2B]", can_period_mult[CID_INS_QUATE2B], 0, DataTypeUInt16, uint16_t&, 0);
    ADD_MAP(m, totalSize, "can_period_mult[CID_INS_UVW]", can_period_mult[CID_INS_UVW], 0, DataTypeUInt16, uint16_t&, 0);
    ADD_MAP(m, totalSize, "can_period_mult[CID_INS_VE]", can_period_mult[CID_INS_VE], 0, DataTypeUInt16, uint16_t&, 0);
    ADD_MAP(m, totalSize, "can_period_mult[CID_INS_LAT]", can_period_mult[CID_INS_LAT], 0, DataTypeUInt16, uint16_t&, 0);
    ADD_MAP(m, totalSize, "can_period_mult[CID_INS_LON]", can_period_mult[CID_INS_LON], 0, DataTypeUInt16, uint16_t&, 0);
    ADD_MAP(m, totalSize, "can_period_mult[CID_INS_ALT]", can_period_mult[CID_INS_ALT], 0, DataTypeUInt16, uint16_t&, 0);
    ADD_MAP(m, totalSize, "can_period_mult[CID_INS_NORTH_EAST]", can_period_mult[CID_INS_NORTH_EAST], 0, DataTypeUInt16, uint16_t&, 0);
    ADD_MAP(m, totalSize, "can_period_mult[CID_INS_DOWN]", can_period_mult[CID_INS_DOWN], 0, DataTypeUInt16, uint16_t&, 0);
    ADD_MAP(m, totalSize, "can_period_mult[CID_INS_ECEF_X]", can_period_mult[CID_INS_ECEF_X], 0, DataTypeUInt16, uint16_t&, 0);
    ADD_MAP(m, totalSize, "can_period_mult[CID_INS_ECEF_Y]", can_period_mult[CID_INS_ECEF_Y], 0, DataTypeUInt16, uint16_t&, 0);
    ADD_MAP(m, totalSize, "can_period_mult[CID_INS_ECEF_Z]", can_period_mult[CID_INS_ECEF_Z], 0, DataTypeUInt16, uint16_t&, 0);
    ADD_MAP(m, totalSize, "can_period_mult[CID_INS_MSL]", can_period_mult[CID_INS_MSL], 0, DataTypeUInt16, uint16_t&, 0);
    ADD_MAP(m, totalSize, "can_period_mult[CID_PREINT_PX]", can_period_mult[CID_PREINT_PX], 0, DataTypeUInt16, uint16_t&, 0);
    ADD_MAP(m, totalSize, "can_period_mult[CID_PREINT_QY]", can_period_mult[CID_PREINT_QY], 0, DataTypeUInt16, uint16_t&, 0);
    ADD_MAP(m, totalSize, "can_period_mult[CID_PREINT_RZ]", can_period_mult[CID_PREINT_RZ], 0, DataTypeUInt16, uint16_t&, 0);
    ADD_MAP(m, totalSize, "can_period_mult[CID_DUAL_PX]", can_period_mult[CID_DUAL_PX], 0, DataTypeUInt16, uint16_t&, 0);
    ADD_MAP(m, totalSize, "can_period_mult[CID_DUAL_QY]", can_period_mult[CID_DUAL_QY], 0, DataTypeUInt16, uint16_t&, 0);
    ADD_MAP(m, totalSize, "can_period_mult[CID_DUAL_RZ]", can_period_mult[CID_DUAL_RZ], 0, DataTypeUInt16, uint16_t&, 0);
    ADD_MAP(m, totalSize, "can_period_mult[CID_GPS1_POS]", can_period_mult[CID_GPS1_POS], 0, DataTypeUInt16, uint16_t&, 0);
    ADD_MAP(m, totalSize, "can_period_mult[CID_ROLL_ROLLRATE]", can_period_mult[CID_ROLL_ROLLRATE], 0, DataTypeUInt16, uint16_t&, 0);
    ADD_MAP(m, totalSize, "can_period_mult[CID_GPS1_RTK_REL]", can_period_mult[CID_GPS1_RTK_REL], 0, DataTypeUInt16, uint16_t&, 0);
    ADD_MAP(m, totalSize, "can_transmit_address[CID_INS_TIME]", can_transmit_address[CID_INS_TIME], 0, DataTypeUInt32, uint32_t&, DataFlagsDisplayHex);
    ADD_MAP(m, totalSize, "can_transmit_address[CID_INS_STATUS]", can_transmit_address[CID_INS_STATUS], 0, DataTypeUInt32, uint32_t&, DataFlagsDisplayHex);
    ADD_MAP(m, totalSize, "can_transmit_address[CID_INS_EULER]", can_transmit_address[CID_INS_EULER], 0, DataTypeUInt32, uint32_t&, DataFlagsDisplayHex);
    ADD_MAP(m, totalSize, "can_transmit_address[CID_INS_QUATN2B]", can_transmit_address[CID_INS_QUATN2B], 0, DataTypeUInt32, uint32_t&, DataFlagsDisplayHex);
    ADD_MAP(m, totalSize, "can_transmit_address[CID_INS_QUATE2B]", can_transmit_address[CID_INS_QUATE2B], 0, DataTypeUInt32, uint32_t&, DataFlagsDisplayHex);
    ADD_MAP(m, totalSize, "can_transmit_address[CID_INS_UVW]", can_transmit_address[CID_INS_UVW], 0, DataTypeUInt32, uint32_t&, DataFlagsDisplayHex);
    ADD_MAP(m, totalSize, "can_transmit_address[CID_INS_VE]", can_transmit_address[CID_INS_VE], 0, DataTypeUInt32, uint32_t&, DataFlagsDisplayHex);
    ADD_MAP(m, totalSize, "can_transmit_address[CID_INS_LAT]", can_transmit_address[CID_INS_LAT], 0, DataTypeUInt32, uint32_t&, DataFlagsDisplayHex);
    ADD_MAP(m, totalSize, "can_transmit_address[CID_INS_LON]", can_transmit_address[CID_INS_LON], 0, DataTypeUInt32, uint32_t&, DataFlagsDisplayHex);
    ADD_MAP(m, totalSize, "can_transmit_address[CID_INS_ALT]", can_transmit_address[CID_INS_ALT], 0, DataTypeUInt32, uint32_t&, DataFlagsDisplayHex);
    ADD_MAP(m, totalSize, "can_transmit_address[CID_INS_NORTH_EAST]", can_transmit_address[CID_INS_NORTH_EAST], 0, DataTypeUInt32, uint32_t&, DataFlagsDisplayHex);
    ADD_MAP(m, totalSize, "can_transmit_address[CID_INS_DOWN]", can_transmit_address[CID_INS_DOWN], 0, DataTypeUInt32, uint32_t&, DataFlagsDisplayHex);
    ADD_MAP(m, totalSize, "can_transmit_address[CID_INS_ECEF_X]", can_transmit_address[CID_INS_ECEF_X], 0, DataTypeUInt32, uint32_t&, DataFlagsDisplayHex);
    ADD_MAP(m, totalSize, "can_transmit_address[CID_INS_ECEF_Y]", can_transmit_address[CID_INS_ECEF_Y], 0, DataTypeUInt32, uint32_t&, DataFlagsDisplayHex);
    ADD_MAP(m, totalSize, "can_transmit_address[CID_INS_ECEF_Z]", can_transmit_address[CID_INS_ECEF_Z], 0, DataTypeUInt32, uint32_t&, DataFlagsDisplayHex);
    ADD_MAP(m, totalSize, "can_transmit_address[CID_INS_MSL]", can_transmit_address[CID_INS_MSL], 0, DataTypeUInt32, uint32_t&, DataFlagsDisplayHex);
    ADD_MAP(m, totalSize, "can_transmit_address[CID_PREINT_PX]", can_transmit_address[CID_PREINT_PX], 0, DataTypeUInt32, uint32_t&, DataFlagsDisplayHex);
    ADD_MAP(m, totalSize, "can_transmit_address[CID_PREINT_QY]", can_transmit_address[CID_PREINT_QY], 0, DataTypeUInt32, uint32_t&, DataFlagsDisplayHex);
    ADD_MAP(m, totalSize, "can_transmit_address[CID_PREINT_RZ]", can_transmit_address[CID_PREINT_RZ], 0, DataTypeUInt32, uint32_t&, DataFlagsDisplayHex);
    ADD_MAP(m, totalSize, "can_transmit_address[CID_DUAL_PX]", can_transmit_address[CID_DUAL_PX], 0, DataTypeUInt32, uint32_t&, DataFlagsDisplayHex);
    ADD_MAP(m, totalSize, "can_transmit_address[CID_DUAL_QY]", can_transmit_address[CID_DUAL_QY], 0, DataTypeUInt32, uint32_t&, DataFlagsDisplayHex);
    ADD_MAP(m, totalSize, "can_transmit_address[CID_DUAL_RZ]", can_transmit_address[CID_DUAL_RZ], 0, DataTypeUInt32, uint32_t&, DataFlagsDisplayHex);
    ADD_MAP(m, totalSize, "can_transmit_address[CID_GPS1_POS]", can_transmit_address[CID_GPS1_POS], 0, DataTypeUInt32, uint32_t&, DataFlagsDisplayHex);
    ADD_MAP(m, totalSize, "can_transmit_address[CID_GPS1_RTK_REL]", can_transmit_address[CID_GPS1_RTK_REL], 0, DataTypeUInt32, uint32_t&, DataFlagsDisplayHex);
    ADD_MAP(m, totalSize, "can_transmit_address[CID_ROLL_ROLLRATE]", can_transmit_address[CID_ROLL_ROLLRATE], 0, DataTypeUInt32, uint32_t&, DataFlagsDisplayHex);
    ADD_MAP(m, totalSize, "can_baudrate_kbps", can_baudrate_kbps, 0, DataTypeUInt16, uint16_t, 0);
    ADD_MAP(m, totalSize, "can_receive_address", can_receive_address, 0, DataTypeUInt32, uint32_t, DataFlagsDisplayHex);

    ASSERT_SIZE(totalSize);
}

static void PopulateDiagMsgMappings(map_name_to_info_t mappings[DID_COUNT])
{
    typedef diag_msg_t MAP_TYPE;
    map_name_to_info_t& m = mappings[DID_DIAGNOSTIC_MESSAGE];
    uint32_t totalSize = 0;
    ADD_MAP(m, totalSize, "timeOfWeekMs", timeOfWeekMs, 0, DataTypeUInt32, uint32_t, 0);
    ADD_MAP(m, totalSize, "messageLength", messageLength, 0, DataTypeUInt32, uint32_t, 0);
    ADD_MAP(m, totalSize, "message", message, MEMBERSIZE(diag_msg_t, message), DataTypeString, char[MEMBERSIZE(diag_msg_t, message)], 0);

    ASSERT_SIZE(totalSize);
}

#ifdef USE_IS_INTERNAL

static void PopulateSensorsADCMappings(map_name_to_info_t mappings[DID_COUNT])
{
    typedef sys_sensors_adc_t MAP_TYPE;
    map_name_to_info_t& m = mappings[DID_SENSORS_ADC];
    uint32_t totalSize = 0;
    ADD_MAP(m, totalSize, "time", time, 0, DataTypeDouble, double, 0);
    ADD_MAP(m, totalSize, "pqr1[0]", imu[0].pqr[0], 0, DataTypeFloat, float&, 0);
    ADD_MAP(m, totalSize, "pqr1[1]", imu[0].pqr[1], 0, DataTypeFloat, float&, 0);
    ADD_MAP(m, totalSize, "pqr1[2]", imu[0].pqr[2], 0, DataTypeFloat, float&, 0);
    ADD_MAP(m, totalSize, "acc1[0]", imu[0].acc[0], 0, DataTypeFloat, float&, 0);
    ADD_MAP(m, totalSize, "acc1[1]", imu[0].acc[1], 0, DataTypeFloat, float&, 0);
    ADD_MAP(m, totalSize, "acc1[2]", imu[0].acc[2], 0, DataTypeFloat, float&, 0);
    ADD_MAP(m, totalSize, "temp1",   imu[0].temp, 0, DataTypeFloat, float, 0);
    ADD_MAP(m, totalSize, "pqr2[0]", imu[1].pqr[0], 0, DataTypeFloat, float&, 0);
    ADD_MAP(m, totalSize, "pqr2[1]", imu[1].pqr[1], 0, DataTypeFloat, float&, 0);
    ADD_MAP(m, totalSize, "pqr2[2]", imu[1].pqr[2], 0, DataTypeFloat, float&, 0);
    ADD_MAP(m, totalSize, "acc2[0]", imu[1].acc[0], 0, DataTypeFloat, float&, 0);
    ADD_MAP(m, totalSize, "acc2[1]", imu[1].acc[1], 0, DataTypeFloat, float&, 0);
    ADD_MAP(m, totalSize, "acc2[2]", imu[1].acc[2], 0, DataTypeFloat, float&, 0);
    ADD_MAP(m, totalSize, "temp2", imu[1].temp, 0, DataTypeFloat, float, 0);
    ADD_MAP(m, totalSize, "pqr3[0]", imu[2].pqr[0], 0, DataTypeFloat, float&, 0);
    ADD_MAP(m, totalSize, "pqr3[1]", imu[2].pqr[1], 0, DataTypeFloat, float&, 0);
    ADD_MAP(m, totalSize, "pqr3[2]", imu[2].pqr[2], 0, DataTypeFloat, float&, 0);
    ADD_MAP(m, totalSize, "acc3[0]", imu[2].acc[0], 0, DataTypeFloat, float&, 0);
    ADD_MAP(m, totalSize, "acc3[1]", imu[2].acc[1], 0, DataTypeFloat, float&, 0);
    ADD_MAP(m, totalSize, "acc3[2]", imu[2].acc[2], 0, DataTypeFloat, float&, 0);
    ADD_MAP(m, totalSize, "temp3", imu[2].temp, 0, DataTypeFloat, float, 0);
    ADD_MAP(m, totalSize, "mag1[0]", mag[0].mag[0], 0, DataTypeFloat, float&, 0);
    ADD_MAP(m, totalSize, "mag1[1]", mag[0].mag[1], 0, DataTypeFloat, float&, 0);
    ADD_MAP(m, totalSize, "mag1[2]", mag[0].mag[2], 0, DataTypeFloat, float&, 0);
    ADD_MAP(m, totalSize, "mag2[0]", mag[1].mag[0], 0, DataTypeFloat, float&, 0);
    ADD_MAP(m, totalSize, "mag2[1]", mag[1].mag[1], 0, DataTypeFloat, float&, 0);
    ADD_MAP(m, totalSize, "mag2[2]", mag[1].mag[2], 0, DataTypeFloat, float&, 0);
    ADD_MAP(m, totalSize, "bar", bar, 0, DataTypeFloat, float, 0);
    ADD_MAP(m, totalSize, "barTemp", barTemp, 0, DataTypeFloat, float, 0);
    ADD_MAP(m, totalSize, "humidity", humidity, 0, DataTypeFloat, float, 0);
    ADD_MAP(m, totalSize, "ana[0]", ana[0], 0, DataTypeFloat, float&, 0);
    ADD_MAP(m, totalSize, "ana[1]", ana[1], 0, DataTypeFloat, float&, 0);
    ADD_MAP(m, totalSize, "ana[2]", ana[2], 0, DataTypeFloat, float&, 0);
    ADD_MAP(m, totalSize, "ana[3]", ana[3], 0, DataTypeFloat, float&, 0);

    ASSERT_SIZE(totalSize);
}

static void PopulateSensorsISMappings(map_name_to_info_t mappings[DID_COUNT], uint32_t id)
{
    typedef sensors_w_temp_t MAP_TYPE;
    map_name_to_info_t& m = mappings[id];
    uint32_t totalSize = 0;
    ADD_MAP(m, totalSize, "imu3.time", imu3.time, 0, DataTypeDouble, double, 0);
    ADD_MAP(m, totalSize, "imu3.status", imu3.status, 0, DataTypeUInt32, uint32_t, 0);
    ADD_MAP(m, totalSize, "pqr0[0]", imu3.I[0].pqr[0], 0, DataTypeFloat, float&, 0);
    ADD_MAP(m, totalSize, "pqr0[1]", imu3.I[0].pqr[1], 0, DataTypeFloat, float&, 0);
    ADD_MAP(m, totalSize, "pqr0[2]", imu3.I[0].pqr[2], 0, DataTypeFloat, float&, 0);
    ADD_MAP(m, totalSize, "acc0[0]", imu3.I[0].acc[0], 0, DataTypeFloat, float&, 0);
    ADD_MAP(m, totalSize, "acc0[1]", imu3.I[0].acc[1], 0, DataTypeFloat, float&, 0);
    ADD_MAP(m, totalSize, "acc0[2]", imu3.I[0].acc[2], 0, DataTypeFloat, float&, 0);
    ADD_MAP(m, totalSize, "pqr1[0]", imu3.I[1].pqr[0], 0, DataTypeFloat, float&, 0);
    ADD_MAP(m, totalSize, "pqr1[1]", imu3.I[1].pqr[1], 0, DataTypeFloat, float&, 0);
    ADD_MAP(m, totalSize, "pqr1[2]", imu3.I[1].pqr[2], 0, DataTypeFloat, float&, 0);
    ADD_MAP(m, totalSize, "acc1[0]", imu3.I[1].acc[0], 0, DataTypeFloat, float&, 0);
    ADD_MAP(m, totalSize, "acc1[1]", imu3.I[1].acc[1], 0, DataTypeFloat, float&, 0);
    ADD_MAP(m, totalSize, "acc1[2]", imu3.I[1].acc[2], 0, DataTypeFloat, float&, 0);
    ADD_MAP(m, totalSize, "pqr2[0]", imu3.I[2].pqr[0], 0, DataTypeFloat, float&, 0);
    ADD_MAP(m, totalSize, "pqr2[1]", imu3.I[2].pqr[1], 0, DataTypeFloat, float&, 0);
    ADD_MAP(m, totalSize, "pqr2[2]", imu3.I[2].pqr[2], 0, DataTypeFloat, float&, 0);
    ADD_MAP(m, totalSize, "acc2[0]", imu3.I[2].acc[0], 0, DataTypeFloat, float&, 0);
    ADD_MAP(m, totalSize, "acc2[1]", imu3.I[2].acc[1], 0, DataTypeFloat, float&, 0);
    ADD_MAP(m, totalSize, "acc2[2]", imu3.I[2].acc[2], 0, DataTypeFloat, float&, 0);
    ADD_MAP(m, totalSize, "temp0", temp[0], 0, DataTypeFloat, float&, 0);
    ADD_MAP(m, totalSize, "temp1", temp[1], 0, DataTypeFloat, float&, 0);
    ADD_MAP(m, totalSize, "temp2", temp[2], 0, DataTypeFloat, float&, 0);
    ADD_MAP(m, totalSize, "mag0[0]", mag[0].xyz[0], 0, DataTypeFloat, float&, 0);
    ADD_MAP(m, totalSize, "mag0[1]", mag[0].xyz[1], 0, DataTypeFloat, float&, 0);
    ADD_MAP(m, totalSize, "mag0[2]", mag[0].xyz[2], 0, DataTypeFloat, float&, 0);
    ADD_MAP(m, totalSize, "mag1[0]", mag[1].xyz[0], 0, DataTypeFloat, float&, 0);
    ADD_MAP(m, totalSize, "mag1[1]", mag[1].xyz[1], 0, DataTypeFloat, float&, 0);
    ADD_MAP(m, totalSize, "mag1[2]", mag[1].xyz[2], 0, DataTypeFloat, float&, 0);

    ASSERT_SIZE(totalSize);
}

static void PopulateSensorsTCMappings(map_name_to_info_t mappings[DID_COUNT])
{
    typedef sensors_t MAP_TYPE;
    map_name_to_info_t& m = mappings[DID_SENSORS_TC_BIAS];
    uint32_t totalSize = 0;
    ADD_MAP(m, totalSize, "time", time, 0, DataTypeDouble, double, 0);
    ADD_MAP(m, totalSize, "pqr0[0]", mpu[0].pqr[0], 0, DataTypeFloat, float&, 0);
    ADD_MAP(m, totalSize, "pqr0[1]", mpu[0].pqr[1], 0, DataTypeFloat, float&, 0);
    ADD_MAP(m, totalSize, "pqr0[2]", mpu[0].pqr[2], 0, DataTypeFloat, float&, 0);
    ADD_MAP(m, totalSize, "acc0[0]", mpu[0].acc[0], 0, DataTypeFloat, float&, 0);
    ADD_MAP(m, totalSize, "acc0[1]", mpu[0].acc[1], 0, DataTypeFloat, float&, 0);
    ADD_MAP(m, totalSize, "acc0[2]", mpu[0].acc[2], 0, DataTypeFloat, float&, 0);
    ADD_MAP(m, totalSize, "mag0[0]", mpu[0].mag[0], 0, DataTypeFloat, float&, 0);
    ADD_MAP(m, totalSize, "mag0[1]", mpu[0].mag[1], 0, DataTypeFloat, float&, 0);
    ADD_MAP(m, totalSize, "mag0[2]", mpu[0].mag[2], 0, DataTypeFloat, float&, 0);
    ADD_MAP(m, totalSize, "pqr1[0]", mpu[1].pqr[0], 0, DataTypeFloat, float&, 0);
    ADD_MAP(m, totalSize, "pqr1[1]", mpu[1].pqr[1], 0, DataTypeFloat, float&, 0);
    ADD_MAP(m, totalSize, "pqr1[2]", mpu[1].pqr[2], 0, DataTypeFloat, float&, 0);
    ADD_MAP(m, totalSize, "acc1[0]", mpu[1].acc[0], 0, DataTypeFloat, float&, 0);
    ADD_MAP(m, totalSize, "acc1[1]", mpu[1].acc[1], 0, DataTypeFloat, float&, 0);
    ADD_MAP(m, totalSize, "acc1[2]", mpu[1].acc[2], 0, DataTypeFloat, float&, 0);
    ADD_MAP(m, totalSize, "mag1[0]", mpu[1].mag[0], 0, DataTypeFloat, float&, 0);
    ADD_MAP(m, totalSize, "mag1[1]", mpu[1].mag[1], 0, DataTypeFloat, float&, 0);
    ADD_MAP(m, totalSize, "mag1[2]", mpu[1].mag[2], 0, DataTypeFloat, float&, 0);
    ADD_MAP(m, totalSize, "pqr2[0]", mpu[2].pqr[0], 0, DataTypeFloat, float&, 0);
    ADD_MAP(m, totalSize, "pqr2[1]", mpu[2].pqr[1], 0, DataTypeFloat, float&, 0);
    ADD_MAP(m, totalSize, "pqr2[2]", mpu[2].pqr[2], 0, DataTypeFloat, float&, 0);
    ADD_MAP(m, totalSize, "acc2[0]", mpu[2].acc[0], 0, DataTypeFloat, float&, 0);
    ADD_MAP(m, totalSize, "acc2[1]", mpu[2].acc[1], 0, DataTypeFloat, float&, 0);
    ADD_MAP(m, totalSize, "acc2[2]", mpu[2].acc[2], 0, DataTypeFloat, float&, 0);
    ADD_MAP(m, totalSize, "mag2[0]", mpu[2].mag[0], 0, DataTypeFloat, float&, 0);
    ADD_MAP(m, totalSize, "mag2[1]", mpu[2].mag[1], 0, DataTypeFloat, float&, 0);
    ADD_MAP(m, totalSize, "mag2[2]", mpu[2].mag[2], 0, DataTypeFloat, float&, 0);

    ASSERT_SIZE(totalSize);
}

static void PopulateSensorsCompMappings(map_name_to_info_t mappings[DID_COUNT])
{
    typedef sensor_compensation_t MAP_TYPE;
    map_name_to_info_t& m = mappings[DID_SCOMP];
    uint32_t totalSize = 0;
    ADD_MAP(m, totalSize, "timeMs", timeMs, 0, DataTypeUInt32, uint32_t, 0);

    // Gyros
    ADD_MAP(m, totalSize, "pqr0.lpfLsb[0]", pqr[0].lpfLsb[0], 0, DataTypeFloat, float&, 0);
    ADD_MAP(m, totalSize, "pqr0.lpfLsb[1]", pqr[0].lpfLsb[1], 0, DataTypeFloat, float&, 0);
    ADD_MAP(m, totalSize, "pqr0.lpfLsb[2]", pqr[0].lpfLsb[2], 0, DataTypeFloat, float&, 0);
    ADD_MAP(m, totalSize, "pqr0.lpfTemp", pqr[0].lpfTemp, 0, DataTypeFloat, float, 0);
    ADD_MAP(m, totalSize, "pqr0.k[0]", pqr[0].k[0], 0, DataTypeFloat, float&, 0);
    ADD_MAP(m, totalSize, "pqr0.k[1]", pqr[0].k[1], 0, DataTypeFloat, float&, 0);
    ADD_MAP(m, totalSize, "pqr0.k[2]", pqr[0].k[2], 0, DataTypeFloat, float&, 0);
    ADD_MAP(m, totalSize, "pqr0.temp", pqr[0].temp, 0, DataTypeFloat, float, 0);
    ADD_MAP(m, totalSize, "pqr0.tempRampRate", pqr[0].tempRampRate, 0, DataTypeFloat, float, 0);
    ADD_MAP(m, totalSize, "pqr0.tci", pqr[0].tci, 0, DataTypeUInt32, uint32_t, 0);
    ADD_MAP(m, totalSize, "pqr0.numTcPts", pqr[0].numTcPts, 0, DataTypeUInt32, uint32_t, 0);
    ADD_MAP(m, totalSize, "pqr0.dtTemp", pqr[0].dtTemp, 0, DataTypeFloat, float, 0);

    ADD_MAP(m, totalSize, "pqr1.lpfLsb[0]", pqr[1].lpfLsb[0], 0, DataTypeFloat, float&, 0);
    ADD_MAP(m, totalSize, "pqr1.lpfLsb[1]", pqr[1].lpfLsb[1], 0, DataTypeFloat, float&, 0);
    ADD_MAP(m, totalSize, "pqr1.lpfLsb[2]", pqr[1].lpfLsb[2], 0, DataTypeFloat, float&, 0);
    ADD_MAP(m, totalSize, "pqr1.lpfTemp", pqr[1].lpfTemp, 0, DataTypeFloat, float, 0);
    ADD_MAP(m, totalSize, "pqr1.k[0]", pqr[1].k[0], 0, DataTypeFloat, float&, 0);
    ADD_MAP(m, totalSize, "pqr1.k[1]", pqr[1].k[1], 0, DataTypeFloat, float&, 0);
    ADD_MAP(m, totalSize, "pqr1.k[2]", pqr[1].k[2], 0, DataTypeFloat, float&, 0);
    ADD_MAP(m, totalSize, "pqr1.temp", pqr[1].temp, 0, DataTypeFloat, float, 0);
    ADD_MAP(m, totalSize, "pqr1.tempRampRate", pqr[1].tempRampRate, 0, DataTypeFloat, float, 0);
    ADD_MAP(m, totalSize, "pqr1.tci", pqr[1].tci, 0, DataTypeUInt32, uint32_t, 0);
    ADD_MAP(m, totalSize, "pqr1.numTcPts", pqr[1].numTcPts, 0, DataTypeUInt32, uint32_t, 0);
    ADD_MAP(m, totalSize, "pqr1.dtTemp", pqr[1].dtTemp, 0, DataTypeFloat, float, 0);

    ADD_MAP(m, totalSize, "pqr2.lpfLsb[0]", pqr[2].lpfLsb[0], 0, DataTypeFloat, float&, 0);
    ADD_MAP(m, totalSize, "pqr2.lpfLsb[1]", pqr[2].lpfLsb[1], 0, DataTypeFloat, float&, 0);
    ADD_MAP(m, totalSize, "pqr2.lpfLsb[2]", pqr[2].lpfLsb[2], 0, DataTypeFloat, float&, 0);
    ADD_MAP(m, totalSize, "pqr2.lpfTemp", pqr[2].lpfTemp, 0, DataTypeFloat, float, 0);
    ADD_MAP(m, totalSize, "pqr2.k[0]", pqr[2].k[0], 0, DataTypeFloat, float&, 0);
    ADD_MAP(m, totalSize, "pqr2.k[1]", pqr[2].k[1], 0, DataTypeFloat, float&, 0);
    ADD_MAP(m, totalSize, "pqr2.k[2]", pqr[2].k[2], 0, DataTypeFloat, float&, 0);
    ADD_MAP(m, totalSize, "pqr2.temp", pqr[2].temp, 0, DataTypeFloat, float, 0);
    ADD_MAP(m, totalSize, "pqr2.tempRampRate", pqr[2].tempRampRate, 0, DataTypeFloat, float, 0);
    ADD_MAP(m, totalSize, "pqr2.tci", pqr[2].tci, 0, DataTypeUInt32, uint32_t, 0);
    ADD_MAP(m, totalSize, "pqr2.numTcPts", pqr[2].numTcPts, 0, DataTypeUInt32, uint32_t, 0);
    ADD_MAP(m, totalSize, "pqr2.dtTemp", pqr[2].dtTemp, 0, DataTypeFloat, float, 0);

    // Accels
    ADD_MAP(m, totalSize, "acc0.lpfLsb[0]", acc[0].lpfLsb[0], 0, DataTypeFloat, float&, 0);
    ADD_MAP(m, totalSize, "acc0.lpfLsb[1]", acc[0].lpfLsb[1], 0, DataTypeFloat, float&, 0);
    ADD_MAP(m, totalSize, "acc0.lpfLsb[2]", acc[0].lpfLsb[2], 0, DataTypeFloat, float&, 0);
    ADD_MAP(m, totalSize, "acc0.lpfTemp", acc[0].lpfTemp, 0, DataTypeFloat, float, 0);
    ADD_MAP(m, totalSize, "acc0.k[0]", acc[0].k[0], 0, DataTypeFloat, float&, 0);
    ADD_MAP(m, totalSize, "acc0.k[1]", acc[0].k[1], 0, DataTypeFloat, float&, 0);
    ADD_MAP(m, totalSize, "acc0.k[2]", acc[0].k[2], 0, DataTypeFloat, float&, 0);
    ADD_MAP(m, totalSize, "acc0.temp", acc[0].temp, 0, DataTypeFloat, float, 0);
    ADD_MAP(m, totalSize, "acc0.tempRampRate", acc[0].tempRampRate, 0, DataTypeFloat, float, 0);
    ADD_MAP(m, totalSize, "acc0.tci", acc[0].tci, 0, DataTypeUInt32, uint32_t, 0);
    ADD_MAP(m, totalSize, "acc0.numTcPts", acc[0].numTcPts, 0, DataTypeUInt32, uint32_t, 0);
    ADD_MAP(m, totalSize, "acc0.dtTemp", acc[0].dtTemp, 0, DataTypeFloat, float, 0);

    ADD_MAP(m, totalSize, "acc1.lpfLsb[0]", acc[1].lpfLsb[0], 0, DataTypeFloat, float&, 0);
    ADD_MAP(m, totalSize, "acc1.lpfLsb[1]", acc[1].lpfLsb[1], 0, DataTypeFloat, float&, 0);
    ADD_MAP(m, totalSize, "acc1.lpfLsb[2]", acc[1].lpfLsb[2], 0, DataTypeFloat, float&, 0);
    ADD_MAP(m, totalSize, "acc1.lpfTemp", acc[1].lpfTemp, 0, DataTypeFloat, float, 0);
    ADD_MAP(m, totalSize, "acc1.k[0]", acc[1].k[0], 0, DataTypeFloat, float&, 0);
    ADD_MAP(m, totalSize, "acc1.k[1]", acc[1].k[1], 0, DataTypeFloat, float&, 0);
    ADD_MAP(m, totalSize, "acc1.k[2]", acc[1].k[2], 0, DataTypeFloat, float&, 0);
    ADD_MAP(m, totalSize, "acc1.temp", acc[1].temp, 0, DataTypeFloat, float, 0);
    ADD_MAP(m, totalSize, "acc1.tempRampRate", acc[1].tempRampRate, 0, DataTypeFloat, float, 0);
    ADD_MAP(m, totalSize, "acc1.tci", acc[1].tci, 0, DataTypeUInt32, uint32_t, 0);
    ADD_MAP(m, totalSize, "acc1.numTcPts", acc[1].numTcPts, 0, DataTypeUInt32, uint32_t, 0);
    ADD_MAP(m, totalSize, "acc1.dtTemp", acc[1].dtTemp, 0, DataTypeFloat, float, 0);

    ADD_MAP(m, totalSize, "acc2.lpfLsb[0]", acc[2].lpfLsb[0], 0, DataTypeFloat, float&, 0);
    ADD_MAP(m, totalSize, "acc2.lpfLsb[1]", acc[2].lpfLsb[1], 0, DataTypeFloat, float&, 0);
    ADD_MAP(m, totalSize, "acc2.lpfLsb[2]", acc[2].lpfLsb[2], 0, DataTypeFloat, float&, 0);
    ADD_MAP(m, totalSize, "acc2.lpfTemp", acc[2].lpfTemp, 0, DataTypeFloat, float, 0);
    ADD_MAP(m, totalSize, "acc2.k[0]", acc[2].k[0], 0, DataTypeFloat, float&, 0);
    ADD_MAP(m, totalSize, "acc2.k[1]", acc[2].k[1], 0, DataTypeFloat, float&, 0);
    ADD_MAP(m, totalSize, "acc2.k[2]", acc[2].k[2], 0, DataTypeFloat, float&, 0);
    ADD_MAP(m, totalSize, "acc2.temp", acc[2].temp, 0, DataTypeFloat, float, 0);
    ADD_MAP(m, totalSize, "acc2.tempRampRate", acc[2].tempRampRate, 0, DataTypeFloat, float, 0);
    ADD_MAP(m, totalSize, "acc2.tci", acc[2].tci, 0, DataTypeUInt32, uint32_t, 0);
    ADD_MAP(m, totalSize, "acc2.numTcPts", acc[2].numTcPts, 0, DataTypeUInt32, uint32_t, 0);
    ADD_MAP(m, totalSize, "acc2.dtTemp", acc[2].dtTemp, 0, DataTypeFloat, float, 0);

    // Magnetometers
    ADD_MAP(m, totalSize, "mag0.lpfLsb[0]", mag[0].lpfLsb[0], 0, DataTypeFloat, float&, 0);
    ADD_MAP(m, totalSize, "mag0.lpfLsb[1]", mag[0].lpfLsb[1], 0, DataTypeFloat, float&, 0);
    ADD_MAP(m, totalSize, "mag0.lpfLsb[2]", mag[0].lpfLsb[2], 0, DataTypeFloat, float&, 0);
    ADD_MAP(m, totalSize, "mag0.lpfTemp", mag[0].lpfTemp, 0, DataTypeFloat, float, 0);
    ADD_MAP(m, totalSize, "mag0.k[0]", mag[0].k[0], 0, DataTypeFloat, float&, 0);
    ADD_MAP(m, totalSize, "mag0.k[1]", mag[0].k[1], 0, DataTypeFloat, float&, 0);
    ADD_MAP(m, totalSize, "mag0.k[2]", mag[0].k[2], 0, DataTypeFloat, float&, 0);
    ADD_MAP(m, totalSize, "mag0.temp", mag[0].temp, 0, DataTypeFloat, float, 0);
    ADD_MAP(m, totalSize, "mag0.tempRampRate", mag[0].tempRampRate, 0, DataTypeFloat, float, 0);
    ADD_MAP(m, totalSize, "mag0.tci", mag[0].tci, 0, DataTypeUInt32, uint32_t, 0);
    ADD_MAP(m, totalSize, "mag0.numTcPts", mag[0].numTcPts, 0, DataTypeUInt32, uint32_t, 0);
    ADD_MAP(m, totalSize, "mag0.dtTemp", mag[0].dtTemp, 0, DataTypeFloat, float, 0);

    ADD_MAP(m, totalSize, "mag1.lpfLsb[0]", mag[1].lpfLsb[0], 0, DataTypeFloat, float&, 0);
    ADD_MAP(m, totalSize, "mag1.lpfLsb[1]", mag[1].lpfLsb[1], 0, DataTypeFloat, float&, 0);
    ADD_MAP(m, totalSize, "mag1.lpfLsb[2]", mag[1].lpfLsb[2], 0, DataTypeFloat, float&, 0);
    ADD_MAP(m, totalSize, "mag1.lpfTemp", mag[1].lpfTemp, 0, DataTypeFloat, float, 0);
    ADD_MAP(m, totalSize, "mag1.k[0]", mag[1].k[0], 0, DataTypeFloat, float&, 0);
    ADD_MAP(m, totalSize, "mag1.k[1]", mag[1].k[1], 0, DataTypeFloat, float&, 0);
    ADD_MAP(m, totalSize, "mag1.k[2]", mag[1].k[2], 0, DataTypeFloat, float&, 0);
    ADD_MAP(m, totalSize, "mag1.temp", mag[1].temp, 0, DataTypeFloat, float, 0);
    ADD_MAP(m, totalSize, "mag1.tempRampRate", mag[1].tempRampRate, 0, DataTypeFloat, float, 0);
    ADD_MAP(m, totalSize, "mag1.tci", mag[1].tci, 0, DataTypeUInt32, uint32_t, 0);
    ADD_MAP(m, totalSize, "mag1.numTcPts", mag[1].numTcPts, 0, DataTypeUInt32, uint32_t, 0);
    ADD_MAP(m, totalSize, "mag1.dtTemp", mag[1].dtTemp, 0, DataTypeFloat, float, 0);

    // Reference IMU
    ADD_MAP(m, totalSize, "referenceImu.pqr[0]", referenceImu.pqr[0], 0, DataTypeFloat, float&, 0);
    ADD_MAP(m, totalSize, "referenceImu.pqr[1]", referenceImu.pqr[1], 0, DataTypeFloat, float&, 0);
    ADD_MAP(m, totalSize, "referenceImu.pqr[2]", referenceImu.pqr[2], 0, DataTypeFloat, float&, 0);
    ADD_MAP(m, totalSize, "referenceImu.acc[0]", referenceImu.acc[0], 0, DataTypeFloat, float&, 0);
    ADD_MAP(m, totalSize, "referenceImu.acc[1]", referenceImu.acc[1], 0, DataTypeFloat, float&, 0);
    ADD_MAP(m, totalSize, "referenceImu.acc[2]", referenceImu.acc[2], 0, DataTypeFloat, float&, 0);
    // Reference Mag
    ADD_MAP(m, totalSize, "referenceMag[0]", referenceMag[0], 0, DataTypeFloat, float&, 0);
    ADD_MAP(m, totalSize, "referenceMag[1]", referenceMag[1], 0, DataTypeFloat, float&, 0);
    ADD_MAP(m, totalSize, "referenceMag[2]", referenceMag[2], 0, DataTypeFloat, float&, 0);

    ADD_MAP(m, totalSize, "sampleCount", sampleCount, 0, DataTypeUInt32, uint32_t, 0);
    ADD_MAP(m, totalSize, "calState", calState, 0, DataTypeUInt32, uint32_t, 0);
    ADD_MAP(m, totalSize, "status", status, 0, DataTypeUInt32, uint32_t, DataFlagsDisplayHex);
    ADD_MAP(m, totalSize, "alignAccel[0]", alignAccel[0], 0, DataTypeFloat, float&, 0);
    ADD_MAP(m, totalSize, "alignAccel[1]", alignAccel[1], 0, DataTypeFloat, float&, 0);
    ADD_MAP(m, totalSize, "alignAccel[2]", alignAccel[2], 0, DataTypeFloat, float&, 0);

    ASSERT_SIZE(totalSize);
}

static void PopulateUserPage0Mappings(map_name_to_info_t mappings[DID_COUNT])
{
    typedef nvm_group_0_t MAP_TYPE;
    map_name_to_info_t& m = mappings[DID_NVR_USERPAGE_G0];
    uint32_t totalSize = 0;
    ADD_MAP(m, totalSize, "size", size, 0, DataTypeUInt32, uint32_t, 0);
    ADD_MAP(m, totalSize, "checksum", checksum, 0, DataTypeUInt32, uint32_t, 0);
    ADD_MAP(m, totalSize, "key", key, 0, DataTypeUInt32, uint32_t, 0);
    ADD_MAP(m, totalSize, "lockBits", lockBits, 0, DataTypeUInt32, uint32_t, 0);
    ADD_MAP(m, totalSize, "featureBits", featureBits, 0, DataTypeUInt32, uint32_t, 0);
    ADD_MAP(m, totalSize, "featureHash1", featureHash1, 0, DataTypeUInt32, uint32_t, 0);
    ADD_MAP(m, totalSize, "featureHash2", featureHash2, 0, DataTypeUInt32, uint32_t, 0);

    ASSERT_SIZE(totalSize);
}

static void PopulateUserPage1Mappings(map_name_to_info_t mappings[DID_COUNT])
{
    typedef nvm_group_1_t MAP_TYPE;
    map_name_to_info_t& m = mappings[DID_NVR_USERPAGE_G1];
    uint32_t totalSize = 0;
    ADD_MAP(m, totalSize, "size", size, 0, DataTypeUInt32, uint32_t, 0);
    ADD_MAP(m, totalSize, "checksum", checksum, 0, DataTypeUInt32, uint32_t, 0);
    ADD_MAP(m, totalSize, "key", key, 0, DataTypeUInt32, uint32_t, 0);
    ADD_MAP(m, totalSize, "bKpqr", cf.bKpqr, 0, DataTypeFloat, float, 0);
    ADD_MAP(m, totalSize, "bKuvw", cf.bKuvw, 0, DataTypeFloat, float, 0);
    ADD_MAP(m, totalSize, "oKat1", cf.oKat1, 0, DataTypeFloat, float, 0);
    ADD_MAP(m, totalSize, "oKat2", cf.oKat2, 0, DataTypeFloat, float, 0);
    ADD_MAP(m, totalSize, "oKuvw", cf.oKuvw, 0, DataTypeFloat, float, 0);
    ADD_MAP(m, totalSize, "oKlla", cf.oKlla, 0, DataTypeFloat, float, 0);
    ADD_MAP(m, totalSize, "mag.bias_cal[0]", mag.bias_cal[0], 0, DataTypeFloat, float&, 0);
    ADD_MAP(m, totalSize, "mag.bias_cal[1]", mag.bias_cal[1], 0, DataTypeFloat, float&, 0);
    ADD_MAP(m, totalSize, "mag.bias_cal[2]", mag.bias_cal[2], 0, DataTypeFloat, float&, 0);
    ADD_MAP(m, totalSize, "mag.Wcal[0]", mag.Wcal[0], 0, DataTypeFloat, float&, 0);
    ADD_MAP(m, totalSize, "mag.Wcal[1]", mag.Wcal[1], 0, DataTypeFloat, float&, 0);
    ADD_MAP(m, totalSize, "mag.Wcal[2]", mag.Wcal[2], 0, DataTypeFloat, float&, 0);
    ADD_MAP(m, totalSize, "mag.Wcal[3]", mag.Wcal[3], 0, DataTypeFloat, float&, 0);
    ADD_MAP(m, totalSize, "mag.Wcal[4]", mag.Wcal[4], 0, DataTypeFloat, float&, 0);
    ADD_MAP(m, totalSize, "mag.Wcal[5]", mag.Wcal[5], 0, DataTypeFloat, float&, 0);
    ADD_MAP(m, totalSize, "mag.Wcal[6]", mag.Wcal[6], 0, DataTypeFloat, float&, 0);
    ADD_MAP(m, totalSize, "mag.Wcal[7]", mag.Wcal[7], 0, DataTypeFloat, float&, 0);
    ADD_MAP(m, totalSize, "mag.Wcal[8]", mag.Wcal[8], 0, DataTypeFloat, float&, 0);
    ADD_MAP(m, totalSize, "mag.DtD[0]", mag.DtD[0], 0, DataTypeFloat, float&, 0);
    ADD_MAP(m, totalSize, "mag.DtD[1]", mag.DtD[1], 0, DataTypeFloat, float&, 0);
    ADD_MAP(m, totalSize, "mag.DtD[2]", mag.DtD[2], 0, DataTypeFloat, float&, 0);
    ADD_MAP(m, totalSize, "mag.DtD[3]", mag.DtD[3], 0, DataTypeFloat, float&, 0);
    ADD_MAP(m, totalSize, "mag.DtD[4]", mag.DtD[4], 0, DataTypeFloat, float&, 0);
    ADD_MAP(m, totalSize, "mag.DtD[5]", mag.DtD[5], 0, DataTypeFloat, float&, 0);
    ADD_MAP(m, totalSize, "mag.DtD[6]", mag.DtD[6], 0, DataTypeFloat, float&, 0);
    ADD_MAP(m, totalSize, "mag.DtD[7]", mag.DtD[7], 0, DataTypeFloat, float&, 0);
    ADD_MAP(m, totalSize, "mag.DtD[8]", mag.DtD[8], 0, DataTypeFloat, float&, 0);
    ADD_MAP(m, totalSize, "mag.DtD[9]", mag.DtD[9], 0, DataTypeFloat, float&, 0);
    ADD_MAP(m, totalSize, "mag.DtD[10]", mag.DtD[10], 0, DataTypeFloat, float&, 0);
    ADD_MAP(m, totalSize, "mag.DtD[11]", mag.DtD[11], 0, DataTypeFloat, float&, 0);
    ADD_MAP(m, totalSize, "mag.DtD[12]", mag.DtD[12], 0, DataTypeFloat, float&, 0);
    ADD_MAP(m, totalSize, "mag.DtD[13]", mag.DtD[13], 0, DataTypeFloat, float&, 0);
    ADD_MAP(m, totalSize, "mag.DtD[14]", mag.DtD[14], 0, DataTypeFloat, float&, 0);
    ADD_MAP(m, totalSize, "mag.DtD[15]", mag.DtD[15], 0, DataTypeFloat, float&, 0);
    ADD_MAP(m, totalSize, "mag.DtD[16]", mag.DtD[16], 0, DataTypeFloat, float&, 0);
    ADD_MAP(m, totalSize, "mag.DtD[17]", mag.DtD[17], 0, DataTypeFloat, float&, 0);
    ADD_MAP(m, totalSize, "mag.DtD[18]", mag.DtD[18], 0, DataTypeFloat, float&, 0);
    ADD_MAP(m, totalSize, "mag.DtD[19]", mag.DtD[19], 0, DataTypeFloat, float&, 0);
    ADD_MAP(m, totalSize, "mag.DtD[20]", mag.DtD[20], 0, DataTypeFloat, float&, 0);
    ADD_MAP(m, totalSize, "mag.DtD[21]", mag.DtD[21], 0, DataTypeFloat, float&, 0);
    ADD_MAP(m, totalSize, "mag.DtD[22]", mag.DtD[22], 0, DataTypeFloat, float&, 0);
    ADD_MAP(m, totalSize, "mag.DtD[23]", mag.DtD[23], 0, DataTypeFloat, float&, 0);
    ADD_MAP(m, totalSize, "mag.DtD[24]", mag.DtD[24], 0, DataTypeFloat, float&, 0);
    ADD_MAP(m, totalSize, "mag.DtD[25]", mag.DtD[25], 0, DataTypeFloat, float&, 0);
    ADD_MAP(m, totalSize, "mag.DtD[26]", mag.DtD[26], 0, DataTypeFloat, float&, 0);
    ADD_MAP(m, totalSize, "mag.DtD[27]", mag.DtD[27], 0, DataTypeFloat, float&, 0);
    ADD_MAP(m, totalSize, "mag.DtD[28]", mag.DtD[28], 0, DataTypeFloat, float&, 0);
    ADD_MAP(m, totalSize, "mag.DtD[29]", mag.DtD[29], 0, DataTypeFloat, float&, 0);
    ADD_MAP(m, totalSize, "mag.DtD[30]", mag.DtD[30], 0, DataTypeFloat, float&, 0);
    ADD_MAP(m, totalSize, "mag.DtD[31]", mag.DtD[31], 0, DataTypeFloat, float&, 0);
    ADD_MAP(m, totalSize, "mag.DtD[32]", mag.DtD[32], 0, DataTypeFloat, float&, 0);
    ADD_MAP(m, totalSize, "mag.DtD[33]", mag.DtD[33], 0, DataTypeFloat, float&, 0);
    ADD_MAP(m, totalSize, "mag.DtD[34]", mag.DtD[34], 0, DataTypeFloat, float&, 0);
    ADD_MAP(m, totalSize, "mag.DtD[35]", mag.DtD[35], 0, DataTypeFloat, float&, 0);
    ADD_MAP(m, totalSize, "mag.DtD[36]", mag.DtD[36], 0, DataTypeFloat, float&, 0);
    ADD_MAP(m, totalSize, "mag.DtD[37]", mag.DtD[37], 0, DataTypeFloat, float&, 0);
    ADD_MAP(m, totalSize, "mag.DtD[38]", mag.DtD[38], 0, DataTypeFloat, float&, 0);
    ADD_MAP(m, totalSize, "mag.DtD[39]", mag.DtD[39], 0, DataTypeFloat, float&, 0);
    ADD_MAP(m, totalSize, "mag.DtD[40]", mag.DtD[40], 0, DataTypeFloat, float&, 0);
    ADD_MAP(m, totalSize, "mag.DtD[41]", mag.DtD[41], 0, DataTypeFloat, float&, 0);
    ADD_MAP(m, totalSize, "mag.DtD[42]", mag.DtD[42], 0, DataTypeFloat, float&, 0);
    ADD_MAP(m, totalSize, "mag.DtD[43]", mag.DtD[43], 0, DataTypeFloat, float&, 0);
    ADD_MAP(m, totalSize, "mag.DtD[44]", mag.DtD[44], 0, DataTypeFloat, float&, 0);
    ADD_MAP(m, totalSize, "mag.DtD[45]", mag.DtD[45], 0, DataTypeFloat, float&, 0);
    ADD_MAP(m, totalSize, "mag.DtD[46]", mag.DtD[46], 0, DataTypeFloat, float&, 0);
    ADD_MAP(m, totalSize, "mag.DtD[47]", mag.DtD[47], 0, DataTypeFloat, float&, 0);
    ADD_MAP(m, totalSize, "mag.DtD[48]", mag.DtD[48], 0, DataTypeFloat, float&, 0);
    ADD_MAP(m, totalSize, "mag.DtD[49]", mag.DtD[49], 0, DataTypeFloat, float&, 0);
    ADD_MAP(m, totalSize, "mag.DtD[50]", mag.DtD[50], 0, DataTypeFloat, float&, 0);
    ADD_MAP(m, totalSize, "mag.DtD[51]", mag.DtD[51], 0, DataTypeFloat, float&, 0);
    ADD_MAP(m, totalSize, "mag.DtD[52]", mag.DtD[52], 0, DataTypeFloat, float&, 0);
    ADD_MAP(m, totalSize, "mag.DtD[53]", mag.DtD[53], 0, DataTypeFloat, float&, 0);
    ADD_MAP(m, totalSize, "mag.DtD[54]", mag.DtD[54], 0, DataTypeFloat, float&, 0);
    ADD_MAP(m, totalSize, "mag.DtD[55]", mag.DtD[55], 0, DataTypeFloat, float&, 0);
    ADD_MAP(m, totalSize, "mag.DtD[56]", mag.DtD[56], 0, DataTypeFloat, float&, 0);
    ADD_MAP(m, totalSize, "mag.DtD[57]", mag.DtD[57], 0, DataTypeFloat, float&, 0);
    ADD_MAP(m, totalSize, "mag.DtD[58]", mag.DtD[58], 0, DataTypeFloat, float&, 0);
    ADD_MAP(m, totalSize, "mag.DtD[59]", mag.DtD[59], 0, DataTypeFloat, float&, 0);
    ADD_MAP(m, totalSize, "mag.DtD[60]", mag.DtD[60], 0, DataTypeFloat, float&, 0);
    ADD_MAP(m, totalSize, "mag.DtD[61]", mag.DtD[61], 0, DataTypeFloat, float&, 0);
    ADD_MAP(m, totalSize, "mag.DtD[62]", mag.DtD[62], 0, DataTypeFloat, float&, 0);
    ADD_MAP(m, totalSize, "mag.DtD[63]", mag.DtD[63], 0, DataTypeFloat, float&, 0);
    ADD_MAP(m, totalSize, "mag.DtD[64]", mag.DtD[64], 0, DataTypeFloat, float&, 0);
    ADD_MAP(m, totalSize, "mag.DtD[65]", mag.DtD[65], 0, DataTypeFloat, float&, 0);
    ADD_MAP(m, totalSize, "mag.DtD[66]", mag.DtD[66], 0, DataTypeFloat, float&, 0);
    ADD_MAP(m, totalSize, "mag.DtD[67]", mag.DtD[67], 0, DataTypeFloat, float&, 0);
    ADD_MAP(m, totalSize, "mag.DtD[68]", mag.DtD[68], 0, DataTypeFloat, float&, 0);
    ADD_MAP(m, totalSize, "mag.DtD[69]", mag.DtD[69], 0, DataTypeFloat, float&, 0);
    ADD_MAP(m, totalSize, "mag.DtD[70]", mag.DtD[70], 0, DataTypeFloat, float&, 0);
    ADD_MAP(m, totalSize, "mag.DtD[71]", mag.DtD[71], 0, DataTypeFloat, float&, 0);
    ADD_MAP(m, totalSize, "mag.DtD[72]", mag.DtD[72], 0, DataTypeFloat, float&, 0);
    ADD_MAP(m, totalSize, "mag.DtD[73]", mag.DtD[73], 0, DataTypeFloat, float&, 0);
    ADD_MAP(m, totalSize, "mag.DtD[74]", mag.DtD[74], 0, DataTypeFloat, float&, 0);
    ADD_MAP(m, totalSize, "mag.DtD[75]", mag.DtD[75], 0, DataTypeFloat, float&, 0);
    ADD_MAP(m, totalSize, "mag.DtD[76]", mag.DtD[76], 0, DataTypeFloat, float&, 0);
    ADD_MAP(m, totalSize, "mag.DtD[77]", mag.DtD[77], 0, DataTypeFloat, float&, 0);
    ADD_MAP(m, totalSize, "mag.DtD[78]", mag.DtD[78], 0, DataTypeFloat, float&, 0);
    ADD_MAP(m, totalSize, "mag.DtD[79]", mag.DtD[79], 0, DataTypeFloat, float&, 0);
    ADD_MAP(m, totalSize, "mag.DtD[80]", mag.DtD[80], 0, DataTypeFloat, float&, 0);
    ADD_MAP(m, totalSize, "mag.DtD[81]", mag.DtD[81], 0, DataTypeFloat, float&, 0);
    ADD_MAP(m, totalSize, "mag.DtD[82]", mag.DtD[82], 0, DataTypeFloat, float&, 0);
    ADD_MAP(m, totalSize, "mag.DtD[83]", mag.DtD[83], 0, DataTypeFloat, float&, 0);
    ADD_MAP(m, totalSize, "mag.DtD[84]", mag.DtD[84], 0, DataTypeFloat, float&, 0);
    ADD_MAP(m, totalSize, "mag.DtD[85]", mag.DtD[85], 0, DataTypeFloat, float&, 0);
    ADD_MAP(m, totalSize, "mag.DtD[86]", mag.DtD[86], 0, DataTypeFloat, float&, 0);
    ADD_MAP(m, totalSize, "mag.DtD[87]", mag.DtD[87], 0, DataTypeFloat, float&, 0);
    ADD_MAP(m, totalSize, "mag.DtD[88]", mag.DtD[88], 0, DataTypeFloat, float&, 0);
    ADD_MAP(m, totalSize, "mag.DtD[89]", mag.DtD[89], 0, DataTypeFloat, float&, 0);
    ADD_MAP(m, totalSize, "mag.DtD[90]", mag.DtD[90], 0, DataTypeFloat, float&, 0);
    ADD_MAP(m, totalSize, "mag.DtD[91]", mag.DtD[91], 0, DataTypeFloat, float&, 0);
    ADD_MAP(m, totalSize, "mag.DtD[92]", mag.DtD[92], 0, DataTypeFloat, float&, 0);
    ADD_MAP(m, totalSize, "mag.DtD[93]", mag.DtD[93], 0, DataTypeFloat, float&, 0);
    ADD_MAP(m, totalSize, "mag.DtD[94]", mag.DtD[94], 0, DataTypeFloat, float&, 0);
    ADD_MAP(m, totalSize, "mag.DtD[95]", mag.DtD[95], 0, DataTypeFloat, float&, 0);
    ADD_MAP(m, totalSize, "mag.DtD[96]", mag.DtD[96], 0, DataTypeFloat, float&, 0);
    ADD_MAP(m, totalSize, "mag.DtD[97]", mag.DtD[97], 0, DataTypeFloat, float&, 0);
    ADD_MAP(m, totalSize, "mag.DtD[98]", mag.DtD[98], 0, DataTypeFloat, float&, 0);
    ADD_MAP(m, totalSize, "mag.DtD[99]", mag.DtD[99], 0, DataTypeFloat, float&, 0);

    ASSERT_SIZE(totalSize);
}
static void PopulateInl2MagObsInfo(map_name_to_info_t mappings[DID_COUNT])
{
    typedef inl2_mag_obs_info_t MAP_TYPE;
    map_name_to_info_t& m = mappings[DID_INL2_MAG_OBS_INFO];
    uint32_t totalSize = 0;
    ADD_MAP(m, totalSize, "timeOfWeekMs", timeOfWeekMs, 0, DataTypeUInt32, uint32_t, 0);
    ADD_MAP(m, totalSize, "Ncal_samples", Ncal_samples, 0, DataTypeUInt32, uint32_t, 0);
    ADD_MAP(m, totalSize, "ready", ready, 0, DataTypeUInt32, uint32_t, 0);
    ADD_MAP(m, totalSize, "calibrated", calibrated, 0, DataTypeUInt32, uint32_t, 0);
    ADD_MAP(m, totalSize, "auto_recal", auto_recal, 0, DataTypeUInt32, uint32_t, 0);
    ADD_MAP(m, totalSize, "outlier", outlier, 0, DataTypeUInt32, uint32_t, 0);
    ADD_MAP(m, totalSize, "magHdg", magHdg, 0, DataTypeFloat, float, 0);
    ADD_MAP(m, totalSize, "insHdg", insHdg, 0, DataTypeFloat, float, 0);
    ADD_MAP(m, totalSize, "magInsHdgDelta", magInsHdgDelta, 0, DataTypeFloat, float, 0);
    ADD_MAP(m, totalSize, "nis", nis, 0, DataTypeFloat, float, 0);
    ADD_MAP(m, totalSize, "nis_threshold", nis_threshold, 0, DataTypeFloat, float, 0);
    ADD_MAP(m, totalSize, "Wcal[0]", Wcal[0], 0, DataTypeFloat, float&, 0);
    ADD_MAP(m, totalSize, "Wcal[1]", Wcal[1], 0, DataTypeFloat, float&, 0);
    ADD_MAP(m, totalSize, "Wcal[2]", Wcal[2], 0, DataTypeFloat, float&, 0);
    ADD_MAP(m, totalSize, "Wcal[3]", Wcal[3], 0, DataTypeFloat, float&, 0);
    ADD_MAP(m, totalSize, "Wcal[4]", Wcal[4], 0, DataTypeFloat, float&, 0);
    ADD_MAP(m, totalSize, "Wcal[5]", Wcal[5], 0, DataTypeFloat, float&, 0);
    ADD_MAP(m, totalSize, "Wcal[6]", Wcal[6], 0, DataTypeFloat, float&, 0);
    ADD_MAP(m, totalSize, "Wcal[7]", Wcal[7], 0, DataTypeFloat, float&, 0);
    ADD_MAP(m, totalSize, "Wcal[8]", Wcal[8], 0, DataTypeFloat, float&, 0);
    ADD_MAP(m, totalSize, "activeCalSet", activeCalSet, 0, DataTypeUInt32, uint32_t, 0);
    ADD_MAP(m, totalSize, "magHdgOffset", magHdgOffset, 0, DataTypeFloat, float, 0);
    ADD_MAP(m, totalSize, "Tcal", Tcal, 0, DataTypeFloat, float, 0);
    ADD_MAP(m, totalSize, "bias_cal[0]", bias_cal[0], 0, DataTypeFloat, float&, 0);
    ADD_MAP(m, totalSize, "bias_cal[1]", bias_cal[1], 0, DataTypeFloat, float&, 0);
    ADD_MAP(m, totalSize, "bias_cal[2]", bias_cal[2], 0, DataTypeFloat, float&, 0);

    ASSERT_SIZE(totalSize);
}
static void PopulateInl2StatesMappings(map_name_to_info_t mappings[DID_COUNT])
{
    typedef inl2_states_t MAP_TYPE;
    map_name_to_info_t& m = mappings[DID_INL2_STATES];
    uint32_t totalSize = 0;
    ADD_MAP(m, totalSize, "timeOfWeek", timeOfWeek, 0, DataTypeDouble, double, 0);
    ADD_MAP(m, totalSize, "qe2b[0]", qe2b[0], 0, DataTypeFloat, float&, 0);
    ADD_MAP(m, totalSize, "qe2b[1]", qe2b[1], 0, DataTypeFloat, float&, 0);
    ADD_MAP(m, totalSize, "qe2b[2]", qe2b[2], 0, DataTypeFloat, float&, 0);
    ADD_MAP(m, totalSize, "qe2b[3]", qe2b[3], 0, DataTypeFloat, float&, 0);
    ADD_MAP(m, totalSize, "ve[0]", ve[0], 0, DataTypeFloat, float&, 0);
    ADD_MAP(m, totalSize, "ve[1]", ve[1], 0, DataTypeFloat, float&, 0);
    ADD_MAP(m, totalSize, "ve[2]", ve[2], 0, DataTypeFloat, float&, 0);
    ADD_MAP(m, totalSize, "ecef[0]", ecef[0], 0, DataTypeDouble, double&, 0);
    ADD_MAP(m, totalSize, "ecef[1]", ecef[1], 0, DataTypeDouble, double&, 0);
    ADD_MAP(m, totalSize, "ecef[2]", ecef[2], 0, DataTypeDouble, double&, 0);
    ADD_MAP(m, totalSize, "biasPqr[0]", biasPqr[0], 0, DataTypeFloat, float&, 0);
    ADD_MAP(m, totalSize, "biasPqr[1]", biasPqr[1], 0, DataTypeFloat, float&, 0);
    ADD_MAP(m, totalSize, "biasPqr[2]", biasPqr[2], 0, DataTypeFloat, float&, 0);
    ADD_MAP(m, totalSize, "biasAcc[0]", biasAcc[0], 0, DataTypeFloat, float&, 0);
    ADD_MAP(m, totalSize, "biasAcc[1]", biasAcc[1], 0, DataTypeFloat, float&, 0);
    ADD_MAP(m, totalSize, "biasAcc[2]", biasAcc[2], 0, DataTypeFloat, float&, 0);
    ADD_MAP(m, totalSize, "biasBaro", biasBaro, 0, DataTypeFloat, float, 0);
    ADD_MAP(m, totalSize, "magDec", magDec, 0, DataTypeFloat, float, 0);
    ADD_MAP(m, totalSize, "magInc", magInc, 0, DataTypeFloat, float, 0);

    ASSERT_SIZE(totalSize);
}

// static void PopulateRtkStateMappings(map_name_to_info_t mappings[DID_COUNT])
// {
//     typedef rtk_state_t MAP_TYPE;
//     map_name_to_info_t& m = mappings[DID_RTK_STATE];
//     uint32_t totalSize = 0;
//     ADD_MAP(m, totalSize, "time.time", time.time, 0, DataTypeInt64, int64_t, 0);
//     ADD_MAP(m, totalSize, "time.sec", time.sec, 0, DataTypeDouble, double, 0);
//     ADD_MAP(m, totalSize, "rp[0]", rp_ecef[0], 0, DataTypeDouble, double&, 0);
//     ADD_MAP(m, totalSize, "rp[1]", rp_ecef[1], 0, DataTypeDouble, double&, 0);
//     ADD_MAP(m, totalSize, "rp[2]", rp_ecef[2], 0, DataTypeDouble, double&, 0);
//     ADD_MAP(m, totalSize, "rv[0]", rv_ecef[0], 0, DataTypeDouble, double&, 0);
//     ADD_MAP(m, totalSize, "rv[1]", rv_ecef[1], 0, DataTypeDouble, double&, 0);
//     ADD_MAP(m, totalSize, "rv[2]", rv_ecef[2], 0, DataTypeDouble, double&, 0);
//     ADD_MAP(m, totalSize, "ra[0]", ra_ecef[0], 0, DataTypeDouble, double&, 0);
//     ADD_MAP(m, totalSize, "ra[1]", ra_ecef[1], 0, DataTypeDouble, double&, 0);
//     ADD_MAP(m, totalSize, "ra[2]", ra_ecef[2], 0, DataTypeDouble, double&, 0);
// 
//     ADD_MAP(m, totalSize, "bp[0]", bp_ecef[0], 0, DataTypeDouble, double&, 0);
//     ADD_MAP(m, totalSize, "bp[1]", bp_ecef[1], 0, DataTypeDouble, double&, 0);
//     ADD_MAP(m, totalSize, "bp[2]", bp_ecef[2], 0, DataTypeDouble, double&, 0);
//     ADD_MAP(m, totalSize, "bv[0]", bv_ecef[0], 0, DataTypeDouble, double&, 0);
//     ADD_MAP(m, totalSize, "bv[1]", bv_ecef[1], 0, DataTypeDouble, double&, 0);
//     ADD_MAP(m, totalSize, "bv[2]", bv_ecef[2], 0, DataTypeDouble, double&, 0);
// }

static void PopulateRtkResidualMappings(map_name_to_info_t mappings[DID_COUNT], int DID)
{
    typedef rtk_residual_t MAP_TYPE;
    map_name_to_info_t& m = mappings[DID];
    uint32_t totalSize = 0;
    ADD_MAP(m, totalSize, "time.time", time.time, 0, DataTypeInt64, int64_t, 0);
    ADD_MAP(m, totalSize, "time.sec", time.sec, 0, DataTypeDouble, double, 0);
    ADD_MAP(m, totalSize, "nv", nv, 0, DataTypeInt32, int32_t, 0);

    ASSERT_SIZE(totalSize);
}

static void PopulateRtkDebugMappings(map_name_to_info_t mappings[DID_COUNT])
{
    typedef rtk_debug_t MAP_TYPE;
    map_name_to_info_t& m = mappings[DID_RTK_DEBUG];
    uint32_t totalSize = 0;

    ADD_MAP(m, totalSize, "time.time", time.time, 0, DataTypeInt64, int64_t, 0);
    ADD_MAP(m, totalSize, "time.sec", time.sec, 0, DataTypeDouble, double, 0);

    ADD_MAP(m, totalSize, "rej_ovfl", rej_ovfl, 0, DataTypeUInt8, uint8_t, 0);
    ADD_MAP(m, totalSize, "code_outlier", code_outlier, 0, DataTypeUInt8, uint8_t, 0);
    ADD_MAP(m, totalSize, "phase_outlier", phase_outlier, 0, DataTypeUInt8, uint8_t, 0);
    ADD_MAP(m, totalSize, "code_large_residual", code_large_residual, 0, DataTypeUInt8, uint8_t, 0);

    ADD_MAP(m, totalSize, "phase_large_residual", phase_large_residual, 0, DataTypeUInt8, uint8_t, 0);
    ADD_MAP(m, totalSize, "invalid_base_position", invalid_base_position, 0, DataTypeUInt8, uint8_t, 0);
    ADD_MAP(m, totalSize, "bad_baseline_holdamb", bad_baseline_holdamb, 0, DataTypeUInt8, uint8_t, 0);
    ADD_MAP(m, totalSize, "base_position_error", base_position_error, 0, DataTypeUInt8, uint8_t, 0);

    ADD_MAP(m, totalSize, "outc_ovfl", outc_ovfl, 0, DataTypeUInt8, uint8_t, 0);
    ADD_MAP(m, totalSize, "reset_timer", reset_timer, 0, DataTypeUInt8, uint8_t, 0);
    ADD_MAP(m, totalSize, "use_ubx_position", use_ubx_position, 0, DataTypeUInt8, uint8_t, 0);
    ADD_MAP(m, totalSize, "large_v2b", large_v2b, 0, DataTypeUInt8, uint8_t, 0);
    
    ADD_MAP(m, totalSize, "base_position_update", base_position_update, 0, DataTypeUInt8, uint8_t, 0);
    ADD_MAP(m, totalSize, "rover_position_error", rover_position_error, 0, DataTypeUInt8, uint8_t, 0);
    ADD_MAP(m, totalSize, "reset_bias", reset_bias, 0, DataTypeUInt8, uint8_t, 0);
    ADD_MAP(m, totalSize, "start_relpos", start_relpos, 0, DataTypeUInt8, uint8_t, 0);

    ADD_MAP(m, totalSize, "end_relpos", end_relpos, 0, DataTypeUInt8, uint8_t, 0);
    ADD_MAP(m, totalSize, "start_rtkpos", start_rtkpos, 0, DataTypeUInt8, uint8_t, 0);
    ADD_MAP(m, totalSize, "pnt_pos_error", pnt_pos_error, 0, DataTypeUInt8, uint8_t, 0);
    ADD_MAP(m, totalSize, "no_base_obs_data", no_base_obs_data, 0, DataTypeUInt8, uint8_t, 0);

    ADD_MAP(m, totalSize, "diff_age_error", diff_age_error, 0, DataTypeUInt8, uint8_t, 0);
    ADD_MAP(m, totalSize, "moveb_time_sync_error", moveb_time_sync_error, 0, DataTypeUInt8, uint8_t, 0);
    ADD_MAP(m, totalSize, "waiting_for_rover_packet", waiting_for_rover_packet, 0, DataTypeUInt8, uint8_t, 0);
    ADD_MAP(m, totalSize, "waiting_for_base_packet", waiting_for_base_packet, 0, DataTypeUInt8, uint8_t, 0);

    ADD_MAP(m, totalSize, "lsq_error", lsq_error, 0, DataTypeUInt8, uint8_t, 0);
    ADD_MAP(m, totalSize, "lack_of_valid_sats", lack_of_valid_sats, 0, DataTypeUInt8, uint8_t, 0);
    ADD_MAP(m, totalSize, "divergent_pnt_pos_iteration", divergent_pnt_pos_iteration, 0, DataTypeUInt8, uint8_t, 0);
    ADD_MAP(m, totalSize, "chi_square_error", chi_square_error, 0, DataTypeUInt8, uint8_t, 0);

    ADD_MAP(m, totalSize, "cycle_slips", cycle_slips, 0, DataTypeUInt32, uint32_t, 0);

    ADD_MAP(m, totalSize, "ubx_error", ubx_error, 0, DataTypeFloat, float, 0);

    ADD_MAP(m, totalSize, "solStatus", solStatus, 0, DataTypeUInt8, uint8_t, 0);
    ADD_MAP(m, totalSize, "rescode_err_marker", rescode_err_marker, 0, DataTypeUInt8, uint8_t, 0);
    ADD_MAP(m, totalSize, "error_count", error_count, 0, DataTypeUInt8, uint8_t, 0);
    ADD_MAP(m, totalSize, "error_code", error_code, 0, DataTypeUInt8, uint8_t, 0);

    ADD_MAP(m, totalSize, "dist2base", dist2base, 0, DataTypeFloat, float, 0);

    ADD_MAP(m, totalSize, "reserved1", reserved1, 0, DataTypeUInt8, uint8_t, 0);
    ADD_MAP(m, totalSize, "gdop_error", gdop_error, 0, DataTypeUInt8, uint8_t, 0);
    ADD_MAP(m, totalSize, "warning_code", warning_code, 0, DataTypeUInt8, uint8_t, 0);
    ADD_MAP(m, totalSize, "warning_count", warning_count, 0, DataTypeUInt8, uint8_t, 0);

    ADD_MAP(m, totalSize, "double_debug[0]", double_debug[0], 0, DataTypeDouble, double&, 0);
    ADD_MAP(m, totalSize, "double_debug[1]", double_debug[1], 0, DataTypeDouble, double&, 0);
    ADD_MAP(m, totalSize, "double_debug[2]", double_debug[2], 0, DataTypeDouble, double&, 0);
    ADD_MAP(m, totalSize, "double_debug[3]", double_debug[3], 0, DataTypeDouble, double&, 0);

    ADD_MAP(m, totalSize, "debug[0]", debug[0], 0, DataTypeUInt8, uint8_t&, 0);
    ADD_MAP(m, totalSize, "debug[1]", debug[1], 0, DataTypeUInt8, uint8_t&, 0);
    ADD_MAP(m, totalSize, "obs_count_bas", obs_count_bas, 0, DataTypeUInt8, uint8_t, 0);
    ADD_MAP(m, totalSize, "obs_count_rov", obs_count_rov, 0, DataTypeUInt8, uint8_t, 0);

    ADD_MAP(m, totalSize, "obs_pairs_filtered", obs_pairs_filtered, 0, DataTypeUInt8, uint8_t, 0);
    ADD_MAP(m, totalSize, "obs_pairs_used", obs_pairs_used, 0, DataTypeUInt8, uint8_t, 0);
    ADD_MAP(m, totalSize, "raw_ptr_queue_overrun", raw_ptr_queue_overrun, 0, DataTypeUInt8, uint8_t, 0);
    ADD_MAP(m, totalSize, "raw_dat_queue_overrun", raw_dat_queue_overrun, 0, DataTypeUInt8, uint8_t, 0);

    ASSERT_SIZE(totalSize);
}

#if 0
static void PopulateRtkDebug2Mappings(map_name_to_info_t mappings[DID_COUNT])
{
    typedef rtk_debug_2_t MAP_TYPE;
    map_name_to_info_t& m = mappings[DID_RTK_DEBUG_2];
    uint32_t totalSize = 0;

    ADD_MAP(m, totalSize, "time.time", time.time, 0, DataTypeInt64, int64_t, 0);
    ADD_MAP(m, totalSize, "time.sec", time.sec, 0, DataTypeDouble, double, 0);

#if 0    // This doesn't work in Linux

    char str[50];
    for (int i = 0; i < NUMSATSOL; i++)
    {
        SNPRINTF(str, sizeof(str), "satBiasFloat[%d]", i, 0);
        ADD_MAP(m, totalSize, str, satBiasFloat[i], 0, DataTypeFloat, float&, 0);
    }

    for (int i = 0; i < NUMSATSOL; i++)
    {
        SNPRINTF(str, sizeof(str), "satBiasFix[%d]", i, 0);
        ADD_MAP(m, totalSize, str, satBiasFix[i], 0, DataTypeFloat, float&, 0);
    }

    for (int i = 0; i < NUMSATSOL; i++)
    {
        SNPRINTF(str, sizeof(str), "qualL[%d]", i, 0);
        ADD_MAP(m, totalSize, str, qualL[i], 0, DataTypeUInt8, uint8_t&, 0);
    }

    for (int i = 0; i < NUMSATSOL; i++)
    {
        SNPRINTF(str, sizeof(str), "sat[%d]", i, 0);
        ADD_MAP(m, totalSize, str, sat[i], 0, DataTypeUInt8, uint8_t&, 0);
    }

    for (int i = 0; i < NUMSATSOL; i++)
    {
        SNPRINTF(str, sizeof(str), "satBiasCov[%d]", i, 0);
        ADD_MAP(m, totalSize, str, satBiasStd[i], 0, DataTypeFloat, float&, 0);
    }

#else

    ADD_MAP(m, totalSize, "satBiasFloat[0]", satBiasFloat[0], 0, DataTypeFloat, float&, 0);
    ADD_MAP(m, totalSize, "satBiasFloat[1]", satBiasFloat[1], 0, DataTypeFloat, float&, 0);
    ADD_MAP(m, totalSize, "satBiasFloat[2]", satBiasFloat[2], 0, DataTypeFloat, float&, 0);
    ADD_MAP(m, totalSize, "satBiasFloat[3]", satBiasFloat[3], 0, DataTypeFloat, float&, 0);
    ADD_MAP(m, totalSize, "satBiasFloat[4]", satBiasFloat[4], 0, DataTypeFloat, float&, 0);
    ADD_MAP(m, totalSize, "satBiasFloat[5]", satBiasFloat[5], 0, DataTypeFloat, float&, 0);
    ADD_MAP(m, totalSize, "satBiasFloat[6]", satBiasFloat[6], 0, DataTypeFloat, float&, 0);
    ADD_MAP(m, totalSize, "satBiasFloat[7]", satBiasFloat[7], 0, DataTypeFloat, float&, 0);
    ADD_MAP(m, totalSize, "satBiasFloat[8]", satBiasFloat[8], 0, DataTypeFloat, float&, 0);
    ADD_MAP(m, totalSize, "satBiasFloat[9]", satBiasFloat[9], 0, DataTypeFloat, float&, 0);
    ADD_MAP(m, totalSize, "satBiasFloat[10]", satBiasFloat[10], 0, DataTypeFloat, float&, 0);
    ADD_MAP(m, totalSize, "satBiasFloat[11]", satBiasFloat[11], 0, DataTypeFloat, float&, 0);
    ADD_MAP(m, totalSize, "satBiasFloat[12]", satBiasFloat[12], 0, DataTypeFloat, float&, 0);
    ADD_MAP(m, totalSize, "satBiasFloat[13]", satBiasFloat[13], 0, DataTypeFloat, float&, 0);
    ADD_MAP(m, totalSize, "satBiasFloat[14]", satBiasFloat[14], 0, DataTypeFloat, float&, 0);
    ADD_MAP(m, totalSize, "satBiasFloat[15]", satBiasFloat[15], 0, DataTypeFloat, float&, 0);
    ADD_MAP(m, totalSize, "satBiasFloat[16]", satBiasFloat[16], 0, DataTypeFloat, float&, 0);
    ADD_MAP(m, totalSize, "satBiasFloat[17]", satBiasFloat[17], 0, DataTypeFloat, float&, 0);
    ADD_MAP(m, totalSize, "satBiasFloat[18]", satBiasFloat[18], 0, DataTypeFloat, float&, 0);
    ADD_MAP(m, totalSize, "satBiasFloat[19]", satBiasFloat[19], 0, DataTypeFloat, float&, 0);
    ADD_MAP(m, totalSize, "satBiasFloat[20]", satBiasFloat[20], 0, DataTypeFloat, float&, 0);
    ADD_MAP(m, totalSize, "satBiasFloat[21]", satBiasFloat[21], 0, DataTypeFloat, float&, 0);

    ADD_MAP(m, totalSize, "satBiasFix[0]", satBiasFix[0], 0, DataTypeFloat, float&, 0);
    ADD_MAP(m, totalSize, "satBiasFix[1]", satBiasFix[1], 0, DataTypeFloat, float&, 0);
    ADD_MAP(m, totalSize, "satBiasFix[2]", satBiasFix[2], 0, DataTypeFloat, float&, 0);
    ADD_MAP(m, totalSize, "satBiasFix[3]", satBiasFix[3], 0, DataTypeFloat, float&, 0);
    ADD_MAP(m, totalSize, "satBiasFix[4]", satBiasFix[4], 0, DataTypeFloat, float&, 0);
    ADD_MAP(m, totalSize, "satBiasFix[5]", satBiasFix[5], 0, DataTypeFloat, float&, 0);
    ADD_MAP(m, totalSize, "satBiasFix[6]", satBiasFix[6], 0, DataTypeFloat, float&, 0);
    ADD_MAP(m, totalSize, "satBiasFix[7]", satBiasFix[7], 0, DataTypeFloat, float&, 0);
    ADD_MAP(m, totalSize, "satBiasFix[8]", satBiasFix[8], 0, DataTypeFloat, float&, 0);
    ADD_MAP(m, totalSize, "satBiasFix[9]", satBiasFix[9], 0, DataTypeFloat, float&, 0);
    ADD_MAP(m, totalSize, "satBiasFix[10]", satBiasFix[10], 0, DataTypeFloat, float&, 0);
    ADD_MAP(m, totalSize, "satBiasFix[11]", satBiasFix[11], 0, DataTypeFloat, float&, 0);
    ADD_MAP(m, totalSize, "satBiasFix[12]", satBiasFix[12], 0, DataTypeFloat, float&, 0);
    ADD_MAP(m, totalSize, "satBiasFix[13]", satBiasFix[13], 0, DataTypeFloat, float&, 0);
    ADD_MAP(m, totalSize, "satBiasFix[14]", satBiasFix[14], 0, DataTypeFloat, float&, 0);
    ADD_MAP(m, totalSize, "satBiasFix[15]", satBiasFix[15], 0, DataTypeFloat, float&, 0);
    ADD_MAP(m, totalSize, "satBiasFix[16]", satBiasFix[16], 0, DataTypeFloat, float&, 0);
    ADD_MAP(m, totalSize, "satBiasFix[17]", satBiasFix[17], 0, DataTypeFloat, float&, 0);
    ADD_MAP(m, totalSize, "satBiasFix[18]", satBiasFix[18], 0, DataTypeFloat, float&, 0);
    ADD_MAP(m, totalSize, "satBiasFix[19]", satBiasFix[19], 0, DataTypeFloat, float&, 0);
    ADD_MAP(m, totalSize, "satBiasFix[20]", satBiasFix[20], 0, DataTypeFloat, float&, 0);
    ADD_MAP(m, totalSize, "satBiasFix[21]", satBiasFix[21], 0, DataTypeFloat, float&, 0);

    ADD_MAP(m, totalSize, "qualL[0]", qualL[0], 0, DataTypeUInt8, uint8_t&, 0);
    ADD_MAP(m, totalSize, "qualL[1]", qualL[1], 0, DataTypeUInt8, uint8_t&, 0);
    ADD_MAP(m, totalSize, "qualL[2]", qualL[2], 0, DataTypeUInt8, uint8_t&, 0);
    ADD_MAP(m, totalSize, "qualL[3]", qualL[3], 0, DataTypeUInt8, uint8_t&, 0);
    ADD_MAP(m, totalSize, "qualL[4]", qualL[4], 0, DataTypeUInt8, uint8_t&, 0);
    ADD_MAP(m, totalSize, "qualL[5]", qualL[5], 0, DataTypeUInt8, uint8_t&, 0);
    ADD_MAP(m, totalSize, "qualL[6]", qualL[6], 0, DataTypeUInt8, uint8_t&, 0);
    ADD_MAP(m, totalSize, "qualL[7]", qualL[7], 0, DataTypeUInt8, uint8_t&, 0);
    ADD_MAP(m, totalSize, "qualL[8]", qualL[8], 0, DataTypeUInt8, uint8_t&, 0);
    ADD_MAP(m, totalSize, "qualL[9]", qualL[9], 0, DataTypeUInt8, uint8_t&, 0);
    ADD_MAP(m, totalSize, "qualL[10]", qualL[10], 0, DataTypeUInt8, uint8_t&, 0);
    ADD_MAP(m, totalSize, "qualL[11]", qualL[11], 0, DataTypeUInt8, uint8_t&, 0);
    ADD_MAP(m, totalSize, "qualL[12]", qualL[12], 0, DataTypeUInt8, uint8_t&, 0);
    ADD_MAP(m, totalSize, "qualL[13]", qualL[13], 0, DataTypeUInt8, uint8_t&, 0);
    ADD_MAP(m, totalSize, "qualL[14]", qualL[14], 0, DataTypeUInt8, uint8_t&, 0);
    ADD_MAP(m, totalSize, "qualL[15]", qualL[15], 0, DataTypeUInt8, uint8_t&, 0);
    ADD_MAP(m, totalSize, "qualL[16]", qualL[16], 0, DataTypeUInt8, uint8_t&, 0);
    ADD_MAP(m, totalSize, "qualL[17]", qualL[17], 0, DataTypeUInt8, uint8_t&, 0);
    ADD_MAP(m, totalSize, "qualL[18]", qualL[18], 0, DataTypeUInt8, uint8_t&, 0);
    ADD_MAP(m, totalSize, "qualL[19]", qualL[19], 0, DataTypeUInt8, uint8_t&, 0);
    ADD_MAP(m, totalSize, "qualL[20]", qualL[20], 0, DataTypeUInt8, uint8_t&, 0);
    ADD_MAP(m, totalSize, "qualL[21]", qualL[21], 0, DataTypeUInt8, uint8_t&, 0);

    ADD_MAP(m, totalSize, "sat[0]", sat[0], 0, DataTypeUInt8, uint8_t&, 0);
    ADD_MAP(m, totalSize, "sat[1]", sat[1], 0, DataTypeUInt8, uint8_t&, 0);
    ADD_MAP(m, totalSize, "sat[2]", sat[2], 0, DataTypeUInt8, uint8_t&, 0);
    ADD_MAP(m, totalSize, "sat[3]", sat[3], 0, DataTypeUInt8, uint8_t&, 0);
    ADD_MAP(m, totalSize, "sat[4]", sat[4], 0, DataTypeUInt8, uint8_t&, 0);
    ADD_MAP(m, totalSize, "sat[5]", sat[5], 0, DataTypeUInt8, uint8_t&, 0);
    ADD_MAP(m, totalSize, "sat[6]", sat[6], 0, DataTypeUInt8, uint8_t&, 0);
    ADD_MAP(m, totalSize, "sat[7]", sat[7], 0, DataTypeUInt8, uint8_t&, 0);
    ADD_MAP(m, totalSize, "sat[8]", sat[8], 0, DataTypeUInt8, uint8_t&, 0);
    ADD_MAP(m, totalSize, "sat[9]", sat[9], 0, DataTypeUInt8, uint8_t&, 0);
    ADD_MAP(m, totalSize, "sat[10]", sat[10], 0, DataTypeUInt8, uint8_t&, 0);
    ADD_MAP(m, totalSize, "sat[11]", sat[11], 0, DataTypeUInt8, uint8_t&, 0);
    ADD_MAP(m, totalSize, "sat[12]", sat[12], 0, DataTypeUInt8, uint8_t&, 0);
    ADD_MAP(m, totalSize, "sat[13]", sat[13], 0, DataTypeUInt8, uint8_t&, 0);
    ADD_MAP(m, totalSize, "sat[14]", sat[14], 0, DataTypeUInt8, uint8_t&, 0);
    ADD_MAP(m, totalSize, "sat[15]", sat[15], 0, DataTypeUInt8, uint8_t&, 0);
    ADD_MAP(m, totalSize, "sat[16]", sat[16], 0, DataTypeUInt8, uint8_t&, 0);
    ADD_MAP(m, totalSize, "sat[17]", sat[17], 0, DataTypeUInt8, uint8_t&, 0);
    ADD_MAP(m, totalSize, "sat[18]", sat[18], 0, DataTypeUInt8, uint8_t&, 0);
    ADD_MAP(m, totalSize, "sat[19]", sat[19], 0, DataTypeUInt8, uint8_t&, 0);
    ADD_MAP(m, totalSize, "sat[20]", sat[20], 0, DataTypeUInt8, uint8_t&, 0);
    ADD_MAP(m, totalSize, "sat[21]", sat[21], 0, DataTypeUInt8, uint8_t&, 0);

    ADD_MAP(m, totalSize, "satBiasStd[0]", satBiasStd[0], 0, DataTypeFloat, float&, 0);
    ADD_MAP(m, totalSize, "satBiasStd[1]", satBiasStd[1], 0, DataTypeFloat, float&, 0);
    ADD_MAP(m, totalSize, "satBiasStd[2]", satBiasStd[2], 0, DataTypeFloat, float&, 0);
    ADD_MAP(m, totalSize, "satBiasStd[3]", satBiasStd[3], 0, DataTypeFloat, float&, 0);
    ADD_MAP(m, totalSize, "satBiasStd[4]", satBiasStd[4], 0, DataTypeFloat, float&, 0);
    ADD_MAP(m, totalSize, "satBiasStd[5]", satBiasStd[5], 0, DataTypeFloat, float&, 0);
    ADD_MAP(m, totalSize, "satBiasStd[6]", satBiasStd[6], 0, DataTypeFloat, float&, 0);
    ADD_MAP(m, totalSize, "satBiasStd[7]", satBiasStd[7], 0, DataTypeFloat, float&, 0);
    ADD_MAP(m, totalSize, "satBiasStd[8]", satBiasStd[8], 0, DataTypeFloat, float&, 0);
    ADD_MAP(m, totalSize, "satBiasStd[9]", satBiasStd[9], 0, DataTypeFloat, float&, 0);
    ADD_MAP(m, totalSize, "satBiasStd[10]", satBiasStd[10], 0, DataTypeFloat, float&, 0);
    ADD_MAP(m, totalSize, "satBiasStd[11]", satBiasStd[11], 0, DataTypeFloat, float&, 0);
    ADD_MAP(m, totalSize, "satBiasStd[12]", satBiasStd[12], 0, DataTypeFloat, float&, 0);
    ADD_MAP(m, totalSize, "satBiasStd[13]", satBiasStd[13], 0, DataTypeFloat, float&, 0);
    ADD_MAP(m, totalSize, "satBiasStd[14]", satBiasStd[14], 0, DataTypeFloat, float&, 0);
    ADD_MAP(m, totalSize, "satBiasStd[15]", satBiasStd[15], 0, DataTypeFloat, float&, 0);
    ADD_MAP(m, totalSize, "satBiasStd[16]", satBiasStd[16], 0, DataTypeFloat, float&, 0);
    ADD_MAP(m, totalSize, "satBiasStd[17]", satBiasStd[17], 0, DataTypeFloat, float&, 0);
    ADD_MAP(m, totalSize, "satBiasStd[18]", satBiasStd[18], 0, DataTypeFloat, float&, 0);
    ADD_MAP(m, totalSize, "satBiasStd[19]", satBiasStd[19], 0, DataTypeFloat, float&, 0);
    ADD_MAP(m, totalSize, "satBiasStd[20]", satBiasStd[20], 0, DataTypeFloat, float&, 0);
    ADD_MAP(m, totalSize, "satBiasStd[21]", satBiasStd[21], 0, DataTypeFloat, float&, 0);

    ADD_MAP(m, totalSize, "satLockCnt[0]", satLockCnt[0], 0, DataTypeInt8, int8_t&, 0);
    ADD_MAP(m, totalSize, "satLockCnt[1]", satLockCnt[1], 0, DataTypeInt8, int8_t&, 0);
    ADD_MAP(m, totalSize, "satLockCnt[2]", satLockCnt[2], 0, DataTypeInt8, int8_t&, 0);
    ADD_MAP(m, totalSize, "satLockCnt[3]", satLockCnt[3], 0, DataTypeInt8, int8_t&, 0);
    ADD_MAP(m, totalSize, "satLockCnt[4]", satLockCnt[4], 0, DataTypeInt8, int8_t&, 0);
    ADD_MAP(m, totalSize, "satLockCnt[5]", satLockCnt[5], 0, DataTypeInt8, int8_t&, 0);
    ADD_MAP(m, totalSize, "satLockCnt[6]", satLockCnt[6], 0, DataTypeInt8, int8_t&, 0);
    ADD_MAP(m, totalSize, "satLockCnt[7]", satLockCnt[7], 0, DataTypeInt8, int8_t&, 0);
    ADD_MAP(m, totalSize, "satLockCnt[8]", satLockCnt[8], 0, DataTypeInt8, int8_t&, 0);
    ADD_MAP(m, totalSize, "satLockCnt[9]", satLockCnt[9], 0, DataTypeInt8, int8_t&, 0);
    ADD_MAP(m, totalSize, "satLockCnt[10]", satLockCnt[10], 0, DataTypeInt8, int8_t&, 0);
    ADD_MAP(m, totalSize, "satLockCnt[11]", satLockCnt[11], 0, DataTypeInt8, int8_t&, 0);
    ADD_MAP(m, totalSize, "satLockCnt[12]", satLockCnt[12], 0, DataTypeInt8, int8_t&, 0);
    ADD_MAP(m, totalSize, "satLockCnt[13]", satLockCnt[13], 0, DataTypeInt8, int8_t&, 0);
    ADD_MAP(m, totalSize, "satLockCnt[14]", satLockCnt[14], 0, DataTypeInt8, int8_t&, 0);
    ADD_MAP(m, totalSize, "satLockCnt[15]", satLockCnt[15], 0, DataTypeInt8, int8_t&, 0);
    ADD_MAP(m, totalSize, "satLockCnt[16]", satLockCnt[16], 0, DataTypeInt8, int8_t&, 0);
    ADD_MAP(m, totalSize, "satLockCnt[17]", satLockCnt[17], 0, DataTypeInt8, int8_t&, 0);
    ADD_MAP(m, totalSize, "satLockCnt[18]", satLockCnt[18], 0, DataTypeInt8, int8_t&, 0);
    ADD_MAP(m, totalSize, "satLockCnt[19]", satLockCnt[19], 0, DataTypeInt8, int8_t&, 0);
    ADD_MAP(m, totalSize, "satLockCnt[20]", satLockCnt[20], 0, DataTypeInt8, int8_t&, 0);
    ADD_MAP(m, totalSize, "satLockCnt[21]", satLockCnt[21], 0, DataTypeInt8, int8_t&, 0);

#endif

    ADD_MAP(m, totalSize, "num_biases", num_biases, 0, DataTypeUInt8, uint8_t, 0);

    ASSERT_SIZE(totalSize);
}
#endif

#endif // USE_IS_INTERNAL


const char* const cISDataMappings::m_dataIdNames[] =
<<<<<<< HEAD
{	// Matches data identifier list (eDataIDs) in data_sets.h
	"DID_NULL",                         // 0
	"DID_DEV_INFO",                     // 1
	"DID_SYS_FAULT",                    // 2
	"DID_PIMU",                         // 3
	"DID_INS_1",                        // 4
	"DID_INS_2",                        // 5
	"DID_GPS1_RCVR_POS",                // 6
	"DID_SYS_CMD",                      // 7
	"DID_NMEA_BCAST_PERIOD",            // 8
	"DID_RMC",                          // 9
	"DID_SYS_PARAMS",                   // 10
	"DID_SYS_SENSORS",                  // 11
	"DID_FLASH_CONFIG",                 // 12
	"DID_GPS1_POS",                     // 13
	"DID_GPS2_POS",                     // 14
	"DID_GPS1_SAT",                     // 15
	"DID_GPS2_SAT",                     // 16
	"DID_GPS1_VERSION",                 // 17
	"DID_GPS2_VERSION",                 // 18
	"DID_MAG_CAL",                      // 19
	"DID_INTERNAL_DIAGNOSTIC",          // 20
	"DID_GPS1_RTK_POS_REL",             // 21
	"DID_GPS1_RTK_POS_MISC",            // 22
	"DID_FEATURE_BITS",                 // 23
	"DID_SENSORS_UCAL",                 // 24
	"DID_SENSORS_TCAL",                 // 25
	"DID_SENSORS_TC_BIAS",              // 26
	"DID_IO",                           // 27
	"DID_SENSORS_ADC",                  // 28
	"DID_SCOMP",                        // 29
	"DID_GPS1_VEL",                     // 30
	"DID_GPS2_VEL",                     // 31
	"DID_HDW_PARAMS",                   // 32
	"DID_NVR_MANAGE_USERPAGE",          // 33
	"DID_NVR_USERPAGE_SN",              // 34
	"DID_NVR_USERPAGE_G0",              // 35
	"DID_NVR_USERPAGE_G1",              // 36
	"DID_DEBUG_STRING",                 // 37
	"DID_RTOS_INFO",                    // 38
	"DID_DEBUG_ARRAY",                  // 39
	"DID_SENSORS_MCAL",                 // 40
	"DID_GPS1_TIMEPULSE",               // 41
	"DID_CAL_SC",                       // 42
	"DID_CAL_SC1",                      // 43
	"DID_CAL_SC2",                      // 44
	"DID_GPS1_SIG",                     // 45
	"DID_SENSORS_ADC_SIGMA",            // 46
	"DID_REFERENCE_MAGNETOMETER",       // 47
	"DID_INL2_STATES",                  // 48
	"DID_INL2_COVARIANCE_LD",           // 49
	"DID_INL2_STATUS",                  // 50
	"DID_INL2_MISC",                    // 51
	"DID_MAGNETOMETER",                 // 52
	"DID_BAROMETER",                    // 53
	"DID_GPS1_RTK_POS",                 // 54
	"DID_ROS_COVARIANCE_POSE_TWIST",    // 55
	"DID_COMMUNICATIONS_LOOPBACK",      // 56
	"DID_IMU3_UNCAL",                   // 57
	"DID_IMU",                          // 58
	"DID_INL2_MAG_OBS_INFO",            // 59
	"DID_GPS_BASE_RAW",                 // 60
	"DID_GPS_RTK_OPT",                  // 61
	"DID_REFERENCE_PIMU",               // 62
	"DID_MANUFACTURING_INFO",           // 63
	"DID_BIT",                          // 64
	"DID_INS_3",                        // 65
	"DID_INS_4",                        // 66
	"DID_INL2_NED_SIGMA",               // 67
	"DID_STROBE_IN_TIME",               // 68
	"DID_GPS1_RAW",                     // 69
	"DID_GPS2_RAW",                     // 70
	"DID_WHEEL_ENCODER",                // 71
	"DID_DIAGNOSTIC_MESSAGE",           // 72
	"DID_SURVEY_IN",                    // 73
	"DID_CAL_SC_INFO",                  // 74
	"DID_PORT_MONITOR",                 // 75
	"DID_RTK_STATE",                    // 76
	"DID_RTK_PHASE_RESIDUAL",           // 77
	"DID_RTK_CODE_RESIDUAL",            // 78
	"DID_RTK_DEBUG",                    // 79
	"DID_EVB_STATUS",                   // 80
	"DID_EVB_FLASH_CFG",                // 81
	"DID_EVB_DEBUG_ARRAY",              // 82
	"DID_EVB_RTOS_INFO",                // 83
	"DID_GPS2_SIG",                     // 84
	"DID_IMU_MAG",                      // 85
	"DID_PIMU_MAG",                     // 86
	"DID_GROUND_VEHICLE",               // 87
	"DID_POSITION_MEASUREMENT",         // 88
	"DID_RTK_DEBUG_2",                  // 89
	"DID_CAN_CONFIG",                   // 90
	"DID_GPS2_RTK_CMP_REL",             // 91
	"DID_GPS2_RTK_CMP_MISC",            // 92
	"DID_EVB_DEV_INFO",                 // 93
	"DID_INFIELD_CAL",                  // 94 
	"DID_REFERENCE_IMU",                // 95 
	"DID_IMU3_RAW",                     // 96 
	"DID_IMU_RAW",                      // 97 
	"UNUSED_98",                        // 98 
	"UNUSED_99",                        // 99 
	"UNUSED_100",                       // 100
	"UNUSED_101",                       // 101
	"UNUSED_102",                       // 102
	"UNUSED_103",                       // 103
	"UNUSED_104",                       // 104
	"UNUSED_105",                       // 105
	"UNUSED_106",                       // 106
	"UNUSED_107",                       // 107
	"UNUSED_108",                       // 108
	"UNUSED_109",                       // 109
	"DID_EVB_LUNA_FLASH_CFG",           // 110
	"DID_EVB_LUNA_STATUS",              // 111
	"DID_EVB_LUNA_SENSORS",             // 112
	"DID_EVB_LUNA_REMOTE_KILL",         // 113
	"DID_EVB_LUNA_VELOCITY_CONTROL",    // 114
	"DID_EVB_LUNA_VELOCITY_COMMAND",    // 115
=======
{    // Matches data identifier list (eDataIDs) in data_sets.h
    "DID_NULL",                         // 0
    "DID_DEV_INFO",                     // 1
    "DID_SYS_FAULT",                    // 2
    "DID_PIMU",                         // 3
    "DID_INS_1",                        // 4
    "DID_INS_2",                        // 5
    "DID_GPS1_UBX_POS",                 // 6
    "DID_SYS_CMD",                      // 7
    "DID_NMEA_BCAST_PERIOD",            // 8
    "DID_RMC",                          // 9
    "DID_SYS_PARAMS",                   // 10
    "DID_SYS_SENSORS",                  // 11
    "DID_FLASH_CONFIG",                 // 12
    "DID_GPS1_POS",                     // 13
    "DID_GPS2_POS",                     // 14
    "DID_GPS1_SAT",                     // 15
    "DID_GPS2_SAT",                     // 16
    "DID_GPS1_VERSION",                 // 17
    "DID_GPS2_VERSION",                 // 18
    "DID_MAG_CAL",                      // 19
    "DID_INTERNAL_DIAGNOSTIC",          // 20
    "DID_GPS1_RTK_POS_REL",             // 21
    "DID_GPS1_RTK_POS_MISC",            // 22
    "DID_FEATURE_BITS",                 // 23
    "DID_SENSORS_UCAL",                 // 24
    "DID_SENSORS_TCAL",                 // 25
    "DID_SENSORS_TC_BIAS",              // 26
    "DID_IO",                           // 27
    "DID_SENSORS_ADC",                  // 28
    "DID_SCOMP",                        // 29
    "DID_GPS1_VEL",                     // 30
    "DID_GPS2_VEL",                     // 31
    "DID_HDW_PARAMS",                   // 32
    "DID_NVR_MANAGE_USERPAGE",          // 33
    "DID_NVR_USERPAGE_SN",              // 34
    "DID_NVR_USERPAGE_G0",              // 35
    "DID_NVR_USERPAGE_G1",              // 36
    "DID_DEBUG_STRING",                 // 37
    "DID_RTOS_INFO",                    // 38
    "DID_DEBUG_ARRAY",                  // 39
    "DID_SENSORS_MCAL",                 // 40
    "DID_GPS1_TIMEPULSE",               // 41
    "DID_CAL_SC",                       // 42
    "DID_CAL_SC1",                      // 43
    "DID_CAL_SC2",                      // 44
    "DID_GPS1_SIG",                        // 45
    "DID_SENSORS_ADC_SIGMA",            // 46
    "DID_REFERENCE_MAGNETOMETER",       // 47
    "DID_INL2_STATES",                  // 48
    "DID_INL2_COVARIANCE_LD",           // 49
    "DID_INL2_STATUS",                  // 50
    "DID_INL2_MISC",                    // 51
    "DID_MAGNETOMETER",                 // 52
    "DID_BAROMETER",                    // 53
    "DID_GPS1_RTK_POS",                 // 54
    "DID_ROS_COVARIANCE_POSE_TWIST",    // 55
    "DID_COMMUNICATIONS_LOOPBACK",      // 56
    "DID_IMU3_UNCAL",                   // 57
    "DID_IMU",                          // 58
    "DID_INL2_MAG_OBS_INFO",            // 59
    "DID_GPS_BASE_RAW",                 // 60
    "DID_GPS_RTK_OPT",                  // 61
    "DID_REFERENCE_PIMU",               // 62
    "DID_MANUFACTURING_INFO",           // 63
    "DID_BIT",                          // 64
    "DID_INS_3",                        // 65
    "DID_INS_4",                        // 66
    "DID_INL2_NED_SIGMA",               // 67
    "DID_STROBE_IN_TIME",               // 68
    "DID_GPS1_RAW",                     // 69
    "DID_GPS2_RAW",                     // 70
    "DID_WHEEL_ENCODER",                // 71
    "DID_DIAGNOSTIC_MESSAGE",           // 72
    "DID_SURVEY_IN",                    // 73
    "DID_CAL_SC_INFO",                  // 74
    "DID_PORT_MONITOR",                 // 75
    "DID_RTK_STATE",                    // 76
    "DID_RTK_PHASE_RESIDUAL",           // 77
    "DID_RTK_CODE_RESIDUAL",            // 78
    "DID_RTK_DEBUG",                    // 79
    "DID_EVB_STATUS",                   // 80
    "DID_EVB_FLASH_CFG",                // 81
    "DID_EVB_DEBUG_ARRAY",              // 82
    "DID_EVB_RTOS_INFO",                // 83
    "DID_GPS2_SIG",                     // 84
    "DID_IMU_MAG",                      // 85
    "DID_PIMU_MAG",                     // 86
    "DID_GROUND_VEHICLE",               // 87
    "DID_POSITION_MEASUREMENT",         // 88
    "DID_RTK_DEBUG_2",                  // 89
    "DID_CAN_CONFIG",                   // 90
    "DID_GPS2_RTK_CMP_REL",             // 91
    "DID_GPS2_RTK_CMP_MISC",            // 92
    "DID_EVB_DEV_INFO",                 // 93
    "DID_INFIELD_CAL",                  // 94 
    "DID_REFERENCE_IMU",                // 95 
    "DID_IMU3_RAW",                     // 96 
    "DID_IMU_RAW",                      // 97 
    "UNUSED_98",                        // 98 
    "UNUSED_99",                        // 99 
    "UNUSED_100",                       // 100
    "UNUSED_101",                       // 101
    "UNUSED_102",                       // 102
    "UNUSED_103",                       // 103
    "UNUSED_104",                       // 104
    "UNUSED_105",                       // 105
    "UNUSED_106",                       // 106
    "UNUSED_107",                       // 107
    "UNUSED_108",                       // 108
    "UNUSED_109",                       // 109
    "DID_EVB_LUNA_FLASH_CFG",           // 110
    "DID_EVB_LUNA_STATUS",              // 111
    "DID_EVB_LUNA_SENSORS",             // 112
    "DID_EVB_LUNA_REMOTE_KILL",         // 113
    "DID_EVB_LUNA_VELOCITY_CONTROL",    // 114
    "DID_EVB_LUNA_VELOCITY_COMMAND",    // 115
>>>>>>> 364cf337
    "DID_EVB_LUNA_AUX_COMMAND",         // 116
    "",                                 // 117
    "",                                 // 118
    "",                                 // 119
	"DID_GPX_DEV_INFO",                 // 120
	"DID_GPX_FLASH_CFG",                // 121
	"DID_GPX_RTOS_INFO",                // 122
	"DID_GPX_STATUS",                   // 123
	"DID_GPX_DEBUG_ARRAY",              // 124
	"",                                 // 125
	"",                                 // 126
	"",                                 // 127
	"",                                 // 128
	"",                                 // 129
	"",                                 // 130
	""                                  // 131
};


cISDataMappings::cISDataMappings()
{
<<<<<<< HEAD
	PopulateSizeMappings(m_lookupSize);
	PopulateDeviceInfoMappings(m_lookupInfo, DID_DEV_INFO);
	PopulateBitMappings(m_lookupInfo);
	PopulateSysFaultMappings(m_lookupInfo);
	PopulateIMU3Mappings(m_lookupInfo, DID_IMU3_UNCAL);
	PopulateIMU3Mappings(m_lookupInfo, DID_IMU3_RAW);
	PopulateIMUMappings(m_lookupInfo, DID_IMU_RAW);
	PopulateIMUMappings(m_lookupInfo, DID_IMU);
	PopulateIMUDeltaThetaVelocityMappings(m_lookupInfo, DID_PIMU);
	PopulateMagnetometerMappings(m_lookupInfo, DID_MAGNETOMETER);
	PopulateMagnetometerMappings(m_lookupInfo, DID_REFERENCE_MAGNETOMETER);
	PopulateBarometerMappings(m_lookupInfo);
	PopulateWheelEncoderMappings(m_lookupInfo);
	PopulateSysParamsMappings(m_lookupInfo);
	PopulateSysSensorsMappings(m_lookupInfo);
	PopulateRMCMappings(m_lookupInfo);
	PopulateINS1Mappings(m_lookupInfo);
	PopulateINS2Mappings(m_lookupInfo);
	PopulateINS3Mappings(m_lookupInfo);
	PopulateINS4Mappings(m_lookupInfo);
	PopulateGpsPosMappings(m_lookupInfo, DID_GPS1_POS);
	PopulateGpsPosMappings(m_lookupInfo, DID_GPS1_RCVR_POS);
	PopulateGpsPosMappings(m_lookupInfo, DID_GPS2_POS);
	PopulateGpsPosMappings(m_lookupInfo, DID_GPS1_RTK_POS);
	PopulateGpsVelMappings(m_lookupInfo, DID_GPS1_VEL);
	PopulateGpsVelMappings(m_lookupInfo, DID_GPS2_VEL);
#if 0	// Too much data, we don't want to log this. WHJ
	PopulateGpsSatMappings(m_lookupInfo, DID_GPS1_SAT);
	PopulateGpsSatMappings(m_lookupInfo, DID_GPS2_SAT);
	PopulateGpsSigMappings(m_lookupInfo, DID_GPS1_SIG);
	PopulateGpsSigMappings(m_lookupInfo, DID_GPS2_SIG);
=======
    PopulateSizeMappings(m_lookupSize);
    PopulateDeviceInfoMappings(m_lookupInfo, DID_DEV_INFO);
    PopulateManufacturingInfoMappings(m_lookupInfo);
    PopulateBitMappings(m_lookupInfo);
    PopulateSysFaultMappings(m_lookupInfo);
    PopulateIMU3Mappings(m_lookupInfo, DID_IMU3_UNCAL);
    PopulateIMU3Mappings(m_lookupInfo, DID_IMU3_RAW);
    PopulateIMUMappings(m_lookupInfo, DID_IMU_RAW);
    PopulateIMUMappings(m_lookupInfo, DID_IMU);
    PopulateIMUDeltaThetaVelocityMappings(m_lookupInfo, DID_PIMU);
    PopulateMagnetometerMappings(m_lookupInfo, DID_MAGNETOMETER);
    PopulateMagnetometerMappings(m_lookupInfo, DID_REFERENCE_MAGNETOMETER);
    PopulateBarometerMappings(m_lookupInfo);
    PopulateWheelEncoderMappings(m_lookupInfo);
    PopulateSysParamsMappings(m_lookupInfo);
    PopulateSysSensorsMappings(m_lookupInfo);
    PopulateRMCMappings(m_lookupInfo);
    PopulateINS1Mappings(m_lookupInfo);
    PopulateINS2Mappings(m_lookupInfo);
    PopulateINS3Mappings(m_lookupInfo);
    PopulateINS4Mappings(m_lookupInfo);
    PopulateGpsPosMappings(m_lookupInfo, DID_GPS1_POS);
    PopulateGpsPosMappings(m_lookupInfo, DID_GPS1_UBX_POS);
    PopulateGpsPosMappings(m_lookupInfo, DID_GPS2_POS);
    PopulateGpsPosMappings(m_lookupInfo, DID_GPS1_RTK_POS);
    PopulateGpsVelMappings(m_lookupInfo, DID_GPS1_VEL);
    PopulateGpsVelMappings(m_lookupInfo, DID_GPS2_VEL);
#if 0    // Too much data, we don't want to log this. WHJ
    PopulateGpsSatMappings(m_lookupInfo, DID_GPS1_SAT);
    PopulateGpsSatMappings(m_lookupInfo, DID_GPS2_SAT);
    PopulateGpsSigMappings(m_lookupInfo, DID_GPS1_SIG);
    PopulateGpsSigMappings(m_lookupInfo, DID_GPS2_SIG);
>>>>>>> 364cf337
#endif
    PopulateGpsRtkRelMappings(m_lookupInfo, DID_GPS1_RTK_POS_REL);
    PopulateGpsRtkRelMappings(m_lookupInfo, DID_GPS2_RTK_CMP_REL);
    PopulateGpsRtkMiscMappings(m_lookupInfo, DID_GPS1_RTK_POS_MISC);
    PopulateGpsRtkMiscMappings(m_lookupInfo, DID_GPS2_RTK_CMP_MISC);
    PopulateGpsRawMappings(m_lookupInfo, DID_GPS1_RAW);
    PopulateGpsRawMappings(m_lookupInfo, DID_GPS2_RAW);
    PopulateGpsRawMappings(m_lookupInfo, DID_GPS_BASE_RAW);
    PopulateGroundVehicleMappings(m_lookupInfo);
    PopulateConfigMappings(m_lookupInfo);
    PopulateFlashConfigMappings(m_lookupInfo);
    PopulateDebugArrayMappings(m_lookupInfo, DID_DEBUG_ARRAY);
    PopulateEvbStatusMappings(m_lookupInfo);
    PopulateEvbFlashCfgMappings(m_lookupInfo);
    PopulateDebugArrayMappings(m_lookupInfo, DID_EVB_DEBUG_ARRAY);
    PopulateDeviceInfoMappings(m_lookupInfo, DID_EVB_DEV_INFO);
    PopulateIOMappings(m_lookupInfo);
    PopulateReferenceIMUMappings(m_lookupInfo);
    PopulateIMUDeltaThetaVelocityMappings(m_lookupInfo, DID_REFERENCE_PIMU);
    PopulateInfieldCalMappings(m_lookupInfo);

	PopulateDeviceInfoMappings(m_lookupInfo, DID_GPX_DEV_INFO);
	PopulateGpxFlashCfgMappings(m_lookupInfo);
	// DID_GPX_RTOS_INFO
	// DID_GPX_STATUS
	PopulateDebugArrayMappings(m_lookupInfo, DID_GPX_DEBUG_ARRAY);

#if defined(INCLUDE_LUNA_DATA_SETS)
    PopulateEvbLunaFlashCfgMappings(m_lookupInfo);
    PopulateCoyoteStatusMappings(m_lookupInfo);
    PopulateEvbLunaSensorsMappings(m_lookupInfo);
    PopulateEvbLunaVelocityControlMappings(m_lookupInfo);
    PopulateEvbLunaVelocityCommandMappings(m_lookupInfo);
    PopulateEvbLunaAuxCmdMappings(m_lookupInfo);
#endif

    PopulateStrobeInTimeMappings(m_lookupInfo);
//    PopulateRtosInfoMappings(m_lookupInfo);
    PopulateDiagMsgMappings(m_lookupInfo);
    PopulateCanConfigMappings(m_lookupInfo);

#ifdef USE_IS_INTERNAL

    PopulateSensorsADCMappings(m_lookupInfo);
    PopulateSensorsISMappings(m_lookupInfo, DID_SENSORS_UCAL);
    PopulateSensorsISMappings(m_lookupInfo, DID_SENSORS_TCAL);
    PopulateSensorsISMappings(m_lookupInfo, DID_SENSORS_MCAL);
    PopulateSensorsTCMappings(m_lookupInfo);
    PopulateSensorsCompMappings(m_lookupInfo);
    PopulateUserPage0Mappings(m_lookupInfo);
    PopulateUserPage1Mappings(m_lookupInfo);
    PopulateInl2MagObsInfo(m_lookupInfo);
    PopulateInl2StatesMappings(m_lookupInfo);
//     PopulateRtkStateMappings(m_lookupInfo);
//     PopulateRtkResidualMappings(m_lookupInfo, DID_RTK_CODE_RESIDUAL);
//     PopulateRtkResidualMappings(m_lookupInfo, DID_RTK_PHASE_RESIDUAL);
    PopulateRtkDebugMappings(m_lookupInfo);
    // PopulateRtkDebug2Mappings(m_lookupInfo);
    PopulateIMUDeltaThetaVelocityMagMappings(m_lookupInfo);
    PopulateIMUMagnetometerMappings(m_lookupInfo);

#endif

    // this mustcome last
    for (uint32_t id = 0; id < DID_COUNT; id++)
    {
        PopulateTimestampField(id, m_timestampFields, m_lookupInfo);
    }
}


cISDataMappings::~cISDataMappings()
{
}


const char* cISDataMappings::GetDataSetName(uint32_t dataId)
{
    STATIC_ASSERT(_ARRAY_ELEMENT_COUNT(m_dataIdNames) == DID_COUNT);//

    if (dataId < DID_COUNT)
    {
        return m_dataIdNames[dataId];
    }
    return "unknown";
}


uint32_t cISDataMappings::GetDataSetId(string name)
{
//     transform(name.begin(), name.end(), name.begin(), ::toupper);

    for (eDataIDs id = 0; id < DID_COUNT; id++)
    {
        if (strcmp(name.c_str(), m_dataIdNames[id]) == 0)
        {    // Found match
            return id;
        }
    }

    return 0;
}


const map_name_to_info_t* cISDataMappings::GetMapInfo(uint32_t dataId)
{

#if PLATFORM_IS_EMBEDDED

    if (s_map == NULLPTR)
    {
        s_map = new cISDataMappings();
    }

#endif

    if (dataId < DID_COUNT)
    {

#if PLATFORM_IS_EMBEDDED

        return &s_map->m_lookupInfo[dataId];

#else

        return &s_map.m_lookupInfo[dataId];

#endif

    }
    return NULLPTR;
}


uint32_t cISDataMappings::GetSize(uint32_t dataId)
{

#if PLATFORM_IS_EMBEDDED

    if (s_map == NULLPTR)
    {
        s_map = new cISDataMappings();
    }

#endif

#if PLATFORM_IS_EMBEDDED

    return (dataId < DID_MAX_COUNT ? s_map->m_lookupSize[dataId] : 0);

#else

    return (dataId < DID_COUNT ? s_map.m_lookupSize[dataId] : 0);

#endif

}


bool cISDataMappings::StringToData(const char* stringBuffer, int stringLength, const p_data_hdr_t* hdr, uint8_t* datasetBuffer, const data_info_t& info, int radix, bool json)
{
    const uint8_t* ptr;
    if (!CanGetFieldData(info, hdr, datasetBuffer, ptr))
    {
        return false;
    }

    return StringToVariable(stringBuffer, stringLength, ptr, info.dataType, info.dataSize, radix, json);
}


bool cISDataMappings::StringToVariable(const char* stringBuffer, int stringLength, const uint8_t* dataBuffer, eDataType dataType, uint32_t dataSize, int radix, bool json)
{
    switch (dataType)
    {
    case DataTypeInt8:
        *(int8_t*)dataBuffer = (int8_t)strtol(stringBuffer, NULL, radix);
        break;

    case DataTypeUInt8:
        *(uint8_t*)dataBuffer = (uint8_t)strtoul(stringBuffer, NULL, radix);
        break;

    case DataTypeInt16:
        *(int16_t*)dataBuffer = (int16_t)strtol(stringBuffer, NULL, radix);
        break;

    case DataTypeUInt16:
        *(uint16_t*)dataBuffer = (uint16_t)strtoul(stringBuffer, NULL, radix);
        break;

    case DataTypeInt32:
        *(int32_t*)dataBuffer = (int32_t)strtol(stringBuffer, NULL, radix);
        break;

    case DataTypeUInt32:
        *(uint32_t*)dataBuffer = (uint32_t)strtoul(stringBuffer, NULL, radix);
        break;

    case DataTypeInt64:
        *(int64_t*)dataBuffer = (int64_t)strtoll(stringBuffer, NULL, radix);
        break;

    case DataTypeUInt64:
        *(uint64_t*)dataBuffer = (uint64_t)strtoull(stringBuffer, NULL, radix);
        break;

    case DataTypeFloat:
        *(float*)dataBuffer = strtof(stringBuffer, NULL);
        break;

    case DataTypeDouble:
        *(double*)dataBuffer = strtod(stringBuffer, NULL);
        break;

    case DataTypeString:
    {
        string s2(stringBuffer);
        if (json)
        {
            char c;
            bool escaped = false;
            for (size_t i = 0; i < s2.size(); i++)
            {
                c = s2[i];
                if (c == '\\')
                {
                    if (!escaped)
                    {
                        escaped = true;
                        s2.erase(i);
                        continue;
                    }
                }
                escaped = false;
            }
            s2 = stringBuffer;
        }
        else
        {
            s2.erase(std::remove(s2.begin(), s2.end(), '"'), s2.end());
        }
        // ensure string fits with null terminator
        s2.resize(dataSize - 1);
        memcpy((void*)dataBuffer, s2.data(), s2.length());
        memset((uint8_t*)dataBuffer + s2.length(), 0, dataSize - s2.length());
    } break;

    case DataTypeBinary:
    {
        // convert hex data back to binary
        size_t len = _MIN(1020, stringLength);
        len -= (len % 2);
        uint8_t* ptr2 = (uint8_t*)dataBuffer;
        for (size_t i = 0; i != len; i += 2)
        {
            *ptr2 = (getHexValue(stringBuffer[i + 1]) << 4) | getHexValue(stringBuffer[i + 2]);
        }
    } break;

    default:
        return false;
    }

    return true;
}


bool cISDataMappings::DataToString(const data_info_t& info, const p_data_hdr_t* hdr, const uint8_t* datasetBuffer, data_mapping_string_t stringBuffer, bool json)
{
    const uint8_t* ptr;
    if (!CanGetFieldData(info, hdr, datasetBuffer, ptr))
    {
        // pick a default string
        if (info.dataType == DataTypeString)
        {
            stringBuffer[0] = '"';
            stringBuffer[1] = '"';
            stringBuffer[2] = '\0';
        }
        else if (info.dataType == DataTypeBinary)
        {
            if (json)
            {
                stringBuffer[0] = '"';
                stringBuffer[1] = '"';
                stringBuffer[2] = '\0';
            }
            else
            {
                stringBuffer[0] = '\0';
            }
        }
        else
        {
            stringBuffer[0] = '0';
            stringBuffer[1] = '\0';
        }
        return false;
    }

    return VariableToString(info.dataType, info.dataFlags, ptr, datasetBuffer, info.dataSize, stringBuffer, json);
}


bool cISDataMappings::VariableToString(eDataType dataType, eDataFlags dataFlags, const uint8_t* ptr, const uint8_t* dataBuffer, uint32_t dataSize, data_mapping_string_t stringBuffer, bool json)
{
    switch (dataType)
    {
    case DataTypeInt8:
        if (dataFlags == DataFlagsDisplayHex)
            SNPRINTF(stringBuffer, IS_DATA_MAPPING_MAX_STRING_LENGTH, "0x%02X", *(int8_t*)ptr);
        else
            SNPRINTF(stringBuffer, IS_DATA_MAPPING_MAX_STRING_LENGTH, "%d", (int)*(int8_t*)ptr);
        break;

    case DataTypeUInt8:
        if (dataFlags == DataFlagsDisplayHex)
            SNPRINTF(stringBuffer, IS_DATA_MAPPING_MAX_STRING_LENGTH, "0x%02X", *(uint8_t*)ptr);
        else
            SNPRINTF(stringBuffer, IS_DATA_MAPPING_MAX_STRING_LENGTH, "%u", (unsigned int)*(uint8_t*)ptr);
        break;

    case DataTypeInt16:
        if (dataFlags == DataFlagsDisplayHex)
            SNPRINTF(stringBuffer, IS_DATA_MAPPING_MAX_STRING_LENGTH, "0x%04X", *(int16_t*)ptr);
        else
            SNPRINTF(stringBuffer, IS_DATA_MAPPING_MAX_STRING_LENGTH, "%d", (int)*(int16_t*)ptr);
        break;

    case DataTypeUInt16:
        if (dataFlags == DataFlagsDisplayHex)
            SNPRINTF(stringBuffer, IS_DATA_MAPPING_MAX_STRING_LENGTH, "0x%04X", *(uint16_t*)ptr);
        else
            SNPRINTF(stringBuffer, IS_DATA_MAPPING_MAX_STRING_LENGTH, "%u", (unsigned int)*(uint16_t*)ptr);
        break;

    case DataTypeInt32:
        if (dataFlags == DataFlagsDisplayHex)
            SNPRINTF(stringBuffer, IS_DATA_MAPPING_MAX_STRING_LENGTH, "0x%08X", *(int32_t*)ptr);
        else
            SNPRINTF(stringBuffer, IS_DATA_MAPPING_MAX_STRING_LENGTH, "%d", (int)*(int32_t*)ptr);
        break;

    case DataTypeUInt32:
        if (dataFlags == DataFlagsDisplayHex)
            SNPRINTF(stringBuffer, IS_DATA_MAPPING_MAX_STRING_LENGTH, "0x%08X", *(uint32_t*)ptr);
        else
            SNPRINTF(stringBuffer, IS_DATA_MAPPING_MAX_STRING_LENGTH, "%u", (unsigned int)*(uint32_t*)ptr);        
        break;

    case DataTypeInt64:
        if (dataFlags == DataFlagsDisplayHex)
            SNPRINTF(stringBuffer, IS_DATA_MAPPING_MAX_STRING_LENGTH, "0x%016llX", (long long)*(uint64_t*)ptr);
        else
            SNPRINTF(stringBuffer, IS_DATA_MAPPING_MAX_STRING_LENGTH, "%lld", (long long)*(int64_t*)ptr);
        break;

    case DataTypeUInt64:
        if (dataFlags == DataFlagsDisplayHex)
            SNPRINTF(stringBuffer, IS_DATA_MAPPING_MAX_STRING_LENGTH, "0x%016llX", (unsigned long long)*(uint64_t*)ptr);
        else
            SNPRINTF(stringBuffer, IS_DATA_MAPPING_MAX_STRING_LENGTH, "%llu", (unsigned long long)*(uint64_t*)ptr);
        break;

    case DataTypeFloat:
        SNPRINTF(stringBuffer, IS_DATA_MAPPING_MAX_STRING_LENGTH, "%.9g", *(float*)ptr);
        break;

    case DataTypeDouble:
        SNPRINTF(stringBuffer, IS_DATA_MAPPING_MAX_STRING_LENGTH, "%.17g", *(double*)ptr);
        break;

    case DataTypeString:
    {
        stringBuffer[0] = '"';
        int tempIndex = 1;
        char* bufPtr2 = (char*)(ptr);
        char* bufPtrEnd = bufPtr2 + _MIN(IS_DATA_MAPPING_MAX_STRING_LENGTH, dataSize) - 3;
        for (; bufPtr2 < bufPtrEnd && *bufPtr2 != '\0'; bufPtr2++)
        {
            if (json)
            {
                if (IS_JSON_ESCAPE_CHAR(*bufPtr2))
                {
                    if (bufPtr2 < bufPtrEnd - 1)
                    {
                        stringBuffer[tempIndex++] = '\\';
                    }
                    else
                    {
                        break;
                    }
                }
            }
            stringBuffer[tempIndex++] = *bufPtr2;
        }
        stringBuffer[tempIndex++] = '"';
        stringBuffer[tempIndex] = '\0';
    } break;

    case DataTypeBinary:
    {
        size_t hexIndex = 1;
        if (json)
        {
            stringBuffer[0] = '"';
        }
        // convert to hex
        const unsigned char* hexTable = getHexLookupTable();
        for (size_t i = 0; i < dataSize; i++)
        {
            stringBuffer[hexIndex++] = hexTable[0x0F & (dataBuffer[i] >> 4)];
            stringBuffer[hexIndex++] = hexTable[0x0F & dataBuffer[i]];
        }
        if (json)
        {
            stringBuffer[hexIndex++] = '"';
        }
        stringBuffer[hexIndex] = '\0';
    } break;

    default:
        stringBuffer[0] = '\0';
        return false;
    }
    return true;
}

double cISDataMappings::GetTimestamp(const p_data_hdr_t* hdr, const uint8_t* buf)
{
    if (hdr == NULL || buf == NULL || hdr->id == 0 || hdr->id >= DID_COUNT || hdr->size == 0)
    {
        return 0.0;
    }
    
    // raw data types with observation use a custom timestamp function
    if (hdr->id == DID_GPS1_RAW || hdr->id == DID_GPS2_RAW || hdr->id == DID_GPS_BASE_RAW)
    {
        gps_raw_t* raw = (gps_raw_t*)buf;
        if (raw->dataType == eRawDataType::raw_data_type_observation && raw->obsCount>0)
        {
            const obsd_t& obs = raw->data.obs[0];
            return obs.time.sec + (double)obs.time.time;
        }
        return 0.0;
    }

#if PLATFORM_IS_EMBEDDED

    if (s_map == NULLPTR)
    {
        s_map = new cISDataMappings();
    }

#endif

    const data_info_t* timeStampField =
    
#if PLATFORM_IS_EMBEDDED

        s_map->m_timestampFields[hdr->id];

#else

        s_map.m_timestampFields[hdr->id];

#endif

    if (timeStampField != NULLPTR)
    {
        const uint8_t* ptr;
        if (CanGetFieldData(*timeStampField, hdr, (uint8_t*)buf, ptr))
        {
            if (timeStampField->dataType == DataTypeDouble)
            {
                // field is seconds, use as is
                return *(double*)ptr;
            }
            else if (timeStampField->dataType == DataTypeUInt32)
            {
                // field is milliseconds, convert to seconds
                return 0.001 * (*(uint32_t*)ptr);
            }
        }
    }
    return 0.0;
}

bool cISDataMappings::CanGetFieldData(const data_info_t& info, const p_data_hdr_t* hdr, const uint8_t* buf, const uint8_t*& ptr)
{
    if (buf == NULL)
    {
        return false;
    }
    else if (hdr == NULL)
    {
        // assume buf is large enough for the full data structure
        ptr = buf + info.dataOffset;
        return true;
    }
    int32_t fullSize = (hdr->size == 0 ? GetSize(hdr->id) : hdr->size);
    int32_t offset = (int32_t)info.dataOffset - (int32_t)hdr->offset;
    if (offset >= 0 && offset <= fullSize - (int32_t)info.dataSize)
    {
        ptr = (buf + offset);
        return true;
    }
    ptr = NULL;
    return false;
}<|MERGE_RESOLUTION|>--- conflicted
+++ resolved
@@ -103,67 +103,9 @@
     // NOTE: If you use the line above, the compiler issues this warning:
     //       "‘sizeof’ on array function parameter ‘sizeMap’ will return size of ‘uint32_t* {aka unsigned int*}’"
     //       So, we use `sizeof(uint32_t) * DID_COUNT` instead to get the correct size.
-<<<<<<< HEAD
-	memset(sizeMap, 0, sizeof(uint32_t) * DID_COUNT);
-
-	sizeMap[DID_DEV_INFO] = sizeof(dev_info_t);
-	sizeMap[DID_BIT] = sizeof(bit_t);
-	sizeMap[DID_SYS_FAULT] = sizeof(system_fault_t);
-	sizeMap[DID_MAGNETOMETER] = sizeof(magnetometer_t);
-	sizeMap[DID_BAROMETER] = sizeof(barometer_t);
-	sizeMap[DID_IMU3_UNCAL] = sizeof(imu3_t);
-	sizeMap[DID_IMU3_RAW] = sizeof(imu3_t);
-	sizeMap[DID_IMU_RAW] = sizeof(imu_t);
-	sizeMap[DID_IMU] = sizeof(imu_t);
-	sizeMap[DID_PIMU] = sizeof(pimu_t);
-	sizeMap[DID_WHEEL_ENCODER] = sizeof(wheel_encoder_t);
-	sizeMap[DID_GROUND_VEHICLE] = sizeof(ground_vehicle_t);
-	sizeMap[DID_SYS_CMD] = sizeof(system_command_t);
-	sizeMap[DID_RMC] = sizeof(rmc_t);
-	sizeMap[DID_INS_1] = sizeof(ins_1_t);
-	sizeMap[DID_INS_2] = sizeof(ins_2_t);
-	sizeMap[DID_INS_3] = sizeof(ins_3_t);
-	sizeMap[DID_INS_4] = sizeof(ins_4_t);
-	sizeMap[DID_GPS1_POS] = sizeof(gps_pos_t);
-	sizeMap[DID_GPS1_RCVR_POS] = sizeof(gps_pos_t);
-	sizeMap[DID_GPS1_VEL] = sizeof(gps_vel_t);
-	sizeMap[DID_GPS2_POS] = sizeof(gps_pos_t);
-	sizeMap[DID_GPS2_VEL] = sizeof(gps_vel_t);
-	sizeMap[DID_GPS1_SAT] = sizeof(gps_sat_t);
-	sizeMap[DID_GPS2_SAT] = sizeof(gps_sat_t);
-	sizeMap[DID_GPS1_SIG] = sizeof(gps_sig_t);
-	sizeMap[DID_GPS2_SIG] = sizeof(gps_sig_t);
-	sizeMap[DID_GPS1_VERSION] = sizeof(gps_version_t);
-	sizeMap[DID_GPS2_VERSION] = sizeof(gps_version_t);
-	sizeMap[DID_GPS1_RTK_POS] = sizeof(gps_pos_t);
-	sizeMap[DID_GPS1_RTK_POS_REL] = sizeof(gps_rtk_rel_t);
-	sizeMap[DID_GPS1_RTK_POS_MISC] = sizeof(gps_rtk_misc_t);
-	sizeMap[DID_GPS2_RTK_CMP_REL] = sizeof(gps_rtk_rel_t);
-	sizeMap[DID_GPS2_RTK_CMP_MISC] = sizeof(gps_rtk_misc_t);
-	sizeMap[DID_SYS_PARAMS] = sizeof(sys_params_t);
-	sizeMap[DID_SYS_SENSORS] = sizeof(sys_sensors_t);
-	sizeMap[DID_FLASH_CONFIG] = sizeof(nvm_flash_cfg_t);
-	sizeMap[DID_GPS_BASE_RAW] = sizeof(gps_raw_t);
-	sizeMap[DID_STROBE_IN_TIME] = sizeof(strobe_in_time_t);
-	sizeMap[DID_RTOS_INFO] = sizeof(rtos_info_t);
-	sizeMap[DID_CAN_CONFIG] = sizeof(can_config_t);
-	sizeMap[DID_DEBUG_ARRAY] = sizeof(debug_array_t);
-	sizeMap[DID_IO] = sizeof(io_t);
-	sizeMap[DID_INFIELD_CAL] = sizeof(infield_cal_t);
-	sizeMap[DID_REFERENCE_IMU] = sizeof(imu_t);
-	sizeMap[DID_REFERENCE_PIMU] = sizeof(pimu_t);
-	sizeMap[DID_REFERENCE_MAGNETOMETER] = sizeof(magnetometer_t);
-
-	sizeMap[DID_EVB_STATUS] = sizeof(evb_status_t);
-	sizeMap[DID_EVB_FLASH_CFG] = sizeof(evb_flash_cfg_t);
-	sizeMap[DID_EVB_DEBUG_ARRAY] = sizeof(debug_array_t);
-	sizeMap[DID_EVB_RTOS_INFO] = sizeof(evb_rtos_info_t);
-	sizeMap[DID_EVB_DEV_INFO] = sizeof(dev_info_t);
-=======
     memset(sizeMap, 0, sizeof(uint32_t) * DID_COUNT);
 
     sizeMap[DID_DEV_INFO] = sizeof(dev_info_t);
-    sizeMap[DID_MANUFACTURING_INFO] = sizeof(manufacturing_info_t);
     sizeMap[DID_BIT] = sizeof(bit_t);
     sizeMap[DID_SYS_FAULT] = sizeof(system_fault_t);
     sizeMap[DID_MAGNETOMETER] = sizeof(magnetometer_t);
@@ -182,7 +124,7 @@
     sizeMap[DID_INS_3] = sizeof(ins_3_t);
     sizeMap[DID_INS_4] = sizeof(ins_4_t);
     sizeMap[DID_GPS1_POS] = sizeof(gps_pos_t);
-    sizeMap[DID_GPS1_UBX_POS] = sizeof(gps_pos_t);
+    sizeMap[DID_GPS1_RCVR_POS] = sizeof(gps_pos_t);
     sizeMap[DID_GPS1_VEL] = sizeof(gps_vel_t);
     sizeMap[DID_GPS2_POS] = sizeof(gps_pos_t);
     sizeMap[DID_GPS2_VEL] = sizeof(gps_vel_t);
@@ -216,12 +158,11 @@
     sizeMap[DID_EVB_DEBUG_ARRAY] = sizeof(debug_array_t);
     sizeMap[DID_EVB_RTOS_INFO] = sizeof(evb_rtos_info_t);
     sizeMap[DID_EVB_DEV_INFO] = sizeof(dev_info_t);
->>>>>>> 364cf337
-
-	sizeMap[DID_GPX_DEV_INFO] = sizeof(dev_info_t);
-	sizeMap[DID_GPX_FLASH_CFG] = sizeof(gpx_flash_cfg_t);
-	sizeMap[DID_GPX_RTOS_INFO] = sizeof(rtos_info_t);
-	sizeMap[DID_GPX_DEBUG_ARRAY] = sizeof(debug_array_t);
+
+    sizeMap[DID_GPX_DEV_INFO] = sizeof(dev_info_t);
+    sizeMap[DID_GPX_FLASH_CFG] = sizeof(gpx_flash_cfg_t);
+    sizeMap[DID_GPX_RTOS_INFO] = sizeof(rtos_info_t);
+    sizeMap[DID_GPX_DEBUG_ARRAY] = sizeof(debug_array_t);
 
 #ifdef USE_IS_INTERNAL
 
@@ -1003,29 +944,6 @@
 
 static void PopulateGroundVehicleMappings(map_name_to_info_t mappings[DID_COUNT])
 {
-<<<<<<< HEAD
-	typedef ground_vehicle_t MAP_TYPE;
-	map_name_to_info_t& m = mappings[DID_GROUND_VEHICLE];
-	uint32_t totalSize = 0;
-	ADD_MAP(m, totalSize, "timeOfWeekMs", timeOfWeekMs, 0, DataTypeUInt32, uint32_t, 0);
-	ADD_MAP(m, totalSize, "status", status, 0, DataTypeUInt32, uint32_t, 0);
-	ADD_MAP(m, totalSize, "mode", mode, 0, DataTypeUInt32, uint32_t, 0);
-	ADD_MAP(m, totalSize, "wheelConfig.bits", wheelConfig.bits, 0, DataTypeUInt32, uint32_t, DataFlagsDisplayHex);
-	ADD_MAP(m, totalSize, "wheelConfig.transform.e_b2w[0]", wheelConfig.transform.e_b2w[0], 0, DataTypeFloat, float&, 0);
-	ADD_MAP(m, totalSize, "wheelConfig.transform.e_b2w[1]", wheelConfig.transform.e_b2w[1], 0, DataTypeFloat, float&, 0);
-	ADD_MAP(m, totalSize, "wheelConfig.transform.e_b2w[2]", wheelConfig.transform.e_b2w[2], 0, DataTypeFloat, float&, 0);
-	ADD_MAP(m, totalSize, "wheelConfig.transform.e_b2w_sigma[0]", wheelConfig.transform.e_b2w_sigma[0], 0, DataTypeFloat, float&, 0);
-	ADD_MAP(m, totalSize, "wheelConfig.transform.e_b2w_sigma[1]", wheelConfig.transform.e_b2w_sigma[1], 0, DataTypeFloat, float&, 0);
-	ADD_MAP(m, totalSize, "wheelConfig.transform.e_b2w_sigma[2]", wheelConfig.transform.e_b2w_sigma[2], 0, DataTypeFloat, float&, 0);
-	ADD_MAP(m, totalSize, "wheelConfig.transform.t_b2w[0]", wheelConfig.transform.t_b2w[0], 0, DataTypeFloat, float&, 0);
-	ADD_MAP(m, totalSize, "wheelConfig.transform.t_b2w[1]", wheelConfig.transform.t_b2w[1], 0, DataTypeFloat, float&, 0);
-	ADD_MAP(m, totalSize, "wheelConfig.transform.t_b2w[2]", wheelConfig.transform.t_b2w[2], 0, DataTypeFloat, float&, 0);
-	ADD_MAP(m, totalSize, "wheelConfig.transform.t_b2w_sigma[0]", wheelConfig.transform.t_b2w_sigma[0], 0, DataTypeFloat, float&, 0);
-	ADD_MAP(m, totalSize, "wheelConfig.transform.t_b2w_sigma[1]", wheelConfig.transform.t_b2w_sigma[1], 0, DataTypeFloat, float&, 0);
-	ADD_MAP(m, totalSize, "wheelConfig.transform.t_b2w_sigma[2]", wheelConfig.transform.t_b2w_sigma[2], 0, DataTypeFloat, float&, 0);
-	ADD_MAP(m, totalSize, "wheelConfig.track_width", wheelConfig.track_width, 0, DataTypeFloat, float, 0);
-	ADD_MAP(m, totalSize, "wheelConfig.radius", wheelConfig.radius, 0, DataTypeFloat, float, 0);
-=======
     typedef ground_vehicle_t MAP_TYPE;
     map_name_to_info_t& m = mappings[DID_GROUND_VEHICLE];
     uint32_t totalSize = 0;
@@ -1047,9 +965,8 @@
     ADD_MAP(m, totalSize, "wheelConfig.transform.t_b2w_sigma[2]", wheelConfig.transform.t_b2w_sigma[2], 0, DataTypeFloat, float&, 0);
     ADD_MAP(m, totalSize, "wheelConfig.track_width", wheelConfig.track_width, 0, DataTypeFloat, float, 0);
     ADD_MAP(m, totalSize, "wheelConfig.radius", wheelConfig.radius, 0, DataTypeFloat, float, 0);
->>>>>>> 364cf337
-
-	ASSERT_SIZE(totalSize);
+
+    ASSERT_SIZE(totalSize);
 }
 
 static void PopulateConfigMappings(map_name_to_info_t mappings[DID_COUNT])
@@ -1065,74 +982,6 @@
 
 static void PopulateFlashConfigMappings(map_name_to_info_t mappings[DID_COUNT])
 {
-<<<<<<< HEAD
-	typedef nvm_flash_cfg_t MAP_TYPE;
-	map_name_to_info_t& m = mappings[DID_FLASH_CONFIG];
-	uint32_t totalSize = 0;
-	ADD_MAP(m, totalSize, "size", size, 0, DataTypeUInt32, uint32_t, 0);
-	ADD_MAP(m, totalSize, "checksum", checksum, 0, DataTypeUInt32, uint32_t, 0);
-	ADD_MAP(m, totalSize, "key", key, 0, DataTypeUInt32, uint32_t, 0);
-	ADD_MAP(m, totalSize, "startupImuDtMs", startupImuDtMs, 0, DataTypeUInt32, uint32_t, 0);
-	ADD_MAP(m, totalSize, "startupNavDtMs", startupNavDtMs, 0, DataTypeUInt32, uint32_t, 0);
-	ADD_MAP(m, totalSize, "ser0BaudRate", ser0BaudRate, 0, DataTypeUInt32, uint32_t, 0);
-	ADD_MAP(m, totalSize, "ser1BaudRate", ser1BaudRate, 0, DataTypeUInt32, uint32_t, 0);
-	ADD_MAP(m, totalSize, "insRotation[0]", insRotation[0], 0, DataTypeFloat, float&, 0);
-	ADD_MAP(m, totalSize, "insRotation[1]", insRotation[1], 0, DataTypeFloat, float&, 0);
-	ADD_MAP(m, totalSize, "insRotation[2]", insRotation[2], 0, DataTypeFloat, float&, 0);
-	ADD_MAP(m, totalSize, "insOffset[0]", insOffset[0], 0, DataTypeFloat, float&, 0);
-	ADD_MAP(m, totalSize, "insOffset[1]", insOffset[1], 0, DataTypeFloat, float&, 0);
-	ADD_MAP(m, totalSize, "insOffset[2]", insOffset[2], 0, DataTypeFloat, float&, 0);
-	ADD_MAP(m, totalSize, "gps1AntOffset[0]", gps1AntOffset[0], 0, DataTypeFloat, float&, 0);
-	ADD_MAP(m, totalSize, "gps1AntOffset[1]", gps1AntOffset[1], 0, DataTypeFloat, float&, 0);
-	ADD_MAP(m, totalSize, "gps1AntOffset[2]", gps1AntOffset[2], 0, DataTypeFloat, float&, 0);
-	ADD_MAP(m, totalSize, "dynamicModel", dynamicModel, 0, DataTypeUInt8, uint8_t, 0);
-	ADD_MAP(m, totalSize, "debug", debug, 0, DataTypeUInt8, uint8_t, 0);
-	ADD_MAP(m, totalSize, "gnssSatSigConst", gnssSatSigConst, 0, DataTypeUInt16, uint16_t, DataFlagsDisplayHex);
-	ADD_MAP(m, totalSize, "sysCfgBits", sysCfgBits, 0, DataTypeUInt32, uint32_t, DataFlagsDisplayHex);
-	ADD_MAP(m, totalSize, "refLla[0]", refLla[0], 0, DataTypeDouble, double&, 0);
-	ADD_MAP(m, totalSize, "refLla[1]", refLla[1], 0, DataTypeDouble, double&, 0);
-	ADD_MAP(m, totalSize, "refLla[2]", refLla[2], 0, DataTypeDouble, double&, 0);
-	ADD_MAP(m, totalSize, "lastLla[0]", lastLla[0], 0, DataTypeDouble, double&, 0);
-	ADD_MAP(m, totalSize, "lastLla[1]", lastLla[1], 0, DataTypeDouble, double&, 0);
-	ADD_MAP(m, totalSize, "lastLla[2]", lastLla[2], 0, DataTypeDouble, double&, 0);
-	ADD_MAP(m, totalSize, "lastLlaTimeOfWeekMs", lastLlaTimeOfWeekMs, 0, DataTypeUInt32, uint32_t, 0);
-	ADD_MAP(m, totalSize, "lastLlaWeek", lastLlaWeek, 0, DataTypeUInt32, uint32_t, 0);
-	ADD_MAP(m, totalSize, "lastLlaUpdateDistance", lastLlaUpdateDistance, 0, DataTypeFloat, float, 0);
-	ADD_MAP(m, totalSize, "ioConfig", ioConfig, 0, DataTypeUInt32, uint32_t, DataFlagsDisplayHex);
-	ADD_MAP(m, totalSize, "platformConfig", platformConfig, 0, DataTypeUInt32, uint32_t, DataFlagsDisplayHex);
-	ADD_MAP(m, totalSize, "gpsTimeUserDelay", gpsTimeUserDelay, 0, DataTypeFloat, float, 0);
-	ADD_MAP(m, totalSize, "magDeclination", magDeclination, 0, DataTypeFloat, float, 0);
-	ADD_MAP(m, totalSize, "gps2AntOffset[0]", gps2AntOffset[0], 0, DataTypeFloat, float&, 0);
-	ADD_MAP(m, totalSize, "gps2AntOffset[1]", gps2AntOffset[1], 0, DataTypeFloat, float&, 0);
-	ADD_MAP(m, totalSize, "gps2AntOffset[2]", gps2AntOffset[2], 0, DataTypeFloat, float&, 0);
-	ADD_MAP(m, totalSize, "zeroVelRotation[0]", zeroVelRotation[0], 0, DataTypeFloat, float&, 0);
-	ADD_MAP(m, totalSize, "zeroVelRotation[1]", zeroVelRotation[1], 0, DataTypeFloat, float&, 0);
-	ADD_MAP(m, totalSize, "zeroVelRotation[2]", zeroVelRotation[2], 0, DataTypeFloat, float&, 0);
-	ADD_MAP(m, totalSize, "zeroVelOffset[0]", zeroVelOffset[0], 0, DataTypeFloat, float&, 0);
-	ADD_MAP(m, totalSize, "zeroVelOffset[1]", zeroVelOffset[1], 0, DataTypeFloat, float&, 0);
-	ADD_MAP(m, totalSize, "zeroVelOffset[2]", zeroVelOffset[2], 0, DataTypeFloat, float&, 0);
-	ADD_MAP(m, totalSize, "gpsTimeSyncPeriodMs", gpsTimeSyncPeriodMs, 0, DataTypeUInt32, uint32_t, 0);
-	ADD_MAP(m, totalSize, "startupGPSDtMs", startupGPSDtMs, 0, DataTypeUInt32, uint32_t, 0);
-	ADD_MAP(m, totalSize, "RTKCfgBits", RTKCfgBits, 0, DataTypeUInt32, uint32_t, DataFlagsDisplayHex);
-	ADD_MAP(m, totalSize, "sensorConfig", sensorConfig, 0, DataTypeUInt32, uint32_t, DataFlagsDisplayHex);
-	ADD_MAP(m, totalSize, "gpsMinimumElevation", gpsMinimumElevation, 0, DataTypeFloat, float, 0);
-	ADD_MAP(m, totalSize, "ser2BaudRate", ser2BaudRate, 0, DataTypeUInt32, uint32_t, 0);
-	ADD_MAP(m, totalSize, "wheelConfig.bits", wheelConfig.bits, 0, DataTypeUInt32, uint32_t, DataFlagsDisplayHex);
-	ADD_MAP(m, totalSize, "wheelConfig.transform.e_b2w[0]", wheelConfig.transform.e_b2w[0], 0, DataTypeFloat, float&, 0);
-	ADD_MAP(m, totalSize, "wheelConfig.transform.e_b2w[1]", wheelConfig.transform.e_b2w[1], 0, DataTypeFloat, float&, 0);
-	ADD_MAP(m, totalSize, "wheelConfig.transform.e_b2w[2]", wheelConfig.transform.e_b2w[2], 0, DataTypeFloat, float&, 0);
-	ADD_MAP(m, totalSize, "wheelConfig.transform.e_b2w_sigma[0]", wheelConfig.transform.e_b2w_sigma[0], 0, DataTypeFloat, float&, 0);
-	ADD_MAP(m, totalSize, "wheelConfig.transform.e_b2w_sigma[1]", wheelConfig.transform.e_b2w_sigma[1], 0, DataTypeFloat, float&, 0);
-	ADD_MAP(m, totalSize, "wheelConfig.transform.e_b2w_sigma[2]", wheelConfig.transform.e_b2w_sigma[2], 0, DataTypeFloat, float&, 0);
-	ADD_MAP(m, totalSize, "wheelConfig.transform.t_b2w[0]", wheelConfig.transform.t_b2w[0], 0, DataTypeFloat, float&, 0);
-	ADD_MAP(m, totalSize, "wheelConfig.transform.t_b2w[1]", wheelConfig.transform.t_b2w[1], 0, DataTypeFloat, float&, 0);
-	ADD_MAP(m, totalSize, "wheelConfig.transform.t_b2w[2]", wheelConfig.transform.t_b2w[2], 0, DataTypeFloat, float&, 0);
-	ADD_MAP(m, totalSize, "wheelConfig.transform.t_b2w_sigma[0]", wheelConfig.transform.t_b2w_sigma[0], 0, DataTypeFloat, float&, 0);
-	ADD_MAP(m, totalSize, "wheelConfig.transform.t_b2w_sigma[1]", wheelConfig.transform.t_b2w_sigma[1], 0, DataTypeFloat, float&, 0);
-	ADD_MAP(m, totalSize, "wheelConfig.transform.t_b2w_sigma[2]", wheelConfig.transform.t_b2w_sigma[2], 0, DataTypeFloat, float&, 0);
-	ADD_MAP(m, totalSize, "wheelConfig.track_width", wheelConfig.track_width, 0, DataTypeFloat, float, 0);
-	ADD_MAP(m, totalSize, "wheelConfig.radius", wheelConfig.radius, 0, DataTypeFloat, float, 0);
-=======
     typedef nvm_flash_cfg_t MAP_TYPE;
     map_name_to_info_t& m = mappings[DID_FLASH_CONFIG];
     uint32_t totalSize = 0;
@@ -1152,7 +1001,7 @@
     ADD_MAP(m, totalSize, "gps1AntOffset[0]", gps1AntOffset[0], 0, DataTypeFloat, float&, 0);
     ADD_MAP(m, totalSize, "gps1AntOffset[1]", gps1AntOffset[1], 0, DataTypeFloat, float&, 0);
     ADD_MAP(m, totalSize, "gps1AntOffset[2]", gps1AntOffset[2], 0, DataTypeFloat, float&, 0);
-    ADD_MAP(m, totalSize, "insDynModel", insDynModel, 0, DataTypeUInt8, uint8_t, 0);
+    ADD_MAP(m, totalSize, "dynamicModel", dynamicModel, 0, DataTypeUInt8, uint8_t, 0);
     ADD_MAP(m, totalSize, "debug", debug, 0, DataTypeUInt8, uint8_t, 0);
     ADD_MAP(m, totalSize, "gnssSatSigConst", gnssSatSigConst, 0, DataTypeUInt16, uint16_t, DataFlagsDisplayHex);
     ADD_MAP(m, totalSize, "sysCfgBits", sysCfgBits, 0, DataTypeUInt32, uint32_t, DataFlagsDisplayHex);
@@ -1199,9 +1048,8 @@
     ADD_MAP(m, totalSize, "wheelConfig.transform.t_b2w_sigma[2]", wheelConfig.transform.t_b2w_sigma[2], 0, DataTypeFloat, float&, 0);
     ADD_MAP(m, totalSize, "wheelConfig.track_width", wheelConfig.track_width, 0, DataTypeFloat, float, 0);
     ADD_MAP(m, totalSize, "wheelConfig.radius", wheelConfig.radius, 0, DataTypeFloat, float, 0);
->>>>>>> 364cf337
-
-	ASSERT_SIZE(totalSize);
+
+    ASSERT_SIZE(totalSize);
 }
 
 static void PopulateGpxFlashCfgMappings(map_name_to_info_t mappings[DID_COUNT])
@@ -1235,23 +1083,6 @@
 
 static void PopulateEvbStatusMappings(map_name_to_info_t mappings[DID_COUNT])
 {
-<<<<<<< HEAD
-	typedef evb_status_t MAP_TYPE;
-	map_name_to_info_t& m = mappings[DID_EVB_STATUS];
-	uint32_t totalSize = 0;
-	ADD_MAP(m, totalSize, "week", week, 0, DataTypeUInt32, uint32_t, 0);
-	ADD_MAP(m, totalSize, "timeOfWeekMs", timeOfWeekMs, 0, DataTypeUInt32, uint32_t, 0);
-	ADD_MAP(m, totalSize, "firmwareVer[0]", firmwareVer[0], 0, DataTypeUInt8, uint8_t&, 0);
-	ADD_MAP(m, totalSize, "firmwareVer[1]", firmwareVer[1], 0, DataTypeUInt8, uint8_t&, 0);
-	ADD_MAP(m, totalSize, "firmwareVer[2]", firmwareVer[2], 0, DataTypeUInt8, uint8_t&, 0);
-	ADD_MAP(m, totalSize, "firmwareVer[3]", firmwareVer[3], 0, DataTypeUInt8, uint8_t&, 0);
-	ADD_MAP(m, totalSize, "evbStatus", evbStatus, 0, DataTypeUInt32, uint32_t, DataFlagsDisplayHex);
-	ADD_MAP(m, totalSize, "loggerMode", loggerMode, 0, DataTypeUInt32, uint32_t, 0);
-	ADD_MAP(m, totalSize, "loggerElapsedTimeMs", loggerElapsedTimeMs, 0, DataTypeUInt32, uint32_t, 0);
-	ADD_MAP(m, totalSize, "wifiIpAddr", wifiIpAddr, 0, DataTypeUInt32, uint32_t, 0);
-	ADD_MAP(m, totalSize, "sysCommand", sysCommand, 0, DataTypeUInt32, uint32_t, 0);
-	ADD_MAP(m, totalSize, "towOffset", towOffset, 0, DataTypeDouble, double, 0);
-=======
     typedef evb_status_t MAP_TYPE;
     map_name_to_info_t& m = mappings[DID_EVB_STATUS];
     uint32_t totalSize = 0;
@@ -1267,77 +1098,12 @@
     ADD_MAP(m, totalSize, "wifiIpAddr", wifiIpAddr, 0, DataTypeUInt32, uint32_t, 0);
     ADD_MAP(m, totalSize, "sysCommand", sysCommand, 0, DataTypeUInt32, uint32_t, 0);
     ADD_MAP(m, totalSize, "towOffset", towOffset, 0, DataTypeDouble, double, 0);
->>>>>>> 364cf337
-
-	ASSERT_SIZE(totalSize);
+
+    ASSERT_SIZE(totalSize);
 }
 
 static void PopulateEvbFlashCfgMappings(map_name_to_info_t mappings[DID_COUNT])
 {
-<<<<<<< HEAD
-	typedef evb_flash_cfg_t MAP_TYPE;
-	map_name_to_info_t& m = mappings[DID_EVB_FLASH_CFG];
-	uint32_t totalSize = 0;
-	ADD_MAP(m, totalSize, "size", size, 0, DataTypeUInt32, uint32_t, 0);
-	ADD_MAP(m, totalSize, "checksum", checksum, 0, DataTypeUInt32, uint32_t, 0);
-	ADD_MAP(m, totalSize, "key", key, 0, DataTypeUInt32, uint32_t, 0);
-	ADD_MAP(m, totalSize, "cbPreset", cbPreset, 0, DataTypeUInt8, uint8_t, 0);
-	ADD_MAP(m, totalSize, "reserved1[0]", reserved1[0], 0, DataTypeUInt8, uint8_t&, 0);
-	ADD_MAP(m, totalSize, "reserved1[1]", reserved1[1], 0, DataTypeUInt8, uint8_t&, 0);
-	ADD_MAP(m, totalSize, "reserved1[2]", reserved1[2], 0, DataTypeUInt8, uint8_t&, 0);
-	ADD_MAP(m, totalSize, "cbf[0]", cbf[0], 0, DataTypeUInt32, uint32_t&, DataFlagsDisplayHex);
-	ADD_MAP(m, totalSize, "cbf[1]", cbf[1], 0, DataTypeUInt32, uint32_t&, DataFlagsDisplayHex);
-	ADD_MAP(m, totalSize, "cbf[2]", cbf[2], 0, DataTypeUInt32, uint32_t&, DataFlagsDisplayHex);
-	ADD_MAP(m, totalSize, "cbf[3]", cbf[3], 0, DataTypeUInt32, uint32_t&, DataFlagsDisplayHex);
-	ADD_MAP(m, totalSize, "cbf[4]", cbf[4], 0, DataTypeUInt32, uint32_t&, DataFlagsDisplayHex);
-	ADD_MAP(m, totalSize, "cbf[5]", cbf[5], 0, DataTypeUInt32, uint32_t&, DataFlagsDisplayHex);
-	ADD_MAP(m, totalSize, "cbf[6]", cbf[6], 0, DataTypeUInt32, uint32_t&, DataFlagsDisplayHex);
-	ADD_MAP(m, totalSize, "cbf[7]", cbf[7], 0, DataTypeUInt32, uint32_t&, DataFlagsDisplayHex);
-	ADD_MAP(m, totalSize, "cbf[8]", cbf[8], 0, DataTypeUInt32, uint32_t&, DataFlagsDisplayHex);
-	ADD_MAP(m, totalSize, "cbf[9]", cbf[9], 0, DataTypeUInt32, uint32_t&, DataFlagsDisplayHex);
-	ADD_MAP(m, totalSize, "cbOptions", cbOptions, 0, DataTypeUInt32, uint32_t, DataFlagsDisplayHex);
-	ADD_MAP(m, totalSize, "bits", bits, 0, DataTypeUInt32, uint32_t, DataFlagsDisplayHex);
-	ADD_MAP(m, totalSize, "radioPID", radioPID, 0, DataTypeUInt32, uint32_t, DataFlagsDisplayHex);
-	ADD_MAP(m, totalSize, "radioNID", radioNID, 0, DataTypeUInt32, uint32_t, DataFlagsDisplayHex);
-	ADD_MAP(m, totalSize, "radioPowerLevel", radioPowerLevel, 0, DataTypeUInt32, uint32_t, 0);
-
-	ADD_MAP(m, totalSize, "wifi[0].ssid", wifi[0].ssid, WIFI_SSID_PSK_SIZE, DataTypeString, char[WIFI_SSID_PSK_SIZE], 0);
-	ADD_MAP(m, totalSize, "wifi[0].psk", wifi[0].psk, WIFI_SSID_PSK_SIZE, DataTypeString, char[WIFI_SSID_PSK_SIZE], 0);
-	ADD_MAP(m, totalSize, "wifi[1].ssid", wifi[1].ssid, WIFI_SSID_PSK_SIZE, DataTypeString, char[WIFI_SSID_PSK_SIZE], 0);
-	ADD_MAP(m, totalSize, "wifi[1].psk", wifi[1].psk, WIFI_SSID_PSK_SIZE, DataTypeString, char[WIFI_SSID_PSK_SIZE], 0);
-	ADD_MAP(m, totalSize, "wifi[2].ssid", wifi[2].ssid, WIFI_SSID_PSK_SIZE, DataTypeString, char[WIFI_SSID_PSK_SIZE], 0);
-	ADD_MAP(m, totalSize, "wifi[2].psk", wifi[2].psk, WIFI_SSID_PSK_SIZE, DataTypeString, char[WIFI_SSID_PSK_SIZE], 0);
-	ADD_MAP(m, totalSize, "server[0].ipAddr[0]", server[0].ipAddr.u8[0], 0, DataTypeUInt8, uint8_t&, 0);
-	ADD_MAP(m, totalSize, "server[0].ipAddr[1]", server[0].ipAddr.u8[1], 0, DataTypeUInt8, uint8_t&, 0);
-	ADD_MAP(m, totalSize, "server[0].ipAddr[2]", server[0].ipAddr.u8[2], 0, DataTypeUInt8, uint8_t&, 0);
-	ADD_MAP(m, totalSize, "server[0].ipAddr[3]", server[0].ipAddr.u8[3], 0, DataTypeUInt8, uint8_t&, 0);
-	ADD_MAP(m, totalSize, "server[0].port", server[0].port, 0, DataTypeUInt32, uint32_t, 0);
-	ADD_MAP(m, totalSize, "server[1].ipAddr[0]", server[1].ipAddr.u8[0], 0, DataTypeUInt8, uint8_t&, 0);
-	ADD_MAP(m, totalSize, "server[1].ipAddr[1]", server[1].ipAddr.u8[1], 0, DataTypeUInt8, uint8_t&, 0);
-	ADD_MAP(m, totalSize, "server[1].ipAddr[2]", server[1].ipAddr.u8[2], 0, DataTypeUInt8, uint8_t&, 0);
-	ADD_MAP(m, totalSize, "server[1].ipAddr[3]", server[1].ipAddr.u8[3], 0, DataTypeUInt8, uint8_t&, 0);
-	ADD_MAP(m, totalSize, "server[1].port", server[1].port, 0, DataTypeUInt32, uint32_t, 0);
-	ADD_MAP(m, totalSize, "server[2].ipAddr[0]", server[2].ipAddr.u8[0], 0, DataTypeUInt8, uint8_t&, 0);
-	ADD_MAP(m, totalSize, "server[2].ipAddr[1]", server[2].ipAddr.u8[1], 0, DataTypeUInt8, uint8_t&, 0);
-	ADD_MAP(m, totalSize, "server[2].ipAddr[2]", server[2].ipAddr.u8[2], 0, DataTypeUInt8, uint8_t&, 0);
-	ADD_MAP(m, totalSize, "server[2].ipAddr[3]", server[2].ipAddr.u8[3], 0, DataTypeUInt8, uint8_t&, 0);
-	ADD_MAP(m, totalSize, "server[2].port", server[2].port, 0, DataTypeUInt32, uint32_t, 0);
-
-	ADD_MAP(m, totalSize, "encoderTickToWheelRad", encoderTickToWheelRad, 0, DataTypeFloat, float, 0);
-	ADD_MAP(m, totalSize, "CANbaud_kbps", CANbaud_kbps, 0, DataTypeUInt32, uint32_t, 0);
-	ADD_MAP(m, totalSize, "can_receive_address", can_receive_address, 0, DataTypeUInt32, uint32_t, DataFlagsDisplayHex);
-	ADD_MAP(m, totalSize, "uinsComPort", uinsComPort, 0, DataTypeUInt8, uint8_t, 0);
-	ADD_MAP(m, totalSize, "uinsAuxPort", uinsAuxPort, 0, DataTypeUInt8, uint8_t, 0);
-	ADD_MAP(m, totalSize, "reserved2[0]", reserved2[0], 0, DataTypeUInt8, uint8_t&, 0);
-	ADD_MAP(m, totalSize, "reserved2[1]", reserved2[1], 0, DataTypeUInt8, uint8_t&, 0);
-	ADD_MAP(m, totalSize, "portOptions", portOptions, 0, DataTypeUInt32, uint32_t, 0);
-
-	ADD_MAP(m, totalSize, "h3sp330BaudRate", h3sp330BaudRate, 0, DataTypeUInt32, uint32_t, 0);
-	ADD_MAP(m, totalSize, "h4xRadioBaudRate", h4xRadioBaudRate, 0, DataTypeUInt32, uint32_t, 0);
-	ADD_MAP(m, totalSize, "h8gpioBaudRate", h8gpioBaudRate, 0, DataTypeUInt32, uint32_t, 0);
-	ADD_MAP(m, totalSize, "wheelCfgBits", wheelCfgBits, 0, DataTypeUInt32, uint32_t, DataFlagsDisplayHex);
-	ADD_MAP(m, totalSize, "velocityControlPeriodMs", velocityControlPeriodMs, 0, DataTypeUInt32, uint32_t, 0);
-=======
     typedef evb_flash_cfg_t MAP_TYPE;
     map_name_to_info_t& m = mappings[DID_EVB_FLASH_CFG];
     uint32_t totalSize = 0;
@@ -1400,39 +1166,12 @@
     ADD_MAP(m, totalSize, "h8gpioBaudRate", h8gpioBaudRate, 0, DataTypeUInt32, uint32_t, 0);
     ADD_MAP(m, totalSize, "wheelCfgBits", wheelCfgBits, 0, DataTypeUInt32, uint32_t, DataFlagsDisplayHex);
     ADD_MAP(m, totalSize, "velocityControlPeriodMs", velocityControlPeriodMs, 0, DataTypeUInt32, uint32_t, 0);
->>>>>>> 364cf337
-
-	ASSERT_SIZE(totalSize);
+
+    ASSERT_SIZE(totalSize);
 }
 
 static void PopulateDebugArrayMappings(map_name_to_info_t mappings[DID_COUNT], uint32_t id)
 {
-<<<<<<< HEAD
-	typedef debug_array_t MAP_TYPE;
-	map_name_to_info_t& m = mappings[id];
-	uint32_t totalSize = 0;
-	ADD_MAP(m, totalSize, "i[0]", i[0], 0, DataTypeInt32, int32_t&, 0);
-	ADD_MAP(m, totalSize, "i[1]", i[1], 0, DataTypeInt32, int32_t&, 0);
-	ADD_MAP(m, totalSize, "i[2]", i[2], 0, DataTypeInt32, int32_t&, 0);
-	ADD_MAP(m, totalSize, "i[3]", i[3], 0, DataTypeInt32, int32_t&, 0);
-	ADD_MAP(m, totalSize, "i[4]", i[4], 0, DataTypeInt32, int32_t&, 0);
-	ADD_MAP(m, totalSize, "i[5]", i[5], 0, DataTypeInt32, int32_t&, 0);
-	ADD_MAP(m, totalSize, "i[6]", i[6], 0, DataTypeInt32, int32_t&, 0);
-	ADD_MAP(m, totalSize, "i[7]", i[7], 0, DataTypeInt32, int32_t&, 0);
-	ADD_MAP(m, totalSize, "i[8]", i[8], 0, DataTypeInt32, int32_t&, 0);
-	ADD_MAP(m, totalSize, "f[0]", f[0], 0, DataTypeFloat, float&, 0);
-	ADD_MAP(m, totalSize, "f[1]", f[1], 0, DataTypeFloat, float&, 0);
-	ADD_MAP(m, totalSize, "f[2]", f[2], 0, DataTypeFloat, float&, 0);
-	ADD_MAP(m, totalSize, "f[3]", f[3], 0, DataTypeFloat, float&, 0);
-	ADD_MAP(m, totalSize, "f[4]", f[4], 0, DataTypeFloat, float&, 0);
-	ADD_MAP(m, totalSize, "f[5]", f[5], 0, DataTypeFloat, float&, 0);
-	ADD_MAP(m, totalSize, "f[6]", f[6], 0, DataTypeFloat, float&, 0);
-	ADD_MAP(m, totalSize, "f[7]", f[7], 0, DataTypeFloat, float&, 0);
-	ADD_MAP(m, totalSize, "f[8]", f[8], 0, DataTypeFloat, float&, 0);
-	ADD_MAP(m, totalSize, "lf[0]", lf[0], 0, DataTypeDouble, double&, 0);
-	ADD_MAP(m, totalSize, "lf[1]", lf[1], 0, DataTypeDouble, double&, 0);
-	ADD_MAP(m, totalSize, "lf[2]", lf[2], 0, DataTypeDouble, double&, 0);
-=======
     typedef debug_array_t MAP_TYPE;
     map_name_to_info_t& m = mappings[id];
     uint32_t totalSize = 0;
@@ -1457,88 +1196,14 @@
     ADD_MAP(m, totalSize, "lf[0]", lf[0], 0, DataTypeDouble, double&, 0);
     ADD_MAP(m, totalSize, "lf[1]", lf[1], 0, DataTypeDouble, double&, 0);
     ADD_MAP(m, totalSize, "lf[2]", lf[2], 0, DataTypeDouble, double&, 0);
->>>>>>> 364cf337
-
-	ASSERT_SIZE(totalSize);
+
+    ASSERT_SIZE(totalSize);
 }
 
 #if defined(INCLUDE_LUNA_DATA_SETS)
 
 static void PopulateEvbLunaFlashCfgMappings(map_name_to_info_t mappings[DID_COUNT])
 {
-<<<<<<< HEAD
-	typedef evb_luna_flash_cfg_t MAP_TYPE;
-	map_name_to_info_t& m = mappings[DID_EVB_LUNA_FLASH_CFG];
-	uint32_t totalSize = 0;
-	ADD_MAP(m, totalSize, "size", size, 0, DataTypeUInt32, uint32_t, 0);
-	ADD_MAP(m, totalSize, "checksum", checksum, 0, DataTypeUInt32, uint32_t, 0);
-	ADD_MAP(m, totalSize, "key", key, 0, DataTypeUInt32, uint32_t, 0);
-	ADD_MAP(m, totalSize, "bits", bits, 0, DataTypeUInt32, uint32_t, DataFlagsDisplayHex);
-	ADD_MAP(m, totalSize, "minLatGeofence", minLatGeofence, 0, DataTypeDouble, double, 0);
-	ADD_MAP(m, totalSize, "maxLatGeofence", maxLatGeofence, 0, DataTypeDouble, double, 0);
-	ADD_MAP(m, totalSize, "minLonGeofence", minLonGeofence, 0, DataTypeDouble, double, 0);
-	ADD_MAP(m, totalSize, "maxLonGeofence", maxLonGeofence, 0, DataTypeDouble, double, 0);
-	ADD_MAP(m, totalSize, "remoteKillTimeoutMs", remoteKillTimeoutMs, 0, DataTypeUInt32, uint32_t, 0);
-	ADD_MAP(m, totalSize, "bumpSensitivity", bumpSensitivity, 0, DataTypeFloat, float, 0);
-	ADD_MAP(m, totalSize, "minProxDistance", minProxDistance, 0, DataTypeFloat, float, 0);
-	ADD_MAP(m, totalSize, "velControl.config",                  velControl.config, 0, DataTypeUInt32, uint32_t, 0);
-	ADD_MAP(m, totalSize, "velControl.cmdTimeoutMs",            velControl.cmdTimeoutMs, 0, DataTypeUInt32, uint32_t, 0);
-	ADD_MAP(m, totalSize, "velControl.wheelRadius", 	        velControl.wheelRadius, 0, DataTypeFloat, float, 0);
-	ADD_MAP(m, totalSize, "velControl.wheelBaseline",           velControl.wheelBaseline, 0, DataTypeFloat, float, 0);
-	ADD_MAP(m, totalSize, "velControl.engine_rpm",              velControl.engine_rpm, 0, DataTypeFloat, float, 0);
-
-	ADD_MAP(m, totalSize, "velControl.vehicle.u_min",           velControl.vehicle.u_min, 0, DataTypeFloat, float, 0);
-	ADD_MAP(m, totalSize, "velControl.vehicle.u_cruise",        velControl.vehicle.u_cruise, 0, DataTypeFloat, float, 0);
-	ADD_MAP(m, totalSize, "velControl.vehicle.u_max",           velControl.vehicle.u_max, 0, DataTypeFloat, float, 0);
-	ADD_MAP(m, totalSize, "velControl.vehicle.u_slewLimit",     velControl.vehicle.u_slewLimit, 0, DataTypeFloat, float, 0);
-	ADD_MAP(m, totalSize, "velControl.vehicle.w_max_autonomous",velControl.vehicle.w_max_autonomous, 0, DataTypeFloat, float, 0);
-	ADD_MAP(m, totalSize, "velControl.vehicle.w_max",           velControl.vehicle.w_max, 0, DataTypeFloat, float, 0);
-	ADD_MAP(m, totalSize, "velControl.vehicle.w_slewLimit",     velControl.vehicle.w_slewLimit, 0, DataTypeFloat, float, 0);
-	ADD_MAP(m, totalSize, "velControl.vehicle.u_FB_Kp",         velControl.vehicle.u_FB_Kp, 0, DataTypeFloat, float, 0);
-	ADD_MAP(m, totalSize, "velControl.vehicle.w_FB_Kp",         velControl.vehicle.w_FB_Kp, 0, DataTypeFloat, float, 0);
-	ADD_MAP(m, totalSize, "velControl.vehicle.w_FB_Ki",         velControl.vehicle.w_FB_Ki, 0, DataTypeFloat, float, 0);
-	ADD_MAP(m, totalSize, "velControl.vehicle.w_FF_c0",         velControl.vehicle.w_FF_c0, 0, DataTypeFloat, float, 0);
-	ADD_MAP(m, totalSize, "velControl.vehicle.w_FF_c1",         velControl.vehicle.w_FF_c1, 0, DataTypeFloat, float, 0);
-	ADD_MAP(m, totalSize, "velControl.vehicle.w_FF_deadband",   velControl.vehicle.w_FF_deadband, 0, DataTypeFloat, float, 0);
-	ADD_MAP(m, totalSize, "velControl.vehicle.testSweepRate",   velControl.vehicle.testSweepRate, 0, DataTypeFloat, float, 0);
-
-	ADD_MAP(m, totalSize, "velControl.wheel.slewRate",          velControl.wheel.slewRate, 0, DataTypeFloat, float, 0);
-	ADD_MAP(m, totalSize, "velControl.wheel.velMax",            velControl.wheel.velMax, 0, DataTypeFloat, float, 0);
-	ADD_MAP(m, totalSize, "velControl.wheel.FF_vel_deadband",   velControl.wheel.FF_vel_deadband, 0, DataTypeFloat, float, 0);
-	ADD_MAP(m, totalSize, "velControl.wheel.FF_c_est_Ki[0]",    velControl.wheel.FF_c_est_Ki[0], 0, DataTypeFloat, float&, 0);
-	ADD_MAP(m, totalSize, "velControl.wheel.FF_c_est_Ki[1]",    velControl.wheel.FF_c_est_Ki[1], 0, DataTypeFloat, float&, 0);
-	ADD_MAP(m, totalSize, "velControl.wheel.FF_c_est_max[0]",   velControl.wheel.FF_c_est_max[0], 0, DataTypeFloat, float&, 0);
-	ADD_MAP(m, totalSize, "velControl.wheel.FF_c_est_max[1]",   velControl.wheel.FF_c_est_max[1], 0, DataTypeFloat, float&, 0);
-	ADD_MAP(m, totalSize, "velControl.wheel.FF_c_l[0]",         velControl.wheel.FF_c_l[0], 0, DataTypeFloat, float&, 0);
-	ADD_MAP(m, totalSize, "velControl.wheel.FF_c_l[1]",         velControl.wheel.FF_c_l[1], 0, DataTypeFloat, float&, 0);
-	ADD_MAP(m, totalSize, "velControl.wheel.FF_c_r[0]",         velControl.wheel.FF_c_r[0], 0, DataTypeFloat, float&, 0);
-	ADD_MAP(m, totalSize, "velControl.wheel.FF_c_r[1]",         velControl.wheel.FF_c_r[1], 0, DataTypeFloat, float&, 0);
-	ADD_MAP(m, totalSize, "velControl.wheel.FF_FB_engine_rpm",  velControl.wheel.FF_FB_engine_rpm, 0, DataTypeFloat, float, 0);
-	ADD_MAP(m, totalSize, "velControl.wheel.FB_Kp",             velControl.wheel.FB_Kp, 0, DataTypeFloat, float, 0);
-	ADD_MAP(m, totalSize, "velControl.wheel.FB_Ki",             velControl.wheel.FB_Ki, 0, DataTypeFloat, float, 0);
-	ADD_MAP(m, totalSize, "velControl.wheel.FB_Kd",             velControl.wheel.FB_Kd, 0, DataTypeFloat, float, 0);
-	ADD_MAP(m, totalSize, "velControl.wheel.FB_gain_deadband",  velControl.wheel.FB_gain_deadband, 0, DataTypeFloat, float, 0);
-	ADD_MAP(m, totalSize, "velControl.wheel.FB_gain_deadband_reduction",  velControl.wheel.FB_gain_deadband_reduction, 0, DataTypeFloat, float, 0);
-	ADD_MAP(m, totalSize, "velControl.wheel.InversePlant_l[0]", velControl.wheel.InversePlant_l[0], 0, DataTypeFloat, float&, 0);
-	ADD_MAP(m, totalSize, "velControl.wheel.InversePlant_l[1]", velControl.wheel.InversePlant_l[1], 0, DataTypeFloat, float&, 0);
-	ADD_MAP(m, totalSize, "velControl.wheel.InversePlant_l[2]", velControl.wheel.InversePlant_l[2], 0, DataTypeFloat, float&, 0);
-	ADD_MAP(m, totalSize, "velControl.wheel.InversePlant_l[3]", velControl.wheel.InversePlant_l[3], 0, DataTypeFloat, float&, 0);
-	ADD_MAP(m, totalSize, "velControl.wheel.InversePlant_l[4]", velControl.wheel.InversePlant_l[4], 0, DataTypeFloat, float&, 0);
-	ADD_MAP(m, totalSize, "velControl.wheel.InversePlant_r[0]", velControl.wheel.InversePlant_r[0], 0, DataTypeFloat, float&, 0);
-	ADD_MAP(m, totalSize, "velControl.wheel.InversePlant_r[1]", velControl.wheel.InversePlant_r[1], 0, DataTypeFloat, float&, 0);
-	ADD_MAP(m, totalSize, "velControl.wheel.InversePlant_r[2]", velControl.wheel.InversePlant_r[2], 0, DataTypeFloat, float&, 0);
-	ADD_MAP(m, totalSize, "velControl.wheel.InversePlant_r[3]", velControl.wheel.InversePlant_r[3], 0, DataTypeFloat, float&, 0);
-	ADD_MAP(m, totalSize, "velControl.wheel.InversePlant_r[4]", velControl.wheel.InversePlant_r[4], 0, DataTypeFloat, float&, 0);
-	ADD_MAP(m, totalSize, "velControl.wheel.actuatorTrim_l",    velControl.wheel.actuatorTrim_l, 0, DataTypeFloat, float, 0);
-	ADD_MAP(m, totalSize, "velControl.wheel.actuatorTrim_r",    velControl.wheel.actuatorTrim_r, 0, DataTypeFloat, float, 0);
-	ADD_MAP(m, totalSize, "velControl.wheel.actuatorLimits_l[0]", velControl.wheel.actuatorLimits_l[0], 0, DataTypeFloat, float&, 0);
-	ADD_MAP(m, totalSize, "velControl.wheel.actuatorLimits_l[1]", velControl.wheel.actuatorLimits_l[1], 0, DataTypeFloat, float&, 0);
-	ADD_MAP(m, totalSize, "velControl.wheel.actuatorLimits_r[0]", velControl.wheel.actuatorLimits_r[0], 0, DataTypeFloat, float&, 0);
-	ADD_MAP(m, totalSize, "velControl.wheel.actuatorLimits_r[1]", velControl.wheel.actuatorLimits_r[1], 0, DataTypeFloat, float&, 0);
-	ADD_MAP(m, totalSize, "velControl.wheel.actuatorDeadbandDuty_l", velControl.wheel.actuatorDeadbandDuty_l, 0, DataTypeFloat, float, 0);
-	ADD_MAP(m, totalSize, "velControl.wheel.actuatorDeadbandDuty_r", velControl.wheel.actuatorDeadbandDuty_r, 0, DataTypeFloat, float, 0);
-	ADD_MAP(m, totalSize, "velControl.wheel.actuatorDeadbandVel", velControl.wheel.actuatorDeadbandVel, 0, DataTypeFloat, float, 0);
-=======
     typedef evb_luna_flash_cfg_t MAP_TYPE;
     map_name_to_info_t& m = mappings[DID_EVB_LUNA_FLASH_CFG];
     uint32_t totalSize = 0;
@@ -1610,7 +1275,6 @@
     ADD_MAP(m, totalSize, "velControl.wheel.actuatorDeadbandDuty_l", velControl.wheel.actuatorDeadbandDuty_l, 0, DataTypeFloat, float, 0);
     ADD_MAP(m, totalSize, "velControl.wheel.actuatorDeadbandDuty_r", velControl.wheel.actuatorDeadbandDuty_r, 0, DataTypeFloat, float, 0);
     ADD_MAP(m, totalSize, "velControl.wheel.actuatorDeadbandVel", velControl.wheel.actuatorDeadbandVel, 0, DataTypeFloat, float, 0);
->>>>>>> 364cf337
 
     ASSERT_SIZE(totalSize);
 }
@@ -2754,133 +2418,14 @@
 
 
 const char* const cISDataMappings::m_dataIdNames[] =
-<<<<<<< HEAD
-{	// Matches data identifier list (eDataIDs) in data_sets.h
-	"DID_NULL",                         // 0
-	"DID_DEV_INFO",                     // 1
-	"DID_SYS_FAULT",                    // 2
-	"DID_PIMU",                         // 3
-	"DID_INS_1",                        // 4
-	"DID_INS_2",                        // 5
-	"DID_GPS1_RCVR_POS",                // 6
-	"DID_SYS_CMD",                      // 7
-	"DID_NMEA_BCAST_PERIOD",            // 8
-	"DID_RMC",                          // 9
-	"DID_SYS_PARAMS",                   // 10
-	"DID_SYS_SENSORS",                  // 11
-	"DID_FLASH_CONFIG",                 // 12
-	"DID_GPS1_POS",                     // 13
-	"DID_GPS2_POS",                     // 14
-	"DID_GPS1_SAT",                     // 15
-	"DID_GPS2_SAT",                     // 16
-	"DID_GPS1_VERSION",                 // 17
-	"DID_GPS2_VERSION",                 // 18
-	"DID_MAG_CAL",                      // 19
-	"DID_INTERNAL_DIAGNOSTIC",          // 20
-	"DID_GPS1_RTK_POS_REL",             // 21
-	"DID_GPS1_RTK_POS_MISC",            // 22
-	"DID_FEATURE_BITS",                 // 23
-	"DID_SENSORS_UCAL",                 // 24
-	"DID_SENSORS_TCAL",                 // 25
-	"DID_SENSORS_TC_BIAS",              // 26
-	"DID_IO",                           // 27
-	"DID_SENSORS_ADC",                  // 28
-	"DID_SCOMP",                        // 29
-	"DID_GPS1_VEL",                     // 30
-	"DID_GPS2_VEL",                     // 31
-	"DID_HDW_PARAMS",                   // 32
-	"DID_NVR_MANAGE_USERPAGE",          // 33
-	"DID_NVR_USERPAGE_SN",              // 34
-	"DID_NVR_USERPAGE_G0",              // 35
-	"DID_NVR_USERPAGE_G1",              // 36
-	"DID_DEBUG_STRING",                 // 37
-	"DID_RTOS_INFO",                    // 38
-	"DID_DEBUG_ARRAY",                  // 39
-	"DID_SENSORS_MCAL",                 // 40
-	"DID_GPS1_TIMEPULSE",               // 41
-	"DID_CAL_SC",                       // 42
-	"DID_CAL_SC1",                      // 43
-	"DID_CAL_SC2",                      // 44
-	"DID_GPS1_SIG",                     // 45
-	"DID_SENSORS_ADC_SIGMA",            // 46
-	"DID_REFERENCE_MAGNETOMETER",       // 47
-	"DID_INL2_STATES",                  // 48
-	"DID_INL2_COVARIANCE_LD",           // 49
-	"DID_INL2_STATUS",                  // 50
-	"DID_INL2_MISC",                    // 51
-	"DID_MAGNETOMETER",                 // 52
-	"DID_BAROMETER",                    // 53
-	"DID_GPS1_RTK_POS",                 // 54
-	"DID_ROS_COVARIANCE_POSE_TWIST",    // 55
-	"DID_COMMUNICATIONS_LOOPBACK",      // 56
-	"DID_IMU3_UNCAL",                   // 57
-	"DID_IMU",                          // 58
-	"DID_INL2_MAG_OBS_INFO",            // 59
-	"DID_GPS_BASE_RAW",                 // 60
-	"DID_GPS_RTK_OPT",                  // 61
-	"DID_REFERENCE_PIMU",               // 62
-	"DID_MANUFACTURING_INFO",           // 63
-	"DID_BIT",                          // 64
-	"DID_INS_3",                        // 65
-	"DID_INS_4",                        // 66
-	"DID_INL2_NED_SIGMA",               // 67
-	"DID_STROBE_IN_TIME",               // 68
-	"DID_GPS1_RAW",                     // 69
-	"DID_GPS2_RAW",                     // 70
-	"DID_WHEEL_ENCODER",                // 71
-	"DID_DIAGNOSTIC_MESSAGE",           // 72
-	"DID_SURVEY_IN",                    // 73
-	"DID_CAL_SC_INFO",                  // 74
-	"DID_PORT_MONITOR",                 // 75
-	"DID_RTK_STATE",                    // 76
-	"DID_RTK_PHASE_RESIDUAL",           // 77
-	"DID_RTK_CODE_RESIDUAL",            // 78
-	"DID_RTK_DEBUG",                    // 79
-	"DID_EVB_STATUS",                   // 80
-	"DID_EVB_FLASH_CFG",                // 81
-	"DID_EVB_DEBUG_ARRAY",              // 82
-	"DID_EVB_RTOS_INFO",                // 83
-	"DID_GPS2_SIG",                     // 84
-	"DID_IMU_MAG",                      // 85
-	"DID_PIMU_MAG",                     // 86
-	"DID_GROUND_VEHICLE",               // 87
-	"DID_POSITION_MEASUREMENT",         // 88
-	"DID_RTK_DEBUG_2",                  // 89
-	"DID_CAN_CONFIG",                   // 90
-	"DID_GPS2_RTK_CMP_REL",             // 91
-	"DID_GPS2_RTK_CMP_MISC",            // 92
-	"DID_EVB_DEV_INFO",                 // 93
-	"DID_INFIELD_CAL",                  // 94 
-	"DID_REFERENCE_IMU",                // 95 
-	"DID_IMU3_RAW",                     // 96 
-	"DID_IMU_RAW",                      // 97 
-	"UNUSED_98",                        // 98 
-	"UNUSED_99",                        // 99 
-	"UNUSED_100",                       // 100
-	"UNUSED_101",                       // 101
-	"UNUSED_102",                       // 102
-	"UNUSED_103",                       // 103
-	"UNUSED_104",                       // 104
-	"UNUSED_105",                       // 105
-	"UNUSED_106",                       // 106
-	"UNUSED_107",                       // 107
-	"UNUSED_108",                       // 108
-	"UNUSED_109",                       // 109
-	"DID_EVB_LUNA_FLASH_CFG",           // 110
-	"DID_EVB_LUNA_STATUS",              // 111
-	"DID_EVB_LUNA_SENSORS",             // 112
-	"DID_EVB_LUNA_REMOTE_KILL",         // 113
-	"DID_EVB_LUNA_VELOCITY_CONTROL",    // 114
-	"DID_EVB_LUNA_VELOCITY_COMMAND",    // 115
-=======
-{    // Matches data identifier list (eDataIDs) in data_sets.h
+{   // Matches data identifier list (eDataIDs) in data_sets.h
     "DID_NULL",                         // 0
     "DID_DEV_INFO",                     // 1
     "DID_SYS_FAULT",                    // 2
     "DID_PIMU",                         // 3
     "DID_INS_1",                        // 4
     "DID_INS_2",                        // 5
-    "DID_GPS1_UBX_POS",                 // 6
+    "DID_GPS1_RCVR_POS",                // 6
     "DID_SYS_CMD",                      // 7
     "DID_NMEA_BCAST_PERIOD",            // 8
     "DID_RMC",                          // 9
@@ -2919,7 +2464,7 @@
     "DID_CAL_SC",                       // 42
     "DID_CAL_SC1",                      // 43
     "DID_CAL_SC2",                      // 44
-    "DID_GPS1_SIG",                        // 45
+    "DID_GPS1_SIG",                     // 45
     "DID_SENSORS_ADC_SIGMA",            // 46
     "DID_REFERENCE_MAGNETOMETER",       // 47
     "DID_INL2_STATES",                  // 48
@@ -2990,61 +2535,27 @@
     "DID_EVB_LUNA_REMOTE_KILL",         // 113
     "DID_EVB_LUNA_VELOCITY_CONTROL",    // 114
     "DID_EVB_LUNA_VELOCITY_COMMAND",    // 115
->>>>>>> 364cf337
     "DID_EVB_LUNA_AUX_COMMAND",         // 116
     "",                                 // 117
     "",                                 // 118
     "",                                 // 119
-	"DID_GPX_DEV_INFO",                 // 120
-	"DID_GPX_FLASH_CFG",                // 121
-	"DID_GPX_RTOS_INFO",                // 122
-	"DID_GPX_STATUS",                   // 123
-	"DID_GPX_DEBUG_ARRAY",              // 124
-	"",                                 // 125
-	"",                                 // 126
-	"",                                 // 127
-	"",                                 // 128
-	"",                                 // 129
-	"",                                 // 130
-	""                                  // 131
+    "DID_GPX_DEV_INFO",                 // 120
+    "DID_GPX_FLASH_CFG",                // 121
+    "DID_GPX_RTOS_INFO",                // 122
+    "DID_GPX_STATUS",                   // 123
+    "DID_GPX_DEBUG_ARRAY",              // 124
+    "",                                 // 125
+    "",                                 // 126
+    "",                                 // 127
+    "",                                 // 128
+    "",                                 // 129
+    "",                                 // 130
+    ""                                  // 131
 };
 
 
 cISDataMappings::cISDataMappings()
 {
-<<<<<<< HEAD
-	PopulateSizeMappings(m_lookupSize);
-	PopulateDeviceInfoMappings(m_lookupInfo, DID_DEV_INFO);
-	PopulateBitMappings(m_lookupInfo);
-	PopulateSysFaultMappings(m_lookupInfo);
-	PopulateIMU3Mappings(m_lookupInfo, DID_IMU3_UNCAL);
-	PopulateIMU3Mappings(m_lookupInfo, DID_IMU3_RAW);
-	PopulateIMUMappings(m_lookupInfo, DID_IMU_RAW);
-	PopulateIMUMappings(m_lookupInfo, DID_IMU);
-	PopulateIMUDeltaThetaVelocityMappings(m_lookupInfo, DID_PIMU);
-	PopulateMagnetometerMappings(m_lookupInfo, DID_MAGNETOMETER);
-	PopulateMagnetometerMappings(m_lookupInfo, DID_REFERENCE_MAGNETOMETER);
-	PopulateBarometerMappings(m_lookupInfo);
-	PopulateWheelEncoderMappings(m_lookupInfo);
-	PopulateSysParamsMappings(m_lookupInfo);
-	PopulateSysSensorsMappings(m_lookupInfo);
-	PopulateRMCMappings(m_lookupInfo);
-	PopulateINS1Mappings(m_lookupInfo);
-	PopulateINS2Mappings(m_lookupInfo);
-	PopulateINS3Mappings(m_lookupInfo);
-	PopulateINS4Mappings(m_lookupInfo);
-	PopulateGpsPosMappings(m_lookupInfo, DID_GPS1_POS);
-	PopulateGpsPosMappings(m_lookupInfo, DID_GPS1_RCVR_POS);
-	PopulateGpsPosMappings(m_lookupInfo, DID_GPS2_POS);
-	PopulateGpsPosMappings(m_lookupInfo, DID_GPS1_RTK_POS);
-	PopulateGpsVelMappings(m_lookupInfo, DID_GPS1_VEL);
-	PopulateGpsVelMappings(m_lookupInfo, DID_GPS2_VEL);
-#if 0	// Too much data, we don't want to log this. WHJ
-	PopulateGpsSatMappings(m_lookupInfo, DID_GPS1_SAT);
-	PopulateGpsSatMappings(m_lookupInfo, DID_GPS2_SAT);
-	PopulateGpsSigMappings(m_lookupInfo, DID_GPS1_SIG);
-	PopulateGpsSigMappings(m_lookupInfo, DID_GPS2_SIG);
-=======
     PopulateSizeMappings(m_lookupSize);
     PopulateDeviceInfoMappings(m_lookupInfo, DID_DEV_INFO);
     PopulateManufacturingInfoMappings(m_lookupInfo);
@@ -3067,17 +2578,16 @@
     PopulateINS3Mappings(m_lookupInfo);
     PopulateINS4Mappings(m_lookupInfo);
     PopulateGpsPosMappings(m_lookupInfo, DID_GPS1_POS);
-    PopulateGpsPosMappings(m_lookupInfo, DID_GPS1_UBX_POS);
+    PopulateGpsPosMappings(m_lookupInfo, DID_GPS1_RCVR_POS);
     PopulateGpsPosMappings(m_lookupInfo, DID_GPS2_POS);
     PopulateGpsPosMappings(m_lookupInfo, DID_GPS1_RTK_POS);
     PopulateGpsVelMappings(m_lookupInfo, DID_GPS1_VEL);
     PopulateGpsVelMappings(m_lookupInfo, DID_GPS2_VEL);
-#if 0    // Too much data, we don't want to log this. WHJ
+#if 0	// Too much data, we don't want to log this. WHJ
     PopulateGpsSatMappings(m_lookupInfo, DID_GPS1_SAT);
     PopulateGpsSatMappings(m_lookupInfo, DID_GPS2_SAT);
     PopulateGpsSigMappings(m_lookupInfo, DID_GPS1_SIG);
     PopulateGpsSigMappings(m_lookupInfo, DID_GPS2_SIG);
->>>>>>> 364cf337
 #endif
     PopulateGpsRtkRelMappings(m_lookupInfo, DID_GPS1_RTK_POS_REL);
     PopulateGpsRtkRelMappings(m_lookupInfo, DID_GPS2_RTK_CMP_REL);
