/*
MIT LICENSE

Copyright (c) 2014-2022 Inertial Sense, Inc. - http://inertialsense.com

Permission is hereby granted, free of charge, to any person obtaining a copy of this software and associated documentation files(the "Software"), to deal in the Software without restriction, including without limitation the rights to use, copy, modify, merge, publish, distribute, sublicense, and/or sell copies of the Software, and to permit persons to whom the Software is furnished to do so, subject to the following conditions :

The above copyright notice and this permission notice shall be included in all copies or substantial portions of the Software.

THE SOFTWARE IS PROVIDED "AS IS", WITHOUT WARRANTY OF ANY KIND, EXPRESS OR IMPLIED, INCLUDING BUT NOT LIMITED TO THE WARRANTIES OF MERCHANTABILITY, FITNESS FOR A PARTICULAR PURPOSE AND NONINFRINGEMENT.IN NO EVENT SHALL THE AUTHORS OR COPYRIGHT HOLDERS BE LIABLE FOR ANY CLAIM, DAMAGES OR OTHER LIABILITY, WHETHER IN AN ACTION OF CONTRACT, TORT OR OTHERWISE, ARISING FROM, OUT OF OR IN CONNECTION WITH THE SOFTWARE OR THE USE OR OTHER DEALINGS IN THE SOFTWARE.
*/

#include <map>
#include <vector>
#include <set>
#include <algorithm>
#include <stdlib.h>
#include <stddef.h>
#include <inttypes.h>
#include <stdio.h>
#include <assert.h>
#include <string.h>

#include "ISDataMappings.h"
#include "DataJSON.h"
#include "ISUtilities.h"
#include "ISConstants.h"
#include "data_sets.h"

#ifdef USE_IS_INTERNAL
#include "../../cpp/libs/IS_internal.h"
#endif

using namespace std;

#if PLATFORM_IS_EMBEDDED
cISDataMappings* cISDataMappings::s_map;
#else
cISDataMappings cISDataMappings::s_map;
#endif

const unsigned char g_asciiToLowerMap[256] =
{
	0,1,2,3,4,5,6,7,8,9,10,11,12,13,14,15,16,17,18,19,20,21,22,23,24,25,26,27,28,29,30,31,32,33,34,35,36,37,38,39,40,
	41,42,43,44,45,46,47,48,49,50,51,52,53,54,55,56,57,58,59,60,61,62,63,64,'a','b','c','d','e','f','g','h','i','j','k','l','m','n','o','p','q',
	'r','s','t','u','v','w','x','y','z',91,92,93,94,95,96,97,98,99,100,101,102,103,104,105,106,107,108,109,110,111,112,113,114,115,116,117,118,
	119,120,121,122,123,124,125,126,127,128,129,130,131,132,133,134,135,136,137,138,139,140,141,142,143,144,145,146,147,148,149,150,151,152,153,
	154,155,156,157,158,159,160,161,162,163,164,165,166,167,168,169,170,171,172,173,174,175,176,177,178,179,180,181,182,183,184,185,186,187,188,
	189,190,191,192,193,194,195,196,197,198,199,200,201,202,203,204,205,206,207,208,209,210,211,212,213,214,215,216,217,218,219,220,221,222,223,
	224,225,226,227,228,229,230,231,232,233,234,235,236,237,238,239,240,241,242,243,244,245,246,247,248,249,250,251,252,253,254,255
};

CONST_EXPRESSION uint32_t s_eDataTypeSizes[DataTypeCount] =
{
	(uint32_t)sizeof(int8_t),
	(uint32_t)sizeof(uint8_t),
	(uint32_t)sizeof(int16_t),
	(uint32_t)sizeof(uint16_t),
	(uint32_t)sizeof(int32_t),
	(uint32_t)sizeof(uint32_t),
	(uint32_t)sizeof(int64_t),
	(uint32_t)sizeof(uint64_t),
	(uint32_t)sizeof(float),
	(uint32_t)sizeof(double),
    (uint32_t)0, // string, must be set to actual size by caller
    (uint32_t)0  // binary, must be set to actual size by caller
};

inline uint32_t GetDataTypeSize(eDataType dataType)
{
	if (dataType >= 0 && dataType < DataTypeCount)
	{
		return s_eDataTypeSizes[dataType];
	}
	return 0;
}

#if CPP11_IS_ENABLED

// dataSize can be 0 for default size, must be set for string type
#define ADD_MAP_NO_VALIDATION(map, totalSize, name, member, dataSize, dataType, memberType, dataFlags) (map)[std::string(name)] = { (uint32_t)offsetof(MAP_TYPE, member), (uint32_t)(dataSize == 0 ? sizeof(memberType) : dataSize), dataType, (eDataFlags)dataFlags, name }; totalSize += sizeof(memberType);

// note when passing member type for arrays, it must be a reference, i.e. float&
#define ADD_MAP(map, totalSize, name, member, dataSize, dataType, memberType, dataFlags) \
    ADD_MAP_NO_VALIDATION(map, totalSize, name, member, dataSize, dataType, memberType, dataFlags); \
    static_assert(is_same<decltype(MAP_TYPE::member), memberType>::value, "Member type is an unexpected type"); \
	static_assert((uint32_t)(dataSize == 0 ? sizeof(memberType) : dataSize) == sizeof(memberType), "Member type is an unexpected size, sizeof(memberType)"); \
    static_assert((uint32_t)(dataSize == 0 ? sizeof(memberType) : dataSize) == sizeof(MAP_TYPE::member), "Member type is an unexpected size, sizeof(MAP_TYPE::member)"); \
	static_assert(s_eDataTypeSizes[dataType] == 0 || (uint32_t)(dataSize == 0 ? sizeof(memberType) : dataSize) == s_eDataTypeSizes[dataType], "Data type size does not match member size");
#define ASSERT_SIZE(s) assert(s == sizeof(MAP_TYPE))

#else

#define ADD_MAP_NO_VALIDATION(map, totalSize, name, member, dataSize, dataType, memberType, dataFlags) (map)[std::string(name)] = { (uint32_t)offsetof(MAP_TYPE, member), (uint32_t)(dataSize == 0 ? sizeof(memberType) : dataSize), dataType, (eDataFlags)dataFlags, name }; totalSize += sizeof(memberType);
#define ADD_MAP(map, totalSize, name, member, dataSize, dataType, memberType, dataFlags) ADD_MAP_NO_VALIDATION(map, totalSize, name, member, dataSize, dataType, memberType, dataFlags)
#define ASSERT_SIZE(s) // not supported on VS < 2015

#endif

static void PopulateSizeMappings(uint32_t sizeMap[DID_COUNT])
{
    //memset(sizeMap, 0, sizeof(sizeMap));
    // NOTE: If you use the line above, the compiler issues this warning:
    //       "‘sizeof’ on array function parameter ‘sizeMap’ will return size of ‘uint32_t* {aka unsigned int*}’"
    //       So, we use `sizeof(uint32_t) * DID_COUNT` instead to get the correct size.
	memset(sizeMap, 0, sizeof(uint32_t) * DID_COUNT);

	sizeMap[DID_DEV_INFO] = sizeof(dev_info_t);
	sizeMap[DID_BIT] = sizeof(bit_t);
	sizeMap[DID_SYS_FAULT] = sizeof(system_fault_t);
	sizeMap[DID_MAGNETOMETER] = sizeof(magnetometer_t);
	sizeMap[DID_BAROMETER] = sizeof(barometer_t);
	sizeMap[DID_PREINTEGRATED_IMU] = sizeof(preintegrated_imu_t);
	sizeMap[DID_WHEEL_ENCODER] = sizeof(wheel_encoder_t);
	sizeMap[DID_GROUND_VEHICLE] = sizeof(ground_vehicle_t);
	sizeMap[DID_SYS_CMD] = sizeof(system_command_t);
	sizeMap[DID_RMC] = sizeof(rmc_t);
	sizeMap[DID_INS_1] = sizeof(ins_1_t);
	sizeMap[DID_INS_2] = sizeof(ins_2_t);
	sizeMap[DID_INS_3] = sizeof(ins_3_t);
	sizeMap[DID_INS_4] = sizeof(ins_4_t);
	sizeMap[DID_GPS1_POS] = sizeof(gps_pos_t);
	sizeMap[DID_GPS1_UBX_POS] = sizeof(gps_pos_t);
	sizeMap[DID_GPS1_VEL] = sizeof(gps_vel_t);
	sizeMap[DID_GPS2_POS] = sizeof(gps_pos_t);
	sizeMap[DID_GPS2_VEL] = sizeof(gps_vel_t);
	sizeMap[DID_GPS1_SAT] = sizeof(gps_sat_t);
	sizeMap[DID_GPS2_SAT] = sizeof(gps_sat_t);
	sizeMap[DID_GPS1_VERSION] = sizeof(gps_version_t);
	sizeMap[DID_GPS2_VERSION] = sizeof(gps_version_t);
	sizeMap[DID_GPS1_RTK_POS] = sizeof(gps_pos_t);
	sizeMap[DID_GPS1_RTK_POS_REL] = sizeof(gps_rtk_rel_t);
	sizeMap[DID_GPS1_RTK_POS_MISC] = sizeof(gps_rtk_misc_t);
	sizeMap[DID_GPS2_RTK_CMP_REL] = sizeof(gps_rtk_rel_t);
	sizeMap[DID_GPS2_RTK_CMP_MISC] = sizeof(gps_rtk_misc_t);
	sizeMap[DID_SYS_PARAMS] = sizeof(sys_params_t);
	sizeMap[DID_SYS_SENSORS] = sizeof(sys_sensors_t);
	sizeMap[DID_FLASH_CONFIG] = sizeof(nvm_flash_cfg_t);
	sizeMap[DID_IMU] = sizeof(imu_t);
    sizeMap[DID_IMU3_RAW] = sizeof(imu3_t);
	sizeMap[DID_GPS_BASE_RAW] = sizeof(gps_raw_t);
	sizeMap[DID_STROBE_IN_TIME] = sizeof(strobe_in_time_t);
	sizeMap[DID_RTOS_INFO] = sizeof(rtos_info_t);
	sizeMap[DID_IMU3_RAW_MAG] = sizeof(imu3_mag_t);
	sizeMap[DID_CAN_CONFIG] = sizeof(can_config_t);
	sizeMap[DID_DEBUG_ARRAY] = sizeof(debug_array_t);
	sizeMap[DID_IO] = sizeof(io_t);
	sizeMap[DID_INFIELD_CAL] = sizeof(infield_cal_t);
	sizeMap[DID_REFERENCE_IMU] = sizeof(imu_t);
	sizeMap[DID_REFERENCE_MAGNETOMETER] = sizeof(magnetometer_t);

	sizeMap[DID_EVB_STATUS] = sizeof(evb_status_t);
	sizeMap[DID_EVB_FLASH_CFG] = sizeof(evb_flash_cfg_t);
	sizeMap[DID_EVB_DEBUG_ARRAY] = sizeof(debug_array_t);
	sizeMap[DID_EVB_RTOS_INFO] = sizeof(evb_rtos_info_t);
	sizeMap[DID_EVB_DEV_INFO] = sizeof(dev_info_t);

#ifdef USE_IS_INTERNAL

	sizeMap[DID_SENSORS_IS1] = sizeof(sensors_w_temp_t);
	sizeMap[DID_SENSORS_IS2] = sizeof(sensors_w_temp_t);
	sizeMap[DID_SENSORS_TC_BIAS] = sizeof(sensors_t);
	sizeMap[DID_SCOMP] = sizeof(sensor_compensation_t);
    sizeMap[DID_RTK_DEBUG] = sizeof(rtk_debug_t);
//     sizeMap[DID_RTK_STATE] = sizeof(rtk_state_t);
    sizeMap[DID_RTK_CODE_RESIDUAL] = sizeof(rtk_residual_t);
    sizeMap[DID_RTK_PHASE_RESIDUAL] = sizeof(rtk_residual_t);
	sizeMap[DID_NVR_USERPAGE_G0] = sizeof(nvm_group_0_t);
	sizeMap[DID_NVR_USERPAGE_G1] = sizeof(nvm_group_1_t);
	sizeMap[DID_INL2_STATES] = sizeof(inl2_states_t);
	sizeMap[DID_INL2_STATUS] = sizeof(inl2_status_t);
	sizeMap[DID_INL2_MISC] = sizeof(inl2_misc_t);
	sizeMap[DID_INL2_MAG_OBS_INFO] = sizeof(inl2_mag_obs_info_t);
	sizeMap[DID_IMU_MAG] = sizeof(imu_mag_t);
	sizeMap[DID_PREINTEGRATED_IMU_MAG] = sizeof(pimu_mag_t);
	sizeMap[DID_SENSORS_ADC] = sizeof(sys_sensors_adc_t);
	sizeMap[DID_RTK_DEBUG_2] = sizeof(rtk_debug_2_t);

#endif

#if defined(INCLUDE_LUNA_DATA_SETS)

	sizeMap[DID_EVB_LUNA_FLASH_CFG] = sizeof(evb_luna_flash_cfg_t);
	sizeMap[DID_EVB_LUNA_STATUS] = sizeof(evb_luna_status_t);
	sizeMap[DID_EVB_LUNA_SENSORS] = sizeof(evb_luna_sensors_t);
	sizeMap[DID_EVB_LUNA_REMOTE_KILL] = sizeof(evb_luna_remote_kill_t);
	sizeMap[DID_EVB_LUNA_VELOCITY_CONTROL] = sizeof(evb_luna_velocity_control_t);
	sizeMap[DID_EVB_LUNA_VELOCITY_COMMAND] = sizeof(evb_luna_velocity_command_t);
    sizeMap[DID_EVB_LUNA_AUX_COMMAND] = sizeof(evb_luna_aux_command_t);

#endif

}

static void PopulateTimestampField(uint32_t id, const data_info_t** timestamps, map_name_to_info_t mappings[DID_COUNT])
{
	static const string timestampFields[] = { "time", "timeOfWeek", "timeOfWeekMs", "seconds" };
	const map_name_to_info_t& offsetMap = mappings[id];

	if (offsetMap.size() != 0)
	{
		for (size_t i = 0; i < _ARRAY_ELEMENT_COUNT(timestampFields); i++)
		{
			map_name_to_info_t::const_iterator timestampField = offsetMap.find(timestampFields[i]);
			if (timestampField != offsetMap.end())
			{
				timestamps[id] = (const data_info_t*)&timestampField->second;
				return;
			}
		}
	}

	timestamps[id] = NULLPTR; // ensure value is not garbage
}

static void PopulateDeviceInfoMappings(map_name_to_info_t mappings[DID_COUNT], uint32_t id)
{
	typedef dev_info_t MAP_TYPE;
	map_name_to_info_t& m = mappings[id];
	uint32_t totalSize = 0;
    ADD_MAP(m, totalSize, "reserved", reserved, 0, DataTypeUInt32, uint32_t, 0);
    ADD_MAP(m, totalSize, "serialNumber", serialNumber, 0, DataTypeUInt32, uint32_t, 0);
    ADD_MAP(m, totalSize, "hardwareVer[0]", hardwareVer[0], 0, DataTypeUInt8, uint8_t&, 0);
    ADD_MAP(m, totalSize, "hardwareVer[1]", hardwareVer[1], 0, DataTypeUInt8, uint8_t&, 0);
    ADD_MAP(m, totalSize, "hardwareVer[2]", hardwareVer[2], 0, DataTypeUInt8, uint8_t&, 0);
    ADD_MAP(m, totalSize, "hardwareVer[3]", hardwareVer[3], 0, DataTypeUInt8, uint8_t&, 0);
    ADD_MAP(m, totalSize, "firmwareVer[0]", firmwareVer[0], 0, DataTypeUInt8, uint8_t&, 0);
    ADD_MAP(m, totalSize, "firmwareVer[1]", firmwareVer[1], 0, DataTypeUInt8, uint8_t&, 0);
    ADD_MAP(m, totalSize, "firmwareVer[2]", firmwareVer[2], 0, DataTypeUInt8, uint8_t&, 0);
    ADD_MAP(m, totalSize, "firmwareVer[3]", firmwareVer[3], 0, DataTypeUInt8, uint8_t&, 0);
    ADD_MAP(m, totalSize, "buildNumber", buildNumber, 0, DataTypeUInt32, uint32_t, 0);
    ADD_MAP(m, totalSize, "protocolVer[0]", protocolVer[0], 0, DataTypeUInt8, uint8_t&, 0);
    ADD_MAP(m, totalSize, "protocolVer[1]", protocolVer[1], 0, DataTypeUInt8, uint8_t&, 0);
    ADD_MAP(m, totalSize, "protocolVer[2]", protocolVer[2], 0, DataTypeUInt8, uint8_t&, 0);
    ADD_MAP(m, totalSize, "protocolVer[3]", protocolVer[3], 0, DataTypeUInt8, uint8_t&, 0);
    ADD_MAP(m, totalSize, "repoRevision", repoRevision, 0, DataTypeUInt32, uint32_t, 0);
    ADD_MAP(m, totalSize, "manufacturer", manufacturer, DEVINFO_MANUFACTURER_STRLEN, DataTypeString, char[DEVINFO_MANUFACTURER_STRLEN], 0);
    ADD_MAP(m, totalSize, "buildDate[0]", buildDate[0], 0, DataTypeUInt8, uint8_t&, 0);
    ADD_MAP(m, totalSize, "buildDate[1]", buildDate[1], 0, DataTypeUInt8, uint8_t&, 0);
    ADD_MAP(m, totalSize, "buildDate[2]", buildDate[2], 0, DataTypeUInt8, uint8_t&, 0);
    ADD_MAP(m, totalSize, "buildDate[3]", buildDate[3], 0, DataTypeUInt8, uint8_t&, 0);
    ADD_MAP(m, totalSize, "buildTime[0]", buildTime[0], 0, DataTypeUInt8, uint8_t&, 0);
    ADD_MAP(m, totalSize, "buildTime[1]", buildTime[1], 0, DataTypeUInt8, uint8_t&, 0);
    ADD_MAP(m, totalSize, "buildTime[2]", buildTime[2], 0, DataTypeUInt8, uint8_t&, 0);
    ADD_MAP(m, totalSize, "buildTime[3]", buildTime[3], 0, DataTypeUInt8, uint8_t&, 0);
    ADD_MAP(m, totalSize, "addInfo", addInfo, DEVINFO_ADDINFO_STRLEN, DataTypeString, char[DEVINFO_ADDINFO_STRLEN], 0);

    ASSERT_SIZE(totalSize);
}

static void PopulateIOMappings(map_name_to_info_t mappings[DID_COUNT])
{
	typedef io_t MAP_TYPE;
	map_name_to_info_t& m = mappings[DID_IO];
	uint32_t totalSize = 0;
	ADD_MAP(m, totalSize, "timeOfWeekMs", timeOfWeekMs, 0, DataTypeUInt32, uint32_t, 0);
	ADD_MAP(m, totalSize, "gpioStatus", gpioStatus, 0, DataTypeUInt32, uint32_t, 0);

	ASSERT_SIZE(totalSize);
}

static void PopulateBitMappings(map_name_to_info_t mappings[DID_COUNT])
{
	typedef bit_t MAP_TYPE;
	map_name_to_info_t& m = mappings[DID_BIT];
	uint32_t totalSize = 0;
	ADD_MAP(m, totalSize, "state", state, 0, DataTypeUInt32, uint32_t, 0);
	ADD_MAP(m, totalSize, "hdwBitStatus", hdwBitStatus, 0, DataTypeUInt32, uint32_t, 0);
	ADD_MAP(m, totalSize, "calBitStatus", calBitStatus, 0, DataTypeUInt32, uint32_t, 0);

    ADD_MAP(m, totalSize, "tcPqrBias", tcPqrBias, 0, DataTypeFloat, float, 0);
    ADD_MAP(m, totalSize, "tcAccBias", tcAccBias, 0, DataTypeFloat, float, 0);
    ADD_MAP(m, totalSize, "tcPqrSlope", tcPqrSlope, 0, DataTypeFloat, float, 0);
    ADD_MAP(m, totalSize, "tcAccSlope", tcAccSlope, 0, DataTypeFloat, float, 0);
    ADD_MAP(m, totalSize, "tcPqrLinearity", tcPqrLinearity, 0, DataTypeFloat, float, 0);
    ADD_MAP(m, totalSize, "tcAccLinearity", tcAccLinearity, 0, DataTypeFloat, float, 0);

    ADD_MAP(m, totalSize, "acc", pqr, 0, DataTypeFloat, float, 0);
    ADD_MAP(m, totalSize, "pqr", acc, 0, DataTypeFloat, float, 0);
    ADD_MAP(m, totalSize, "pqrSigma", pqrSigma, 0, DataTypeFloat, float, 0);
    ADD_MAP(m, totalSize, "accSigma", accSigma, 0, DataTypeFloat, float, 0);

	ADD_MAP(m, totalSize, "testMode", testMode, 0, DataTypeUInt32, uint32_t, 0);

	ASSERT_SIZE(totalSize);
}

static void PopulateSysFaultMappings(map_name_to_info_t mappings[DID_COUNT])
{
	typedef system_fault_t MAP_TYPE;
	map_name_to_info_t& m = mappings[DID_SYS_FAULT];
	uint32_t totalSize = 0;
	ADD_MAP(m, totalSize, "status", status, 0, DataTypeUInt32, uint32_t, 0);
	ADD_MAP(m, totalSize, "g1Task", g1Task, 0, DataTypeUInt32, uint32_t, 0);
	ADD_MAP(m, totalSize, "g2FileNum", g2FileNum, 0, DataTypeUInt32, uint32_t, 0);
	ADD_MAP(m, totalSize, "g3LineNum", g3LineNum, 0, DataTypeUInt32, uint32_t, 0);
	ADD_MAP(m, totalSize, "g4", g4, 0, DataTypeUInt32, uint32_t, 0);
	ADD_MAP(m, totalSize, "g5Lr", g5Lr, 0, DataTypeUInt32, uint32_t, 0);
	ADD_MAP(m, totalSize, "pc", pc, 0, DataTypeUInt32, uint32_t, 0);
	ADD_MAP(m, totalSize, "psr", psr, 0, DataTypeUInt32, uint32_t, 0);

	ASSERT_SIZE(totalSize);
}

static void PopulateIMUMappings(map_name_to_info_t mappings[DID_COUNT], uint32_t dataId)
{
	typedef imu_t MAP_TYPE;
	map_name_to_info_t& m = mappings[dataId];
	uint32_t totalSize = 0;
    ADD_MAP(m, totalSize, "time", time, 0, DataTypeDouble, double, 0);
    ADD_MAP(m, totalSize, "pqr[0]", I.pqr[0], 0, DataTypeFloat, float&, 0);
    ADD_MAP(m, totalSize, "pqr[1]", I.pqr[1], 0, DataTypeFloat, float&, 0);
    ADD_MAP(m, totalSize, "pqr[2]", I.pqr[2], 0, DataTypeFloat, float&, 0);
    ADD_MAP(m, totalSize, "acc[0]", I.acc[0], 0, DataTypeFloat, float&, 0);
    ADD_MAP(m, totalSize, "acc[1]", I.acc[1], 0, DataTypeFloat, float&, 0);
    ADD_MAP(m, totalSize, "acc[2]", I.acc[2], 0, DataTypeFloat, float&, 0);
    ADD_MAP(m, totalSize, "status", status, 0, DataTypeUInt32, uint32_t, DataFlagsDisplayHex);

    ASSERT_SIZE(totalSize);
}

static void PopulateIMU3Mappings(map_name_to_info_t mappings[DID_COUNT], uint32_t dataId)
{
	typedef imu3_t MAP_TYPE;
	map_name_to_info_t& m = mappings[dataId];
	uint32_t totalSize = 0;
    ADD_MAP(m, totalSize, "time", time, 0, DataTypeDouble, double, 0);
    ADD_MAP(m, totalSize, "pqr1[0]", I[0].pqr[0], 0, DataTypeFloat, float&, 0);
    ADD_MAP(m, totalSize, "pqr1[1]", I[0].pqr[1], 0, DataTypeFloat, float&, 0);
    ADD_MAP(m, totalSize, "pqr1[2]", I[0].pqr[2], 0, DataTypeFloat, float&, 0);
    ADD_MAP(m, totalSize, "acc1[0]", I[0].acc[0], 0, DataTypeFloat, float&, 0);
    ADD_MAP(m, totalSize, "acc1[1]", I[0].acc[1], 0, DataTypeFloat, float&, 0);
    ADD_MAP(m, totalSize, "acc1[2]", I[0].acc[2], 0, DataTypeFloat, float&, 0);
    ADD_MAP(m, totalSize, "pqr2[0]", I[1].pqr[0], 0, DataTypeFloat, float&, 0);
    ADD_MAP(m, totalSize, "pqr2[1]", I[1].pqr[1], 0, DataTypeFloat, float&, 0);
    ADD_MAP(m, totalSize, "pqr2[2]", I[1].pqr[2], 0, DataTypeFloat, float&, 0);
    ADD_MAP(m, totalSize, "acc2[0]", I[1].acc[0], 0, DataTypeFloat, float&, 0);
    ADD_MAP(m, totalSize, "acc2[1]", I[1].acc[1], 0, DataTypeFloat, float&, 0);
    ADD_MAP(m, totalSize, "acc2[2]", I[1].acc[2], 0, DataTypeFloat, float&, 0);
    ADD_MAP(m, totalSize, "pqr3[0]", I[2].pqr[0], 0, DataTypeFloat, float&, 0);
    ADD_MAP(m, totalSize, "pqr3[1]", I[2].pqr[1], 0, DataTypeFloat, float&, 0);
    ADD_MAP(m, totalSize, "pqr3[2]", I[2].pqr[2], 0, DataTypeFloat, float&, 0);
    ADD_MAP(m, totalSize, "acc3[0]", I[2].acc[0], 0, DataTypeFloat, float&, 0);
    ADD_MAP(m, totalSize, "acc3[1]", I[2].acc[1], 0, DataTypeFloat, float&, 0);
    ADD_MAP(m, totalSize, "acc3[2]", I[2].acc[2], 0, DataTypeFloat, float&, 0);
    ADD_MAP(m, totalSize, "status", status, 0, DataTypeUInt32, uint32_t, DataFlagsDisplayHex);

    ASSERT_SIZE(totalSize);
}

static void PopulateSysParamsMappings(map_name_to_info_t mappings[DID_COUNT])
{
	typedef sys_params_t MAP_TYPE;
	map_name_to_info_t& m = mappings[DID_SYS_PARAMS];
	uint32_t totalSize = 0;
    ADD_MAP(m, totalSize, "timeOfWeekMs", timeOfWeekMs, 0, DataTypeUInt32, uint32_t, 0);
    ADD_MAP(m, totalSize, "insStatus", insStatus, 0, DataTypeUInt32, uint32_t, DataFlagsDisplayHex);
    ADD_MAP(m, totalSize, "hdwStatus", hdwStatus, 0, DataTypeUInt32, uint32_t, DataFlagsDisplayHex);
    ADD_MAP(m, totalSize, "imuTemp", imuTemp, 0, DataTypeFloat, float, 0);
    ADD_MAP(m, totalSize, "baroTemp", baroTemp, 0, DataTypeFloat, float, 0);
    ADD_MAP(m, totalSize, "mcuTemp", mcuTemp, 0, DataTypeFloat, float, 0);
    ADD_MAP(m, totalSize, "reserved1", reserved1, 0, DataTypeFloat, float, 0);
	ADD_MAP(m, totalSize, "imuPeriodMs", imuPeriodMs, 0, DataTypeUInt32, uint32_t, 0);
    ADD_MAP(m, totalSize, "navPeriodMs", navPeriodMs, 0, DataTypeUInt32, uint32_t, 0);
	ADD_MAP(m, totalSize, "sensorTruePeriod", sensorTruePeriod, 0, DataTypeDouble, double, 0);
    ADD_MAP(m, totalSize, "reserved2", reserved2, 0, DataTypeFloat, float, 0);
    ADD_MAP(m, totalSize, "reserved3", reserved3, 0, DataTypeFloat, float, 0);
	ADD_MAP(m, totalSize, "genFaultCode", genFaultCode, 0, DataTypeUInt32, uint32_t, DataFlagsDisplayHex);

    ASSERT_SIZE(totalSize);
}

static void PopulateSysSensorsMappings(map_name_to_info_t mappings[DID_COUNT])
{
	typedef sys_sensors_t MAP_TYPE;
	map_name_to_info_t& m = mappings[DID_SYS_SENSORS];
	uint32_t totalSize = 0;
    ADD_MAP(m, totalSize, "time", time, 0, DataTypeDouble, double, 0);
    ADD_MAP(m, totalSize, "temp", temp, 0, DataTypeFloat, float, 0);
    ADD_MAP(m, totalSize, "pqr[0]", pqr[0], 0, DataTypeFloat, float&, 0);
    ADD_MAP(m, totalSize, "pqr[1]", pqr[1], 0, DataTypeFloat, float&, 0);
    ADD_MAP(m, totalSize, "pqr[2]", pqr[2], 0, DataTypeFloat, float&, 0);
    ADD_MAP(m, totalSize, "acc[0]", acc[0], 0, DataTypeFloat, float&, 0);
    ADD_MAP(m, totalSize, "acc[1]", acc[1], 0, DataTypeFloat, float&, 0);
    ADD_MAP(m, totalSize, "acc[2]", acc[2], 0, DataTypeFloat, float&, 0);
    ADD_MAP(m, totalSize, "mag[0]", mag[0], 0, DataTypeFloat, float&, 0);
    ADD_MAP(m, totalSize, "mag[1]", mag[1], 0, DataTypeFloat, float&, 0);
    ADD_MAP(m, totalSize, "mag[2]", mag[2], 0, DataTypeFloat, float&, 0);
    ADD_MAP(m, totalSize, "bar", bar, 0, DataTypeFloat, float, 0);
    ADD_MAP(m, totalSize, "barTemp", barTemp, 0, DataTypeFloat, float, 0);
    ADD_MAP(m, totalSize, "mslBar", mslBar, 0, DataTypeFloat, float, 0);
    ADD_MAP(m, totalSize, "humidity", humidity, 0, DataTypeFloat, float, 0);
    ADD_MAP(m, totalSize, "vin", vin, 0, DataTypeFloat, float, 0);
    ADD_MAP(m, totalSize, "ana1", ana1, 0, DataTypeFloat, float, 0);
    ADD_MAP(m, totalSize, "ana3", ana1, 0, DataTypeFloat, float, 0);
    ADD_MAP(m, totalSize, "ana4", ana1, 0, DataTypeFloat, float, 0);

    ASSERT_SIZE(totalSize);
}

static void PopulateRMCMappings(map_name_to_info_t mappings[DID_COUNT])
{
	typedef rmc_t MAP_TYPE;
	map_name_to_info_t& m = mappings[DID_RMC];
	uint32_t totalSize = 0;
	ADD_MAP(m, totalSize, "bits", bits, 0, DataTypeUInt64, uint64_t, DataFlagsDisplayHex);
	ADD_MAP(m, totalSize, "options", options, 0, DataTypeUInt32, uint32_t, DataFlagsDisplayHex);

	ASSERT_SIZE(totalSize);
}

static void PopulateINS1Mappings(map_name_to_info_t mappings[DID_COUNT])
{
	typedef ins_1_t MAP_TYPE;
	map_name_to_info_t& m = mappings[DID_INS_1];
	uint32_t totalSize = 0;
    ADD_MAP(m, totalSize, "week", week, 0, DataTypeUInt32, uint32_t, 0);
    ADD_MAP(m, totalSize, "timeOfWeek", timeOfWeek, 0, DataTypeDouble, double, 0);
    ADD_MAP(m, totalSize, "insStatus", insStatus, 0, DataTypeUInt32, uint32_t, DataFlagsDisplayHex);
    ADD_MAP(m, totalSize, "hdwStatus", hdwStatus, 0, DataTypeUInt32, uint32_t, DataFlagsDisplayHex);
    ADD_MAP(m, totalSize, "theta[0]", theta[0], 0, DataTypeFloat, float&, 0);
    ADD_MAP(m, totalSize, "theta[1]", theta[1], 0, DataTypeFloat, float&, 0);
    ADD_MAP(m, totalSize, "theta[2]", theta[2], 0, DataTypeFloat, float&, 0);
    ADD_MAP(m, totalSize, "uvw[0]", uvw[0], 0, DataTypeFloat, float&, 0);
    ADD_MAP(m, totalSize, "uvw[1]", uvw[1], 0, DataTypeFloat, float&, 0);
    ADD_MAP(m, totalSize, "uvw[2]", uvw[2], 0, DataTypeFloat, float&, 0);
    ADD_MAP(m, totalSize, "lla[0]", lla[0], 0, DataTypeDouble, double&, 0);
    ADD_MAP(m, totalSize, "lla[1]", lla[1], 0, DataTypeDouble, double&, 0);
    ADD_MAP(m, totalSize, "lla[2]", lla[2], 0, DataTypeDouble, double&, 0);
    ADD_MAP(m, totalSize, "ned[0]", ned[0], 0, DataTypeFloat, float&, 0);
    ADD_MAP(m, totalSize, "ned[1]", ned[1], 0, DataTypeFloat, float&, 0);
    ADD_MAP(m, totalSize, "ned[2]", ned[2], 0, DataTypeFloat, float&, 0);

    ASSERT_SIZE(totalSize);
}

static void PopulateINS2Mappings(map_name_to_info_t mappings[DID_COUNT])
{
	typedef ins_2_t MAP_TYPE;
	map_name_to_info_t& m = mappings[DID_INS_2];
	uint32_t totalSize = 0;
    ADD_MAP(m, totalSize, "week", week, 0, DataTypeUInt32, uint32_t, 0);
    ADD_MAP(m, totalSize, "timeOfWeek", timeOfWeek, 0, DataTypeDouble, double, 0);
    ADD_MAP(m, totalSize, "insStatus", insStatus, 0, DataTypeUInt32, uint32_t, DataFlagsDisplayHex);
    ADD_MAP(m, totalSize, "hdwStatus", hdwStatus, 0, DataTypeUInt32, uint32_t, DataFlagsDisplayHex);
    ADD_MAP(m, totalSize, "qn2b[0]", qn2b[0], 0, DataTypeFloat, float&, 0);
    ADD_MAP(m, totalSize, "qn2b[1]", qn2b[1], 0, DataTypeFloat, float&, 0);
    ADD_MAP(m, totalSize, "qn2b[2]", qn2b[2], 0, DataTypeFloat, float&, 0);
    ADD_MAP(m, totalSize, "qn2b[3]", qn2b[3], 0, DataTypeFloat, float&, 0);
    ADD_MAP(m, totalSize, "uvw[0]", uvw[0], 0, DataTypeFloat, float&, 0);
    ADD_MAP(m, totalSize, "uvw[1]", uvw[1], 0, DataTypeFloat, float&, 0);
    ADD_MAP(m, totalSize, "uvw[2]", uvw[2], 0, DataTypeFloat, float&, 0);
    ADD_MAP(m, totalSize, "lla[0]", lla[0], 0, DataTypeDouble, double&, 0);
    ADD_MAP(m, totalSize, "lla[1]", lla[1], 0, DataTypeDouble, double&, 0);
    ADD_MAP(m, totalSize, "lla[2]", lla[2], 0, DataTypeDouble, double&, 0);

    ASSERT_SIZE(totalSize);
}

static void PopulateINS3Mappings(map_name_to_info_t mappings[DID_COUNT])
{
	typedef ins_3_t MAP_TYPE;
	map_name_to_info_t& m = mappings[DID_INS_3];
	uint32_t totalSize = 0;
	ADD_MAP(m, totalSize, "week", week, 0, DataTypeUInt32, uint32_t, 0);
	ADD_MAP(m, totalSize, "timeOfWeek", timeOfWeek, 0, DataTypeDouble, double, 0);
	ADD_MAP(m, totalSize, "insStatus", insStatus, 0, DataTypeUInt32, uint32_t, DataFlagsDisplayHex);
	ADD_MAP(m, totalSize, "hdwStatus", hdwStatus, 0, DataTypeUInt32, uint32_t, DataFlagsDisplayHex);
	ADD_MAP(m, totalSize, "qn2b[0]", qn2b[0], 0, DataTypeFloat, float&, 0);
	ADD_MAP(m, totalSize, "qn2b[1]", qn2b[1], 0, DataTypeFloat, float&, 0);
	ADD_MAP(m, totalSize, "qn2b[2]", qn2b[2], 0, DataTypeFloat, float&, 0);
	ADD_MAP(m, totalSize, "qn2b[3]", qn2b[3], 0, DataTypeFloat, float&, 0);
	ADD_MAP(m, totalSize, "uvw[0]", uvw[0], 0, DataTypeFloat, float&, 0);
	ADD_MAP(m, totalSize, "uvw[1]", uvw[1], 0, DataTypeFloat, float&, 0);
	ADD_MAP(m, totalSize, "uvw[2]", uvw[2], 0, DataTypeFloat, float&, 0);
	ADD_MAP(m, totalSize, "lla[0]", lla[0], 0, DataTypeDouble, double&, 0);
	ADD_MAP(m, totalSize, "lla[1]", lla[1], 0, DataTypeDouble, double&, 0);
	ADD_MAP(m, totalSize, "lla[2]", lla[2], 0, DataTypeDouble, double&, 0);
	ADD_MAP(m, totalSize, "msl", msl, 0, DataTypeFloat, float, 0);

	ASSERT_SIZE(totalSize);
}

static void PopulateINS4Mappings(map_name_to_info_t mappings[DID_COUNT])
{
	typedef ins_4_t MAP_TYPE;
	map_name_to_info_t& m = mappings[DID_INS_4];
	uint32_t totalSize = 0;
    ADD_MAP(m, totalSize, "week", week, 0, DataTypeUInt32, uint32_t, 0);
    ADD_MAP(m, totalSize, "timeOfWeek", timeOfWeek, 0, DataTypeDouble, double, 0);
    ADD_MAP(m, totalSize, "insStatus", insStatus, 0, DataTypeUInt32, uint32_t, DataFlagsDisplayHex);
    ADD_MAP(m, totalSize, "hdwStatus", hdwStatus, 0, DataTypeUInt32, uint32_t, DataFlagsDisplayHex);
    ADD_MAP(m, totalSize, "qe2b[0]", qe2b[0], 0, DataTypeFloat, float&, 0);
    ADD_MAP(m, totalSize, "qe2b[1]", qe2b[1], 0, DataTypeFloat, float&, 0);
    ADD_MAP(m, totalSize, "qe2b[2]", qe2b[2], 0, DataTypeFloat, float&, 0);
    ADD_MAP(m, totalSize, "qe2b[3]", qe2b[3], 0, DataTypeFloat, float&, 0);
    ADD_MAP(m, totalSize, "ve[0]", ve[0], 0, DataTypeFloat, float&, 0);
    ADD_MAP(m, totalSize, "ve[1]", ve[1], 0, DataTypeFloat, float&, 0);
    ADD_MAP(m, totalSize, "ve[2]", ve[2], 0, DataTypeFloat, float&, 0);
    ADD_MAP(m, totalSize, "ecef[0]", ecef[0], 0, DataTypeDouble, double&, 0);
    ADD_MAP(m, totalSize, "ecef[1]", ecef[1], 0, DataTypeDouble, double&, 0);
    ADD_MAP(m, totalSize, "ecef[2]", ecef[2], 0, DataTypeDouble, double&, 0);

    ASSERT_SIZE(totalSize);
}

static void PopulateGpsPosMappings(map_name_to_info_t mappings[DID_COUNT], uint32_t id)
{
	typedef gps_pos_t MAP_TYPE;
	map_name_to_info_t& m = mappings[id];
	uint32_t totalSize = 0;
    ADD_MAP(m, totalSize, "week", week, 0, DataTypeUInt32, uint32_t, 0);
    ADD_MAP(m, totalSize, "timeOfWeekMs", timeOfWeekMs, 0, DataTypeUInt32, uint32_t, 0);
    ADD_MAP(m, totalSize, "status", status, 0, DataTypeUInt32, uint32_t, DataFlagsDisplayHex);
	ADD_MAP(m, totalSize, "ecef[0]", ecef[0], 0, DataTypeDouble, double&, 0);
	ADD_MAP(m, totalSize, "ecef[1]", ecef[1], 0, DataTypeDouble, double&, 0);
	ADD_MAP(m, totalSize, "ecef[2]", ecef[2], 0, DataTypeDouble, double&, 0);
	ADD_MAP(m, totalSize, "lla[0]", lla[0], 0, DataTypeDouble, double&, 0);
    ADD_MAP(m, totalSize, "lla[1]", lla[1], 0, DataTypeDouble, double&, 0);
    ADD_MAP(m, totalSize, "lla[2]", lla[2], 0, DataTypeDouble, double&, 0);
    ADD_MAP(m, totalSize, "hMSL", hMSL, 0, DataTypeFloat, float, 0);
    ADD_MAP(m, totalSize, "hAcc", hAcc, 0, DataTypeFloat, float, 0);
    ADD_MAP(m, totalSize, "vAcc", vAcc, 0, DataTypeFloat, float, 0);
    ADD_MAP(m, totalSize, "pDop", pDop, 0, DataTypeFloat, float, 0);
	ADD_MAP(m, totalSize, "cnoMean", cnoMean, 0, DataTypeFloat, float, 0);
	ADD_MAP(m, totalSize, "towOffset", towOffset, 0, DataTypeDouble, double, 0);
	ADD_MAP(m, totalSize, "leapS", leapS, 0, DataTypeUInt8, uint8_t, 0);
    ADD_MAP(m, totalSize, "satsUsed", satsUsed, 0, DataTypeUInt8, uint8_t, 0);
    ADD_MAP(m, totalSize, "cnoMeanSigma", cnoMeanSigma, 0, DataTypeUInt8, uint8_t, 0);
    ADD_MAP(m, totalSize, "reserved", reserved, 0, DataTypeUInt8, uint8_t, 0);

    ASSERT_SIZE(totalSize);
}

static void PopulateGpsVelMappings(map_name_to_info_t mappings[DID_COUNT], uint32_t id)
{
	typedef gps_vel_t MAP_TYPE;
	map_name_to_info_t& m = mappings[id];
	uint32_t totalSize = 0;
	ADD_MAP(m, totalSize, "timeOfWeekMs", timeOfWeekMs, 0, DataTypeUInt32, uint32_t, 0);
	ADD_MAP(m, totalSize, "vel[0]", vel[0], 0, DataTypeFloat, float&, 0);
	ADD_MAP(m, totalSize, "vel[1]", vel[1], 0, DataTypeFloat, float&, 0);
	ADD_MAP(m, totalSize, "vel[2]", vel[2], 0, DataTypeFloat, float&, 0);
	ADD_MAP(m, totalSize, "sAcc", sAcc, 0, DataTypeFloat, float, 0);
    ADD_MAP(m, totalSize, "status", status, 0, DataTypeUInt32, uint32_t, DataFlagsDisplayHex);

	ASSERT_SIZE(totalSize);
}

static void PopulateGPSCNOMappings(map_name_to_info_t mappings[DID_COUNT], uint32_t id)
{
	typedef gps_sat_t MAP_TYPE;
	map_name_to_info_t& m = mappings[id];
	uint32_t totalSize = 0;
    ADD_MAP(m, totalSize, "timeOfWeekMs", timeOfWeekMs, 0, DataTypeUInt32, uint32_t, 0);
    ADD_MAP(m, totalSize, "numSats", numSats, 0, DataTypeUInt32, uint32_t, 0);
    ADD_MAP(m, totalSize, "svId[0]", sat[0].svId, 0, DataTypeUInt8, uint8_t, 0);
    ADD_MAP(m, totalSize, "svId[1]", sat[1].svId, 0, DataTypeUInt8, uint8_t, 0);
    ADD_MAP(m, totalSize, "svId[2]", sat[2].svId, 0, DataTypeUInt8, uint8_t, 0);
    ADD_MAP(m, totalSize, "svId[3]", sat[3].svId, 0, DataTypeUInt8, uint8_t, 0);
    ADD_MAP(m, totalSize, "svId[4]", sat[4].svId, 0, DataTypeUInt8, uint8_t, 0);
    ADD_MAP(m, totalSize, "svId[5]", sat[5].svId, 0, DataTypeUInt8, uint8_t, 0);
    ADD_MAP(m, totalSize, "svId[6]", sat[6].svId, 0, DataTypeUInt8, uint8_t, 0);
    ADD_MAP(m, totalSize, "svId[7]", sat[7].svId, 0, DataTypeUInt8, uint8_t, 0);
    ADD_MAP(m, totalSize, "svId[8]", sat[8].svId, 0, DataTypeUInt8, uint8_t, 0);
    ADD_MAP(m, totalSize, "svId[9]", sat[9].svId, 0, DataTypeUInt8, uint8_t, 0);
    ADD_MAP(m, totalSize, "svId[10]", sat[10].svId, 0, DataTypeUInt8, uint8_t, 0);
    ADD_MAP(m, totalSize, "svId[11]", sat[11].svId, 0, DataTypeUInt8, uint8_t, 0);
    ADD_MAP(m, totalSize, "svId[12]", sat[12].svId, 0, DataTypeUInt8, uint8_t, 0);
    ADD_MAP(m, totalSize, "svId[13]", sat[13].svId, 0, DataTypeUInt8, uint8_t, 0);
    ADD_MAP(m, totalSize, "svId[14]", sat[14].svId, 0, DataTypeUInt8, uint8_t, 0);
    ADD_MAP(m, totalSize, "svId[15]", sat[15].svId, 0, DataTypeUInt8, uint8_t, 0);
    ADD_MAP(m, totalSize, "svId[16]", sat[16].svId, 0, DataTypeUInt8, uint8_t, 0);
    ADD_MAP(m, totalSize, "svId[17]", sat[17].svId, 0, DataTypeUInt8, uint8_t, 0);
    ADD_MAP(m, totalSize, "svId[18]", sat[18].svId, 0, DataTypeUInt8, uint8_t, 0);
    ADD_MAP(m, totalSize, "svId[19]", sat[19].svId, 0, DataTypeUInt8, uint8_t, 0);
    ADD_MAP(m, totalSize, "svId[20]", sat[20].svId, 0, DataTypeUInt8, uint8_t, 0);
    ADD_MAP(m, totalSize, "svId[21]", sat[21].svId, 0, DataTypeUInt8, uint8_t, 0);
    ADD_MAP(m, totalSize, "svId[22]", sat[22].svId, 0, DataTypeUInt8, uint8_t, 0);
    ADD_MAP(m, totalSize, "svId[23]", sat[23].svId, 0, DataTypeUInt8, uint8_t, 0);
    ADD_MAP(m, totalSize, "svId[24]", sat[24].svId, 0, DataTypeUInt8, uint8_t, 0);
    ADD_MAP(m, totalSize, "svId[25]", sat[25].svId, 0, DataTypeUInt8, uint8_t, 0);
    ADD_MAP(m, totalSize, "svId[26]", sat[26].svId, 0, DataTypeUInt8, uint8_t, 0);
    ADD_MAP(m, totalSize, "svId[27]", sat[27].svId, 0, DataTypeUInt8, uint8_t, 0);
    ADD_MAP(m, totalSize, "svId[28]", sat[28].svId, 0, DataTypeUInt8, uint8_t, 0);
    ADD_MAP(m, totalSize, "svId[29]", sat[29].svId, 0, DataTypeUInt8, uint8_t, 0);
    ADD_MAP(m, totalSize, "svId[30]", sat[30].svId, 0, DataTypeUInt8, uint8_t, 0);
    ADD_MAP(m, totalSize, "svId[31]", sat[31].svId, 0, DataTypeUInt8, uint8_t, 0);
    ADD_MAP(m, totalSize, "svId[32]", sat[32].svId, 0, DataTypeUInt8, uint8_t, 0);
    ADD_MAP(m, totalSize, "svId[33]", sat[33].svId, 0, DataTypeUInt8, uint8_t, 0);
    ADD_MAP(m, totalSize, "svId[34]", sat[34].svId, 0, DataTypeUInt8, uint8_t, 0);
    ADD_MAP(m, totalSize, "svId[35]", sat[35].svId, 0, DataTypeUInt8, uint8_t, 0);
    ADD_MAP(m, totalSize, "svId[36]", sat[36].svId, 0, DataTypeUInt8, uint8_t, 0);
    ADD_MAP(m, totalSize, "svId[37]", sat[37].svId, 0, DataTypeUInt8, uint8_t, 0);
    ADD_MAP(m, totalSize, "svId[38]", sat[38].svId, 0, DataTypeUInt8, uint8_t, 0);
    ADD_MAP(m, totalSize, "svId[39]", sat[39].svId, 0, DataTypeUInt8, uint8_t, 0);
    ADD_MAP(m, totalSize, "svId[40]", sat[40].svId, 0, DataTypeUInt8, uint8_t, 0);
    ADD_MAP(m, totalSize, "svId[41]", sat[41].svId, 0, DataTypeUInt8, uint8_t, 0);
    ADD_MAP(m, totalSize, "svId[42]", sat[42].svId, 0, DataTypeUInt8, uint8_t, 0);
    ADD_MAP(m, totalSize, "svId[43]", sat[43].svId, 0, DataTypeUInt8, uint8_t, 0);
    ADD_MAP(m, totalSize, "svId[44]", sat[44].svId, 0, DataTypeUInt8, uint8_t, 0);
    ADD_MAP(m, totalSize, "svId[45]", sat[45].svId, 0, DataTypeUInt8, uint8_t, 0);
    ADD_MAP(m, totalSize, "svId[46]", sat[46].svId, 0, DataTypeUInt8, uint8_t, 0);
    ADD_MAP(m, totalSize, "svId[47]", sat[47].svId, 0, DataTypeUInt8, uint8_t, 0);
    ADD_MAP(m, totalSize, "svId[48]", sat[48].svId, 0, DataTypeUInt8, uint8_t, 0);
    ADD_MAP(m, totalSize, "svId[49]", sat[49].svId, 0, DataTypeUInt8, uint8_t, 0);
    ADD_MAP(m, totalSize, "cno[0]", sat[0].cno, 0, DataTypeUInt8, uint8_t, 0);
    ADD_MAP(m, totalSize, "cno[1]", sat[1].cno, 0, DataTypeUInt8, uint8_t, 0);
    ADD_MAP(m, totalSize, "cno[2]", sat[2].cno, 0, DataTypeUInt8, uint8_t, 0);
    ADD_MAP(m, totalSize, "cno[3]", sat[3].cno, 0, DataTypeUInt8, uint8_t, 0);
    ADD_MAP(m, totalSize, "cno[4]", sat[4].cno, 0, DataTypeUInt8, uint8_t, 0);
    ADD_MAP(m, totalSize, "cno[5]", sat[5].cno, 0, DataTypeUInt8, uint8_t, 0);
    ADD_MAP(m, totalSize, "cno[6]", sat[6].cno, 0, DataTypeUInt8, uint8_t, 0);
    ADD_MAP(m, totalSize, "cno[7]", sat[7].cno, 0, DataTypeUInt8, uint8_t, 0);
    ADD_MAP(m, totalSize, "cno[8]", sat[8].cno, 0, DataTypeUInt8, uint8_t, 0);
    ADD_MAP(m, totalSize, "cno[9]", sat[9].cno, 0, DataTypeUInt8, uint8_t, 0);
    ADD_MAP(m, totalSize, "cno[10]", sat[10].cno, 0, DataTypeUInt8, uint8_t, 0);
    ADD_MAP(m, totalSize, "cno[11]", sat[11].cno, 0, DataTypeUInt8, uint8_t, 0);
    ADD_MAP(m, totalSize, "cno[12]", sat[12].cno, 0, DataTypeUInt8, uint8_t, 0);
    ADD_MAP(m, totalSize, "cno[13]", sat[13].cno, 0, DataTypeUInt8, uint8_t, 0);
    ADD_MAP(m, totalSize, "cno[14]", sat[14].cno, 0, DataTypeUInt8, uint8_t, 0);
    ADD_MAP(m, totalSize, "cno[15]", sat[15].cno, 0, DataTypeUInt8, uint8_t, 0);
    ADD_MAP(m, totalSize, "cno[16]", sat[16].cno, 0, DataTypeUInt8, uint8_t, 0);
    ADD_MAP(m, totalSize, "cno[17]", sat[17].cno, 0, DataTypeUInt8, uint8_t, 0);
    ADD_MAP(m, totalSize, "cno[18]", sat[18].cno, 0, DataTypeUInt8, uint8_t, 0);
    ADD_MAP(m, totalSize, "cno[19]", sat[19].cno, 0, DataTypeUInt8, uint8_t, 0);
    ADD_MAP(m, totalSize, "cno[20]", sat[20].cno, 0, DataTypeUInt8, uint8_t, 0);
    ADD_MAP(m, totalSize, "cno[21]", sat[21].cno, 0, DataTypeUInt8, uint8_t, 0);
    ADD_MAP(m, totalSize, "cno[22]", sat[22].cno, 0, DataTypeUInt8, uint8_t, 0);
    ADD_MAP(m, totalSize, "cno[23]", sat[23].cno, 0, DataTypeUInt8, uint8_t, 0);
    ADD_MAP(m, totalSize, "cno[24]", sat[24].cno, 0, DataTypeUInt8, uint8_t, 0);
    ADD_MAP(m, totalSize, "cno[25]", sat[25].cno, 0, DataTypeUInt8, uint8_t, 0);
    ADD_MAP(m, totalSize, "cno[26]", sat[26].cno, 0, DataTypeUInt8, uint8_t, 0);
    ADD_MAP(m, totalSize, "cno[27]", sat[27].cno, 0, DataTypeUInt8, uint8_t, 0);
    ADD_MAP(m, totalSize, "cno[28]", sat[28].cno, 0, DataTypeUInt8, uint8_t, 0);
    ADD_MAP(m, totalSize, "cno[29]", sat[29].cno, 0, DataTypeUInt8, uint8_t, 0);
    ADD_MAP(m, totalSize, "cno[30]", sat[30].cno, 0, DataTypeUInt8, uint8_t, 0);
    ADD_MAP(m, totalSize, "cno[31]", sat[31].cno, 0, DataTypeUInt8, uint8_t, 0);
    ADD_MAP(m, totalSize, "cno[32]", sat[32].cno, 0, DataTypeUInt8, uint8_t, 0);
    ADD_MAP(m, totalSize, "cno[33]", sat[33].cno, 0, DataTypeUInt8, uint8_t, 0);
    ADD_MAP(m, totalSize, "cno[34]", sat[34].cno, 0, DataTypeUInt8, uint8_t, 0);
    ADD_MAP(m, totalSize, "cno[35]", sat[35].cno, 0, DataTypeUInt8, uint8_t, 0);
    ADD_MAP(m, totalSize, "cno[36]", sat[36].cno, 0, DataTypeUInt8, uint8_t, 0);
    ADD_MAP(m, totalSize, "cno[37]", sat[37].cno, 0, DataTypeUInt8, uint8_t, 0);
    ADD_MAP(m, totalSize, "cno[38]", sat[38].cno, 0, DataTypeUInt8, uint8_t, 0);
    ADD_MAP(m, totalSize, "cno[39]", sat[39].cno, 0, DataTypeUInt8, uint8_t, 0);
    ADD_MAP(m, totalSize, "cno[40]", sat[40].cno, 0, DataTypeUInt8, uint8_t, 0);
    ADD_MAP(m, totalSize, "cno[41]", sat[41].cno, 0, DataTypeUInt8, uint8_t, 0);
    ADD_MAP(m, totalSize, "cno[42]", sat[42].cno, 0, DataTypeUInt8, uint8_t, 0);
    ADD_MAP(m, totalSize, "cno[43]", sat[43].cno, 0, DataTypeUInt8, uint8_t, 0);
    ADD_MAP(m, totalSize, "cno[44]", sat[44].cno, 0, DataTypeUInt8, uint8_t, 0);
    ADD_MAP(m, totalSize, "cno[45]", sat[45].cno, 0, DataTypeUInt8, uint8_t, 0);
    ADD_MAP(m, totalSize, "cno[46]", sat[46].cno, 0, DataTypeUInt8, uint8_t, 0);
    ADD_MAP(m, totalSize, "cno[47]", sat[47].cno, 0, DataTypeUInt8, uint8_t, 0);
    ADD_MAP(m, totalSize, "cno[48]", sat[48].cno, 0, DataTypeUInt8, uint8_t, 0);
    ADD_MAP(m, totalSize, "cno[49]", sat[49].cno, 0, DataTypeUInt8, uint8_t, 0);

    ASSERT_SIZE(totalSize);
}

static void PopulateMagnetometerMappings(map_name_to_info_t mappings[DID_COUNT], uint32_t did)
{
	typedef magnetometer_t MAP_TYPE;
	map_name_to_info_t& m = mappings[did];
	uint32_t totalSize = 0;
    ADD_MAP(m, totalSize, "time", time, 0, DataTypeDouble, double, 0);
    ADD_MAP(m, totalSize, "mag[0]", mag[0], 0, DataTypeFloat, float&, 0);
    ADD_MAP(m, totalSize, "mag[1]", mag[1], 0, DataTypeFloat, float&, 0);
    ADD_MAP(m, totalSize, "mag[2]", mag[2], 0, DataTypeFloat, float&, 0);

    ASSERT_SIZE(totalSize);
}

static void PopulateBarometerMappings(map_name_to_info_t mappings[DID_COUNT])
{
	typedef barometer_t MAP_TYPE;
	map_name_to_info_t& m = mappings[DID_BAROMETER];
	uint32_t totalSize = 0;
    ADD_MAP(m, totalSize, "time", time, 0, DataTypeDouble, double, 0);
    ADD_MAP(m, totalSize, "bar", bar, 0, DataTypeFloat, float, 0);
    ADD_MAP(m, totalSize, "mslBar", mslBar, 0, DataTypeFloat, float, 0);
    ADD_MAP(m, totalSize, "barTemp", barTemp, 0, DataTypeFloat, float, 0);
    ADD_MAP(m, totalSize, "humidity", humidity, 0, DataTypeFloat, float, 0);

    ASSERT_SIZE(totalSize);
}

static void PopulateIMUDeltaThetaVelocityMappings(map_name_to_info_t mappings[DID_COUNT], uint32_t did)
{
	typedef preintegrated_imu_t MAP_TYPE;
	map_name_to_info_t& m = mappings[did];
	uint32_t totalSize = 0;
    ADD_MAP(m, totalSize, "time", time, 0, DataTypeDouble, double, 0);
    ADD_MAP(m, totalSize, "theta[0]", theta[0], 0, DataTypeFloat, float&, 0);
    ADD_MAP(m, totalSize, "theta[1]", theta[1], 0, DataTypeFloat, float&, 0);
    ADD_MAP(m, totalSize, "theta[2]", theta[2], 0, DataTypeFloat, float&, 0);
    ADD_MAP(m, totalSize, "vel[0]", vel[0], 0, DataTypeFloat, float&, 0);
    ADD_MAP(m, totalSize, "vel[1]", vel[1], 0, DataTypeFloat, float&, 0);
    ADD_MAP(m, totalSize, "vel[2]", vel[2], 0, DataTypeFloat, float&, 0);
    ADD_MAP(m, totalSize, "dt", dt, 0, DataTypeFloat, float, 0);
    ADD_MAP(m, totalSize, "status", status, 0, DataTypeUInt32, uint32_t, DataFlagsDisplayHex);

    ASSERT_SIZE(totalSize);
}

static void PopulateIMUDeltaThetaVelocityMagMappings(map_name_to_info_t mappings[DID_COUNT])
{
	typedef pimu_mag_t MAP_TYPE;
	map_name_to_info_t& m = mappings[DID_PREINTEGRATED_IMU_MAG];
	uint32_t totalSize = 0;
	ADD_MAP(m, totalSize, "imutime", pimu.time, 0, DataTypeDouble, double, 0);
	ADD_MAP(m, totalSize, "theta[0]", pimu.theta[0], 0, DataTypeFloat, float&, 0);
	ADD_MAP(m, totalSize, "theta[1]", pimu.theta[1], 0, DataTypeFloat, float&, 0);
	ADD_MAP(m, totalSize, "theta[2]", pimu.theta[2], 0, DataTypeFloat, float&, 0);
	ADD_MAP(m, totalSize, "vel[0]", pimu.vel[0], 0, DataTypeFloat, float&, 0);
	ADD_MAP(m, totalSize, "vel[1]", pimu.vel[1], 0, DataTypeFloat, float&, 0);
	ADD_MAP(m, totalSize, "vel[2]", pimu.vel[2], 0, DataTypeFloat, float&, 0);
	ADD_MAP(m, totalSize, "dt", pimu.dt, 0, DataTypeFloat, float, 0);
	ADD_MAP(m, totalSize, "imustatus", pimu.status, 0, DataTypeUInt32, uint32_t, 0);
	ADD_MAP(m, totalSize, "magtime", mag.time, 0, DataTypeDouble, double, 0);
	ADD_MAP(m, totalSize, "mag[0]", mag.mag[0], 0, DataTypeFloat, float&, 0);
	ADD_MAP(m, totalSize, "mag[1]", mag.mag[1], 0, DataTypeFloat, float&, 0);
	ADD_MAP(m, totalSize, "mag[2]", mag.mag[2], 0, DataTypeFloat, float&, 0);

	ASSERT_SIZE(totalSize);
}

static void PopulateIMU3MagnetometerMappings(map_name_to_info_t mappings[DID_COUNT])
{
	typedef imu3_mag_t MAP_TYPE;
	map_name_to_info_t& m = mappings[DID_IMU3_RAW_MAG];
	uint32_t totalSize = 0;
	ADD_MAP(m, totalSize, "time", imu.time, 0, DataTypeDouble, double, 0);
	ADD_MAP(m, totalSize, "pqr1[0]", imu.I[0].pqr[0], 0, DataTypeFloat, float&, 0);
	ADD_MAP(m, totalSize, "pqr1[1]", imu.I[0].pqr[1], 0, DataTypeFloat, float&, 0);
	ADD_MAP(m, totalSize, "pqr1[2]", imu.I[0].pqr[2], 0, DataTypeFloat, float&, 0);
	ADD_MAP(m, totalSize, "acc1[0]", imu.I[0].acc[0], 0, DataTypeFloat, float&, 0);
	ADD_MAP(m, totalSize, "acc1[1]", imu.I[0].acc[1], 0, DataTypeFloat, float&, 0);
	ADD_MAP(m, totalSize, "acc1[2]", imu.I[0].acc[2], 0, DataTypeFloat, float&, 0);
	ADD_MAP(m, totalSize, "pqr2[0]", imu.I[1].pqr[0], 0, DataTypeFloat, float&, 0);
	ADD_MAP(m, totalSize, "pqr2[1]", imu.I[1].pqr[1], 0, DataTypeFloat, float&, 0);
	ADD_MAP(m, totalSize, "pqr2[2]", imu.I[1].pqr[2], 0, DataTypeFloat, float&, 0);
	ADD_MAP(m, totalSize, "acc2[0]", imu.I[1].acc[0], 0, DataTypeFloat, float&, 0);
	ADD_MAP(m, totalSize, "acc2[1]", imu.I[1].acc[1], 0, DataTypeFloat, float&, 0);
	ADD_MAP(m, totalSize, "acc2[2]", imu.I[1].acc[2], 0, DataTypeFloat, float&, 0);
	ADD_MAP(m, totalSize, "pqr3[0]", imu.I[2].pqr[0], 0, DataTypeFloat, float&, 0);
	ADD_MAP(m, totalSize, "pqr3[1]", imu.I[2].pqr[1], 0, DataTypeFloat, float&, 0);
	ADD_MAP(m, totalSize, "pqr3[2]", imu.I[2].pqr[2], 0, DataTypeFloat, float&, 0);
	ADD_MAP(m, totalSize, "acc3[0]", imu.I[2].acc[0], 0, DataTypeFloat, float&, 0);
	ADD_MAP(m, totalSize, "acc3[1]", imu.I[2].acc[1], 0, DataTypeFloat, float&, 0);
	ADD_MAP(m, totalSize, "acc3[2]", imu.I[2].acc[2], 0, DataTypeFloat, float&, 0);
	ADD_MAP(m, totalSize, "imustatus", imu.status, 0, DataTypeUInt32, uint32_t, 0);
	ADD_MAP(m, totalSize, "magtime", mag.time, 0, DataTypeDouble, double, 0);
	ADD_MAP(m, totalSize, "mag[0]", mag.mag[0], 0, DataTypeFloat, float&, 0);
	ADD_MAP(m, totalSize, "mag[1]", mag.mag[1], 0, DataTypeFloat, float&, 0);
	ADD_MAP(m, totalSize, "mag[2]", mag.mag[2], 0, DataTypeFloat, float&, 0);

	ASSERT_SIZE(totalSize);
}

static void PopulateInfieldCalMappings(map_name_to_info_t mappings[DID_COUNT])
{
	typedef infield_cal_t MAP_TYPE;
	map_name_to_info_t& m = mappings[DID_INFIELD_CAL];
	uint32_t totalSize = 0;
    ADD_MAP(m, totalSize, "state", state, 0, DataTypeUInt32, uint32_t, 0);
	ADD_MAP(m, totalSize, "status", status, 0, DataTypeUInt32, uint32_t, DataFlagsDisplayHex);
    ADD_MAP(m, totalSize, "sampleTimeMs", sampleTimeMs, 0, DataTypeUInt32, uint32_t, 0);

	ADD_MAP(m, totalSize, "imu[0].pqr[0]", imu[0].pqr[0], 0, DataTypeFloat, float&, 0);
	ADD_MAP(m, totalSize, "imu[0].pqr[1]", imu[0].pqr[1], 0, DataTypeFloat, float&, 0);
	ADD_MAP(m, totalSize, "imu[0].pqr[2]", imu[0].pqr[2], 0, DataTypeFloat, float&, 0);
	ADD_MAP(m, totalSize, "imu[0].acc[0]", imu[0].acc[0], 0, DataTypeFloat, float&, 0);
	ADD_MAP(m, totalSize, "imu[0].acc[1]", imu[0].acc[1], 0, DataTypeFloat, float&, 0);
	ADD_MAP(m, totalSize, "imu[0].acc[2]", imu[0].acc[2], 0, DataTypeFloat, float&, 0);
	ADD_MAP(m, totalSize, "imu[1].pqr[0]", imu[1].pqr[0], 0, DataTypeFloat, float&, 0);
	ADD_MAP(m, totalSize, "imu[1].pqr[1]", imu[1].pqr[1], 0, DataTypeFloat, float&, 0);
	ADD_MAP(m, totalSize, "imu[1].pqr[2]", imu[1].pqr[2], 0, DataTypeFloat, float&, 0);
	ADD_MAP(m, totalSize, "imu[1].acc[0]", imu[1].acc[0], 0, DataTypeFloat, float&, 0);
	ADD_MAP(m, totalSize, "imu[1].acc[1]", imu[1].acc[1], 0, DataTypeFloat, float&, 0);
	ADD_MAP(m, totalSize, "imu[1].acc[2]", imu[1].acc[2], 0, DataTypeFloat, float&, 0);
	ADD_MAP(m, totalSize, "imu[2].pqr[0]", imu[2].pqr[0], 0, DataTypeFloat, float&, 0);
	ADD_MAP(m, totalSize, "imu[2].pqr[1]", imu[2].pqr[1], 0, DataTypeFloat, float&, 0);
	ADD_MAP(m, totalSize, "imu[2].pqr[2]", imu[2].pqr[2], 0, DataTypeFloat, float&, 0);
	ADD_MAP(m, totalSize, "imu[2].acc[0]", imu[2].acc[0], 0, DataTypeFloat, float&, 0);
	ADD_MAP(m, totalSize, "imu[2].acc[1]", imu[2].acc[1], 0, DataTypeFloat, float&, 0);
	ADD_MAP(m, totalSize, "imu[2].acc[2]", imu[2].acc[2], 0, DataTypeFloat, float&, 0);

    ADD_MAP(m, totalSize, "calData[0].down.dev[0].acc[0]", calData[0].down.dev[0].acc[0], 0, DataTypeFloat, float&, 0);
    ADD_MAP(m, totalSize, "calData[0].down.dev[0].acc[1]", calData[0].down.dev[0].acc[1], 0, DataTypeFloat, float&, 0);
    ADD_MAP(m, totalSize, "calData[0].down.dev[0].acc[2]", calData[0].down.dev[0].acc[2], 0, DataTypeFloat, float&, 0);
    ADD_MAP(m, totalSize, "calData[0].down.dev[1].acc[0]", calData[0].down.dev[1].acc[0], 0, DataTypeFloat, float&, 0);
    ADD_MAP(m, totalSize, "calData[0].down.dev[1].acc[1]", calData[0].down.dev[1].acc[1], 0, DataTypeFloat, float&, 0);
    ADD_MAP(m, totalSize, "calData[0].down.dev[1].acc[2]", calData[0].down.dev[1].acc[2], 0, DataTypeFloat, float&, 0);
    ADD_MAP(m, totalSize, "calData[0].down.dev[2].acc[0]", calData[0].down.dev[2].acc[0], 0, DataTypeFloat, float&, 0);
    ADD_MAP(m, totalSize, "calData[0].down.dev[2].acc[1]", calData[0].down.dev[2].acc[1], 0, DataTypeFloat, float&, 0);
    ADD_MAP(m, totalSize, "calData[0].down.dev[2].acc[2]", calData[0].down.dev[2].acc[2], 0, DataTypeFloat, float&, 0);
    ADD_MAP(m, totalSize, "calData[0].down.yaw", calData[0].down.yaw, 0, DataTypeFloat, float, 0);
    ADD_MAP(m, totalSize, "calData[0].up.dev[0].acc[0]", calData[0].up.dev[0].acc[0], 0, DataTypeFloat, float&, 0);
    ADD_MAP(m, totalSize, "calData[0].up.dev[0].acc[1]", calData[0].up.dev[0].acc[1], 0, DataTypeFloat, float&, 0);
    ADD_MAP(m, totalSize, "calData[0].up.dev[0].acc[2]", calData[0].up.dev[0].acc[2], 0, DataTypeFloat, float&, 0);
    ADD_MAP(m, totalSize, "calData[0].up.dev[1].acc[0]", calData[0].up.dev[1].acc[0], 0, DataTypeFloat, float&, 0);
    ADD_MAP(m, totalSize, "calData[0].up.dev[1].acc[1]", calData[0].up.dev[1].acc[1], 0, DataTypeFloat, float&, 0);
    ADD_MAP(m, totalSize, "calData[0].up.dev[1].acc[2]", calData[0].up.dev[1].acc[2], 0, DataTypeFloat, float&, 0);
    ADD_MAP(m, totalSize, "calData[0].up.dev[2].acc[0]", calData[0].up.dev[2].acc[0], 0, DataTypeFloat, float&, 0);
    ADD_MAP(m, totalSize, "calData[0].up.dev[2].acc[1]", calData[0].up.dev[2].acc[1], 0, DataTypeFloat, float&, 0);
    ADD_MAP(m, totalSize, "calData[0].up.dev[2].acc[2]", calData[0].up.dev[2].acc[2], 0, DataTypeFloat, float&, 0);
    ADD_MAP(m, totalSize, "calData[0].up.yaw", calData[0].up.yaw, 0, DataTypeFloat, float, 0);

    ADD_MAP(m, totalSize, "calData[1].down.dev[0].acc[0]", calData[1].down.dev[0].acc[0], 0, DataTypeFloat, float&, 0);
    ADD_MAP(m, totalSize, "calData[1].down.dev[0].acc[1]", calData[1].down.dev[0].acc[1], 0, DataTypeFloat, float&, 0);
    ADD_MAP(m, totalSize, "calData[1].down.dev[0].acc[2]", calData[1].down.dev[0].acc[2], 0, DataTypeFloat, float&, 0);
    ADD_MAP(m, totalSize, "calData[1].down.dev[1].acc[0]", calData[1].down.dev[1].acc[0], 0, DataTypeFloat, float&, 0);
    ADD_MAP(m, totalSize, "calData[1].down.dev[1].acc[1]", calData[1].down.dev[1].acc[1], 0, DataTypeFloat, float&, 0);
    ADD_MAP(m, totalSize, "calData[1].down.dev[1].acc[2]", calData[1].down.dev[1].acc[2], 0, DataTypeFloat, float&, 0);
    ADD_MAP(m, totalSize, "calData[1].down.dev[2].acc[0]", calData[1].down.dev[2].acc[0], 0, DataTypeFloat, float&, 0);
    ADD_MAP(m, totalSize, "calData[1].down.dev[2].acc[1]", calData[1].down.dev[2].acc[1], 0, DataTypeFloat, float&, 0);
    ADD_MAP(m, totalSize, "calData[1].down.dev[2].acc[2]", calData[1].down.dev[2].acc[2], 0, DataTypeFloat, float&, 0);
    ADD_MAP(m, totalSize, "calData[1].down.yaw", calData[1].down.yaw, 0, DataTypeFloat, float, 0);
    ADD_MAP(m, totalSize, "calData[1].up.dev[0].acc[0]", calData[1].up.dev[0].acc[0], 0, DataTypeFloat, float&, 0);
    ADD_MAP(m, totalSize, "calData[1].up.dev[0].acc[1]", calData[1].up.dev[0].acc[1], 0, DataTypeFloat, float&, 0);
    ADD_MAP(m, totalSize, "calData[1].up.dev[0].acc[2]", calData[1].up.dev[0].acc[2], 0, DataTypeFloat, float&, 0);
    ADD_MAP(m, totalSize, "calData[1].up.dev[1].acc[0]", calData[1].up.dev[1].acc[0], 0, DataTypeFloat, float&, 0);
    ADD_MAP(m, totalSize, "calData[1].up.dev[1].acc[1]", calData[1].up.dev[1].acc[1], 0, DataTypeFloat, float&, 0);
    ADD_MAP(m, totalSize, "calData[1].up.dev[1].acc[2]", calData[1].up.dev[1].acc[2], 0, DataTypeFloat, float&, 0);
    ADD_MAP(m, totalSize, "calData[1].up.dev[2].acc[0]", calData[1].up.dev[2].acc[0], 0, DataTypeFloat, float&, 0);
    ADD_MAP(m, totalSize, "calData[1].up.dev[2].acc[1]", calData[1].up.dev[2].acc[1], 0, DataTypeFloat, float&, 0);
    ADD_MAP(m, totalSize, "calData[1].up.dev[2].acc[2]", calData[1].up.dev[2].acc[2], 0, DataTypeFloat, float&, 0);
    ADD_MAP(m, totalSize, "calData[1].up.yaw", calData[1].up.yaw, 0, DataTypeFloat, float, 0);

    ADD_MAP(m, totalSize, "calData[2].down.dev[0].acc[0]", calData[2].down.dev[0].acc[0], 0, DataTypeFloat, float&, 0);
    ADD_MAP(m, totalSize, "calData[2].down.dev[0].acc[1]", calData[2].down.dev[0].acc[1], 0, DataTypeFloat, float&, 0);
    ADD_MAP(m, totalSize, "calData[2].down.dev[0].acc[2]", calData[2].down.dev[0].acc[2], 0, DataTypeFloat, float&, 0);
    ADD_MAP(m, totalSize, "calData[2].down.dev[1].acc[0]", calData[2].down.dev[1].acc[0], 0, DataTypeFloat, float&, 0);
    ADD_MAP(m, totalSize, "calData[2].down.dev[1].acc[1]", calData[2].down.dev[1].acc[1], 0, DataTypeFloat, float&, 0);
    ADD_MAP(m, totalSize, "calData[2].down.dev[1].acc[2]", calData[2].down.dev[1].acc[2], 0, DataTypeFloat, float&, 0);
    ADD_MAP(m, totalSize, "calData[2].down.dev[2].acc[0]", calData[2].down.dev[2].acc[0], 0, DataTypeFloat, float&, 0);
    ADD_MAP(m, totalSize, "calData[2].down.dev[2].acc[1]", calData[2].down.dev[2].acc[1], 0, DataTypeFloat, float&, 0);
    ADD_MAP(m, totalSize, "calData[2].down.dev[2].acc[2]", calData[2].down.dev[2].acc[2], 0, DataTypeFloat, float&, 0);
    ADD_MAP(m, totalSize, "calData[2].down.yaw", calData[2].down.yaw, 0, DataTypeFloat, float, 0);
    ADD_MAP(m, totalSize, "calData[2].up.dev[0].acc[0]", calData[2].up.dev[0].acc[0], 0, DataTypeFloat, float&, 0);
    ADD_MAP(m, totalSize, "calData[2].up.dev[0].acc[1]", calData[2].up.dev[0].acc[1], 0, DataTypeFloat, float&, 0);
    ADD_MAP(m, totalSize, "calData[2].up.dev[0].acc[2]", calData[2].up.dev[0].acc[2], 0, DataTypeFloat, float&, 0);
    ADD_MAP(m, totalSize, "calData[2].up.dev[1].acc[0]", calData[2].up.dev[1].acc[0], 0, DataTypeFloat, float&, 0);
    ADD_MAP(m, totalSize, "calData[2].up.dev[1].acc[1]", calData[2].up.dev[1].acc[1], 0, DataTypeFloat, float&, 0);
    ADD_MAP(m, totalSize, "calData[2].up.dev[1].acc[2]", calData[2].up.dev[1].acc[2], 0, DataTypeFloat, float&, 0);
    ADD_MAP(m, totalSize, "calData[2].up.dev[2].acc[0]", calData[2].up.dev[2].acc[0], 0, DataTypeFloat, float&, 0);
    ADD_MAP(m, totalSize, "calData[2].up.dev[2].acc[1]", calData[2].up.dev[2].acc[1], 0, DataTypeFloat, float&, 0);
    ADD_MAP(m, totalSize, "calData[2].up.dev[2].acc[2]", calData[2].up.dev[2].acc[2], 0, DataTypeFloat, float&, 0);
    ADD_MAP(m, totalSize, "calData[2].up.yaw", calData[2].up.yaw, 0, DataTypeFloat, float, 0);

    ASSERT_SIZE(totalSize);
}

static void PopulateReferenceIMUMappings(map_name_to_info_t mappings[DID_COUNT])
{
	typedef imu_t MAP_TYPE;
	map_name_to_info_t& m = mappings[DID_REFERENCE_IMU];
	uint32_t totalSize = 0;
    ADD_MAP(m, totalSize, "time", time, 0, DataTypeDouble, double, 0);
    ADD_MAP(m, totalSize, "status", status, 0, DataTypeUInt32, uint32_t, DataFlagsDisplayHex);
    ADD_MAP(m, totalSize, "I.pqr[0]", I.pqr[0], 0, DataTypeFloat, float&, 0);
    ADD_MAP(m, totalSize, "I.pqr[1]", I.pqr[1], 0, DataTypeFloat, float&, 0);
    ADD_MAP(m, totalSize, "I.pqr[2]", I.pqr[2], 0, DataTypeFloat, float&, 0);
    ADD_MAP(m, totalSize, "I.acc[0]", I.acc[0], 0, DataTypeFloat, float&, 0);
    ADD_MAP(m, totalSize, "I.acc[1]", I.acc[1], 0, DataTypeFloat, float&, 0);
    ADD_MAP(m, totalSize, "I.acc[2]", I.acc[2], 0, DataTypeFloat, float&, 0);

    ASSERT_SIZE(totalSize);
}

static void PopulateWheelEncoderMappings(map_name_to_info_t mappings[DID_COUNT])
{
    typedef wheel_encoder_t MAP_TYPE;
    map_name_to_info_t& m = mappings[DID_WHEEL_ENCODER];
    uint32_t totalSize = 0;
    ADD_MAP(m, totalSize, "timeOfWeek", timeOfWeek, 0, DataTypeDouble, double, 0);
    ADD_MAP(m, totalSize, "status", status, 0, DataTypeUInt32, uint32_t, DataFlagsDisplayHex);
    ADD_MAP(m, totalSize, "theta_l", theta_l, 0, DataTypeFloat, float, 0);
    ADD_MAP(m, totalSize, "omega_l", omega_l, 0, DataTypeFloat, float, 0);
    ADD_MAP(m, totalSize, "theta_r", theta_r, 0, DataTypeFloat, float, 0);
    ADD_MAP(m, totalSize, "omega_r", omega_r, 0, DataTypeFloat, float, 0);
    ADD_MAP(m, totalSize, "wrap_count_l", wrap_count_l, 0, DataTypeUInt32, uint32_t, 0);
    ADD_MAP(m, totalSize, "wrap_count_r", wrap_count_r, 0, DataTypeUInt32, uint32_t, 0);

    ASSERT_SIZE(totalSize);
}

static void PopulateGroundVehicleMappings(map_name_to_info_t mappings[DID_COUNT])
{
    typedef ground_vehicle_t MAP_TYPE;
    map_name_to_info_t& m = mappings[DID_GROUND_VEHICLE];
    uint32_t totalSize = 0;
    ADD_MAP(m, totalSize, "timeOfWeekMs", timeOfWeekMs, 0, DataTypeUInt32, uint32_t, 0);
    ADD_MAP(m, totalSize, "status", status, 0, DataTypeUInt32, uint32_t, 0);
    ADD_MAP(m, totalSize, "mode", mode, 0, DataTypeUInt32, uint32_t, 0);
	ADD_MAP(m, totalSize, "wheelConfig.bits", wheelConfig.bits, 0, DataTypeUInt32, uint32_t, DataFlagsDisplayHex);
	ADD_MAP(m, totalSize, "wheelConfig.transform.e_b2w[0]", wheelConfig.transform.e_b2w[0], 0, DataTypeFloat, float&, 0);
    ADD_MAP(m, totalSize, "wheelConfig.transform.e_b2w[1]", wheelConfig.transform.e_b2w[1], 0, DataTypeFloat, float&, 0);
    ADD_MAP(m, totalSize, "wheelConfig.transform.e_b2w[2]", wheelConfig.transform.e_b2w[2], 0, DataTypeFloat, float&, 0);
    ADD_MAP(m, totalSize, "wheelConfig.transform.e_b2w_sigma[0]", wheelConfig.transform.e_b2w_sigma[0], 0, DataTypeFloat, float&, 0);
    ADD_MAP(m, totalSize, "wheelConfig.transform.e_b2w_sigma[1]", wheelConfig.transform.e_b2w_sigma[1], 0, DataTypeFloat, float&, 0);
    ADD_MAP(m, totalSize, "wheelConfig.transform.e_b2w_sigma[2]", wheelConfig.transform.e_b2w_sigma[2], 0, DataTypeFloat, float&, 0);
    ADD_MAP(m, totalSize, "wheelConfig.transform.t_b2w[0]", wheelConfig.transform.t_b2w[0], 0, DataTypeFloat, float&, 0);
    ADD_MAP(m, totalSize, "wheelConfig.transform.t_b2w[1]", wheelConfig.transform.t_b2w[1], 0, DataTypeFloat, float&, 0);
    ADD_MAP(m, totalSize, "wheelConfig.transform.t_b2w[2]", wheelConfig.transform.t_b2w[2], 0, DataTypeFloat, float&, 0);
    ADD_MAP(m, totalSize, "wheelConfig.transform.t_b2w_sigma[0]", wheelConfig.transform.t_b2w_sigma[0], 0, DataTypeFloat, float&, 0);
    ADD_MAP(m, totalSize, "wheelConfig.transform.t_b2w_sigma[1]", wheelConfig.transform.t_b2w_sigma[1], 0, DataTypeFloat, float&, 0);
    ADD_MAP(m, totalSize, "wheelConfig.transform.t_b2w_sigma[2]", wheelConfig.transform.t_b2w_sigma[2], 0, DataTypeFloat, float&, 0);
	ADD_MAP(m, totalSize, "wheelConfig.track_width", wheelConfig.track_width, 0, DataTypeFloat, float, 0);
	ADD_MAP(m, totalSize, "wheelConfig.radius", wheelConfig.radius, 0, DataTypeFloat, float, 0);

    ASSERT_SIZE(totalSize);
}

static void PopulateConfigMappings(map_name_to_info_t mappings[DID_COUNT])
{
    typedef system_command_t MAP_TYPE;
	map_name_to_info_t& m = mappings[DID_SYS_CMD];
    uint32_t totalSize = 0;
    ADD_MAP(m, totalSize, "command", command, 0, DataTypeUInt32, uint32_t, 0);
    ADD_MAP(m, totalSize, "invCommand", invCommand, 0, DataTypeUInt32, uint32_t, 0);

    ASSERT_SIZE(totalSize);
}

static void PopulateFlashConfigMappings(map_name_to_info_t mappings[DID_COUNT])
{
	typedef nvm_flash_cfg_t MAP_TYPE;
	map_name_to_info_t& m = mappings[DID_FLASH_CONFIG];
	uint32_t totalSize = 0;
    ADD_MAP(m, totalSize, "size", size, 0, DataTypeUInt32, uint32_t, 0);
    ADD_MAP(m, totalSize, "checksum", checksum, 0, DataTypeUInt32, uint32_t, 0);
    ADD_MAP(m, totalSize, "key", key, 0, DataTypeUInt32, uint32_t, 0);
    ADD_MAP(m, totalSize, "startupImuDtMs", startupImuDtMs, 0, DataTypeUInt32, uint32_t, 0);
    ADD_MAP(m, totalSize, "startupNavDtMs", startupNavDtMs, 0, DataTypeUInt32, uint32_t, 0);
    ADD_MAP(m, totalSize, "ser0BaudRate", ser0BaudRate, 0, DataTypeUInt32, uint32_t, 0);
    ADD_MAP(m, totalSize, "ser1BaudRate", ser1BaudRate, 0, DataTypeUInt32, uint32_t, 0);
    ADD_MAP(m, totalSize, "insRotation[0]", insRotation[0], 0, DataTypeFloat, float&, 0);
    ADD_MAP(m, totalSize, "insRotation[1]", insRotation[1], 0, DataTypeFloat, float&, 0);
    ADD_MAP(m, totalSize, "insRotation[2]", insRotation[2], 0, DataTypeFloat, float&, 0);
    ADD_MAP(m, totalSize, "insOffset[0]", insOffset[0], 0, DataTypeFloat, float&, 0);
    ADD_MAP(m, totalSize, "insOffset[1]", insOffset[1], 0, DataTypeFloat, float&, 0);
    ADD_MAP(m, totalSize, "insOffset[2]", insOffset[2], 0, DataTypeFloat, float&, 0);
    ADD_MAP(m, totalSize, "gps1AntOffset[0]", gps1AntOffset[0], 0, DataTypeFloat, float&, 0);
    ADD_MAP(m, totalSize, "gps1AntOffset[1]", gps1AntOffset[1], 0, DataTypeFloat, float&, 0);
    ADD_MAP(m, totalSize, "gps1AntOffset[2]", gps1AntOffset[2], 0, DataTypeFloat, float&, 0);
    ADD_MAP(m, totalSize, "insDynModel", insDynModel, 0, DataTypeUInt8, uint8_t, 0);
	ADD_MAP(m, totalSize, "debug", debug, 0, DataTypeUInt8, uint8_t, 0);
	ADD_MAP(m, totalSize, "gnssSatSigConst", gnssSatSigConst, 0, DataTypeUInt16, uint16_t, DataFlagsDisplayHex);
	ADD_MAP(m, totalSize, "sysCfgBits", sysCfgBits, 0, DataTypeUInt32, uint32_t, DataFlagsDisplayHex);
    ADD_MAP(m, totalSize, "refLla[0]", refLla[0], 0, DataTypeDouble, double&, 0);
    ADD_MAP(m, totalSize, "refLla[1]", refLla[1], 0, DataTypeDouble, double&, 0);
    ADD_MAP(m, totalSize, "refLla[2]", refLla[2], 0, DataTypeDouble, double&, 0);
    ADD_MAP(m, totalSize, "lastLla[0]", lastLla[0], 0, DataTypeDouble, double&, 0);
    ADD_MAP(m, totalSize, "lastLla[1]", lastLla[1], 0, DataTypeDouble, double&, 0);
    ADD_MAP(m, totalSize, "lastLla[2]", lastLla[2], 0, DataTypeDouble, double&, 0);
    ADD_MAP(m, totalSize, "lastLlaTimeOfWeekMs", lastLlaTimeOfWeekMs, 0, DataTypeUInt32, uint32_t, 0);
    ADD_MAP(m, totalSize, "lastLlaWeek", lastLlaWeek, 0, DataTypeUInt32, uint32_t, 0);
    ADD_MAP(m, totalSize, "lastLlaUpdateDistance", lastLlaUpdateDistance, 0, DataTypeFloat, float, 0);
    ADD_MAP(m, totalSize, "ioConfig", ioConfig, 0, DataTypeUInt32, uint32_t, DataFlagsDisplayHex);
    ADD_MAP(m, totalSize, "cBrdConfig", cBrdConfig, 0, DataTypeUInt32, uint32_t, DataFlagsDisplayHex);
    ADD_MAP(m, totalSize, "magInclination", magInclination, 0, DataTypeFloat, float, 0);
    ADD_MAP(m, totalSize, "magDeclination", magDeclination, 0, DataTypeFloat, float, 0);
	ADD_MAP(m, totalSize, "gps2AntOffset[0]", gps2AntOffset[0], 0, DataTypeFloat, float&, 0);
	ADD_MAP(m, totalSize, "gps2AntOffset[1]", gps2AntOffset[1], 0, DataTypeFloat, float&, 0);
	ADD_MAP(m, totalSize, "gps2AntOffset[2]", gps2AntOffset[2], 0, DataTypeFloat, float&, 0);
	ADD_MAP(m, totalSize, "zeroVelRotation[0]", zeroVelRotation[0], 0, DataTypeFloat, float&, 0);
    ADD_MAP(m, totalSize, "zeroVelRotation[1]", zeroVelRotation[1], 0, DataTypeFloat, float&, 0);
    ADD_MAP(m, totalSize, "zeroVelRotation[2]", zeroVelRotation[2], 0, DataTypeFloat, float&, 0);
    ADD_MAP(m, totalSize, "zeroVelOffset[0]", zeroVelOffset[0], 0, DataTypeFloat, float&, 0);
    ADD_MAP(m, totalSize, "zeroVelOffset[1]", zeroVelOffset[1], 0, DataTypeFloat, float&, 0);
    ADD_MAP(m, totalSize, "zeroVelOffset[2]", zeroVelOffset[2], 0, DataTypeFloat, float&, 0);
	ADD_MAP(m, totalSize, "gpsTimeSyncPeriodMs", gpsTimeSyncPeriodMs, 0, DataTypeUInt32, uint32_t, 0);
	ADD_MAP(m, totalSize, "startupGPSDtMs", startupGPSDtMs, 0, DataTypeUInt32, uint32_t, 0);
	ADD_MAP(m, totalSize, "RTKCfgBits", RTKCfgBits, 0, DataTypeUInt32, uint32_t, DataFlagsDisplayHex);
	ADD_MAP(m, totalSize, "sensorConfig", sensorConfig, 0, DataTypeUInt32, uint32_t, DataFlagsDisplayHex);
	ADD_MAP(m, totalSize, "gpsMinimumElevation", gpsMinimumElevation, 0, DataTypeFloat, float, 0);
	ADD_MAP(m, totalSize, "ser2BaudRate", ser2BaudRate, 0, DataTypeUInt32, uint32_t, 0);
    ADD_MAP(m, totalSize, "wheelConfig.bits", wheelConfig.bits, 0, DataTypeUInt32, uint32_t, DataFlagsDisplayHex);
    ADD_MAP(m, totalSize, "wheelConfig.transform.e_b2w[0]", wheelConfig.transform.e_b2w[0], 0, DataTypeFloat, float&, 0);
    ADD_MAP(m, totalSize, "wheelConfig.transform.e_b2w[1]", wheelConfig.transform.e_b2w[1], 0, DataTypeFloat, float&, 0);
    ADD_MAP(m, totalSize, "wheelConfig.transform.e_b2w[2]", wheelConfig.transform.e_b2w[2], 0, DataTypeFloat, float&, 0);
    ADD_MAP(m, totalSize, "wheelConfig.transform.e_b2w_sigma[0]", wheelConfig.transform.e_b2w_sigma[0], 0, DataTypeFloat, float&, 0);
    ADD_MAP(m, totalSize, "wheelConfig.transform.e_b2w_sigma[1]", wheelConfig.transform.e_b2w_sigma[1], 0, DataTypeFloat, float&, 0);
    ADD_MAP(m, totalSize, "wheelConfig.transform.e_b2w_sigma[2]", wheelConfig.transform.e_b2w_sigma[2], 0, DataTypeFloat, float&, 0);
    ADD_MAP(m, totalSize, "wheelConfig.transform.t_b2w[0]", wheelConfig.transform.t_b2w[0], 0, DataTypeFloat, float&, 0);
    ADD_MAP(m, totalSize, "wheelConfig.transform.t_b2w[1]", wheelConfig.transform.t_b2w[1], 0, DataTypeFloat, float&, 0);
    ADD_MAP(m, totalSize, "wheelConfig.transform.t_b2w[2]", wheelConfig.transform.t_b2w[2], 0, DataTypeFloat, float&, 0);
    ADD_MAP(m, totalSize, "wheelConfig.transform.t_b2w_sigma[0]", wheelConfig.transform.t_b2w_sigma[0], 0, DataTypeFloat, float&, 0);
    ADD_MAP(m, totalSize, "wheelConfig.transform.t_b2w_sigma[1]", wheelConfig.transform.t_b2w_sigma[1], 0, DataTypeFloat, float&, 0);
    ADD_MAP(m, totalSize, "wheelConfig.transform.t_b2w_sigma[2]", wheelConfig.transform.t_b2w_sigma[2], 0, DataTypeFloat, float&, 0);
    ADD_MAP(m, totalSize, "wheelConfig.track_width", wheelConfig.track_width, 0, DataTypeFloat, float, 0);
    ADD_MAP(m, totalSize, "wheelConfig.radius", wheelConfig.radius, 0, DataTypeFloat, float, 0);

    ASSERT_SIZE(totalSize);
}

static void PopulateEvbStatusMappings(map_name_to_info_t mappings[DID_COUNT])
{
	typedef evb_status_t MAP_TYPE;
	map_name_to_info_t& m = mappings[DID_EVB_STATUS];
	uint32_t totalSize = 0;
    ADD_MAP(m, totalSize, "week", week, 0, DataTypeUInt32, uint32_t, 0);
    ADD_MAP(m, totalSize, "timeOfWeekMs", timeOfWeekMs, 0, DataTypeUInt32, uint32_t, 0);
    ADD_MAP(m, totalSize, "firmwareVer[0]", firmwareVer[0], 0, DataTypeUInt8, uint8_t&, 0);
    ADD_MAP(m, totalSize, "firmwareVer[1]", firmwareVer[1], 0, DataTypeUInt8, uint8_t&, 0);
    ADD_MAP(m, totalSize, "firmwareVer[2]", firmwareVer[2], 0, DataTypeUInt8, uint8_t&, 0);
    ADD_MAP(m, totalSize, "firmwareVer[3]", firmwareVer[3], 0, DataTypeUInt8, uint8_t&, 0);
    ADD_MAP(m, totalSize, "evbStatus", evbStatus, 0, DataTypeUInt32, uint32_t, DataFlagsDisplayHex);
    ADD_MAP(m, totalSize, "loggerMode", loggerMode, 0, DataTypeUInt32, uint32_t, 0);
    ADD_MAP(m, totalSize, "loggerElapsedTimeMs", loggerElapsedTimeMs, 0, DataTypeUInt32, uint32_t, 0);
    ADD_MAP(m, totalSize, "wifiIpAddr", wifiIpAddr, 0, DataTypeUInt32, uint32_t, 0);
    ADD_MAP(m, totalSize, "sysCommand", sysCommand, 0, DataTypeUInt32, uint32_t, 0);
	ADD_MAP(m, totalSize, "towOffset", towOffset, 0, DataTypeDouble, double, 0);

    ASSERT_SIZE(totalSize);
}

static void PopulateEvbFlashCfgMappings(map_name_to_info_t mappings[DID_COUNT])
{
	typedef evb_flash_cfg_t MAP_TYPE;
	map_name_to_info_t& m = mappings[DID_EVB_FLASH_CFG];
	uint32_t totalSize = 0;
    ADD_MAP(m, totalSize, "size", size, 0, DataTypeUInt32, uint32_t, 0);
    ADD_MAP(m, totalSize, "checksum", checksum, 0, DataTypeUInt32, uint32_t, 0);
    ADD_MAP(m, totalSize, "key", key, 0, DataTypeUInt32, uint32_t, 0);
    ADD_MAP(m, totalSize, "cbPreset", cbPreset, 0, DataTypeUInt8, uint8_t, 0);
    ADD_MAP(m, totalSize, "reserved1[0]", reserved1[0], 0, DataTypeUInt8, uint8_t&, 0);
    ADD_MAP(m, totalSize, "reserved1[1]", reserved1[1], 0, DataTypeUInt8, uint8_t&, 0);
    ADD_MAP(m, totalSize, "reserved1[2]", reserved1[2], 0, DataTypeUInt8, uint8_t&, 0);
    ADD_MAP(m, totalSize, "cbf[0]", cbf[0], 0, DataTypeUInt32, uint32_t&, DataFlagsDisplayHex);
    ADD_MAP(m, totalSize, "cbf[1]", cbf[1], 0, DataTypeUInt32, uint32_t&, DataFlagsDisplayHex);
    ADD_MAP(m, totalSize, "cbf[2]", cbf[2], 0, DataTypeUInt32, uint32_t&, DataFlagsDisplayHex);
    ADD_MAP(m, totalSize, "cbf[3]", cbf[3], 0, DataTypeUInt32, uint32_t&, DataFlagsDisplayHex);
    ADD_MAP(m, totalSize, "cbf[4]", cbf[4], 0, DataTypeUInt32, uint32_t&, DataFlagsDisplayHex);
    ADD_MAP(m, totalSize, "cbf[5]", cbf[5], 0, DataTypeUInt32, uint32_t&, DataFlagsDisplayHex);
    ADD_MAP(m, totalSize, "cbf[6]", cbf[6], 0, DataTypeUInt32, uint32_t&, DataFlagsDisplayHex);
    ADD_MAP(m, totalSize, "cbf[7]", cbf[7], 0, DataTypeUInt32, uint32_t&, DataFlagsDisplayHex);
    ADD_MAP(m, totalSize, "cbf[8]", cbf[8], 0, DataTypeUInt32, uint32_t&, DataFlagsDisplayHex);
    ADD_MAP(m, totalSize, "cbf[9]", cbf[9], 0, DataTypeUInt32, uint32_t&, DataFlagsDisplayHex);
    ADD_MAP(m, totalSize, "cbOptions", cbOptions, 0, DataTypeUInt32, uint32_t, DataFlagsDisplayHex);
    ADD_MAP(m, totalSize, "bits", bits, 0, DataTypeUInt32, uint32_t, DataFlagsDisplayHex);
    ADD_MAP(m, totalSize, "radioPID", radioPID, 0, DataTypeUInt32, uint32_t, DataFlagsDisplayHex);
    ADD_MAP(m, totalSize, "radioNID", radioNID, 0, DataTypeUInt32, uint32_t, DataFlagsDisplayHex);
    ADD_MAP(m, totalSize, "radioPowerLevel", radioPowerLevel, 0, DataTypeUInt32, uint32_t, 0);

    ADD_MAP(m, totalSize, "wifi[0].ssid", wifi[0].ssid, WIFI_SSID_PSK_SIZE, DataTypeString, char[WIFI_SSID_PSK_SIZE], 0);
    ADD_MAP(m, totalSize, "wifi[0].psk", wifi[0].psk, WIFI_SSID_PSK_SIZE, DataTypeString, char[WIFI_SSID_PSK_SIZE], 0);
    ADD_MAP(m, totalSize, "wifi[1].ssid", wifi[1].ssid, WIFI_SSID_PSK_SIZE, DataTypeString, char[WIFI_SSID_PSK_SIZE], 0);
    ADD_MAP(m, totalSize, "wifi[1].psk", wifi[1].psk, WIFI_SSID_PSK_SIZE, DataTypeString, char[WIFI_SSID_PSK_SIZE], 0);
    ADD_MAP(m, totalSize, "wifi[2].ssid", wifi[2].ssid, WIFI_SSID_PSK_SIZE, DataTypeString, char[WIFI_SSID_PSK_SIZE], 0);
    ADD_MAP(m, totalSize, "wifi[2].psk", wifi[2].psk, WIFI_SSID_PSK_SIZE, DataTypeString, char[WIFI_SSID_PSK_SIZE], 0);
    ADD_MAP(m, totalSize, "server[0].ipAddr[0]", server[0].ipAddr.u8[0], 0, DataTypeUInt8, uint8_t&, 0);
    ADD_MAP(m, totalSize, "server[0].ipAddr[1]", server[0].ipAddr.u8[1], 0, DataTypeUInt8, uint8_t&, 0);
    ADD_MAP(m, totalSize, "server[0].ipAddr[2]", server[0].ipAddr.u8[2], 0, DataTypeUInt8, uint8_t&, 0);
    ADD_MAP(m, totalSize, "server[0].ipAddr[3]", server[0].ipAddr.u8[3], 0, DataTypeUInt8, uint8_t&, 0);
    ADD_MAP(m, totalSize, "server[0].port", server[0].port, 0, DataTypeUInt32, uint32_t, 0);
    ADD_MAP(m, totalSize, "server[1].ipAddr[0]", server[1].ipAddr.u8[0], 0, DataTypeUInt8, uint8_t&, 0);
    ADD_MAP(m, totalSize, "server[1].ipAddr[1]", server[1].ipAddr.u8[1], 0, DataTypeUInt8, uint8_t&, 0);
    ADD_MAP(m, totalSize, "server[1].ipAddr[2]", server[1].ipAddr.u8[2], 0, DataTypeUInt8, uint8_t&, 0);
    ADD_MAP(m, totalSize, "server[1].ipAddr[3]", server[1].ipAddr.u8[3], 0, DataTypeUInt8, uint8_t&, 0);
    ADD_MAP(m, totalSize, "server[1].port", server[1].port, 0, DataTypeUInt32, uint32_t, 0);
    ADD_MAP(m, totalSize, "server[2].ipAddr[0]", server[2].ipAddr.u8[0], 0, DataTypeUInt8, uint8_t&, 0);
    ADD_MAP(m, totalSize, "server[2].ipAddr[1]", server[2].ipAddr.u8[1], 0, DataTypeUInt8, uint8_t&, 0);
    ADD_MAP(m, totalSize, "server[2].ipAddr[2]", server[2].ipAddr.u8[2], 0, DataTypeUInt8, uint8_t&, 0);
    ADD_MAP(m, totalSize, "server[2].ipAddr[3]", server[2].ipAddr.u8[3], 0, DataTypeUInt8, uint8_t&, 0);
    ADD_MAP(m, totalSize, "server[2].port", server[2].port, 0, DataTypeUInt32, uint32_t, 0);

    ADD_MAP(m, totalSize, "encoderTickToWheelRad", encoderTickToWheelRad, 0, DataTypeFloat, float, 0);
    ADD_MAP(m, totalSize, "CANbaud_kbps", CANbaud_kbps, 0, DataTypeUInt32, uint32_t, 0);
    ADD_MAP(m, totalSize, "can_receive_address", can_receive_address, 0, DataTypeUInt32, uint32_t, DataFlagsDisplayHex);
    ADD_MAP(m, totalSize, "uinsComPort", uinsComPort, 0, DataTypeUInt8, uint8_t, 0);
    ADD_MAP(m, totalSize, "uinsAuxPort", uinsAuxPort, 0, DataTypeUInt8, uint8_t, 0);
    ADD_MAP(m, totalSize, "reserved2[0]", reserved2[0], 0, DataTypeUInt8, uint8_t&, 0);
    ADD_MAP(m, totalSize, "reserved2[1]", reserved2[1], 0, DataTypeUInt8, uint8_t&, 0);
    ADD_MAP(m, totalSize, "portOptions", portOptions, 0, DataTypeUInt32, uint32_t, 0);

    ADD_MAP(m, totalSize, "h3sp330BaudRate", h3sp330BaudRate, 0, DataTypeUInt32, uint32_t, 0);
    ADD_MAP(m, totalSize, "h4xRadioBaudRate", h4xRadioBaudRate, 0, DataTypeUInt32, uint32_t, 0);
    ADD_MAP(m, totalSize, "h8gpioBaudRate", h8gpioBaudRate, 0, DataTypeUInt32, uint32_t, 0);
    ADD_MAP(m, totalSize, "wheelCfgBits", wheelCfgBits, 0, DataTypeUInt32, uint32_t, DataFlagsDisplayHex);
    ADD_MAP(m, totalSize, "velocityControlPeriodMs", velocityControlPeriodMs, 0, DataTypeUInt32, uint32_t, 0);

    ASSERT_SIZE(totalSize);
}

static void PopulateDebugArrayMappings(map_name_to_info_t mappings[DID_COUNT], uint32_t id)
{
	typedef debug_array_t MAP_TYPE;
	map_name_to_info_t& m = mappings[id];
	uint32_t totalSize = 0;
    ADD_MAP(m, totalSize, "i[0]", i[0], 0, DataTypeInt32, int32_t&, 0);
    ADD_MAP(m, totalSize, "i[1]", i[1], 0, DataTypeInt32, int32_t&, 0);
    ADD_MAP(m, totalSize, "i[2]", i[2], 0, DataTypeInt32, int32_t&, 0);
    ADD_MAP(m, totalSize, "i[3]", i[3], 0, DataTypeInt32, int32_t&, 0);
    ADD_MAP(m, totalSize, "i[4]", i[4], 0, DataTypeInt32, int32_t&, 0);
    ADD_MAP(m, totalSize, "i[5]", i[5], 0, DataTypeInt32, int32_t&, 0);
    ADD_MAP(m, totalSize, "i[6]", i[6], 0, DataTypeInt32, int32_t&, 0);
    ADD_MAP(m, totalSize, "i[7]", i[7], 0, DataTypeInt32, int32_t&, 0);
    ADD_MAP(m, totalSize, "i[8]", i[8], 0, DataTypeInt32, int32_t&, 0);
    ADD_MAP(m, totalSize, "f[0]", f[0], 0, DataTypeFloat, float&, 0);
    ADD_MAP(m, totalSize, "f[1]", f[1], 0, DataTypeFloat, float&, 0);
    ADD_MAP(m, totalSize, "f[2]", f[2], 0, DataTypeFloat, float&, 0);
    ADD_MAP(m, totalSize, "f[3]", f[3], 0, DataTypeFloat, float&, 0);
    ADD_MAP(m, totalSize, "f[4]", f[4], 0, DataTypeFloat, float&, 0);
    ADD_MAP(m, totalSize, "f[5]", f[5], 0, DataTypeFloat, float&, 0);
    ADD_MAP(m, totalSize, "f[6]", f[6], 0, DataTypeFloat, float&, 0);
    ADD_MAP(m, totalSize, "f[7]", f[7], 0, DataTypeFloat, float&, 0);
    ADD_MAP(m, totalSize, "f[8]", f[8], 0, DataTypeFloat, float&, 0);
    ADD_MAP(m, totalSize, "lf[0]", lf[0], 0, DataTypeDouble, double&, 0);
    ADD_MAP(m, totalSize, "lf[1]", lf[1], 0, DataTypeDouble, double&, 0);
    ADD_MAP(m, totalSize, "lf[2]", lf[2], 0, DataTypeDouble, double&, 0);

    ASSERT_SIZE(totalSize);
}

#if defined(INCLUDE_LUNA_DATA_SETS)

static void PopulateEvbLunaFlashCfgMappings(map_name_to_info_t mappings[DID_COUNT])
{
	typedef evb_luna_flash_cfg_t MAP_TYPE;
	map_name_to_info_t& m = mappings[DID_EVB_LUNA_FLASH_CFG];
	uint32_t totalSize = 0;
    ADD_MAP(m, totalSize, "size", size, 0, DataTypeUInt32, uint32_t, 0);
    ADD_MAP(m, totalSize, "checksum", checksum, 0, DataTypeUInt32, uint32_t, 0);
    ADD_MAP(m, totalSize, "key", key, 0, DataTypeUInt32, uint32_t, 0);
    ADD_MAP(m, totalSize, "bits", bits, 0, DataTypeUInt32, uint32_t, DataFlagsDisplayHex);
    ADD_MAP(m, totalSize, "minLatGeofence", minLatGeofence, 0, DataTypeDouble, double, 0);
    ADD_MAP(m, totalSize, "maxLatGeofence", maxLatGeofence, 0, DataTypeDouble, double, 0);
    ADD_MAP(m, totalSize, "minLonGeofence", minLonGeofence, 0, DataTypeDouble, double, 0);
    ADD_MAP(m, totalSize, "maxLonGeofence", maxLonGeofence, 0, DataTypeDouble, double, 0);
	ADD_MAP(m, totalSize, "remoteKillTimeoutMs", remoteKillTimeoutMs, 0, DataTypeUInt32, uint32_t, 0);
    ADD_MAP(m, totalSize, "bumpSensitivity", bumpSensitivity, 0, DataTypeFloat, float, 0);
    ADD_MAP(m, totalSize, "minProxDistance", minProxDistance, 0, DataTypeFloat, float, 0);
	ADD_MAP(m, totalSize, "velControl.config",                  velControl.config, 0, DataTypeUInt32, uint32_t, 0);
    ADD_MAP(m, totalSize, "velControl.cmdTimeoutMs",            velControl.cmdTimeoutMs, 0, DataTypeUInt32, uint32_t, 0);
	ADD_MAP(m, totalSize, "velControl.wheelRadius", 	        velControl.wheelRadius, 0, DataTypeFloat, float, 0);
	ADD_MAP(m, totalSize, "velControl.wheelBaseline",           velControl.wheelBaseline, 0, DataTypeFloat, float, 0);
    ADD_MAP(m, totalSize, "velControl.engine_rpm",              velControl.engine_rpm, 0, DataTypeFloat, float, 0);

    ADD_MAP(m, totalSize, "velControl.vehicle.u_min",           velControl.vehicle.u_min, 0, DataTypeFloat, float, 0);
    ADD_MAP(m, totalSize, "velControl.vehicle.u_cruise",        velControl.vehicle.u_cruise, 0, DataTypeFloat, float, 0);
    ADD_MAP(m, totalSize, "velControl.vehicle.u_max",           velControl.vehicle.u_max, 0, DataTypeFloat, float, 0);
    ADD_MAP(m, totalSize, "velControl.vehicle.u_slewLimit",     velControl.vehicle.u_slewLimit, 0, DataTypeFloat, float, 0);
    ADD_MAP(m, totalSize, "velControl.vehicle.w_max_autonomous",velControl.vehicle.w_max_autonomous, 0, DataTypeFloat, float, 0);
    ADD_MAP(m, totalSize, "velControl.vehicle.w_max",           velControl.vehicle.w_max, 0, DataTypeFloat, float, 0);
    ADD_MAP(m, totalSize, "velControl.vehicle.w_slewLimit",     velControl.vehicle.w_slewLimit, 0, DataTypeFloat, float, 0);
    ADD_MAP(m, totalSize, "velControl.vehicle.u_FB_Kp",         velControl.vehicle.u_FB_Kp, 0, DataTypeFloat, float, 0);
    ADD_MAP(m, totalSize, "velControl.vehicle.w_FB_Kp",         velControl.vehicle.w_FB_Kp, 0, DataTypeFloat, float, 0);
    ADD_MAP(m, totalSize, "velControl.vehicle.w_FB_Ki",         velControl.vehicle.w_FB_Ki, 0, DataTypeFloat, float, 0);
    ADD_MAP(m, totalSize, "velControl.vehicle.w_FF_c0",         velControl.vehicle.w_FF_c0, 0, DataTypeFloat, float, 0);
    ADD_MAP(m, totalSize, "velControl.vehicle.w_FF_c1",         velControl.vehicle.w_FF_c1, 0, DataTypeFloat, float, 0);
    ADD_MAP(m, totalSize, "velControl.vehicle.w_FF_deadband",   velControl.vehicle.w_FF_deadband, 0, DataTypeFloat, float, 0);
    ADD_MAP(m, totalSize, "velControl.vehicle.testSweepRate",   velControl.vehicle.testSweepRate, 0, DataTypeFloat, float, 0);

    ADD_MAP(m, totalSize, "velControl.wheel.slewRate",          velControl.wheel.slewRate, 0, DataTypeFloat, float, 0);
    ADD_MAP(m, totalSize, "velControl.wheel.velMax",            velControl.wheel.velMax, 0, DataTypeFloat, float, 0);
    ADD_MAP(m, totalSize, "velControl.wheel.FF_vel_deadband",   velControl.wheel.FF_vel_deadband, 0, DataTypeFloat, float, 0);
    ADD_MAP(m, totalSize, "velControl.wheel.FF_c_est_Ki[0]",    velControl.wheel.FF_c_est_Ki[0], 0, DataTypeFloat, float&, 0);
    ADD_MAP(m, totalSize, "velControl.wheel.FF_c_est_Ki[1]",    velControl.wheel.FF_c_est_Ki[1], 0, DataTypeFloat, float&, 0);
	ADD_MAP(m, totalSize, "velControl.wheel.FF_c_est_max[0]",   velControl.wheel.FF_c_est_max[0], 0, DataTypeFloat, float&, 0);
	ADD_MAP(m, totalSize, "velControl.wheel.FF_c_est_max[1]",   velControl.wheel.FF_c_est_max[1], 0, DataTypeFloat, float&, 0);
    ADD_MAP(m, totalSize, "velControl.wheel.FF_c_l[0]",         velControl.wheel.FF_c_l[0], 0, DataTypeFloat, float&, 0);
    ADD_MAP(m, totalSize, "velControl.wheel.FF_c_l[1]",         velControl.wheel.FF_c_l[1], 0, DataTypeFloat, float&, 0);
    ADD_MAP(m, totalSize, "velControl.wheel.FF_c_r[0]",         velControl.wheel.FF_c_r[0], 0, DataTypeFloat, float&, 0);
    ADD_MAP(m, totalSize, "velControl.wheel.FF_c_r[1]",         velControl.wheel.FF_c_r[1], 0, DataTypeFloat, float&, 0);
    ADD_MAP(m, totalSize, "velControl.wheel.FF_FB_engine_rpm",  velControl.wheel.FF_FB_engine_rpm, 0, DataTypeFloat, float, 0);
    ADD_MAP(m, totalSize, "velControl.wheel.FB_Kp",             velControl.wheel.FB_Kp, 0, DataTypeFloat, float, 0);
    ADD_MAP(m, totalSize, "velControl.wheel.FB_Ki",             velControl.wheel.FB_Ki, 0, DataTypeFloat, float, 0);
    ADD_MAP(m, totalSize, "velControl.wheel.FB_Kd",             velControl.wheel.FB_Kd, 0, DataTypeFloat, float, 0);
    ADD_MAP(m, totalSize, "velControl.wheel.FB_gain_deadband",  velControl.wheel.FB_gain_deadband, 0, DataTypeFloat, float, 0);
    ADD_MAP(m, totalSize, "velControl.wheel.FB_gain_deadband_reduction",  velControl.wheel.FB_gain_deadband_reduction, 0, DataTypeFloat, float, 0);
    ADD_MAP(m, totalSize, "velControl.wheel.InversePlant_l[0]", velControl.wheel.InversePlant_l[0], 0, DataTypeFloat, float&, 0);
    ADD_MAP(m, totalSize, "velControl.wheel.InversePlant_l[1]", velControl.wheel.InversePlant_l[1], 0, DataTypeFloat, float&, 0);
    ADD_MAP(m, totalSize, "velControl.wheel.InversePlant_l[2]", velControl.wheel.InversePlant_l[2], 0, DataTypeFloat, float&, 0);
    ADD_MAP(m, totalSize, "velControl.wheel.InversePlant_l[3]", velControl.wheel.InversePlant_l[3], 0, DataTypeFloat, float&, 0);
    ADD_MAP(m, totalSize, "velControl.wheel.InversePlant_l[4]", velControl.wheel.InversePlant_l[4], 0, DataTypeFloat, float&, 0);
    ADD_MAP(m, totalSize, "velControl.wheel.InversePlant_r[0]", velControl.wheel.InversePlant_r[0], 0, DataTypeFloat, float&, 0);
    ADD_MAP(m, totalSize, "velControl.wheel.InversePlant_r[1]", velControl.wheel.InversePlant_r[1], 0, DataTypeFloat, float&, 0);
    ADD_MAP(m, totalSize, "velControl.wheel.InversePlant_r[2]", velControl.wheel.InversePlant_r[2], 0, DataTypeFloat, float&, 0);
    ADD_MAP(m, totalSize, "velControl.wheel.InversePlant_r[3]", velControl.wheel.InversePlant_r[3], 0, DataTypeFloat, float&, 0);
    ADD_MAP(m, totalSize, "velControl.wheel.InversePlant_r[4]", velControl.wheel.InversePlant_r[4], 0, DataTypeFloat, float&, 0);
    ADD_MAP(m, totalSize, "velControl.wheel.actuatorTrim_l",    velControl.wheel.actuatorTrim_l, 0, DataTypeFloat, float, 0);
    ADD_MAP(m, totalSize, "velControl.wheel.actuatorTrim_r",    velControl.wheel.actuatorTrim_r, 0, DataTypeFloat, float, 0);
    ADD_MAP(m, totalSize, "velControl.wheel.actuatorLimits_l[0]", velControl.wheel.actuatorLimits_l[0], 0, DataTypeFloat, float&, 0);
    ADD_MAP(m, totalSize, "velControl.wheel.actuatorLimits_l[1]", velControl.wheel.actuatorLimits_l[1], 0, DataTypeFloat, float&, 0);
    ADD_MAP(m, totalSize, "velControl.wheel.actuatorLimits_r[0]", velControl.wheel.actuatorLimits_r[0], 0, DataTypeFloat, float&, 0);
    ADD_MAP(m, totalSize, "velControl.wheel.actuatorLimits_r[1]", velControl.wheel.actuatorLimits_r[1], 0, DataTypeFloat, float&, 0);
    ADD_MAP(m, totalSize, "velControl.wheel.actuatorDeadbandDuty_l", velControl.wheel.actuatorDeadbandDuty_l, 0, DataTypeFloat, float, 0);
    ADD_MAP(m, totalSize, "velControl.wheel.actuatorDeadbandDuty_r", velControl.wheel.actuatorDeadbandDuty_r, 0, DataTypeFloat, float, 0);
    ADD_MAP(m, totalSize, "velControl.wheel.actuatorDeadbandVel", velControl.wheel.actuatorDeadbandVel, 0, DataTypeFloat, float, 0);

	ASSERT_SIZE(totalSize);
}

static void PopulateCoyoteStatusMappings(map_name_to_info_t mappings[DID_COUNT])
{
	typedef evb_luna_status_t MAP_TYPE;
	map_name_to_info_t& m = mappings[DID_EVB_LUNA_STATUS];
	uint32_t totalSize = 0;
	ADD_MAP(m, totalSize, "timeOfWeekMs", timeOfWeekMs, 0, DataTypeUInt32, uint32_t, 0);
	ADD_MAP(m, totalSize, "evbLunaStatus", evbLunaStatus, 0, DataTypeUInt32, uint32_t, DataFlagsDisplayHex);
	ADD_MAP(m, totalSize, "motorState", motorState, 0, DataTypeUInt32, uint32_t, DataFlagsDisplayHex);
	ADD_MAP(m, totalSize, "remoteKillMode", remoteKillMode, 0, DataTypeUInt32, uint32_t, DataFlagsDisplayHex);
	ADD_MAP(m, totalSize, "supplyVoltage", supplyVoltage, 0, DataTypeFloat, float, 0);

	ASSERT_SIZE(totalSize);
}

static void PopulateEvbLunaSensorsMappings(map_name_to_info_t mappings[DID_COUNT])
{
	typedef evb_luna_sensors_t MAP_TYPE;
	map_name_to_info_t& m = mappings[DID_EVB_LUNA_SENSORS];
	uint32_t totalSize = 0;
	ADD_MAP(m, totalSize, "timeOfWeekMs", timeOfWeekMs, 0, DataTypeUInt32, uint32_t, 0);
    ADD_MAP(m, totalSize, "proxSensorOutput[0]", proxSensorOutput[0], 0, DataTypeFloat, float&, 0);
    ADD_MAP(m, totalSize, "proxSensorOutput[1]", proxSensorOutput[1], 0, DataTypeFloat, float&, 0);
    ADD_MAP(m, totalSize, "proxSensorOutput[2]", proxSensorOutput[2], 0, DataTypeFloat, float&, 0);
    ADD_MAP(m, totalSize, "proxSensorOutput[3]", proxSensorOutput[3], 0, DataTypeFloat, float&, 0);
    ADD_MAP(m, totalSize, "proxSensorOutput[4]", proxSensorOutput[4], 0, DataTypeFloat, float&, 0);
    ADD_MAP(m, totalSize, "proxSensorOutput[5]", proxSensorOutput[5], 0, DataTypeFloat, float&, 0);
    ADD_MAP(m, totalSize, "proxSensorOutput[6]", proxSensorOutput[6], 0, DataTypeFloat, float&, 0);
    ADD_MAP(m, totalSize, "proxSensorOutput[7]", proxSensorOutput[7], 0, DataTypeFloat, float&, 0);
    ADD_MAP(m, totalSize, "proxSensorOutput[8]", proxSensorOutput[8], 0, DataTypeFloat, float&, 0);
	ADD_MAP(m, totalSize, "bumpEvent", bumpEvent, 0, DataTypeInt32, int32_t, 0);

	ASSERT_SIZE(totalSize);
}

static void PopulateEvbLunaVelocityControlMappings(map_name_to_info_t mappings[DID_COUNT])
{
	typedef evb_luna_velocity_control_t MAP_TYPE;
	map_name_to_info_t& m = mappings[DID_EVB_LUNA_VELOCITY_CONTROL];
	uint32_t totalSize = 0;
	ADD_MAP(m, totalSize, "timeMs", timeMs, 0, DataTypeUInt32, uint32_t, 0);
	ADD_MAP(m, totalSize, "dt", dt, 0, DataTypeFloat, float, 0);
	ADD_MAP(m, totalSize, "current_mode", current_mode, 0, DataTypeUInt32, uint32_t, 0);
	ADD_MAP(m, totalSize, "status", status, 0, DataTypeUInt32, uint32_t, DataFlagsDisplayHex);
	ADD_MAP(m, totalSize, "vehicle.velCmd_f", vehicle.velCmd_f, 0, DataTypeFloat, float, 0);
	ADD_MAP(m, totalSize, "vehicle.velCmd_w", vehicle.velCmd_w, 0, DataTypeFloat, float, 0);
	ADD_MAP(m, totalSize, "vehicle.velCmdMnl_f", vehicle.velCmdMnl_f, 0, DataTypeFloat, float, 0);
	ADD_MAP(m, totalSize, "vehicle.velCmdMnl_w", vehicle.velCmdMnl_w, 0, DataTypeFloat, float, 0);
	ADD_MAP(m, totalSize, "vehicle.velCmdSlew_f", vehicle.velCmdSlew_f, 0, DataTypeFloat, float, 0);
	ADD_MAP(m, totalSize, "vehicle.velCmdSlew_w", vehicle.velCmdSlew_w, 0, DataTypeFloat, float, 0);
	ADD_MAP(m, totalSize, "vehicle.vel_f", vehicle.vel_f, 0, DataTypeFloat, float, 0);
	ADD_MAP(m, totalSize, "vehicle.vel_w", vehicle.vel_w, 0, DataTypeFloat, float, 0);
	ADD_MAP(m, totalSize, "vehicle.err_f", vehicle.err_f, 0, DataTypeFloat, float, 0);
	ADD_MAP(m, totalSize, "vehicle.err_w", vehicle.err_w, 0, DataTypeFloat, float, 0);
	ADD_MAP(m, totalSize, "vehicle.eff_f", vehicle.eff_f, 0, DataTypeFloat, float, 0);
	ADD_MAP(m, totalSize, "vehicle.eff_w", vehicle.eff_w, 0, DataTypeFloat, float, 0);

	ADD_MAP(m, totalSize, "wheel_l.velCmd",             wheel_l.velCmd, 0, DataTypeFloat, float, 0);
	ADD_MAP(m, totalSize, "wheel_l.velCmdSlew",         wheel_l.velCmdSlew, 0, DataTypeFloat, float, 0);
	ADD_MAP(m, totalSize, "wheel_l.vel",                wheel_l.vel, 0, DataTypeFloat, float, 0);
	ADD_MAP(m, totalSize, "wheel_l.err",                wheel_l.err, 0, DataTypeFloat, float, 0);
	ADD_MAP(m, totalSize, "wheel_l.ff_eff",             wheel_l.ff_eff, 0, DataTypeFloat, float, 0);
	ADD_MAP(m, totalSize, "wheel_l.fb_eff",             wheel_l.fb_eff, 0, DataTypeFloat, float, 0);
	ADD_MAP(m, totalSize, "wheel_l.fb_eff_integral",    wheel_l.fb_eff_integral, 0, DataTypeFloat, float, 0);
	ADD_MAP(m, totalSize, "wheel_l.eff",                wheel_l.eff, 0, DataTypeFloat, float, 0);
	ADD_MAP(m, totalSize, "wheel_l.effInt",             wheel_l.effInt, 0, DataTypeFloat, float, 0);
	ADD_MAP(m, totalSize, "wheel_l.effDuty",            wheel_l.effDuty, 0, DataTypeFloat, float, 0);

	ADD_MAP(m, totalSize, "wheel_r.velCmd",             wheel_r.velCmd, 0, DataTypeFloat, float, 0);
	ADD_MAP(m, totalSize, "wheel_r.velCmdSlew",         wheel_r.velCmdSlew, 0, DataTypeFloat, float, 0);
	ADD_MAP(m, totalSize, "wheel_r.vel",                wheel_r.vel, 0, DataTypeFloat, float, 0);
	ADD_MAP(m, totalSize, "wheel_r.err",                wheel_r.err, 0, DataTypeFloat, float, 0);
	ADD_MAP(m, totalSize, "wheel_r.ff_eff",             wheel_r.ff_eff, 0, DataTypeFloat, float, 0);
	ADD_MAP(m, totalSize, "wheel_r.fb_eff",             wheel_r.fb_eff, 0, DataTypeFloat, float, 0);
	ADD_MAP(m, totalSize, "wheel_r.fb_eff_integral",    wheel_r.fb_eff_integral, 0, DataTypeFloat, float, 0);
	ADD_MAP(m, totalSize, "wheel_r.eff",                wheel_r.eff, 0, DataTypeFloat, float, 0);
	ADD_MAP(m, totalSize, "wheel_r.effInt",             wheel_r.effInt, 0, DataTypeFloat, float, 0);
	ADD_MAP(m, totalSize, "wheel_r.effDuty",            wheel_r.effDuty, 0, DataTypeFloat, float, 0);

    ADD_MAP(m, totalSize, "potV_l", potV_l, 0, DataTypeFloat, float, 0);
    ADD_MAP(m, totalSize, "potV_r", potV_r, 0, DataTypeFloat, float, 0);

	ASSERT_SIZE(totalSize);
}

static void PopulateEvbLunaVelocityCommandMappings(map_name_to_info_t mappings[DID_COUNT])
{
	typedef evb_luna_velocity_command_t MAP_TYPE;
	map_name_to_info_t& m = mappings[DID_EVB_LUNA_VELOCITY_COMMAND];
	uint32_t totalSize = 0;
	ADD_MAP(m, totalSize, "timeMs", timeMs, 0, DataTypeUInt32, uint32_t, 0);
	ADD_MAP(m, totalSize, "modeCmd", modeCmd, 0, DataTypeUInt32, uint32_t, 0);
	ADD_MAP(m, totalSize, "fwd_vel", fwd_vel, 0, DataTypeFloat, float, 0);
	ADD_MAP(m, totalSize, "turn_rate", turn_rate, 0, DataTypeFloat, float, 0);

	ASSERT_SIZE(totalSize);
}

static void PopulateEvbLunaAuxCmdMappings(map_name_to_info_t mappings[DID_COUNT])
{
    typedef evb_luna_aux_command_t MAP_TYPE;
    map_name_to_info_t& m = mappings[DID_EVB_LUNA_AUX_COMMAND];
    uint32_t totalSize = 0;
	ADD_MAP(m, totalSize, "command", command, 0, DataTypeUInt32, uint32_t, 0);

	ASSERT_SIZE(totalSize);
}

#endif

static void PopulateGpsRtkRelMappings(map_name_to_info_t mappings[DID_COUNT], uint32_t id)
{
	typedef gps_rtk_rel_t MAP_TYPE;
	map_name_to_info_t& m = mappings[id];
	uint32_t totalSize = 0;
	ADD_MAP(m, totalSize, "timeOfWeekMs", timeOfWeekMs, 0, DataTypeUInt32, uint32_t, 0);
	ADD_MAP(m, totalSize, "differentialAge", differentialAge, 0, DataTypeFloat, float, 0);
	ADD_MAP(m, totalSize, "arRatio", arRatio, 0, DataTypeFloat, float, 0);
	ADD_MAP(m, totalSize, "baseToRoverVector[0]", baseToRoverVector[0], 0, DataTypeFloat, float&, 0);
	ADD_MAP(m, totalSize, "baseToRoverVector[1]", baseToRoverVector[1], 0, DataTypeFloat, float&, 0);
	ADD_MAP(m, totalSize, "baseToRoverVector[2]", baseToRoverVector[2], 0, DataTypeFloat, float&, 0);
	ADD_MAP(m, totalSize, "baseToRoverDistance", baseToRoverDistance, 0, DataTypeFloat, float, 0);
	ADD_MAP(m, totalSize, "baseToRoverHeading", baseToRoverHeading, 0, DataTypeFloat, float, 0);
	ADD_MAP(m, totalSize, "baseToRoverHeadingAcc", baseToRoverHeadingAcc, 0, DataTypeFloat, float, 0);
	ADD_MAP(m, totalSize, "status", status, 0, DataTypeUInt32, uint32_t, DataFlagsDisplayHex);

	ASSERT_SIZE(totalSize);
}

static void PopulateGpsRtkMiscMappings(map_name_to_info_t mappings[DID_COUNT], uint32_t id)
{
	typedef gps_rtk_misc_t MAP_TYPE;
	map_name_to_info_t& m = mappings[id];
	uint32_t totalSize = 0;
    ADD_MAP(m, totalSize, "timeOfWeekMs", timeOfWeekMs, 0, DataTypeUInt32, uint32_t, 0);
    ADD_MAP(m, totalSize, "accuracyPos[0]", accuracyPos[0], 0, DataTypeFloat, float&, 0);
    ADD_MAP(m, totalSize, "accuracyPos[1]", accuracyPos[1], 0, DataTypeFloat, float&, 0);
    ADD_MAP(m, totalSize, "accuracyPos[2]", accuracyPos[2], 0, DataTypeFloat, float&, 0);
    ADD_MAP(m, totalSize, "accuracyCov[0]", accuracyCov[0], 0, DataTypeFloat, float&, 0);
    ADD_MAP(m, totalSize, "accuracyCov[1]", accuracyCov[1], 0, DataTypeFloat, float&, 0);
    ADD_MAP(m, totalSize, "accuracyCov[2]", accuracyCov[2], 0, DataTypeFloat, float&, 0);
    ADD_MAP(m, totalSize, "arThreshold", arThreshold, 0, DataTypeFloat, float, 0);
    ADD_MAP(m, totalSize, "gDop", gDop, 0, DataTypeFloat, float, 0);
    ADD_MAP(m, totalSize, "hDop", hDop, 0, DataTypeFloat, float, 0);
    ADD_MAP(m, totalSize, "vDop", vDop, 0, DataTypeFloat, float, 0);
    ADD_MAP(m, totalSize, "baseLla[0]", baseLla[0], 0, DataTypeDouble, double&, 0);
    ADD_MAP(m, totalSize, "baseLla[1]", baseLla[1], 0, DataTypeDouble, double&, 0);
    ADD_MAP(m, totalSize, "baseLla[2]", baseLla[2], 0, DataTypeDouble, double&, 0);
    ADD_MAP(m, totalSize, "cycleSlipCount", cycleSlipCount, 0, DataTypeUInt32, uint32_t, 0);
    ADD_MAP(m, totalSize, "roverGpsObservationCount", roverGpsObservationCount, 0, DataTypeUInt32, uint32_t, 0);
    ADD_MAP(m, totalSize, "baseGpsObservationCount", baseGpsObservationCount, 0, DataTypeUInt32, uint32_t, 0);
    ADD_MAP(m, totalSize, "roverGlonassObservationCount", roverGlonassObservationCount, 0, DataTypeUInt32, uint32_t, 0);
    ADD_MAP(m, totalSize, "baseGlonassObservationCount", baseGlonassObservationCount, 0, DataTypeUInt32, uint32_t, 0);
    ADD_MAP(m, totalSize, "roverGalileoObservationCount", roverGalileoObservationCount, 0, DataTypeUInt32, uint32_t, 0);
    ADD_MAP(m, totalSize, "baseGalileoObservationCount", baseGalileoObservationCount, 0, DataTypeUInt32, uint32_t, 0);
    ADD_MAP(m, totalSize, "roverBeidouObservationCount", roverBeidouObservationCount, 0, DataTypeUInt32, uint32_t, 0);
    ADD_MAP(m, totalSize, "baseBeidouObservationCount", baseBeidouObservationCount, 0, DataTypeUInt32, uint32_t, 0);
    ADD_MAP(m, totalSize, "roverQzsObservationCount", roverQzsObservationCount, 0, DataTypeUInt32, uint32_t, 0);
    ADD_MAP(m, totalSize, "baseQzsObservationCount", baseQzsObservationCount, 0, DataTypeUInt32, uint32_t, 0);
    ADD_MAP(m, totalSize, "roverGpsEphemerisCount", roverGpsEphemerisCount, 0, DataTypeUInt32, uint32_t, 0);
    ADD_MAP(m, totalSize, "baseGpsEphemerisCount", baseGpsEphemerisCount, 0, DataTypeUInt32, uint32_t, 0);
    ADD_MAP(m, totalSize, "roverGlonassEphemerisCount", roverGlonassEphemerisCount, 0, DataTypeUInt32, uint32_t, 0);
    ADD_MAP(m, totalSize, "baseGlonassEphemerisCount", baseGlonassEphemerisCount, 0, DataTypeUInt32, uint32_t, 0);
    ADD_MAP(m, totalSize, "roverGalileoEphemerisCount", roverGalileoEphemerisCount, 0, DataTypeUInt32, uint32_t, 0);
    ADD_MAP(m, totalSize, "baseGalileoEphemerisCount", baseGalileoEphemerisCount, 0, DataTypeUInt32, uint32_t, 0);
    ADD_MAP(m, totalSize, "roverBeidouEphemerisCount", roverBeidouEphemerisCount, 0, DataTypeUInt32, uint32_t, 0);
    ADD_MAP(m, totalSize, "baseBeidouEphemerisCount", baseBeidouEphemerisCount, 0, DataTypeUInt32, uint32_t, 0);
    ADD_MAP(m, totalSize, "roverQzsEphemerisCount", roverQzsEphemerisCount, 0, DataTypeUInt32, uint32_t, 0);
    ADD_MAP(m, totalSize, "baseQzsEphemerisCount", baseQzsEphemerisCount, 0, DataTypeUInt32, uint32_t, 0);
    ADD_MAP(m, totalSize, "roverSbasCount", roverSbasCount, 0, DataTypeUInt32, uint32_t, 0);
    ADD_MAP(m, totalSize, "baseSbasCount", baseSbasCount, 0, DataTypeUInt32, uint32_t, 0);
	ADD_MAP(m, totalSize, "baseAntennaCount", baseAntennaCount, 0, DataTypeUInt32, uint32_t, 0);
	ADD_MAP(m, totalSize, "ionUtcAlmCount", ionUtcAlmCount, 0, DataTypeUInt32, uint32_t, 0);
    ADD_MAP(m, totalSize, "correctionChecksumFailures", correctionChecksumFailures, 0, DataTypeUInt32, uint32_t, 0);
    ADD_MAP(m, totalSize, "timeToFirstFixMs", timeToFirstFixMs, 0, DataTypeUInt32, uint32_t, 0);

    ASSERT_SIZE(totalSize);
}

static void PopulateGpsRawMappings(map_name_to_info_t mappings[DID_COUNT], uint32_t id)
{
	typedef gps_raw_t MAP_TYPE;
	map_name_to_info_t& m = mappings[id];
	uint32_t totalSize = 0;

    ADD_MAP(m, totalSize, "receiveIndex", receiverIndex, 0, DataTypeUInt8, uint8_t, 0);
    ADD_MAP(m, totalSize, "dataType", dataType, 0, DataTypeUInt8, uint8_t, 0);
    ADD_MAP(m, totalSize, "obsCount", obsCount, 0, DataTypeUInt8, uint8_t, 0);
    ADD_MAP(m, totalSize, "reserved", reserved, 0, DataTypeUInt8, uint8_t, 0);
    ADD_MAP(m, totalSize, "dataBuf", data.buf, 0, DataTypeBinary, uint8_t[MEMBERSIZE(MAP_TYPE, data.buf)], 0);

    ASSERT_SIZE(totalSize);
}

static void PopulateStrobeInTimeMappings(map_name_to_info_t mappings[DID_COUNT])
{
    typedef strobe_in_time_t MAP_TYPE;
	map_name_to_info_t& m = mappings[DID_STROBE_IN_TIME];
    uint32_t totalSize = 0;

    ADD_MAP(m, totalSize, "week", week, 0, DataTypeUInt32, uint32_t, 0);
    ADD_MAP(m, totalSize, "timeOfWeekMs", timeOfWeekMs, 0, DataTypeUInt32, uint32_t, 0);
    ADD_MAP(m, totalSize, "pin", pin, 0, DataTypeUInt32, uint32_t, 0);
    ADD_MAP(m, totalSize, "count", count, 0, DataTypeUInt32, uint32_t, 0);

    ASSERT_SIZE(totalSize);
}

static void PopulateRtosInfoMappings(map_name_to_info_t mappings[DID_COUNT])
{
	typedef rtos_info_t MAP_TYPE;
	map_name_to_info_t& m = mappings[DID_RTOS_INFO];
	uint32_t totalSize = 0;

    ADD_MAP(m, totalSize, "name[0]", task[0].name, MAX_TASK_NAME_LEN, DataTypeString, char[MAX_TASK_NAME_LEN], 0);
    ADD_MAP(m, totalSize, "priority[0]", task[0].priority, 0, DataTypeUInt32, uint32_t, 0);
    ADD_MAP(m, totalSize, "stackUnused[0]", task[0].stackUnused, 0, DataTypeUInt32, uint32_t, 0);
    ADD_MAP(m, totalSize, "periodMs[0]", task[0].periodMs, 0, DataTypeUInt32, uint32_t, 0);
    ADD_MAP(m, totalSize, "runTimeUs[0]", task[0].runTimeUs, 0, DataTypeUInt32, uint32_t, 0);
    ADD_MAP(m, totalSize, "maxRunTimeUs[0]", task[0].maxRunTimeUs, 0, DataTypeUInt32, uint32_t, 0);
    ADD_MAP(m, totalSize, "averageRunTimeUs[0]", task[0].averageRunTimeUs, 0, DataTypeFloat, float, 0);
    ADD_MAP(m, totalSize, "gapCount[0]", task[0].gapCount, 0, DataTypeUInt32, uint32_t, 0);
    ADD_MAP(m, totalSize, "cpuUsage[0]", task[0].cpuUsage, 0, DataTypeFloat, f_t, 0);
    ADD_MAP(m, totalSize, "handle[0]", task[0].handle, 0, DataTypeUInt32, uint32_t, 0);

    ADD_MAP(m, totalSize, "name[1]", task[1].name, MAX_TASK_NAME_LEN, DataTypeString, char[MAX_TASK_NAME_LEN], 0);
    ADD_MAP(m, totalSize, "priority[1]", task[1].priority, 0, DataTypeUInt32, uint32_t, 0);
    ADD_MAP(m, totalSize, "stackUnused[1]", task[1].stackUnused, 0, DataTypeUInt32, uint32_t, 0);
    ADD_MAP(m, totalSize, "periodMs[1]", task[1].periodMs, 0, DataTypeUInt32, uint32_t, 0);
    ADD_MAP(m, totalSize, "runTimeUs[1]", task[1].runTimeUs, 0, DataTypeUInt32, uint32_t, 0);
    ADD_MAP(m, totalSize, "maxRunTimeUs[1]", task[1].maxRunTimeUs, 0, DataTypeUInt32, uint32_t, 0);
    ADD_MAP(m, totalSize, "averageRunTimeUs[1]", task[1].averageRunTimeUs, 0, DataTypeFloat, float, 0);
    ADD_MAP(m, totalSize, "gapCount[1]", task[1].gapCount, 0, DataTypeUInt32, uint32_t, 0);
    ADD_MAP(m, totalSize, "cpuUsage[1]", task[1].cpuUsage, 0, DataTypeFloat, f_t, 0);
    ADD_MAP(m, totalSize, "handle[1]", task[1].handle, 0, DataTypeUInt32, uint32_t, 0);

    ADD_MAP(m, totalSize, "name[2]", task[2].name, MAX_TASK_NAME_LEN, DataTypeString, char[MAX_TASK_NAME_LEN], 0);
    ADD_MAP(m, totalSize, "priority[2]", task[2].priority, 0, DataTypeUInt32, uint32_t, 0);
    ADD_MAP(m, totalSize, "stackUnused[2]", task[2].stackUnused, 0, DataTypeUInt32, uint32_t, 0);
    ADD_MAP(m, totalSize, "periodMs[2]", task[2].periodMs, 0, DataTypeUInt32, uint32_t, 0);
    ADD_MAP(m, totalSize, "runTimeUs[2]", task[2].runTimeUs, 0, DataTypeUInt32, uint32_t, 0);
    ADD_MAP(m, totalSize, "maxRunTimeUs[2]", task[2].maxRunTimeUs, 0, DataTypeUInt32, uint32_t, 0);
    ADD_MAP(m, totalSize, "averageRunTimeUs[2]", task[2].averageRunTimeUs, 0, DataTypeFloat, float, 0);
    ADD_MAP(m, totalSize, "gapCount[2]", task[2].gapCount, 0, DataTypeUInt32, uint32_t, 0);
    ADD_MAP(m, totalSize, "cpuUsage[2]", task[2].cpuUsage, 0, DataTypeFloat, f_t, 0);
    ADD_MAP(m, totalSize, "handle[2]", task[2].handle, 0, DataTypeUInt32, uint32_t, 0);

    ADD_MAP(m, totalSize, "name[3]", task[3].name, MAX_TASK_NAME_LEN, DataTypeString, char[MAX_TASK_NAME_LEN], 0);
    ADD_MAP(m, totalSize, "priority[3]", task[3].priority, 0, DataTypeUInt32, uint32_t, 0);
    ADD_MAP(m, totalSize, "stackUnused[3]", task[3].stackUnused, 0, DataTypeUInt32, uint32_t, 0);
    ADD_MAP(m, totalSize, "periodMs[3]", task[3].periodMs, 0, DataTypeUInt32, uint32_t, 0);
    ADD_MAP(m, totalSize, "runTimeUs[3]", task[3].runTimeUs, 0, DataTypeUInt32, uint32_t, 0);
    ADD_MAP(m, totalSize, "maxRunTimeUs[3]", task[3].maxRunTimeUs, 0, DataTypeUInt32, uint32_t, 0);
    ADD_MAP(m, totalSize, "averageRunTimeUs[3]", task[3].averageRunTimeUs, 0, DataTypeFloat, float, 0);
    ADD_MAP(m, totalSize, "gapCount[3]", task[3].gapCount, 0, DataTypeUInt32, uint32_t, 0);
    ADD_MAP(m, totalSize, "cpuUsage[3]", task[3].cpuUsage, 0, DataTypeFloat, f_t, 0);
    ADD_MAP(m, totalSize, "handle[3]", task[3].handle, 0, DataTypeUInt32, uint32_t, 0);

    ADD_MAP(m, totalSize, "name[4]", task[4].name, MAX_TASK_NAME_LEN, DataTypeString, char[MAX_TASK_NAME_LEN], 0);
    ADD_MAP(m, totalSize, "priority[4]", task[4].priority, 0, DataTypeUInt32, uint32_t, 0);
    ADD_MAP(m, totalSize, "stackUnused[4]", task[4].stackUnused, 0, DataTypeUInt32, uint32_t, 0);
    ADD_MAP(m, totalSize, "periodMs[4]", task[4].periodMs, 0, DataTypeUInt32, uint32_t, 0);
    ADD_MAP(m, totalSize, "runTimeUs[4]", task[4].runTimeUs, 0, DataTypeUInt32, uint32_t, 0);
    ADD_MAP(m, totalSize, "maxRunTimeUs[4]", task[4].maxRunTimeUs, 0, DataTypeUInt32, uint32_t, 0);
    ADD_MAP(m, totalSize, "averageRunTimeUs[4]", task[4].averageRunTimeUs, 0, DataTypeFloat, float, 0);
    ADD_MAP(m, totalSize, "gapCount[4]", task[4].gapCount, 0, DataTypeUInt32, uint32_t, 0);
    ADD_MAP(m, totalSize, "cpuUsage[4]", task[4].cpuUsage, 0, DataTypeFloat, f_t, 0);
    ADD_MAP(m, totalSize, "handle[4]", task[4].handle, 0, DataTypeUInt32, uint32_t, 0);

    ADD_MAP(m, totalSize, "name[5]", task[5].name, MAX_TASK_NAME_LEN, DataTypeString, char[MAX_TASK_NAME_LEN], 0);
    ADD_MAP(m, totalSize, "priority[5]", task[5].priority, 0, DataTypeUInt32, uint32_t, 0);
    ADD_MAP(m, totalSize, "stackUnused[5]", task[5].stackUnused, 0, DataTypeUInt32, uint32_t, 0);
    ADD_MAP(m, totalSize, "periodMs[5]", task[5].periodMs, 0, DataTypeUInt32, uint32_t, 0);
    ADD_MAP(m, totalSize, "runTimeUs[5]", task[5].runTimeUs, 0, DataTypeUInt32, uint32_t, 0);
    ADD_MAP(m, totalSize, "maxRunTimeUs[5]", task[5].maxRunTimeUs, 0, DataTypeUInt32, uint32_t, 0);
    ADD_MAP(m, totalSize, "averageRunTimeUs[5]", task[5].averageRunTimeUs, 0, DataTypeFloat, float, 0);
    ADD_MAP(m, totalSize, "gapCount[5]", task[5].gapCount, 0, DataTypeUInt32, uint32_t, 0);
    ADD_MAP(m, totalSize, "cpuUsage[5]", task[5].cpuUsage, 0, DataTypeFloat, f_t, 0);
    ADD_MAP(m, totalSize, "handle[5]", task[5].handle, 0, DataTypeUInt32, uint32_t, 0);

    ADD_MAP(m, totalSize, "freeHeapSize", freeHeapSize, 0, DataTypeUInt32, uint32_t, 0);
	ADD_MAP(m, totalSize, "mallocSize", mallocSize, 0, DataTypeUInt32, uint32_t, 0);
	ADD_MAP(m, totalSize, "freeSize", freeSize, 0, DataTypeUInt32, uint32_t, 0);

    ASSERT_SIZE(totalSize);
}
static void PopulateCanConfigMappings(map_name_to_info_t mappings[DID_COUNT])
{
	typedef can_config_t MAP_TYPE;
	map_name_to_info_t& m = mappings[DID_CAN_CONFIG];
	uint32_t totalSize = 0;
	ADD_MAP(m, totalSize, "can_period_mult[CID_INS_TIME]", can_period_mult[CID_INS_TIME], 0, DataTypeUInt32, uint32_t&, 0);
	ADD_MAP(m, totalSize, "can_period_mult[CID_INS_STATUS]", can_period_mult[CID_INS_STATUS], 0, DataTypeUInt32, uint32_t&, 0);
	ADD_MAP(m, totalSize, "can_period_mult[CID_INS_EULER]", can_period_mult[CID_INS_EULER], 0, DataTypeUInt32, uint32_t&, 0);
	ADD_MAP(m, totalSize, "can_period_mult[CID_INS_QUATN2B]", can_period_mult[CID_INS_QUATN2B], 0, DataTypeUInt32, uint32_t&, 0);
	ADD_MAP(m, totalSize, "can_period_mult[CID_INS_QUATE2B]", can_period_mult[CID_INS_QUATE2B], 0, DataTypeUInt32, uint32_t&, 0);
	ADD_MAP(m, totalSize, "can_period_mult[CID_INS_UVW]", can_period_mult[CID_INS_UVW], 0, DataTypeUInt32, uint32_t&, 0);
	ADD_MAP(m, totalSize, "can_period_mult[CID_INS_VE]", can_period_mult[CID_INS_VE], 0, DataTypeUInt32, uint32_t&, 0);
	ADD_MAP(m, totalSize, "can_period_mult[CID_INS_LAT]", can_period_mult[CID_INS_LAT], 0, DataTypeUInt32, uint32_t&, 0);
	ADD_MAP(m, totalSize, "can_period_mult[CID_INS_LON]", can_period_mult[CID_INS_LON], 0, DataTypeUInt32, uint32_t&, 0);
	ADD_MAP(m, totalSize, "can_period_mult[CID_INS_ALT]", can_period_mult[CID_INS_ALT], 0, DataTypeUInt32, uint32_t&, 0);
	ADD_MAP(m, totalSize, "can_period_mult[CID_INS_NORTH_EAST]", can_period_mult[CID_INS_NORTH_EAST], 0, DataTypeUInt32, uint32_t&, 0);
	ADD_MAP(m, totalSize, "can_period_mult[CID_INS_DOWN]", can_period_mult[CID_INS_DOWN], 0, DataTypeUInt32, uint32_t&, 0);
	ADD_MAP(m, totalSize, "can_period_mult[CID_INS_ECEF_X]", can_period_mult[CID_INS_ECEF_X], 0, DataTypeUInt32, uint32_t&, 0);
	ADD_MAP(m, totalSize, "can_period_mult[CID_INS_ECEF_Y]", can_period_mult[CID_INS_ECEF_Y], 0, DataTypeUInt32, uint32_t&, 0);
	ADD_MAP(m, totalSize, "can_period_mult[CID_INS_ECEF_Z]", can_period_mult[CID_INS_ECEF_Z], 0, DataTypeUInt32, uint32_t&, 0);
	ADD_MAP(m, totalSize, "can_period_mult[CID_INS_MSL]", can_period_mult[CID_INS_MSL], 0, DataTypeUInt32, uint32_t&, 0);
	ADD_MAP(m, totalSize, "can_period_mult[CID_PREINT_PX]", can_period_mult[CID_PREINT_PX], 0, DataTypeUInt32, uint32_t&, 0);
	ADD_MAP(m, totalSize, "can_period_mult[CID_PREINT_QY]", can_period_mult[CID_PREINT_QY], 0, DataTypeUInt32, uint32_t&, 0);
	ADD_MAP(m, totalSize, "can_period_mult[CID_PREINT_RZ]", can_period_mult[CID_PREINT_RZ], 0, DataTypeUInt32, uint32_t&, 0);
	ADD_MAP(m, totalSize, "can_period_mult[CID_DUAL_PX]", can_period_mult[CID_DUAL_PX], 0, DataTypeUInt32, uint32_t&, 0);
	ADD_MAP(m, totalSize, "can_period_mult[CID_DUAL_QY]", can_period_mult[CID_DUAL_QY], 0, DataTypeUInt32, uint32_t&, 0);
	ADD_MAP(m, totalSize, "can_period_mult[CID_DUAL_RZ]", can_period_mult[CID_DUAL_RZ], 0, DataTypeUInt32, uint32_t&, 0);
	ADD_MAP(m, totalSize, "can_period_mult[CID_GPS1_POS]", can_period_mult[CID_GPS1_POS], 0, DataTypeUInt32, uint32_t&, 0);
	ADD_MAP(m, totalSize, "can_period_mult[CID_ROLL_ROLLRATE]", can_period_mult[CID_ROLL_ROLLRATE], 0, DataTypeUInt32, uint32_t&, 0);
	ADD_MAP(m, totalSize, "can_period_mult[CID_GPS1_RTK_REL]", can_period_mult[CID_GPS1_RTK_REL], 0, DataTypeUInt32, uint32_t&, 0);
	ADD_MAP(m, totalSize, "can_transmit_address[CID_INS_TIME]", can_transmit_address[CID_INS_TIME], 0, DataTypeUInt32, uint32_t&, DataFlagsDisplayHex);
	ADD_MAP(m, totalSize, "can_transmit_address[CID_INS_STATUS]", can_transmit_address[CID_INS_STATUS], 0, DataTypeUInt32, uint32_t&, DataFlagsDisplayHex);
	ADD_MAP(m, totalSize, "can_transmit_address[CID_INS_EULER]", can_transmit_address[CID_INS_EULER], 0, DataTypeUInt32, uint32_t&, DataFlagsDisplayHex);
	ADD_MAP(m, totalSize, "can_transmit_address[CID_INS_QUATN2B]", can_transmit_address[CID_INS_QUATN2B], 0, DataTypeUInt32, uint32_t&, DataFlagsDisplayHex);
	ADD_MAP(m, totalSize, "can_transmit_address[CID_INS_QUATE2B]", can_transmit_address[CID_INS_QUATE2B], 0, DataTypeUInt32, uint32_t&, DataFlagsDisplayHex);
	ADD_MAP(m, totalSize, "can_transmit_address[CID_INS_UVW]", can_transmit_address[CID_INS_UVW], 0, DataTypeUInt32, uint32_t&, DataFlagsDisplayHex);
	ADD_MAP(m, totalSize, "can_transmit_address[CID_INS_VE]", can_transmit_address[CID_INS_VE], 0, DataTypeUInt32, uint32_t&, DataFlagsDisplayHex);
	ADD_MAP(m, totalSize, "can_transmit_address[CID_INS_LAT]", can_transmit_address[CID_INS_LAT], 0, DataTypeUInt32, uint32_t&, DataFlagsDisplayHex);
	ADD_MAP(m, totalSize, "can_transmit_address[CID_INS_LON]", can_transmit_address[CID_INS_LON], 0, DataTypeUInt32, uint32_t&, DataFlagsDisplayHex);
	ADD_MAP(m, totalSize, "can_transmit_address[CID_INS_ALT]", can_transmit_address[CID_INS_ALT], 0, DataTypeUInt32, uint32_t&, DataFlagsDisplayHex);
	ADD_MAP(m, totalSize, "can_transmit_address[CID_INS_NORTH_EAST]", can_transmit_address[CID_INS_NORTH_EAST], 0, DataTypeUInt32, uint32_t&, DataFlagsDisplayHex);
	ADD_MAP(m, totalSize, "can_transmit_address[CID_INS_DOWN]", can_transmit_address[CID_INS_DOWN], 0, DataTypeUInt32, uint32_t&, DataFlagsDisplayHex);
	ADD_MAP(m, totalSize, "can_transmit_address[CID_INS_ECEF_X]", can_transmit_address[CID_INS_ECEF_X], 0, DataTypeUInt32, uint32_t&, DataFlagsDisplayHex);
	ADD_MAP(m, totalSize, "can_transmit_address[CID_INS_ECEF_Y]", can_transmit_address[CID_INS_ECEF_Y], 0, DataTypeUInt32, uint32_t&, DataFlagsDisplayHex);
	ADD_MAP(m, totalSize, "can_transmit_address[CID_INS_ECEF_Z]", can_transmit_address[CID_INS_ECEF_Z], 0, DataTypeUInt32, uint32_t&, DataFlagsDisplayHex);
	ADD_MAP(m, totalSize, "can_transmit_address[CID_INS_MSL]", can_transmit_address[CID_INS_MSL], 0, DataTypeUInt32, uint32_t&, DataFlagsDisplayHex);
	ADD_MAP(m, totalSize, "can_transmit_address[CID_PREINT_PX]", can_transmit_address[CID_PREINT_PX], 0, DataTypeUInt32, uint32_t&, DataFlagsDisplayHex);
	ADD_MAP(m, totalSize, "can_transmit_address[CID_PREINT_QY]", can_transmit_address[CID_PREINT_QY], 0, DataTypeUInt32, uint32_t&, DataFlagsDisplayHex);
	ADD_MAP(m, totalSize, "can_transmit_address[CID_PREINT_RZ]", can_transmit_address[CID_PREINT_RZ], 0, DataTypeUInt32, uint32_t&, DataFlagsDisplayHex);
	ADD_MAP(m, totalSize, "can_transmit_address[CID_DUAL_PX]", can_transmit_address[CID_DUAL_PX], 0, DataTypeUInt32, uint32_t&, DataFlagsDisplayHex);
	ADD_MAP(m, totalSize, "can_transmit_address[CID_DUAL_QY]", can_transmit_address[CID_DUAL_QY], 0, DataTypeUInt32, uint32_t&, DataFlagsDisplayHex);
	ADD_MAP(m, totalSize, "can_transmit_address[CID_DUAL_RZ]", can_transmit_address[CID_DUAL_RZ], 0, DataTypeUInt32, uint32_t&, DataFlagsDisplayHex);
	ADD_MAP(m, totalSize, "can_transmit_address[CID_GPS1_POS]", can_transmit_address[CID_GPS1_POS], 0, DataTypeUInt32, uint32_t&, DataFlagsDisplayHex);
	ADD_MAP(m, totalSize, "can_transmit_address[CID_GPS1_RTK_REL]", can_transmit_address[CID_GPS1_RTK_REL], 0, DataTypeUInt32, uint32_t&, DataFlagsDisplayHex);
	ADD_MAP(m, totalSize, "can_transmit_address[CID_ROLL_ROLLRATE]", can_transmit_address[CID_ROLL_ROLLRATE], 0, DataTypeUInt32, uint32_t&, DataFlagsDisplayHex);
	ADD_MAP(m, totalSize, "can_baudrate_kbps", can_baudrate_kbps, 0, DataTypeUInt32, uint32_t, 0);
	ADD_MAP(m, totalSize, "can_receive_address", can_receive_address, 0, DataTypeUInt32, uint32_t, DataFlagsDisplayHex);

	ASSERT_SIZE(totalSize);
}

static void PopulateDiagMsgMappings(map_name_to_info_t mappings[DID_COUNT])
{
    typedef diag_msg_t MAP_TYPE;
    map_name_to_info_t& m = mappings[DID_DIAGNOSTIC_MESSAGE];
    uint32_t totalSize = 0;
    ADD_MAP(m, totalSize, "timeOfWeekMs", timeOfWeekMs, 0, DataTypeUInt32, uint32_t, 0);
    ADD_MAP(m, totalSize, "messageLength", messageLength, 0, DataTypeUInt32, uint32_t, 0);
    ADD_MAP(m, totalSize, "message", message, MEMBERSIZE(diag_msg_t, message), DataTypeString, char[MEMBERSIZE(diag_msg_t, message)], 0);

    ASSERT_SIZE(totalSize);
}

#ifdef USE_IS_INTERNAL

static void PopulateSensorsADCMappings(map_name_to_info_t mappings[DID_COUNT])
{
	typedef sys_sensors_adc_t MAP_TYPE;
	map_name_to_info_t& m = mappings[DID_SENSORS_ADC];
	uint32_t totalSize = 0;
    ADD_MAP(m, totalSize, "time", time, 0, DataTypeDouble, double, 0);
    ADD_MAP(m, totalSize, "pqr1[0]", imu[0].pqr[0], 0, DataTypeFloat, float&, 0);
    ADD_MAP(m, totalSize, "pqr1[1]", imu[0].pqr[1], 0, DataTypeFloat, float&, 0);
    ADD_MAP(m, totalSize, "pqr1[2]", imu[0].pqr[2], 0, DataTypeFloat, float&, 0);
    ADD_MAP(m, totalSize, "acc1[0]", imu[0].acc[0], 0, DataTypeFloat, float&, 0);
    ADD_MAP(m, totalSize, "acc1[1]", imu[0].acc[1], 0, DataTypeFloat, float&, 0);
    ADD_MAP(m, totalSize, "acc1[2]", imu[0].acc[2], 0, DataTypeFloat, float&, 0);
    ADD_MAP(m, totalSize, "temp1",   imu[0].temp, 0, DataTypeFloat, float, 0);
	ADD_MAP(m, totalSize, "pqr2[0]", imu[1].pqr[0], 0, DataTypeFloat, float&, 0);
	ADD_MAP(m, totalSize, "pqr2[1]", imu[1].pqr[1], 0, DataTypeFloat, float&, 0);
	ADD_MAP(m, totalSize, "pqr2[2]", imu[1].pqr[2], 0, DataTypeFloat, float&, 0);
	ADD_MAP(m, totalSize, "acc2[0]", imu[1].acc[0], 0, DataTypeFloat, float&, 0);
	ADD_MAP(m, totalSize, "acc2[1]", imu[1].acc[1], 0, DataTypeFloat, float&, 0);
	ADD_MAP(m, totalSize, "acc2[2]", imu[1].acc[2], 0, DataTypeFloat, float&, 0);
	ADD_MAP(m, totalSize, "temp2", imu[1].temp, 0, DataTypeFloat, float, 0);
	ADD_MAP(m, totalSize, "pqr3[0]", imu[2].pqr[0], 0, DataTypeFloat, float&, 0);
	ADD_MAP(m, totalSize, "pqr3[1]", imu[2].pqr[1], 0, DataTypeFloat, float&, 0);
	ADD_MAP(m, totalSize, "pqr3[2]", imu[2].pqr[2], 0, DataTypeFloat, float&, 0);
	ADD_MAP(m, totalSize, "acc3[0]", imu[2].acc[0], 0, DataTypeFloat, float&, 0);
	ADD_MAP(m, totalSize, "acc3[1]", imu[2].acc[1], 0, DataTypeFloat, float&, 0);
	ADD_MAP(m, totalSize, "acc3[2]", imu[2].acc[2], 0, DataTypeFloat, float&, 0);
	ADD_MAP(m, totalSize, "temp3", imu[2].temp, 0, DataTypeFloat, float, 0);
	ADD_MAP(m, totalSize, "mag1[0]", mag[0].mag[0], 0, DataTypeFloat, float&, 0);
	ADD_MAP(m, totalSize, "mag1[1]", mag[0].mag[1], 0, DataTypeFloat, float&, 0);
	ADD_MAP(m, totalSize, "mag1[2]", mag[0].mag[2], 0, DataTypeFloat, float&, 0);
	ADD_MAP(m, totalSize, "mag2[0]", mag[1].mag[0], 0, DataTypeFloat, float&, 0);
	ADD_MAP(m, totalSize, "mag2[1]", mag[1].mag[1], 0, DataTypeFloat, float&, 0);
	ADD_MAP(m, totalSize, "mag2[2]", mag[1].mag[2], 0, DataTypeFloat, float&, 0);
	ADD_MAP(m, totalSize, "bar", bar, 0, DataTypeFloat, float, 0);
    ADD_MAP(m, totalSize, "barTemp", barTemp, 0, DataTypeFloat, float, 0);
    ADD_MAP(m, totalSize, "humidity", humidity, 0, DataTypeFloat, float, 0);
    ADD_MAP(m, totalSize, "ana[0]", ana[0], 0, DataTypeFloat, float&, 0);
    ADD_MAP(m, totalSize, "ana[1]", ana[1], 0, DataTypeFloat, float&, 0);
    ADD_MAP(m, totalSize, "ana[2]", ana[2], 0, DataTypeFloat, float&, 0);
    ADD_MAP(m, totalSize, "ana[3]", ana[3], 0, DataTypeFloat, float&, 0);

    ASSERT_SIZE(totalSize);
}

static void PopulateSensorsISMappings(map_name_to_info_t mappings[DID_COUNT], uint32_t id)
{
	typedef sensors_w_temp_t MAP_TYPE;
	map_name_to_info_t& m = mappings[id];
	uint32_t totalSize = 0;
    ADD_MAP(m, totalSize, "time", time, 0, DataTypeDouble, double, 0);
    ADD_MAP(m, totalSize, "pqr1[0]", mpu[0].pqr[0], 0, DataTypeFloat, float&, 0);
    ADD_MAP(m, totalSize, "pqr1[1]", mpu[0].pqr[1], 0, DataTypeFloat, float&, 0);
    ADD_MAP(m, totalSize, "pqr1[2]", mpu[0].pqr[2], 0, DataTypeFloat, float&, 0);
    ADD_MAP(m, totalSize, "acc1[0]", mpu[0].acc[0], 0, DataTypeFloat, float&, 0);
    ADD_MAP(m, totalSize, "acc1[1]", mpu[0].acc[1], 0, DataTypeFloat, float&, 0);
    ADD_MAP(m, totalSize, "acc1[2]", mpu[0].acc[2], 0, DataTypeFloat, float&, 0);
    ADD_MAP(m, totalSize, "mag1[0]", mpu[0].mag[0], 0, DataTypeFloat, float&, 0);
    ADD_MAP(m, totalSize, "mag1[1]", mpu[0].mag[1], 0, DataTypeFloat, float&, 0);
    ADD_MAP(m, totalSize, "mag1[2]", mpu[0].mag[2], 0, DataTypeFloat, float&, 0);
    ADD_MAP(m, totalSize, "temp1", mpu[0].temp, 0, DataTypeFloat, float, 0);
    ADD_MAP(m, totalSize, "pqr2[0]", mpu[1].pqr[0], 0, DataTypeFloat, float&, 0);
    ADD_MAP(m, totalSize, "pqr2[1]", mpu[1].pqr[1], 0, DataTypeFloat, float&, 0);
    ADD_MAP(m, totalSize, "pqr2[2]", mpu[1].pqr[2], 0, DataTypeFloat, float&, 0);
    ADD_MAP(m, totalSize, "acc2[0]", mpu[1].acc[0], 0, DataTypeFloat, float&, 0);
    ADD_MAP(m, totalSize, "acc2[1]", mpu[1].acc[1], 0, DataTypeFloat, float&, 0);
    ADD_MAP(m, totalSize, "acc2[2]", mpu[1].acc[2], 0, DataTypeFloat, float&, 0);
    ADD_MAP(m, totalSize, "mag2[0]", mpu[1].mag[0], 0, DataTypeFloat, float&, 0);
    ADD_MAP(m, totalSize, "mag2[1]", mpu[1].mag[1], 0, DataTypeFloat, float&, 0);
    ADD_MAP(m, totalSize, "mag2[2]", mpu[1].mag[2], 0, DataTypeFloat, float&, 0);
    ADD_MAP(m, totalSize, "temp2", mpu[1].temp, 0, DataTypeFloat, float, 0);
	ADD_MAP(m, totalSize, "pqr3[0]", mpu[2].pqr[0], 0, DataTypeFloat, float&, 0);
	ADD_MAP(m, totalSize, "pqr3[1]", mpu[2].pqr[1], 0, DataTypeFloat, float&, 0);
	ADD_MAP(m, totalSize, "pqr3[2]", mpu[2].pqr[2], 0, DataTypeFloat, float&, 0);
	ADD_MAP(m, totalSize, "acc3[0]", mpu[2].acc[0], 0, DataTypeFloat, float&, 0);
	ADD_MAP(m, totalSize, "acc3[1]", mpu[2].acc[1], 0, DataTypeFloat, float&, 0);
	ADD_MAP(m, totalSize, "acc3[2]", mpu[2].acc[2], 0, DataTypeFloat, float&, 0);
	ADD_MAP(m, totalSize, "mag3[0]", mpu[2].mag[0], 0, DataTypeFloat, float&, 0);
	ADD_MAP(m, totalSize, "mag3[1]", mpu[2].mag[1], 0, DataTypeFloat, float&, 0);
	ADD_MAP(m, totalSize, "mag3[2]", mpu[2].mag[2], 0, DataTypeFloat, float&, 0);
	ADD_MAP(m, totalSize, "temp3", mpu[2].temp, 0, DataTypeFloat, float, 0);

    ASSERT_SIZE(totalSize);
}

static void PopulateSensorsTCMappings(map_name_to_info_t mappings[DID_COUNT])
{
	typedef sensors_t MAP_TYPE;
	map_name_to_info_t& m = mappings[DID_SENSORS_TC_BIAS];
	uint32_t totalSize = 0;
    ADD_MAP(m, totalSize, "time", time, 0, DataTypeDouble, double, 0);
    ADD_MAP(m, totalSize, "pqr1[0]", mpu[0].pqr[0], 0, DataTypeFloat, float&, 0);
    ADD_MAP(m, totalSize, "pqr1[1]", mpu[0].pqr[1], 0, DataTypeFloat, float&, 0);
    ADD_MAP(m, totalSize, "pqr1[2]", mpu[0].pqr[2], 0, DataTypeFloat, float&, 0);
    ADD_MAP(m, totalSize, "acc1[0]", mpu[0].acc[0], 0, DataTypeFloat, float&, 0);
    ADD_MAP(m, totalSize, "acc1[1]", mpu[0].acc[1], 0, DataTypeFloat, float&, 0);
    ADD_MAP(m, totalSize, "acc1[2]", mpu[0].acc[2], 0, DataTypeFloat, float&, 0);
    ADD_MAP(m, totalSize, "mag1[0]", mpu[0].mag[0], 0, DataTypeFloat, float&, 0);
    ADD_MAP(m, totalSize, "mag1[1]", mpu[0].mag[1], 0, DataTypeFloat, float&, 0);
    ADD_MAP(m, totalSize, "mag1[2]", mpu[0].mag[2], 0, DataTypeFloat, float&, 0);
    ADD_MAP(m, totalSize, "pqr2[0]", mpu[1].pqr[0], 0, DataTypeFloat, float&, 0);
    ADD_MAP(m, totalSize, "pqr2[1]", mpu[1].pqr[1], 0, DataTypeFloat, float&, 0);
    ADD_MAP(m, totalSize, "pqr2[2]", mpu[1].pqr[2], 0, DataTypeFloat, float&, 0);
    ADD_MAP(m, totalSize, "acc2[0]", mpu[1].acc[0], 0, DataTypeFloat, float&, 0);
    ADD_MAP(m, totalSize, "acc2[1]", mpu[1].acc[1], 0, DataTypeFloat, float&, 0);
    ADD_MAP(m, totalSize, "acc2[2]", mpu[1].acc[2], 0, DataTypeFloat, float&, 0);
    ADD_MAP(m, totalSize, "mag2[0]", mpu[1].mag[0], 0, DataTypeFloat, float&, 0);
    ADD_MAP(m, totalSize, "mag2[1]", mpu[1].mag[1], 0, DataTypeFloat, float&, 0);
    ADD_MAP(m, totalSize, "mag2[2]", mpu[1].mag[2], 0, DataTypeFloat, float&, 0);
    ADD_MAP(m, totalSize, "pqr3[0]", mpu[2].pqr[0], 0, DataTypeFloat, float&, 0);
    ADD_MAP(m, totalSize, "pqr3[1]", mpu[2].pqr[1], 0, DataTypeFloat, float&, 0);
    ADD_MAP(m, totalSize, "pqr3[2]", mpu[2].pqr[2], 0, DataTypeFloat, float&, 0);
    ADD_MAP(m, totalSize, "acc3[0]", mpu[2].acc[0], 0, DataTypeFloat, float&, 0);
    ADD_MAP(m, totalSize, "acc3[1]", mpu[2].acc[1], 0, DataTypeFloat, float&, 0);
    ADD_MAP(m, totalSize, "acc3[2]", mpu[2].acc[2], 0, DataTypeFloat, float&, 0);
    ADD_MAP(m, totalSize, "mag3[0]", mpu[2].mag[0], 0, DataTypeFloat, float&, 0);
    ADD_MAP(m, totalSize, "mag3[1]", mpu[2].mag[1], 0, DataTypeFloat, float&, 0);
    ADD_MAP(m, totalSize, "mag3[2]", mpu[2].mag[2], 0, DataTypeFloat, float&, 0);

    ASSERT_SIZE(totalSize);
}

static void PopulateSensorsCompMappings(map_name_to_info_t mappings[DID_COUNT])
{
	typedef sensor_compensation_t MAP_TYPE;
	map_name_to_info_t& m = mappings[DID_SCOMP];
	uint32_t totalSize = 0;
<<<<<<< HEAD
	ADD_MAP(m, totalSize, "timeMs", timeMs, 0, DataTypeUInt32, uint32_t, 0);

	// Gyros
	ADD_MAP(m, totalSize, "pqr0.lpfLsb[0]", pqr[0].lpfLsb[0], 0, DataTypeFloat, float&, 0);
	ADD_MAP(m, totalSize, "pqr0.lpfLsb[1]", pqr[0].lpfLsb[1], 0, DataTypeFloat, float&, 0);
	ADD_MAP(m, totalSize, "pqr0.lpfLsb[2]", pqr[0].lpfLsb[2], 0, DataTypeFloat, float&, 0);
    ADD_MAP(m, totalSize, "pqr0.lpfTemp", pqr[0].lpfTemp, 0, DataTypeFloat, float, 0);
	ADD_MAP(m, totalSize, "pqr0.k[0]", pqr[0].k[0], 0, DataTypeFloat, float&, 0);
	ADD_MAP(m, totalSize, "pqr0.k[1]", pqr[0].k[1], 0, DataTypeFloat, float&, 0);
	ADD_MAP(m, totalSize, "pqr0.k[2]", pqr[0].k[2], 0, DataTypeFloat, float&, 0);
    ADD_MAP(m, totalSize, "pqr0.temp", pqr[0].temp, 0, DataTypeFloat, float, 0);
    ADD_MAP(m, totalSize, "pqr0.tempRampRate", pqr[0].tempRampRate, 0, DataTypeFloat, float, 0);
    ADD_MAP(m, totalSize, "pqr0.tci", pqr[0].tci, 0, DataTypeUInt32, uint32_t, 0);
    ADD_MAP(m, totalSize, "pqr0.numTcPts", pqr[0].numTcPts, 0, DataTypeUInt32, uint32_t, 0);
    ADD_MAP(m, totalSize, "pqr0.dtTemp", pqr[0].dtTemp, 0, DataTypeFloat, float, 0);

	ADD_MAP(m, totalSize, "pqr1.lpfLsb[0]", pqr[1].lpfLsb[0], 0, DataTypeFloat, float&, 0);
	ADD_MAP(m, totalSize, "pqr1.lpfLsb[1]", pqr[1].lpfLsb[1], 0, DataTypeFloat, float&, 0);
	ADD_MAP(m, totalSize, "pqr1.lpfLsb[2]", pqr[1].lpfLsb[2], 0, DataTypeFloat, float&, 0);
    ADD_MAP(m, totalSize, "pqr1.lpfTemp", pqr[1].lpfTemp, 0, DataTypeFloat, float, 0);
	ADD_MAP(m, totalSize, "pqr1.k[0]", pqr[1].k[0], 0, DataTypeFloat, float&, 0);
	ADD_MAP(m, totalSize, "pqr1.k[1]", pqr[1].k[1], 0, DataTypeFloat, float&, 0);
	ADD_MAP(m, totalSize, "pqr1.k[2]", pqr[1].k[2], 0, DataTypeFloat, float&, 0);
    ADD_MAP(m, totalSize, "pqr1.temp", pqr[1].temp, 0, DataTypeFloat, float, 0);
    ADD_MAP(m, totalSize, "pqr1.tempRampRate", pqr[1].tempRampRate, 0, DataTypeFloat, float, 0);
    ADD_MAP(m, totalSize, "pqr1.tci", pqr[1].tci, 0, DataTypeUInt32, uint32_t, 0);
    ADD_MAP(m, totalSize, "pqr1.numTcPts", pqr[1].numTcPts, 0, DataTypeUInt32, uint32_t, 0);
    ADD_MAP(m, totalSize, "pqr1.dtTemp", pqr[1].dtTemp, 0, DataTypeFloat, float, 0);

	ADD_MAP(m, totalSize, "pqr2.lpfLsb[0]", pqr[2].lpfLsb[0], 0, DataTypeFloat, float&, 0);
	ADD_MAP(m, totalSize, "pqr2.lpfLsb[1]", pqr[2].lpfLsb[1], 0, DataTypeFloat, float&, 0);
	ADD_MAP(m, totalSize, "pqr2.lpfLsb[2]", pqr[2].lpfLsb[2], 0, DataTypeFloat, float&, 0);
    ADD_MAP(m, totalSize, "pqr2.lpfTemp", pqr[2].lpfTemp, 0, DataTypeFloat, float, 0);
	ADD_MAP(m, totalSize, "pqr2.k[0]", pqr[2].k[0], 0, DataTypeFloat, float&, 0);
	ADD_MAP(m, totalSize, "pqr2.k[1]", pqr[2].k[1], 0, DataTypeFloat, float&, 0);
	ADD_MAP(m, totalSize, "pqr2.k[2]", pqr[2].k[2], 0, DataTypeFloat, float&, 0);
    ADD_MAP(m, totalSize, "pqr2.temp", pqr[2].temp, 0, DataTypeFloat, float, 0);
    ADD_MAP(m, totalSize, "pqr2.tempRampRate", pqr[2].tempRampRate, 0, DataTypeFloat, float, 0);
    ADD_MAP(m, totalSize, "pqr2.tci", pqr[2].tci, 0, DataTypeUInt32, uint32_t, 0);
    ADD_MAP(m, totalSize, "pqr2.numTcPts", pqr[2].numTcPts, 0, DataTypeUInt32, uint32_t, 0);
    ADD_MAP(m, totalSize, "pqr2.dtTemp", pqr[2].dtTemp, 0, DataTypeFloat, float, 0);

	// Accels
	ADD_MAP(m, totalSize, "acc0.lpfLsb[0]", acc[0].lpfLsb[0], 0, DataTypeFloat, float&, 0);
	ADD_MAP(m, totalSize, "acc0.lpfLsb[1]", acc[0].lpfLsb[1], 0, DataTypeFloat, float&, 0);
	ADD_MAP(m, totalSize, "acc0.lpfLsb[2]", acc[0].lpfLsb[2], 0, DataTypeFloat, float&, 0);
    ADD_MAP(m, totalSize, "acc0.lpfTemp", acc[0].lpfTemp, 0, DataTypeFloat, float, 0);
	ADD_MAP(m, totalSize, "acc0.k[0]", acc[0].k[0], 0, DataTypeFloat, float&, 0);
	ADD_MAP(m, totalSize, "acc0.k[1]", acc[0].k[1], 0, DataTypeFloat, float&, 0);
	ADD_MAP(m, totalSize, "acc0.k[2]", acc[0].k[2], 0, DataTypeFloat, float&, 0);
    ADD_MAP(m, totalSize, "acc0.temp", acc[0].temp, 0, DataTypeFloat, float, 0);
    ADD_MAP(m, totalSize, "acc0.tempRampRate", acc[0].tempRampRate, 0, DataTypeFloat, float, 0);
    ADD_MAP(m, totalSize, "acc0.tci", acc[0].tci, 0, DataTypeUInt32, uint32_t, 0);
    ADD_MAP(m, totalSize, "acc0.numTcPts", acc[0].numTcPts, 0, DataTypeUInt32, uint32_t, 0);
    ADD_MAP(m, totalSize, "acc0.dtTemp", acc[0].dtTemp, 0, DataTypeFloat, float, 0);

	ADD_MAP(m, totalSize, "acc1.lpfLsb[0]", acc[1].lpfLsb[0], 0, DataTypeFloat, float&, 0);
	ADD_MAP(m, totalSize, "acc1.lpfLsb[1]", acc[1].lpfLsb[1], 0, DataTypeFloat, float&, 0);
	ADD_MAP(m, totalSize, "acc1.lpfLsb[2]", acc[1].lpfLsb[2], 0, DataTypeFloat, float&, 0);
    ADD_MAP(m, totalSize, "acc1.lpfTemp", acc[1].lpfTemp, 0, DataTypeFloat, float, 0);
	ADD_MAP(m, totalSize, "acc1.k[0]", acc[1].k[0], 0, DataTypeFloat, float&, 0);
	ADD_MAP(m, totalSize, "acc1.k[1]", acc[1].k[1], 0, DataTypeFloat, float&, 0);
	ADD_MAP(m, totalSize, "acc1.k[2]", acc[1].k[2], 0, DataTypeFloat, float&, 0);
    ADD_MAP(m, totalSize, "acc1.temp", acc[1].temp, 0, DataTypeFloat, float, 0);
    ADD_MAP(m, totalSize, "acc1.tempRampRate", acc[1].tempRampRate, 0, DataTypeFloat, float, 0);
    ADD_MAP(m, totalSize, "acc1.tci", acc[1].tci, 0, DataTypeUInt32, uint32_t, 0);
    ADD_MAP(m, totalSize, "acc1.numTcPts", acc[1].numTcPts, 0, DataTypeUInt32, uint32_t, 0);
    ADD_MAP(m, totalSize, "acc1.dtTemp", acc[1].dtTemp, 0, DataTypeFloat, float, 0);

	ADD_MAP(m, totalSize, "acc2.lpfLsb[0]", acc[2].lpfLsb[0], 0, DataTypeFloat, float&, 0);
	ADD_MAP(m, totalSize, "acc2.lpfLsb[1]", acc[2].lpfLsb[1], 0, DataTypeFloat, float&, 0);
	ADD_MAP(m, totalSize, "acc2.lpfLsb[2]", acc[2].lpfLsb[2], 0, DataTypeFloat, float&, 0);
    ADD_MAP(m, totalSize, "acc2.lpfTemp", acc[2].lpfTemp, 0, DataTypeFloat, float, 0);
	ADD_MAP(m, totalSize, "acc2.k[0]", acc[2].k[0], 0, DataTypeFloat, float&, 0);
	ADD_MAP(m, totalSize, "acc2.k[1]", acc[2].k[1], 0, DataTypeFloat, float&, 0);
	ADD_MAP(m, totalSize, "acc2.k[2]", acc[2].k[2], 0, DataTypeFloat, float&, 0);
    ADD_MAP(m, totalSize, "acc2.temp", acc[2].temp, 0, DataTypeFloat, float, 0);
    ADD_MAP(m, totalSize, "acc2.tempRampRate", acc[2].tempRampRate, 0, DataTypeFloat, float, 0);
    ADD_MAP(m, totalSize, "acc2.tci", acc[2].tci, 0, DataTypeUInt32, uint32_t, 0);
    ADD_MAP(m, totalSize, "acc2.numTcPts", acc[2].numTcPts, 0, DataTypeUInt32, uint32_t, 0);
    ADD_MAP(m, totalSize, "acc2.dtTemp", acc[2].dtTemp, 0, DataTypeFloat, float, 0);

	// Magnetometers
	ADD_MAP(m, totalSize, "mag0.lpfLsb[0]", mag[0].lpfLsb[0], 0, DataTypeFloat, float&, 0);
	ADD_MAP(m, totalSize, "mag0.lpfLsb[1]", mag[0].lpfLsb[1], 0, DataTypeFloat, float&, 0);
	ADD_MAP(m, totalSize, "mag0.lpfLsb[2]", mag[0].lpfLsb[2], 0, DataTypeFloat, float&, 0);
    ADD_MAP(m, totalSize, "mag0.lpfTemp", mag[0].lpfTemp, 0, DataTypeFloat, float, 0);
	ADD_MAP(m, totalSize, "mag0.k[0]", mag[0].k[0], 0, DataTypeFloat, float&, 0);
	ADD_MAP(m, totalSize, "mag0.k[1]", mag[0].k[1], 0, DataTypeFloat, float&, 0);
	ADD_MAP(m, totalSize, "mag0.k[2]", mag[0].k[2], 0, DataTypeFloat, float&, 0);
    ADD_MAP(m, totalSize, "mag0.temp", mag[0].temp, 0, DataTypeFloat, float, 0);
    ADD_MAP(m, totalSize, "mag0.tempRampRate", mag[0].tempRampRate, 0, DataTypeFloat, float, 0);
    ADD_MAP(m, totalSize, "mag0.tci", mag[0].tci, 0, DataTypeUInt32, uint32_t, 0);
    ADD_MAP(m, totalSize, "mag0.numTcPts", mag[0].numTcPts, 0, DataTypeUInt32, uint32_t, 0);
    ADD_MAP(m, totalSize, "mag0.dtTemp", mag[0].dtTemp, 0, DataTypeFloat, float, 0);

	ADD_MAP(m, totalSize, "mag1.lpfLsb[0]", mag[1].lpfLsb[0], 0, DataTypeFloat, float&, 0);
	ADD_MAP(m, totalSize, "mag1.lpfLsb[1]", mag[1].lpfLsb[1], 0, DataTypeFloat, float&, 0);
	ADD_MAP(m, totalSize, "mag1.lpfLsb[2]", mag[1].lpfLsb[2], 0, DataTypeFloat, float&, 0);
    ADD_MAP(m, totalSize, "mag1.lpfTemp", mag[1].lpfTemp, 0, DataTypeFloat, float, 0);
	ADD_MAP(m, totalSize, "mag1.k[0]", mag[1].k[0], 0, DataTypeFloat, float&, 0);
	ADD_MAP(m, totalSize, "mag1.k[1]", mag[1].k[1], 0, DataTypeFloat, float&, 0);
	ADD_MAP(m, totalSize, "mag1.k[2]", mag[1].k[2], 0, DataTypeFloat, float&, 0);
    ADD_MAP(m, totalSize, "mag1.temp", mag[1].temp, 0, DataTypeFloat, float, 0);
    ADD_MAP(m, totalSize, "mag1.tempRampRate", mag[1].tempRampRate, 0, DataTypeFloat, float, 0);
    ADD_MAP(m, totalSize, "mag1.tci", mag[1].tci, 0, DataTypeUInt32, uint32_t, 0);
    ADD_MAP(m, totalSize, "mag1.numTcPts", mag[1].numTcPts, 0, DataTypeUInt32, uint32_t, 0);
    ADD_MAP(m, totalSize, "mag1.dtTemp", mag[1].dtTemp, 0, DataTypeFloat, float, 0);

	// Reference IMU
	ADD_MAP(m, totalSize, "reference.pqr[0]", reference.pqr[0], 0, DataTypeFloat, float&, 0);
    ADD_MAP(m, totalSize, "reference.pqr[1]", reference.pqr[1], 0, DataTypeFloat, float&, 0);
    ADD_MAP(m, totalSize, "reference.pqr[2]", reference.pqr[2], 0, DataTypeFloat, float&, 0);
    ADD_MAP(m, totalSize, "reference.acc[0]", reference.acc[0], 0, DataTypeFloat, float&, 0);
    ADD_MAP(m, totalSize, "reference.acc[1]", reference.acc[1], 0, DataTypeFloat, float&, 0);
    ADD_MAP(m, totalSize, "reference.acc[2]", reference.acc[2], 0, DataTypeFloat, float&, 0);

	// Other
=======
    ADD_MAP(m, totalSize, "timeMs", timeMs, 0, DataTypeUInt32, uint32_t, 0);
    ADD_MAP(m, totalSize, "pqr1[0]", mpu[0].lpfLsb.pqr[0], 0, DataTypeFloat, float&, 0);
    ADD_MAP(m, totalSize, "pqr1[1]", mpu[0].lpfLsb.pqr[1], 0, DataTypeFloat, float&, 0);
    ADD_MAP(m, totalSize, "pqr1[2]", mpu[0].lpfLsb.pqr[2], 0, DataTypeFloat, float&, 0);
    ADD_MAP(m, totalSize, "acc1[0]", mpu[0].lpfLsb.acc[0], 0, DataTypeFloat, float&, 0);
    ADD_MAP(m, totalSize, "acc1[1]", mpu[0].lpfLsb.acc[1], 0, DataTypeFloat, float&, 0);
    ADD_MAP(m, totalSize, "acc1[2]", mpu[0].lpfLsb.acc[2], 0, DataTypeFloat, float&, 0);
    ADD_MAP(m, totalSize, "mag1[0]", mpu[0].lpfLsb.mag[0], 0, DataTypeFloat, float&, 0);
    ADD_MAP(m, totalSize, "mag1[1]", mpu[0].lpfLsb.mag[1], 0, DataTypeFloat, float&, 0);
    ADD_MAP(m, totalSize, "mag1[2]", mpu[0].lpfLsb.mag[2], 0, DataTypeFloat, float&, 0);
    ADD_MAP(m, totalSize, "temp1", mpu[0].lpfLsb.temp, 0, DataTypeFloat, float, 0);
    ADD_MAP(m, totalSize, "temp2", mpu[0].temp, 0, DataTypeFloat, float, 0);
    ADD_MAP(m, totalSize, "tempRampRate1", mpu[0].tempRampRate, 0, DataTypeFloat, float, 0);
    ADD_MAP(m, totalSize, "tci1", mpu[0].tci, 0, DataTypeUInt32, uint32_t, 0);
    ADD_MAP(m, totalSize, "numTcPts1", mpu[0].numTcPts, 0, DataTypeUInt32, uint32_t, 0);
    ADD_MAP(m, totalSize, "dtTemp1", mpu[0].dtTemp, 0, DataTypeFloat, float, 0);
    ADD_MAP(m, totalSize, "pqr2[0]", mpu[1].lpfLsb.pqr[0], 0, DataTypeFloat, float&, 0);
    ADD_MAP(m, totalSize, "pqr2[1]", mpu[1].lpfLsb.pqr[1], 0, DataTypeFloat, float&, 0);
    ADD_MAP(m, totalSize, "pqr2[2]", mpu[1].lpfLsb.pqr[2], 0, DataTypeFloat, float&, 0);
    ADD_MAP(m, totalSize, "acc2[0]", mpu[1].lpfLsb.acc[0], 0, DataTypeFloat, float&, 0);
    ADD_MAP(m, totalSize, "acc2[1]", mpu[1].lpfLsb.acc[1], 0, DataTypeFloat, float&, 0);
    ADD_MAP(m, totalSize, "acc2[2]", mpu[1].lpfLsb.acc[2], 0, DataTypeFloat, float&, 0);
    ADD_MAP(m, totalSize, "mag2[0]", mpu[1].lpfLsb.mag[0], 0, DataTypeFloat, float&, 0);
    ADD_MAP(m, totalSize, "mag2[1]", mpu[1].lpfLsb.mag[1], 0, DataTypeFloat, float&, 0);
    ADD_MAP(m, totalSize, "mag2[2]", mpu[1].lpfLsb.mag[2], 0, DataTypeFloat, float&, 0);
    ADD_MAP(m, totalSize, "temp3", mpu[1].lpfLsb.temp, 0, DataTypeFloat, float, 0);
    ADD_MAP(m, totalSize, "temp4", mpu[1].temp, 0, DataTypeFloat, float, 0);
    ADD_MAP(m, totalSize, "tempRampRate2", mpu[1].tempRampRate, 0, DataTypeFloat, float, 0);
    ADD_MAP(m, totalSize, "tci2", mpu[1].tci, 0, DataTypeUInt32, uint32_t, 0);
    ADD_MAP(m, totalSize, "numTcPts2", mpu[1].numTcPts, 0, DataTypeUInt32, uint32_t, 0);
    ADD_MAP(m, totalSize, "dtTemp2", mpu[1].dtTemp, 0, DataTypeFloat, float, 0);

	// Reference IMU
	ADD_MAP(m, totalSize, "referenceImu.pqr[0]", referenceImu.pqr[0], 0, DataTypeFloat, float&, 0);
    ADD_MAP(m, totalSize, "referenceImu.pqr[1]", referenceImu.pqr[1], 0, DataTypeFloat, float&, 0);
    ADD_MAP(m, totalSize, "referenceImu.pqr[2]", referenceImu.pqr[2], 0, DataTypeFloat, float&, 0);
    ADD_MAP(m, totalSize, "referenceImu.acc[0]", referenceImu.acc[0], 0, DataTypeFloat, float&, 0);
    ADD_MAP(m, totalSize, "referenceImu.acc[1]", referenceImu.acc[1], 0, DataTypeFloat, float&, 0);
    ADD_MAP(m, totalSize, "referenceImu.acc[2]", referenceImu.acc[2], 0, DataTypeFloat, float&, 0);
	// Reference Mag
    ADD_MAP(m, totalSize, "referenceMag[0]", referenceMag[0], 0, DataTypeFloat, float&, 0);
    ADD_MAP(m, totalSize, "referenceMag[1]", referenceMag[1], 0, DataTypeFloat, float&, 0);
    ADD_MAP(m, totalSize, "referenceMag[2]", referenceMag[2], 0, DataTypeFloat, float&, 0);

>>>>>>> ea6763ba
    ADD_MAP(m, totalSize, "sampleCount", sampleCount, 0, DataTypeUInt32, uint32_t, 0);
    ADD_MAP(m, totalSize, "calState", calState, 0, DataTypeUInt32, uint32_t, 0);
    ADD_MAP(m, totalSize, "status", status, 0, DataTypeUInt32, uint32_t, DataFlagsDisplayHex);
    ADD_MAP(m, totalSize, "alignAccel[0]", alignAccel[0], 0, DataTypeFloat, float&, 0);
    ADD_MAP(m, totalSize, "alignAccel[1]", alignAccel[1], 0, DataTypeFloat, float&, 0);
    ADD_MAP(m, totalSize, "alignAccel[2]", alignAccel[2], 0, DataTypeFloat, float&, 0);

    ASSERT_SIZE(totalSize);
}

static void PopulateUserPage0Mappings(map_name_to_info_t mappings[DID_COUNT])
{
	typedef nvm_group_0_t MAP_TYPE;
	map_name_to_info_t& m = mappings[DID_NVR_USERPAGE_G0];
	uint32_t totalSize = 0;
    ADD_MAP(m, totalSize, "size", size, 0, DataTypeUInt32, uint32_t, 0);
    ADD_MAP(m, totalSize, "checksum", checksum, 0, DataTypeUInt32, uint32_t, 0);
    ADD_MAP(m, totalSize, "key", key, 0, DataTypeUInt32, uint32_t, 0);
    ADD_MAP(m, totalSize, "lockBits", lockBits, 0, DataTypeUInt32, uint32_t, 0);
    ADD_MAP(m, totalSize, "featureBits", featureBits, 0, DataTypeUInt32, uint32_t, 0);
    ADD_MAP(m, totalSize, "featureHash1", featureHash1, 0, DataTypeUInt32, uint32_t, 0);
    ADD_MAP(m, totalSize, "featureHash2", featureHash2, 0, DataTypeUInt32, uint32_t, 0);

    ASSERT_SIZE(totalSize);
}

static void PopulateUserPage1Mappings(map_name_to_info_t mappings[DID_COUNT])
{
	typedef nvm_group_1_t MAP_TYPE;
	map_name_to_info_t& m = mappings[DID_NVR_USERPAGE_G1];
	uint32_t totalSize = 0;
    ADD_MAP(m, totalSize, "size", size, 0, DataTypeUInt32, uint32_t, 0);
    ADD_MAP(m, totalSize, "checksum", checksum, 0, DataTypeUInt32, uint32_t, 0);
    ADD_MAP(m, totalSize, "key", key, 0, DataTypeUInt32, uint32_t, 0);
    ADD_MAP(m, totalSize, "bKpqr", cf.bKpqr, 0, DataTypeFloat, float, 0);
    ADD_MAP(m, totalSize, "bKuvw", cf.bKuvw, 0, DataTypeFloat, float, 0);
    ADD_MAP(m, totalSize, "oKat1", cf.oKat1, 0, DataTypeFloat, float, 0);
    ADD_MAP(m, totalSize, "oKat2", cf.oKat2, 0, DataTypeFloat, float, 0);
    ADD_MAP(m, totalSize, "oKuvw", cf.oKuvw, 0, DataTypeFloat, float, 0);
    ADD_MAP(m, totalSize, "oKlla", cf.oKlla, 0, DataTypeFloat, float, 0);
    ADD_MAP(m, totalSize, "mag.bias_cal[0]", mag.bias_cal[0], 0, DataTypeFloat, float&, 0);
    ADD_MAP(m, totalSize, "mag.bias_cal[1]", mag.bias_cal[1], 0, DataTypeFloat, float&, 0);
    ADD_MAP(m, totalSize, "mag.bias_cal[2]", mag.bias_cal[2], 0, DataTypeFloat, float&, 0);
    ADD_MAP(m, totalSize, "mag.Wcal[0]", mag.Wcal[0], 0, DataTypeFloat, float&, 0);
    ADD_MAP(m, totalSize, "mag.Wcal[1]", mag.Wcal[1], 0, DataTypeFloat, float&, 0);
    ADD_MAP(m, totalSize, "mag.Wcal[2]", mag.Wcal[2], 0, DataTypeFloat, float&, 0);
    ADD_MAP(m, totalSize, "mag.Wcal[3]", mag.Wcal[3], 0, DataTypeFloat, float&, 0);
    ADD_MAP(m, totalSize, "mag.Wcal[4]", mag.Wcal[4], 0, DataTypeFloat, float&, 0);
    ADD_MAP(m, totalSize, "mag.Wcal[5]", mag.Wcal[5], 0, DataTypeFloat, float&, 0);
    ADD_MAP(m, totalSize, "mag.Wcal[6]", mag.Wcal[6], 0, DataTypeFloat, float&, 0);
    ADD_MAP(m, totalSize, "mag.Wcal[7]", mag.Wcal[7], 0, DataTypeFloat, float&, 0);
    ADD_MAP(m, totalSize, "mag.Wcal[8]", mag.Wcal[8], 0, DataTypeFloat, float&, 0);
    ADD_MAP(m, totalSize, "mag.DtD[0]", mag.DtD[0], 0, DataTypeFloat, float&, 0);
    ADD_MAP(m, totalSize, "mag.DtD[1]", mag.DtD[1], 0, DataTypeFloat, float&, 0);
    ADD_MAP(m, totalSize, "mag.DtD[2]", mag.DtD[2], 0, DataTypeFloat, float&, 0);
    ADD_MAP(m, totalSize, "mag.DtD[3]", mag.DtD[3], 0, DataTypeFloat, float&, 0);
    ADD_MAP(m, totalSize, "mag.DtD[4]", mag.DtD[4], 0, DataTypeFloat, float&, 0);
    ADD_MAP(m, totalSize, "mag.DtD[5]", mag.DtD[5], 0, DataTypeFloat, float&, 0);
    ADD_MAP(m, totalSize, "mag.DtD[6]", mag.DtD[6], 0, DataTypeFloat, float&, 0);
    ADD_MAP(m, totalSize, "mag.DtD[7]", mag.DtD[7], 0, DataTypeFloat, float&, 0);
    ADD_MAP(m, totalSize, "mag.DtD[8]", mag.DtD[8], 0, DataTypeFloat, float&, 0);
    ADD_MAP(m, totalSize, "mag.DtD[9]", mag.DtD[9], 0, DataTypeFloat, float&, 0);
    ADD_MAP(m, totalSize, "mag.DtD[10]", mag.DtD[10], 0, DataTypeFloat, float&, 0);
    ADD_MAP(m, totalSize, "mag.DtD[11]", mag.DtD[11], 0, DataTypeFloat, float&, 0);
    ADD_MAP(m, totalSize, "mag.DtD[12]", mag.DtD[12], 0, DataTypeFloat, float&, 0);
    ADD_MAP(m, totalSize, "mag.DtD[13]", mag.DtD[13], 0, DataTypeFloat, float&, 0);
    ADD_MAP(m, totalSize, "mag.DtD[14]", mag.DtD[14], 0, DataTypeFloat, float&, 0);
    ADD_MAP(m, totalSize, "mag.DtD[15]", mag.DtD[15], 0, DataTypeFloat, float&, 0);
    ADD_MAP(m, totalSize, "mag.DtD[16]", mag.DtD[16], 0, DataTypeFloat, float&, 0);
    ADD_MAP(m, totalSize, "mag.DtD[17]", mag.DtD[17], 0, DataTypeFloat, float&, 0);
    ADD_MAP(m, totalSize, "mag.DtD[18]", mag.DtD[18], 0, DataTypeFloat, float&, 0);
    ADD_MAP(m, totalSize, "mag.DtD[19]", mag.DtD[19], 0, DataTypeFloat, float&, 0);
    ADD_MAP(m, totalSize, "mag.DtD[20]", mag.DtD[20], 0, DataTypeFloat, float&, 0);
    ADD_MAP(m, totalSize, "mag.DtD[21]", mag.DtD[21], 0, DataTypeFloat, float&, 0);
    ADD_MAP(m, totalSize, "mag.DtD[22]", mag.DtD[22], 0, DataTypeFloat, float&, 0);
    ADD_MAP(m, totalSize, "mag.DtD[23]", mag.DtD[23], 0, DataTypeFloat, float&, 0);
    ADD_MAP(m, totalSize, "mag.DtD[24]", mag.DtD[24], 0, DataTypeFloat, float&, 0);
    ADD_MAP(m, totalSize, "mag.DtD[25]", mag.DtD[25], 0, DataTypeFloat, float&, 0);
    ADD_MAP(m, totalSize, "mag.DtD[26]", mag.DtD[26], 0, DataTypeFloat, float&, 0);
    ADD_MAP(m, totalSize, "mag.DtD[27]", mag.DtD[27], 0, DataTypeFloat, float&, 0);
    ADD_MAP(m, totalSize, "mag.DtD[28]", mag.DtD[28], 0, DataTypeFloat, float&, 0);
    ADD_MAP(m, totalSize, "mag.DtD[29]", mag.DtD[29], 0, DataTypeFloat, float&, 0);
    ADD_MAP(m, totalSize, "mag.DtD[30]", mag.DtD[30], 0, DataTypeFloat, float&, 0);
    ADD_MAP(m, totalSize, "mag.DtD[31]", mag.DtD[31], 0, DataTypeFloat, float&, 0);
    ADD_MAP(m, totalSize, "mag.DtD[32]", mag.DtD[32], 0, DataTypeFloat, float&, 0);
    ADD_MAP(m, totalSize, "mag.DtD[33]", mag.DtD[33], 0, DataTypeFloat, float&, 0);
    ADD_MAP(m, totalSize, "mag.DtD[34]", mag.DtD[34], 0, DataTypeFloat, float&, 0);
    ADD_MAP(m, totalSize, "mag.DtD[35]", mag.DtD[35], 0, DataTypeFloat, float&, 0);
    ADD_MAP(m, totalSize, "mag.DtD[36]", mag.DtD[36], 0, DataTypeFloat, float&, 0);
    ADD_MAP(m, totalSize, "mag.DtD[37]", mag.DtD[37], 0, DataTypeFloat, float&, 0);
    ADD_MAP(m, totalSize, "mag.DtD[38]", mag.DtD[38], 0, DataTypeFloat, float&, 0);
    ADD_MAP(m, totalSize, "mag.DtD[39]", mag.DtD[39], 0, DataTypeFloat, float&, 0);
    ADD_MAP(m, totalSize, "mag.DtD[40]", mag.DtD[40], 0, DataTypeFloat, float&, 0);
    ADD_MAP(m, totalSize, "mag.DtD[41]", mag.DtD[41], 0, DataTypeFloat, float&, 0);
    ADD_MAP(m, totalSize, "mag.DtD[42]", mag.DtD[42], 0, DataTypeFloat, float&, 0);
    ADD_MAP(m, totalSize, "mag.DtD[43]", mag.DtD[43], 0, DataTypeFloat, float&, 0);
    ADD_MAP(m, totalSize, "mag.DtD[44]", mag.DtD[44], 0, DataTypeFloat, float&, 0);
    ADD_MAP(m, totalSize, "mag.DtD[45]", mag.DtD[45], 0, DataTypeFloat, float&, 0);
    ADD_MAP(m, totalSize, "mag.DtD[46]", mag.DtD[46], 0, DataTypeFloat, float&, 0);
    ADD_MAP(m, totalSize, "mag.DtD[47]", mag.DtD[47], 0, DataTypeFloat, float&, 0);
    ADD_MAP(m, totalSize, "mag.DtD[48]", mag.DtD[48], 0, DataTypeFloat, float&, 0);
    ADD_MAP(m, totalSize, "mag.DtD[49]", mag.DtD[49], 0, DataTypeFloat, float&, 0);
    ADD_MAP(m, totalSize, "mag.DtD[50]", mag.DtD[50], 0, DataTypeFloat, float&, 0);
    ADD_MAP(m, totalSize, "mag.DtD[51]", mag.DtD[51], 0, DataTypeFloat, float&, 0);
    ADD_MAP(m, totalSize, "mag.DtD[52]", mag.DtD[52], 0, DataTypeFloat, float&, 0);
    ADD_MAP(m, totalSize, "mag.DtD[53]", mag.DtD[53], 0, DataTypeFloat, float&, 0);
    ADD_MAP(m, totalSize, "mag.DtD[54]", mag.DtD[54], 0, DataTypeFloat, float&, 0);
    ADD_MAP(m, totalSize, "mag.DtD[55]", mag.DtD[55], 0, DataTypeFloat, float&, 0);
    ADD_MAP(m, totalSize, "mag.DtD[56]", mag.DtD[56], 0, DataTypeFloat, float&, 0);
    ADD_MAP(m, totalSize, "mag.DtD[57]", mag.DtD[57], 0, DataTypeFloat, float&, 0);
    ADD_MAP(m, totalSize, "mag.DtD[58]", mag.DtD[58], 0, DataTypeFloat, float&, 0);
    ADD_MAP(m, totalSize, "mag.DtD[59]", mag.DtD[59], 0, DataTypeFloat, float&, 0);
    ADD_MAP(m, totalSize, "mag.DtD[60]", mag.DtD[60], 0, DataTypeFloat, float&, 0);
    ADD_MAP(m, totalSize, "mag.DtD[61]", mag.DtD[61], 0, DataTypeFloat, float&, 0);
    ADD_MAP(m, totalSize, "mag.DtD[62]", mag.DtD[62], 0, DataTypeFloat, float&, 0);
    ADD_MAP(m, totalSize, "mag.DtD[63]", mag.DtD[63], 0, DataTypeFloat, float&, 0);
    ADD_MAP(m, totalSize, "mag.DtD[64]", mag.DtD[64], 0, DataTypeFloat, float&, 0);
    ADD_MAP(m, totalSize, "mag.DtD[65]", mag.DtD[65], 0, DataTypeFloat, float&, 0);
    ADD_MAP(m, totalSize, "mag.DtD[66]", mag.DtD[66], 0, DataTypeFloat, float&, 0);
    ADD_MAP(m, totalSize, "mag.DtD[67]", mag.DtD[67], 0, DataTypeFloat, float&, 0);
    ADD_MAP(m, totalSize, "mag.DtD[68]", mag.DtD[68], 0, DataTypeFloat, float&, 0);
    ADD_MAP(m, totalSize, "mag.DtD[69]", mag.DtD[69], 0, DataTypeFloat, float&, 0);
    ADD_MAP(m, totalSize, "mag.DtD[70]", mag.DtD[70], 0, DataTypeFloat, float&, 0);
    ADD_MAP(m, totalSize, "mag.DtD[71]", mag.DtD[71], 0, DataTypeFloat, float&, 0);
    ADD_MAP(m, totalSize, "mag.DtD[72]", mag.DtD[72], 0, DataTypeFloat, float&, 0);
    ADD_MAP(m, totalSize, "mag.DtD[73]", mag.DtD[73], 0, DataTypeFloat, float&, 0);
    ADD_MAP(m, totalSize, "mag.DtD[74]", mag.DtD[74], 0, DataTypeFloat, float&, 0);
    ADD_MAP(m, totalSize, "mag.DtD[75]", mag.DtD[75], 0, DataTypeFloat, float&, 0);
    ADD_MAP(m, totalSize, "mag.DtD[76]", mag.DtD[76], 0, DataTypeFloat, float&, 0);
    ADD_MAP(m, totalSize, "mag.DtD[77]", mag.DtD[77], 0, DataTypeFloat, float&, 0);
    ADD_MAP(m, totalSize, "mag.DtD[78]", mag.DtD[78], 0, DataTypeFloat, float&, 0);
    ADD_MAP(m, totalSize, "mag.DtD[79]", mag.DtD[79], 0, DataTypeFloat, float&, 0);
    ADD_MAP(m, totalSize, "mag.DtD[80]", mag.DtD[80], 0, DataTypeFloat, float&, 0);
    ADD_MAP(m, totalSize, "mag.DtD[81]", mag.DtD[81], 0, DataTypeFloat, float&, 0);
    ADD_MAP(m, totalSize, "mag.DtD[82]", mag.DtD[82], 0, DataTypeFloat, float&, 0);
    ADD_MAP(m, totalSize, "mag.DtD[83]", mag.DtD[83], 0, DataTypeFloat, float&, 0);
    ADD_MAP(m, totalSize, "mag.DtD[84]", mag.DtD[84], 0, DataTypeFloat, float&, 0);
    ADD_MAP(m, totalSize, "mag.DtD[85]", mag.DtD[85], 0, DataTypeFloat, float&, 0);
    ADD_MAP(m, totalSize, "mag.DtD[86]", mag.DtD[86], 0, DataTypeFloat, float&, 0);
    ADD_MAP(m, totalSize, "mag.DtD[87]", mag.DtD[87], 0, DataTypeFloat, float&, 0);
    ADD_MAP(m, totalSize, "mag.DtD[88]", mag.DtD[88], 0, DataTypeFloat, float&, 0);
    ADD_MAP(m, totalSize, "mag.DtD[89]", mag.DtD[89], 0, DataTypeFloat, float&, 0);
    ADD_MAP(m, totalSize, "mag.DtD[90]", mag.DtD[90], 0, DataTypeFloat, float&, 0);
    ADD_MAP(m, totalSize, "mag.DtD[91]", mag.DtD[91], 0, DataTypeFloat, float&, 0);
    ADD_MAP(m, totalSize, "mag.DtD[92]", mag.DtD[92], 0, DataTypeFloat, float&, 0);
    ADD_MAP(m, totalSize, "mag.DtD[93]", mag.DtD[93], 0, DataTypeFloat, float&, 0);
    ADD_MAP(m, totalSize, "mag.DtD[94]", mag.DtD[94], 0, DataTypeFloat, float&, 0);
    ADD_MAP(m, totalSize, "mag.DtD[95]", mag.DtD[95], 0, DataTypeFloat, float&, 0);
    ADD_MAP(m, totalSize, "mag.DtD[96]", mag.DtD[96], 0, DataTypeFloat, float&, 0);
    ADD_MAP(m, totalSize, "mag.DtD[97]", mag.DtD[97], 0, DataTypeFloat, float&, 0);
    ADD_MAP(m, totalSize, "mag.DtD[98]", mag.DtD[98], 0, DataTypeFloat, float&, 0);
    ADD_MAP(m, totalSize, "mag.DtD[99]", mag.DtD[99], 0, DataTypeFloat, float&, 0);

    ASSERT_SIZE(totalSize);
}
static void PopulateInl2MagObsInfo(map_name_to_info_t mappings[DID_COUNT])
{
	typedef inl2_mag_obs_info_t MAP_TYPE;
	map_name_to_info_t& m = mappings[DID_INL2_MAG_OBS_INFO];
	uint32_t totalSize = 0;
	ADD_MAP(m, totalSize, "timeOfWeekMs", timeOfWeekMs, 0, DataTypeUInt32, uint32_t, 0);
	ADD_MAP(m, totalSize, "Ncal_samples", Ncal_samples, 0, DataTypeUInt32, uint32_t, 0);
	ADD_MAP(m, totalSize, "ready", ready, 0, DataTypeUInt32, uint32_t, 0);
	ADD_MAP(m, totalSize, "calibrated", calibrated, 0, DataTypeUInt32, uint32_t, 0);
	ADD_MAP(m, totalSize, "auto_recal", auto_recal, 0, DataTypeUInt32, uint32_t, 0);
	ADD_MAP(m, totalSize, "outlier", outlier, 0, DataTypeUInt32, uint32_t, 0);
	ADD_MAP(m, totalSize, "magHdg", magHdg, 0, DataTypeFloat, float, 0);
	ADD_MAP(m, totalSize, "insHdg", insHdg, 0, DataTypeFloat, float, 0);
	ADD_MAP(m, totalSize, "magInsHdgDelta", magInsHdgDelta, 0, DataTypeFloat, float, 0);
	ADD_MAP(m, totalSize, "nis", nis, 0, DataTypeFloat, float, 0);
	ADD_MAP(m, totalSize, "nis_threshold", nis_threshold, 0, DataTypeFloat, float, 0);
	ADD_MAP(m, totalSize, "Wcal[0]", Wcal[0], 0, DataTypeFloat, float&, 0);
	ADD_MAP(m, totalSize, "Wcal[1]", Wcal[1], 0, DataTypeFloat, float&, 0);
	ADD_MAP(m, totalSize, "Wcal[2]", Wcal[2], 0, DataTypeFloat, float&, 0);
	ADD_MAP(m, totalSize, "Wcal[3]", Wcal[3], 0, DataTypeFloat, float&, 0);
	ADD_MAP(m, totalSize, "Wcal[4]", Wcal[4], 0, DataTypeFloat, float&, 0);
	ADD_MAP(m, totalSize, "Wcal[5]", Wcal[5], 0, DataTypeFloat, float&, 0);
	ADD_MAP(m, totalSize, "Wcal[6]", Wcal[6], 0, DataTypeFloat, float&, 0);
	ADD_MAP(m, totalSize, "Wcal[7]", Wcal[7], 0, DataTypeFloat, float&, 0);
	ADD_MAP(m, totalSize, "Wcal[8]", Wcal[8], 0, DataTypeFloat, float&, 0);
	ADD_MAP(m, totalSize, "activeCalSet", activeCalSet, 0, DataTypeUInt32, uint32_t, 0);
	ADD_MAP(m, totalSize, "magHdgOffset", magHdgOffset, 0, DataTypeFloat, float, 0);
	ADD_MAP(m, totalSize, "Tcal", Tcal, 0, DataTypeFloat, float, 0);
	ADD_MAP(m, totalSize, "bias_cal[0]", bias_cal[0], 0, DataTypeFloat, float&, 0);
	ADD_MAP(m, totalSize, "bias_cal[1]", bias_cal[1], 0, DataTypeFloat, float&, 0);
	ADD_MAP(m, totalSize, "bias_cal[2]", bias_cal[2], 0, DataTypeFloat, float&, 0);

	ASSERT_SIZE(totalSize);
}
static void PopulateInl2StatesMappings(map_name_to_info_t mappings[DID_COUNT])
{
	typedef inl2_states_t MAP_TYPE;
	map_name_to_info_t& m = mappings[DID_INL2_STATES];
	uint32_t totalSize = 0;
    ADD_MAP(m, totalSize, "timeOfWeek", timeOfWeek, 0, DataTypeDouble, double, 0);
    ADD_MAP(m, totalSize, "qe2b[0]", qe2b[0], 0, DataTypeFloat, float&, 0);
    ADD_MAP(m, totalSize, "qe2b[1]", qe2b[1], 0, DataTypeFloat, float&, 0);
    ADD_MAP(m, totalSize, "qe2b[2]", qe2b[2], 0, DataTypeFloat, float&, 0);
    ADD_MAP(m, totalSize, "qe2b[3]", qe2b[3], 0, DataTypeFloat, float&, 0);
    ADD_MAP(m, totalSize, "ve[0]", ve[0], 0, DataTypeFloat, float&, 0);
    ADD_MAP(m, totalSize, "ve[1]", ve[1], 0, DataTypeFloat, float&, 0);
    ADD_MAP(m, totalSize, "ve[2]", ve[2], 0, DataTypeFloat, float&, 0);
    ADD_MAP(m, totalSize, "ecef[0]", ecef[0], 0, DataTypeDouble, double&, 0);
    ADD_MAP(m, totalSize, "ecef[1]", ecef[1], 0, DataTypeDouble, double&, 0);
    ADD_MAP(m, totalSize, "ecef[2]", ecef[2], 0, DataTypeDouble, double&, 0);
    ADD_MAP(m, totalSize, "biasPqr[0]", biasPqr[0], 0, DataTypeFloat, float&, 0);
    ADD_MAP(m, totalSize, "biasPqr[1]", biasPqr[1], 0, DataTypeFloat, float&, 0);
    ADD_MAP(m, totalSize, "biasPqr[2]", biasPqr[2], 0, DataTypeFloat, float&, 0);
    ADD_MAP(m, totalSize, "biasAcc[0]", biasAcc[0], 0, DataTypeFloat, float&, 0);
    ADD_MAP(m, totalSize, "biasAcc[1]", biasAcc[1], 0, DataTypeFloat, float&, 0);
    ADD_MAP(m, totalSize, "biasAcc[2]", biasAcc[2], 0, DataTypeFloat, float&, 0);
    ADD_MAP(m, totalSize, "biasBaro", biasBaro, 0, DataTypeFloat, float, 0);
    ADD_MAP(m, totalSize, "magDec", magDec, 0, DataTypeFloat, float, 0);
    ADD_MAP(m, totalSize, "magInc", magInc, 0, DataTypeFloat, float, 0);

    ASSERT_SIZE(totalSize);
}

// static void PopulateRtkStateMappings(map_name_to_info_t mappings[DID_COUNT])
// {
//     typedef rtk_state_t MAP_TYPE;
//     map_name_to_info_t& m = mappings[DID_RTK_STATE];
//     uint32_t totalSize = 0;
//     ADD_MAP(m, totalSize, "time.time", time.time, 0, DataTypeInt64, int64_t, 0);
//     ADD_MAP(m, totalSize, "time.sec", time.sec, 0, DataTypeDouble, double, 0);
//     ADD_MAP(m, totalSize, "rp[0]", rp_ecef[0], 0, DataTypeDouble, double&, 0);
//     ADD_MAP(m, totalSize, "rp[1]", rp_ecef[1], 0, DataTypeDouble, double&, 0);
//     ADD_MAP(m, totalSize, "rp[2]", rp_ecef[2], 0, DataTypeDouble, double&, 0);
//     ADD_MAP(m, totalSize, "rv[0]", rv_ecef[0], 0, DataTypeDouble, double&, 0);
//     ADD_MAP(m, totalSize, "rv[1]", rv_ecef[1], 0, DataTypeDouble, double&, 0);
//     ADD_MAP(m, totalSize, "rv[2]", rv_ecef[2], 0, DataTypeDouble, double&, 0);
//     ADD_MAP(m, totalSize, "ra[0]", ra_ecef[0], 0, DataTypeDouble, double&, 0);
//     ADD_MAP(m, totalSize, "ra[1]", ra_ecef[1], 0, DataTypeDouble, double&, 0);
//     ADD_MAP(m, totalSize, "ra[2]", ra_ecef[2], 0, DataTypeDouble, double&, 0);
// 
//     ADD_MAP(m, totalSize, "bp[0]", bp_ecef[0], 0, DataTypeDouble, double&, 0);
//     ADD_MAP(m, totalSize, "bp[1]", bp_ecef[1], 0, DataTypeDouble, double&, 0);
//     ADD_MAP(m, totalSize, "bp[2]", bp_ecef[2], 0, DataTypeDouble, double&, 0);
//     ADD_MAP(m, totalSize, "bv[0]", bv_ecef[0], 0, DataTypeDouble, double&, 0);
//     ADD_MAP(m, totalSize, "bv[1]", bv_ecef[1], 0, DataTypeDouble, double&, 0);
//     ADD_MAP(m, totalSize, "bv[2]", bv_ecef[2], 0, DataTypeDouble, double&, 0);
// }

static void PopulateRtkResidualMappings(map_name_to_info_t mappings[DID_COUNT], int DID)
{
    typedef rtk_residual_t MAP_TYPE;
    map_name_to_info_t& m = mappings[DID];
    uint32_t totalSize = 0;
    ADD_MAP(m, totalSize, "time.time", time.time, 0, DataTypeInt64, int64_t, 0);
    ADD_MAP(m, totalSize, "time.sec", time.sec, 0, DataTypeDouble, double, 0);
    ADD_MAP(m, totalSize, "nv", nv, 0, DataTypeInt32, int32_t, 0);

	ASSERT_SIZE(totalSize);
}

static void PopulateRtkDebugMappings(map_name_to_info_t mappings[DID_COUNT])
{
    typedef rtk_debug_t MAP_TYPE;
    map_name_to_info_t& m = mappings[DID_RTK_DEBUG];
    uint32_t totalSize = 0;

    ADD_MAP(m, totalSize, "time.time", time.time, 0, DataTypeInt64, int64_t, 0);
    ADD_MAP(m, totalSize, "time.sec", time.sec, 0, DataTypeDouble, double, 0);

    ADD_MAP(m, totalSize, "rej_ovfl", rej_ovfl, 0, DataTypeUInt8, uint8_t, 0);
    ADD_MAP(m, totalSize, "code_outlier", code_outlier, 0, DataTypeUInt8, uint8_t, 0);
    ADD_MAP(m, totalSize, "phase_outlier", phase_outlier, 0, DataTypeUInt8, uint8_t, 0);
    ADD_MAP(m, totalSize, "code_large_residual", code_large_residual, 0, DataTypeUInt8, uint8_t, 0);

    ADD_MAP(m, totalSize, "phase_large_residual", phase_large_residual, 0, DataTypeUInt8, uint8_t, 0);
    ADD_MAP(m, totalSize, "invalid_base_position", invalid_base_position, 0, DataTypeUInt8, uint8_t, 0);
    ADD_MAP(m, totalSize, "bad_baseline_holdamb", bad_baseline_holdamb, 0, DataTypeUInt8, uint8_t, 0);
    ADD_MAP(m, totalSize, "base_position_error", base_position_error, 0, DataTypeUInt8, uint8_t, 0);

    ADD_MAP(m, totalSize, "outc_ovfl", outc_ovfl, 0, DataTypeUInt8, uint8_t, 0);
    ADD_MAP(m, totalSize, "reset_timer", reset_timer, 0, DataTypeUInt8, uint8_t, 0);
    ADD_MAP(m, totalSize, "use_ubx_position", use_ubx_position, 0, DataTypeUInt8, uint8_t, 0);
    ADD_MAP(m, totalSize, "large_v2b", large_v2b, 0, DataTypeUInt8, uint8_t, 0);
    
    ADD_MAP(m, totalSize, "base_position_update", base_position_update, 0, DataTypeUInt8, uint8_t, 0);
    ADD_MAP(m, totalSize, "rover_position_error", rover_position_error, 0, DataTypeUInt8, uint8_t, 0);
    ADD_MAP(m, totalSize, "reset_bias", reset_bias, 0, DataTypeUInt8, uint8_t, 0);
    ADD_MAP(m, totalSize, "start_relpos", start_relpos, 0, DataTypeUInt8, uint8_t, 0);

    ADD_MAP(m, totalSize, "end_relpos", end_relpos, 0, DataTypeUInt8, uint8_t, 0);
    ADD_MAP(m, totalSize, "start_rtkpos", start_rtkpos, 0, DataTypeUInt8, uint8_t, 0);
    ADD_MAP(m, totalSize, "pnt_pos_error", pnt_pos_error, 0, DataTypeUInt8, uint8_t, 0);
    ADD_MAP(m, totalSize, "no_base_obs_data", no_base_obs_data, 0, DataTypeUInt8, uint8_t, 0);

    ADD_MAP(m, totalSize, "diff_age_error", diff_age_error, 0, DataTypeUInt8, uint8_t, 0);
    ADD_MAP(m, totalSize, "moveb_time_sync_error", moveb_time_sync_error, 0, DataTypeUInt8, uint8_t, 0);
    ADD_MAP(m, totalSize, "waiting_for_rover_packet", waiting_for_rover_packet, 0, DataTypeUInt8, uint8_t, 0);
    ADD_MAP(m, totalSize, "waiting_for_base_packet", waiting_for_base_packet, 0, DataTypeUInt8, uint8_t, 0);

	ADD_MAP(m, totalSize, "lsq_error", lsq_error, 0, DataTypeUInt8, uint8_t, 0);
    ADD_MAP(m, totalSize, "lack_of_valid_sats", lack_of_valid_sats, 0, DataTypeUInt8, uint8_t, 0);
    ADD_MAP(m, totalSize, "divergent_pnt_pos_iteration", divergent_pnt_pos_iteration, 0, DataTypeUInt8, uint8_t, 0);
    ADD_MAP(m, totalSize, "chi_square_error", chi_square_error, 0, DataTypeUInt8, uint8_t, 0);

    ADD_MAP(m, totalSize, "cycle_slips", cycle_slips, 0, DataTypeUInt32, uint32_t, 0);

	ADD_MAP(m, totalSize, "ubx_error", ubx_error, 0, DataTypeFloat, float, 0);

	ADD_MAP(m, totalSize, "solStatus", solStatus, 0, DataTypeUInt8, uint8_t, 0);
	ADD_MAP(m, totalSize, "rescode_err_marker", rescode_err_marker, 0, DataTypeUInt8, uint8_t, 0);
	ADD_MAP(m, totalSize, "error_count", error_count, 0, DataTypeUInt8, uint8_t, 0);
	ADD_MAP(m, totalSize, "error_code", error_code, 0, DataTypeUInt8, uint8_t, 0);

    ADD_MAP(m, totalSize, "dist2base", dist2base, 0, DataTypeFloat, float, 0);

	ADD_MAP(m, totalSize, "reserved1", reserved1, 0, DataTypeUInt8, uint8_t, 0);
	ADD_MAP(m, totalSize, "gdop_error", gdop_error, 0, DataTypeUInt8, uint8_t, 0);
	ADD_MAP(m, totalSize, "warning_code", warning_code, 0, DataTypeUInt8, uint8_t, 0);
	ADD_MAP(m, totalSize, "warning_count", warning_count, 0, DataTypeUInt8, uint8_t, 0);

    ADD_MAP(m, totalSize, "double_debug[0]", double_debug[0], 0, DataTypeDouble, double&, 0);
    ADD_MAP(m, totalSize, "double_debug[1]", double_debug[1], 0, DataTypeDouble, double&, 0);
    ADD_MAP(m, totalSize, "double_debug[2]", double_debug[2], 0, DataTypeDouble, double&, 0);
    ADD_MAP(m, totalSize, "double_debug[3]", double_debug[3], 0, DataTypeDouble, double&, 0);

	ADD_MAP(m, totalSize, "debug[0]", debug[0], 0, DataTypeUInt8, uint8_t&, 0);
	ADD_MAP(m, totalSize, "debug[1]", debug[1], 0, DataTypeUInt8, uint8_t&, 0);
	ADD_MAP(m, totalSize, "obs_count_bas", obs_count_bas, 0, DataTypeUInt8, uint8_t, 0);
	ADD_MAP(m, totalSize, "obs_count_rov", obs_count_rov, 0, DataTypeUInt8, uint8_t, 0);

	ADD_MAP(m, totalSize, "obs_pairs_filtered", obs_pairs_filtered, 0, DataTypeUInt8, uint8_t, 0);
	ADD_MAP(m, totalSize, "obs_pairs_used", obs_pairs_used, 0, DataTypeUInt8, uint8_t, 0);
	ADD_MAP(m, totalSize, "raw_ptr_queue_overrun", raw_ptr_queue_overrun, 0, DataTypeUInt8, uint8_t, 0);
    ADD_MAP(m, totalSize, "raw_dat_queue_overrun", raw_dat_queue_overrun, 0, DataTypeUInt8, uint8_t, 0);

	ASSERT_SIZE(totalSize);
}

#if 0
static void PopulateRtkDebug2Mappings(map_name_to_info_t mappings[DID_COUNT])
{
	typedef rtk_debug_2_t MAP_TYPE;
	map_name_to_info_t& m = mappings[DID_RTK_DEBUG_2];
	uint32_t totalSize = 0;

	ADD_MAP(m, totalSize, "time.time", time.time, 0, DataTypeInt64, int64_t, 0);
	ADD_MAP(m, totalSize, "time.sec", time.sec, 0, DataTypeDouble, double, 0);

#if 0	// This doesn't work in Linux

	char str[50];
	for (int i = 0; i < NUMSATSOL; i++)
	{
		SNPRINTF(str, sizeof(str), "satBiasFloat[%d]", i, 0);
		ADD_MAP(m, totalSize, str, satBiasFloat[i], 0, DataTypeFloat, float&, 0);
	}

	for (int i = 0; i < NUMSATSOL; i++)
	{
		SNPRINTF(str, sizeof(str), "satBiasFix[%d]", i, 0);
		ADD_MAP(m, totalSize, str, satBiasFix[i], 0, DataTypeFloat, float&, 0);
	}

	for (int i = 0; i < NUMSATSOL; i++)
	{
		SNPRINTF(str, sizeof(str), "qualL[%d]", i, 0);
		ADD_MAP(m, totalSize, str, qualL[i], 0, DataTypeUInt8, uint8_t&, 0);
	}

    for (int i = 0; i < NUMSATSOL; i++)
    {
        SNPRINTF(str, sizeof(str), "sat[%d]", i, 0);
        ADD_MAP(m, totalSize, str, sat[i], 0, DataTypeUInt8, uint8_t&, 0);
    }

    for (int i = 0; i < NUMSATSOL; i++)
    {
        SNPRINTF(str, sizeof(str), "satBiasCov[%d]", i, 0);
        ADD_MAP(m, totalSize, str, satBiasStd[i], 0, DataTypeFloat, float&, 0);
    }

#else

	ADD_MAP(m, totalSize, "satBiasFloat[0]", satBiasFloat[0], 0, DataTypeFloat, float&, 0);
	ADD_MAP(m, totalSize, "satBiasFloat[1]", satBiasFloat[1], 0, DataTypeFloat, float&, 0);
	ADD_MAP(m, totalSize, "satBiasFloat[2]", satBiasFloat[2], 0, DataTypeFloat, float&, 0);
	ADD_MAP(m, totalSize, "satBiasFloat[3]", satBiasFloat[3], 0, DataTypeFloat, float&, 0);
	ADD_MAP(m, totalSize, "satBiasFloat[4]", satBiasFloat[4], 0, DataTypeFloat, float&, 0);
	ADD_MAP(m, totalSize, "satBiasFloat[5]", satBiasFloat[5], 0, DataTypeFloat, float&, 0);
	ADD_MAP(m, totalSize, "satBiasFloat[6]", satBiasFloat[6], 0, DataTypeFloat, float&, 0);
	ADD_MAP(m, totalSize, "satBiasFloat[7]", satBiasFloat[7], 0, DataTypeFloat, float&, 0);
	ADD_MAP(m, totalSize, "satBiasFloat[8]", satBiasFloat[8], 0, DataTypeFloat, float&, 0);
	ADD_MAP(m, totalSize, "satBiasFloat[9]", satBiasFloat[9], 0, DataTypeFloat, float&, 0);
	ADD_MAP(m, totalSize, "satBiasFloat[10]", satBiasFloat[10], 0, DataTypeFloat, float&, 0);
	ADD_MAP(m, totalSize, "satBiasFloat[11]", satBiasFloat[11], 0, DataTypeFloat, float&, 0);
	ADD_MAP(m, totalSize, "satBiasFloat[12]", satBiasFloat[12], 0, DataTypeFloat, float&, 0);
	ADD_MAP(m, totalSize, "satBiasFloat[13]", satBiasFloat[13], 0, DataTypeFloat, float&, 0);
	ADD_MAP(m, totalSize, "satBiasFloat[14]", satBiasFloat[14], 0, DataTypeFloat, float&, 0);
	ADD_MAP(m, totalSize, "satBiasFloat[15]", satBiasFloat[15], 0, DataTypeFloat, float&, 0);
	ADD_MAP(m, totalSize, "satBiasFloat[16]", satBiasFloat[16], 0, DataTypeFloat, float&, 0);
	ADD_MAP(m, totalSize, "satBiasFloat[17]", satBiasFloat[17], 0, DataTypeFloat, float&, 0);
	ADD_MAP(m, totalSize, "satBiasFloat[18]", satBiasFloat[18], 0, DataTypeFloat, float&, 0);
	ADD_MAP(m, totalSize, "satBiasFloat[19]", satBiasFloat[19], 0, DataTypeFloat, float&, 0);
	ADD_MAP(m, totalSize, "satBiasFloat[20]", satBiasFloat[20], 0, DataTypeFloat, float&, 0);
	ADD_MAP(m, totalSize, "satBiasFloat[21]", satBiasFloat[21], 0, DataTypeFloat, float&, 0);

	ADD_MAP(m, totalSize, "satBiasFix[0]", satBiasFix[0], 0, DataTypeFloat, float&, 0);
	ADD_MAP(m, totalSize, "satBiasFix[1]", satBiasFix[1], 0, DataTypeFloat, float&, 0);
	ADD_MAP(m, totalSize, "satBiasFix[2]", satBiasFix[2], 0, DataTypeFloat, float&, 0);
	ADD_MAP(m, totalSize, "satBiasFix[3]", satBiasFix[3], 0, DataTypeFloat, float&, 0);
	ADD_MAP(m, totalSize, "satBiasFix[4]", satBiasFix[4], 0, DataTypeFloat, float&, 0);
	ADD_MAP(m, totalSize, "satBiasFix[5]", satBiasFix[5], 0, DataTypeFloat, float&, 0);
	ADD_MAP(m, totalSize, "satBiasFix[6]", satBiasFix[6], 0, DataTypeFloat, float&, 0);
	ADD_MAP(m, totalSize, "satBiasFix[7]", satBiasFix[7], 0, DataTypeFloat, float&, 0);
	ADD_MAP(m, totalSize, "satBiasFix[8]", satBiasFix[8], 0, DataTypeFloat, float&, 0);
	ADD_MAP(m, totalSize, "satBiasFix[9]", satBiasFix[9], 0, DataTypeFloat, float&, 0);
	ADD_MAP(m, totalSize, "satBiasFix[10]", satBiasFix[10], 0, DataTypeFloat, float&, 0);
	ADD_MAP(m, totalSize, "satBiasFix[11]", satBiasFix[11], 0, DataTypeFloat, float&, 0);
	ADD_MAP(m, totalSize, "satBiasFix[12]", satBiasFix[12], 0, DataTypeFloat, float&, 0);
	ADD_MAP(m, totalSize, "satBiasFix[13]", satBiasFix[13], 0, DataTypeFloat, float&, 0);
	ADD_MAP(m, totalSize, "satBiasFix[14]", satBiasFix[14], 0, DataTypeFloat, float&, 0);
	ADD_MAP(m, totalSize, "satBiasFix[15]", satBiasFix[15], 0, DataTypeFloat, float&, 0);
	ADD_MAP(m, totalSize, "satBiasFix[16]", satBiasFix[16], 0, DataTypeFloat, float&, 0);
	ADD_MAP(m, totalSize, "satBiasFix[17]", satBiasFix[17], 0, DataTypeFloat, float&, 0);
	ADD_MAP(m, totalSize, "satBiasFix[18]", satBiasFix[18], 0, DataTypeFloat, float&, 0);
	ADD_MAP(m, totalSize, "satBiasFix[19]", satBiasFix[19], 0, DataTypeFloat, float&, 0);
	ADD_MAP(m, totalSize, "satBiasFix[20]", satBiasFix[20], 0, DataTypeFloat, float&, 0);
	ADD_MAP(m, totalSize, "satBiasFix[21]", satBiasFix[21], 0, DataTypeFloat, float&, 0);

	ADD_MAP(m, totalSize, "qualL[0]", qualL[0], 0, DataTypeUInt8, uint8_t&, 0);
	ADD_MAP(m, totalSize, "qualL[1]", qualL[1], 0, DataTypeUInt8, uint8_t&, 0);
	ADD_MAP(m, totalSize, "qualL[2]", qualL[2], 0, DataTypeUInt8, uint8_t&, 0);
	ADD_MAP(m, totalSize, "qualL[3]", qualL[3], 0, DataTypeUInt8, uint8_t&, 0);
	ADD_MAP(m, totalSize, "qualL[4]", qualL[4], 0, DataTypeUInt8, uint8_t&, 0);
	ADD_MAP(m, totalSize, "qualL[5]", qualL[5], 0, DataTypeUInt8, uint8_t&, 0);
	ADD_MAP(m, totalSize, "qualL[6]", qualL[6], 0, DataTypeUInt8, uint8_t&, 0);
	ADD_MAP(m, totalSize, "qualL[7]", qualL[7], 0, DataTypeUInt8, uint8_t&, 0);
	ADD_MAP(m, totalSize, "qualL[8]", qualL[8], 0, DataTypeUInt8, uint8_t&, 0);
	ADD_MAP(m, totalSize, "qualL[9]", qualL[9], 0, DataTypeUInt8, uint8_t&, 0);
	ADD_MAP(m, totalSize, "qualL[10]", qualL[10], 0, DataTypeUInt8, uint8_t&, 0);
	ADD_MAP(m, totalSize, "qualL[11]", qualL[11], 0, DataTypeUInt8, uint8_t&, 0);
	ADD_MAP(m, totalSize, "qualL[12]", qualL[12], 0, DataTypeUInt8, uint8_t&, 0);
	ADD_MAP(m, totalSize, "qualL[13]", qualL[13], 0, DataTypeUInt8, uint8_t&, 0);
	ADD_MAP(m, totalSize, "qualL[14]", qualL[14], 0, DataTypeUInt8, uint8_t&, 0);
	ADD_MAP(m, totalSize, "qualL[15]", qualL[15], 0, DataTypeUInt8, uint8_t&, 0);
	ADD_MAP(m, totalSize, "qualL[16]", qualL[16], 0, DataTypeUInt8, uint8_t&, 0);
	ADD_MAP(m, totalSize, "qualL[17]", qualL[17], 0, DataTypeUInt8, uint8_t&, 0);
	ADD_MAP(m, totalSize, "qualL[18]", qualL[18], 0, DataTypeUInt8, uint8_t&, 0);
	ADD_MAP(m, totalSize, "qualL[19]", qualL[19], 0, DataTypeUInt8, uint8_t&, 0);
	ADD_MAP(m, totalSize, "qualL[20]", qualL[20], 0, DataTypeUInt8, uint8_t&, 0);
	ADD_MAP(m, totalSize, "qualL[21]", qualL[21], 0, DataTypeUInt8, uint8_t&, 0);

	ADD_MAP(m, totalSize, "sat[0]", sat[0], 0, DataTypeUInt8, uint8_t&, 0);
	ADD_MAP(m, totalSize, "sat[1]", sat[1], 0, DataTypeUInt8, uint8_t&, 0);
	ADD_MAP(m, totalSize, "sat[2]", sat[2], 0, DataTypeUInt8, uint8_t&, 0);
	ADD_MAP(m, totalSize, "sat[3]", sat[3], 0, DataTypeUInt8, uint8_t&, 0);
	ADD_MAP(m, totalSize, "sat[4]", sat[4], 0, DataTypeUInt8, uint8_t&, 0);
	ADD_MAP(m, totalSize, "sat[5]", sat[5], 0, DataTypeUInt8, uint8_t&, 0);
	ADD_MAP(m, totalSize, "sat[6]", sat[6], 0, DataTypeUInt8, uint8_t&, 0);
	ADD_MAP(m, totalSize, "sat[7]", sat[7], 0, DataTypeUInt8, uint8_t&, 0);
	ADD_MAP(m, totalSize, "sat[8]", sat[8], 0, DataTypeUInt8, uint8_t&, 0);
	ADD_MAP(m, totalSize, "sat[9]", sat[9], 0, DataTypeUInt8, uint8_t&, 0);
	ADD_MAP(m, totalSize, "sat[10]", sat[10], 0, DataTypeUInt8, uint8_t&, 0);
	ADD_MAP(m, totalSize, "sat[11]", sat[11], 0, DataTypeUInt8, uint8_t&, 0);
	ADD_MAP(m, totalSize, "sat[12]", sat[12], 0, DataTypeUInt8, uint8_t&, 0);
	ADD_MAP(m, totalSize, "sat[13]", sat[13], 0, DataTypeUInt8, uint8_t&, 0);
	ADD_MAP(m, totalSize, "sat[14]", sat[14], 0, DataTypeUInt8, uint8_t&, 0);
	ADD_MAP(m, totalSize, "sat[15]", sat[15], 0, DataTypeUInt8, uint8_t&, 0);
	ADD_MAP(m, totalSize, "sat[16]", sat[16], 0, DataTypeUInt8, uint8_t&, 0);
	ADD_MAP(m, totalSize, "sat[17]", sat[17], 0, DataTypeUInt8, uint8_t&, 0);
	ADD_MAP(m, totalSize, "sat[18]", sat[18], 0, DataTypeUInt8, uint8_t&, 0);
	ADD_MAP(m, totalSize, "sat[19]", sat[19], 0, DataTypeUInt8, uint8_t&, 0);
	ADD_MAP(m, totalSize, "sat[20]", sat[20], 0, DataTypeUInt8, uint8_t&, 0);
	ADD_MAP(m, totalSize, "sat[21]", sat[21], 0, DataTypeUInt8, uint8_t&, 0);

	ADD_MAP(m, totalSize, "satBiasStd[0]", satBiasStd[0], 0, DataTypeFloat, float&, 0);
	ADD_MAP(m, totalSize, "satBiasStd[1]", satBiasStd[1], 0, DataTypeFloat, float&, 0);
	ADD_MAP(m, totalSize, "satBiasStd[2]", satBiasStd[2], 0, DataTypeFloat, float&, 0);
	ADD_MAP(m, totalSize, "satBiasStd[3]", satBiasStd[3], 0, DataTypeFloat, float&, 0);
	ADD_MAP(m, totalSize, "satBiasStd[4]", satBiasStd[4], 0, DataTypeFloat, float&, 0);
	ADD_MAP(m, totalSize, "satBiasStd[5]", satBiasStd[5], 0, DataTypeFloat, float&, 0);
	ADD_MAP(m, totalSize, "satBiasStd[6]", satBiasStd[6], 0, DataTypeFloat, float&, 0);
	ADD_MAP(m, totalSize, "satBiasStd[7]", satBiasStd[7], 0, DataTypeFloat, float&, 0);
	ADD_MAP(m, totalSize, "satBiasStd[8]", satBiasStd[8], 0, DataTypeFloat, float&, 0);
	ADD_MAP(m, totalSize, "satBiasStd[9]", satBiasStd[9], 0, DataTypeFloat, float&, 0);
	ADD_MAP(m, totalSize, "satBiasStd[10]", satBiasStd[10], 0, DataTypeFloat, float&, 0);
	ADD_MAP(m, totalSize, "satBiasStd[11]", satBiasStd[11], 0, DataTypeFloat, float&, 0);
	ADD_MAP(m, totalSize, "satBiasStd[12]", satBiasStd[12], 0, DataTypeFloat, float&, 0);
	ADD_MAP(m, totalSize, "satBiasStd[13]", satBiasStd[13], 0, DataTypeFloat, float&, 0);
	ADD_MAP(m, totalSize, "satBiasStd[14]", satBiasStd[14], 0, DataTypeFloat, float&, 0);
	ADD_MAP(m, totalSize, "satBiasStd[15]", satBiasStd[15], 0, DataTypeFloat, float&, 0);
	ADD_MAP(m, totalSize, "satBiasStd[16]", satBiasStd[16], 0, DataTypeFloat, float&, 0);
	ADD_MAP(m, totalSize, "satBiasStd[17]", satBiasStd[17], 0, DataTypeFloat, float&, 0);
	ADD_MAP(m, totalSize, "satBiasStd[18]", satBiasStd[18], 0, DataTypeFloat, float&, 0);
	ADD_MAP(m, totalSize, "satBiasStd[19]", satBiasStd[19], 0, DataTypeFloat, float&, 0);
	ADD_MAP(m, totalSize, "satBiasStd[20]", satBiasStd[20], 0, DataTypeFloat, float&, 0);
	ADD_MAP(m, totalSize, "satBiasStd[21]", satBiasStd[21], 0, DataTypeFloat, float&, 0);

    ADD_MAP(m, totalSize, "satLockCnt[0]", satLockCnt[0], 0, DataTypeInt8, int8_t&, 0);
    ADD_MAP(m, totalSize, "satLockCnt[1]", satLockCnt[1], 0, DataTypeInt8, int8_t&, 0);
    ADD_MAP(m, totalSize, "satLockCnt[2]", satLockCnt[2], 0, DataTypeInt8, int8_t&, 0);
    ADD_MAP(m, totalSize, "satLockCnt[3]", satLockCnt[3], 0, DataTypeInt8, int8_t&, 0);
    ADD_MAP(m, totalSize, "satLockCnt[4]", satLockCnt[4], 0, DataTypeInt8, int8_t&, 0);
    ADD_MAP(m, totalSize, "satLockCnt[5]", satLockCnt[5], 0, DataTypeInt8, int8_t&, 0);
    ADD_MAP(m, totalSize, "satLockCnt[6]", satLockCnt[6], 0, DataTypeInt8, int8_t&, 0);
    ADD_MAP(m, totalSize, "satLockCnt[7]", satLockCnt[7], 0, DataTypeInt8, int8_t&, 0);
    ADD_MAP(m, totalSize, "satLockCnt[8]", satLockCnt[8], 0, DataTypeInt8, int8_t&, 0);
    ADD_MAP(m, totalSize, "satLockCnt[9]", satLockCnt[9], 0, DataTypeInt8, int8_t&, 0);
    ADD_MAP(m, totalSize, "satLockCnt[10]", satLockCnt[10], 0, DataTypeInt8, int8_t&, 0);
    ADD_MAP(m, totalSize, "satLockCnt[11]", satLockCnt[11], 0, DataTypeInt8, int8_t&, 0);
    ADD_MAP(m, totalSize, "satLockCnt[12]", satLockCnt[12], 0, DataTypeInt8, int8_t&, 0);
    ADD_MAP(m, totalSize, "satLockCnt[13]", satLockCnt[13], 0, DataTypeInt8, int8_t&, 0);
    ADD_MAP(m, totalSize, "satLockCnt[14]", satLockCnt[14], 0, DataTypeInt8, int8_t&, 0);
    ADD_MAP(m, totalSize, "satLockCnt[15]", satLockCnt[15], 0, DataTypeInt8, int8_t&, 0);
    ADD_MAP(m, totalSize, "satLockCnt[16]", satLockCnt[16], 0, DataTypeInt8, int8_t&, 0);
    ADD_MAP(m, totalSize, "satLockCnt[17]", satLockCnt[17], 0, DataTypeInt8, int8_t&, 0);
    ADD_MAP(m, totalSize, "satLockCnt[18]", satLockCnt[18], 0, DataTypeInt8, int8_t&, 0);
    ADD_MAP(m, totalSize, "satLockCnt[19]", satLockCnt[19], 0, DataTypeInt8, int8_t&, 0);
    ADD_MAP(m, totalSize, "satLockCnt[20]", satLockCnt[20], 0, DataTypeInt8, int8_t&, 0);
    ADD_MAP(m, totalSize, "satLockCnt[21]", satLockCnt[21], 0, DataTypeInt8, int8_t&, 0);

#endif

    ADD_MAP(m, totalSize, "num_biases", num_biases, 0, DataTypeUInt8, uint8_t, 0);

	ASSERT_SIZE(totalSize);
}
#endif

#endif // USE_IS_INTERNAL


const char* const cISDataMappings::m_dataIdNames[] =
{	// Matches data identifier list (eDataIDs) in data_sets.h
	"DID_NULL",                         // 0
	"DID_DEV_INFO",                     // 1
	"DID_SYS_FAULT",                    // 2
	"DID_PREINTEGRATED_IMU",            // 3
	"DID_INS_1",                        // 4
	"DID_INS_2",                        // 5
	"DID_GPS1_UBX_POS",                 // 6
	"DID_SYS_CMD",                      // 7
	"DID_ASCII_BCAST_PERIOD",           // 8
	"DID_RMC",                          // 9
	"DID_SYS_PARAMS",                   // 10
	"DID_SYS_SENSORS",                  // 11
	"DID_FLASH_CONFIG",                 // 12
	"DID_GPS1_POS",                     // 13
	"DID_GPS2_POS",                     // 14
	"DID_GPS1_SAT",                     // 15
	"DID_GPS2_SAT",                     // 16
	"DID_GPS1_VERSION",                 // 17
	"DID_GPS2_VERSION",                 // 18
	"DID_MAG_CAL",                      // 19
	"DID_INTERNAL_DIAGNOSTIC",          // 20
	"DID_GPS1_RTK_POS_REL",             // 21
	"DID_GPS1_RTK_POS_MISC",            // 22
	"DID_FEATURE_BITS",                 // 23
	"DID_SENSORS_IS1",                  // 24
	"DID_SENSORS_IS2",                  // 25
	"DID_SENSORS_TC_BIAS",              // 26
	"DID_IO",                           // 27
	"DID_SENSORS_ADC",                  // 28
	"DID_SCOMP",                        // 29
	"DID_GPS1_VEL",                     // 30
	"DID_GPS2_VEL",                     // 31
	"DID_HDW_PARAMS",                   // 32
	"DID_NVR_MANAGE_USERPAGE",          // 33
	"DID_NVR_USERPAGE_SN",              // 34
	"DID_NVR_USERPAGE_G0",              // 35
	"DID_NVR_USERPAGE_G1",              // 36
	"DID_DEBUG_STRING",                 // 37
	"DID_RTOS_INFO",                    // 38
	"DID_DEBUG_ARRAY",                  // 39
	"DID_SENSORS_CAL1",                 // 40
	"DID_SENSORS_CAL2",                 // 41
	"DID_CAL_SC",                       // 42
	"DID_CAL_SC1",                      // 43
	"DID_CAL_SC2",                      // 44
	"DID_SYS_SENSORS_SIGMA",            // 45
	"DID_SENSORS_ADC_SIGMA",            // 46
	"DID_REFERENCE_MAGNETOMETER",       // 47
	"DID_INL2_STATES",                  // 48
	"DID_INL2_COVARIANCE_LD",           // 49
	"DID_INL2_STATUS",                  // 50
	"DID_INL2_MISC",                    // 51
	"DID_MAGNETOMETER",                 // 52
	"DID_BAROMETER",                    // 53
	"DID_GPS1_RTK_POS",                 // 54
	"DID_ROS_COVARIANCE_POSE_TWIST",    // 55
	"DID_COMMUNICATIONS_LOOPBACK",      // 56
	"DID_IMU3_RAW",                     // 57
	"DID_IMU",                          // 58
	"DID_INL2_MAG_OBS_INFO",            // 59
	"DID_GPS_BASE_RAW",                 // 60
	"DID_GPS_RTK_OPT",                  // 61
	"DID_REFERENCE_PIMU",               // 62
	"DID_MANUFACTURING_INFO",           // 63
	"DID_BIT",                          // 64
	"DID_INS_3",                        // 65
	"DID_INS_4",                        // 66
	"DID_INL2_NED_SIGMA",               // 67
	"DID_STROBE_IN_TIME",               // 68
	"DID_GPS1_RAW",                     // 69
	"DID_GPS2_RAW",                     // 70
	"DID_WHEEL_ENCODER",                // 71
	"DID_DIAGNOSTIC_MESSAGE",           // 72
	"DID_SURVEY_IN",                    // 73
	"DID_CAL_SC_INFO",                  // 74
	"DID_PORT_MONITOR",                 // 75
	"DID_RTK_STATE",                    // 76
	"DID_RTK_PHASE_RESIDUAL",           // 77
	"DID_RTK_CODE_RESIDUAL",            // 78
	"DID_RTK_DEBUG",                    // 79
	"DID_EVB_STATUS",                   // 80
	"DID_EVB_FLASH_CFG",                // 81
	"DID_EVB_DEBUG_ARRAY",              // 82
	"DID_EVB_RTOS_INFO",                // 83
	"DID_IMU3_RAW_MAG",                 // 84
	"DID_IMU_MAG",                      // 85
	"DID_PREINTEGRATED_IMU_MAG",        // 86
	"DID_GROUND_VEHICLE",               // 87
	"DID_POSITION_MEASUREMENT",         // 88
	"DID_RTK_DEBUG_2",                  // 89
	"DID_CAN_CONFIG",                   // 90
	"DID_GPS2_RTK_CMP_REL",             // 91
	"DID_GPS2_RTK_CMP_MISC",            // 92
	"DID_EVB_DEV_INFO",                 // 93
	"DID_INFIELD_CAL",                  // 94 
	"DID_REFERENCE_IMU",                // 95 
	"UNUSED_96",                        // 96 
	"UNUSED_97",                        // 97 
	"UNUSED_98",                        // 98 
	"UNUSED_99",                        // 99 
	"UNUSED_100",                       // 100
	"UNUSED_101",                       // 101
	"UNUSED_102",                       // 102
	"UNUSED_103",                       // 103
	"UNUSED_104",                       // 104
	"UNUSED_105",                       // 105
	"UNUSED_106",                       // 106
	"UNUSED_107",                       // 107
	"UNUSED_108",                       // 108
	"UNUSED_109",                       // 109
	"DID_EVB_LUNA_FLASH_CFG",           // 110
	"DID_EVB_LUNA_STATUS",              // 111
	"DID_EVB_LUNA_SENSORS",             // 112
	"DID_EVB_LUNA_REMOTE_KILL",         // 113
	"DID_EVB_LUNA_VELOCITY_CONTROL",    // 114
	"DID_EVB_LUNA_VELOCITY_COMMAND",    // 115
    "DID_EVB_LUNA_AUX_COMMAND",         // 116
    "",                                 // 117
    "",                                 // 118
    ""                                  // 119
};


cISDataMappings::cISDataMappings()
{
	PopulateSizeMappings(m_lookupSize);
	PopulateDeviceInfoMappings(m_lookupInfo, DID_DEV_INFO);
	PopulateBitMappings(m_lookupInfo);
	PopulateSysFaultMappings(m_lookupInfo);
    PopulateIMUMappings(m_lookupInfo, DID_IMU);
    PopulateIMU3Mappings(m_lookupInfo, DID_IMU3_RAW);
	PopulateSysParamsMappings(m_lookupInfo);
	PopulateSysSensorsMappings(m_lookupInfo);
	PopulateRMCMappings(m_lookupInfo);
	PopulateINS1Mappings(m_lookupInfo);
	PopulateINS2Mappings(m_lookupInfo);
	PopulateINS3Mappings(m_lookupInfo);
	PopulateINS4Mappings(m_lookupInfo);
	PopulateGpsPosMappings(m_lookupInfo, DID_GPS1_POS);
	PopulateGpsPosMappings(m_lookupInfo, DID_GPS1_UBX_POS);
	PopulateGpsPosMappings(m_lookupInfo, DID_GPS2_POS);
	PopulateGpsPosMappings(m_lookupInfo, DID_GPS1_RTK_POS);
	PopulateGpsVelMappings(m_lookupInfo, DID_GPS1_VEL);
	PopulateGpsVelMappings(m_lookupInfo, DID_GPS2_VEL);
	//PopulateGPSCNOMappings(m_lookupInfo, DID_GPS1_SAT); // too much data, we don't want to log this
	//PopulateGPSCNOMappings(m_lookupInfo, DID_GPS2_SAT); // too much data, we don't want to log this
	PopulateGpsRtkRelMappings(m_lookupInfo, DID_GPS1_RTK_POS_REL);
	PopulateGpsRtkRelMappings(m_lookupInfo, DID_GPS2_RTK_CMP_REL);
	PopulateGpsRtkMiscMappings(m_lookupInfo, DID_GPS1_RTK_POS_MISC);
	PopulateGpsRtkMiscMappings(m_lookupInfo, DID_GPS2_RTK_CMP_MISC);
	PopulateGpsRawMappings(m_lookupInfo, DID_GPS1_RAW);
	PopulateGpsRawMappings(m_lookupInfo, DID_GPS2_RAW);
	PopulateGpsRawMappings(m_lookupInfo, DID_GPS_BASE_RAW);
	PopulateMagnetometerMappings(m_lookupInfo, DID_MAGNETOMETER);
	PopulateMagnetometerMappings(m_lookupInfo, DID_REFERENCE_MAGNETOMETER);
    PopulateBarometerMappings(m_lookupInfo);
    PopulateIMUDeltaThetaVelocityMappings(m_lookupInfo, DID_PREINTEGRATED_IMU);
    PopulateWheelEncoderMappings(m_lookupInfo);
    PopulateGroundVehicleMappings(m_lookupInfo);
    PopulateConfigMappings(m_lookupInfo);
	PopulateFlashConfigMappings(m_lookupInfo);
	PopulateDebugArrayMappings(m_lookupInfo, DID_DEBUG_ARRAY);
	PopulateEvbStatusMappings(m_lookupInfo);
	PopulateEvbFlashCfgMappings(m_lookupInfo);
	PopulateDebugArrayMappings(m_lookupInfo, DID_EVB_DEBUG_ARRAY);
	PopulateDeviceInfoMappings(m_lookupInfo, DID_EVB_DEV_INFO);
	PopulateIOMappings(m_lookupInfo);
	PopulateReferenceIMUMappings(m_lookupInfo);
	PopulateIMUDeltaThetaVelocityMappings(m_lookupInfo, DID_REFERENCE_PIMU);
	PopulateInfieldCalMappings(m_lookupInfo);

#if defined(INCLUDE_LUNA_DATA_SETS)
    PopulateEvbLunaFlashCfgMappings(m_lookupInfo);
    PopulateCoyoteStatusMappings(m_lookupInfo);
    PopulateEvbLunaSensorsMappings(m_lookupInfo);
	PopulateEvbLunaVelocityControlMappings(m_lookupInfo);
    PopulateEvbLunaVelocityCommandMappings(m_lookupInfo);
    PopulateEvbLunaAuxCmdMappings(m_lookupInfo);
#endif

	PopulateStrobeInTimeMappings(m_lookupInfo);
//	PopulateRtosInfoMappings(m_lookupInfo);
    PopulateDiagMsgMappings(m_lookupInfo);
	PopulateCanConfigMappings(m_lookupInfo);

#ifdef USE_IS_INTERNAL

	PopulateSensorsADCMappings(m_lookupInfo);
	PopulateSensorsISMappings(m_lookupInfo, DID_SENSORS_IS1);
	PopulateSensorsISMappings(m_lookupInfo, DID_SENSORS_IS2);
	PopulateSensorsTCMappings(m_lookupInfo);
	PopulateSensorsCompMappings(m_lookupInfo);
	PopulateUserPage0Mappings(m_lookupInfo);
	PopulateUserPage1Mappings(m_lookupInfo);
	PopulateInl2MagObsInfo(m_lookupInfo);
	PopulateInl2StatesMappings(m_lookupInfo);
//     PopulateRtkStateMappings(m_lookupInfo);
//     PopulateRtkResidualMappings(m_lookupInfo, DID_RTK_CODE_RESIDUAL);
//     PopulateRtkResidualMappings(m_lookupInfo, DID_RTK_PHASE_RESIDUAL);
	PopulateRtkDebugMappings(m_lookupInfo);
	// PopulateRtkDebug2Mappings(m_lookupInfo);
	PopulateIMUDeltaThetaVelocityMagMappings(m_lookupInfo);
	PopulateIMU3MagnetometerMappings(m_lookupInfo);
	// PopulateIMUMagnetometerMappings(m_lookupInfo, DID_IMU_MAG);

#endif

	// this mustcome last
	for (uint32_t id = 0; id < DID_COUNT; id++)
	{
		PopulateTimestampField(id, m_timestampFields, m_lookupInfo);
	}
}


cISDataMappings::~cISDataMappings()
{
}


const char* cISDataMappings::GetDataSetName(uint32_t dataId)
{
    STATIC_ASSERT(_ARRAY_ELEMENT_COUNT(m_dataIdNames) == DID_COUNT);//

    if (dataId < DID_COUNT)
    {
        return m_dataIdNames[dataId];
    }
    return "unknown";
}


uint32_t cISDataMappings::GetDataSetId(string name)
{
// 	transform(name.begin(), name.end(), name.begin(), ::toupper);

	for (eDataIDs id = 0; id < DID_COUNT; id++)
	{
		if (strcmp(name.c_str(), m_dataIdNames[id]) == 0)
		{	// Found match
			return id;
		}
	}

	return 0;
}


const map_name_to_info_t* cISDataMappings::GetMapInfo(uint32_t dataId)
{

#if PLATFORM_IS_EMBEDDED

	if (s_map == NULLPTR)
	{
		s_map = new cISDataMappings();
	}

#endif

	if (dataId < DID_COUNT)
	{

#if PLATFORM_IS_EMBEDDED

		return &s_map->m_lookupInfo[dataId];

#else

		return &s_map.m_lookupInfo[dataId];

#endif

	}
	return NULLPTR;
}


uint32_t cISDataMappings::GetSize(uint32_t dataId)
{

#if PLATFORM_IS_EMBEDDED

	if (s_map == NULLPTR)
	{
		s_map = new cISDataMappings();
	}

#endif

#if PLATFORM_IS_EMBEDDED

	return (dataId < DID_MAX_COUNT ? s_map->m_lookupSize[dataId] : 0);

#else

	return (dataId < DID_COUNT ? s_map.m_lookupSize[dataId] : 0);

#endif

}


bool cISDataMappings::StringToData(const char* stringBuffer, int stringLength, const p_data_hdr_t* hdr, uint8_t* datasetBuffer, const data_info_t& info, int radix, bool json)
{
	const uint8_t* ptr;
	if (!CanGetFieldData(info, hdr, datasetBuffer, ptr))
	{
		return false;
	}

	return StringToVariable(stringBuffer, stringLength, ptr, info.dataType, info.dataSize, radix, json);
}


bool cISDataMappings::StringToVariable(const char* stringBuffer, int stringLength, const uint8_t* dataBuffer, eDataType dataType, uint32_t dataSize, int radix, bool json)
{
	switch (dataType)
	{
	case DataTypeInt8:
		*(int8_t*)dataBuffer = (int8_t)strtol(stringBuffer, NULL, radix);
		break;

	case DataTypeUInt8:
		*(uint8_t*)dataBuffer = (uint8_t)strtoul(stringBuffer, NULL, radix);
		break;

	case DataTypeInt16:
		*(int16_t*)dataBuffer = (int16_t)strtol(stringBuffer, NULL, radix);
		break;

	case DataTypeUInt16:
		*(uint16_t*)dataBuffer = (uint16_t)strtoul(stringBuffer, NULL, radix);
		break;

	case DataTypeInt32:
		*(int32_t*)dataBuffer = (int32_t)strtol(stringBuffer, NULL, radix);
		break;

	case DataTypeUInt32:
		*(uint32_t*)dataBuffer = (uint32_t)strtoul(stringBuffer, NULL, radix);
		break;

	case DataTypeInt64:
		*(int64_t*)dataBuffer = (int64_t)strtoll(stringBuffer, NULL, radix);
		break;

	case DataTypeUInt64:
		*(uint64_t*)dataBuffer = (uint64_t)strtoull(stringBuffer, NULL, radix);
		break;

	case DataTypeFloat:
		*(float*)dataBuffer = strtof(stringBuffer, NULL);
		break;

	case DataTypeDouble:
		*(double*)dataBuffer = strtod(stringBuffer, NULL);
		break;

	case DataTypeString:
	{
		string s2(stringBuffer);
		if (json)
		{
			char c;
			bool escaped = false;
			for (size_t i = 0; i < s2.size(); i++)
			{
				c = s2[i];
				if (c == '\\')
				{
					if (!escaped)
					{
						escaped = true;
						s2.erase(i);
						continue;
					}
				}
				escaped = false;
			}
			s2 = stringBuffer;
		}
		else
		{
			s2.erase(std::remove(s2.begin(), s2.end(), '"'), s2.end());
		}
		// ensure string fits with null terminator
		s2.resize(dataSize - 1);
		memcpy((void*)dataBuffer, s2.data(), s2.length());
		memset((uint8_t*)dataBuffer + s2.length(), 0, dataSize - s2.length());
	} break;

	case DataTypeBinary:
	{
		// convert hex data back to binary
		size_t len = _MIN(1020, stringLength);
		len -= (len % 2);
		uint8_t* ptr2 = (uint8_t*)dataBuffer;
		for (size_t i = 0; i != len; i += 2)
		{
			*ptr2 = (getHexValue(stringBuffer[i + 1]) << 4) | getHexValue(stringBuffer[i + 2]);
		}
	} break;

	default:
		return false;
	}

	return true;
}


bool cISDataMappings::DataToString(const data_info_t& info, const p_data_hdr_t* hdr, const uint8_t* datasetBuffer, data_mapping_string_t stringBuffer, bool json)
{
	const uint8_t* ptr;
	if (!CanGetFieldData(info, hdr, datasetBuffer, ptr))
	{
		// pick a default string
		if (info.dataType == DataTypeString)
		{
			stringBuffer[0] = '"';
			stringBuffer[1] = '"';
			stringBuffer[2] = '\0';
		}
		else if (info.dataType == DataTypeBinary)
		{
			if (json)
			{
				stringBuffer[0] = '"';
				stringBuffer[1] = '"';
				stringBuffer[2] = '\0';
			}
			else
			{
				stringBuffer[0] = '\0';
			}
		}
		else
		{
			stringBuffer[0] = '0';
			stringBuffer[1] = '\0';
		}
		return false;
	}

	return VariableToString(info.dataType, info.dataFlags, ptr, datasetBuffer, info.dataSize, stringBuffer, json);
}


bool cISDataMappings::VariableToString(eDataType dataType, eDataFlags dataFlags, const uint8_t* ptr, const uint8_t* dataBuffer, uint32_t dataSize, data_mapping_string_t stringBuffer, bool json)
{
	switch (dataType)
	{
	case DataTypeInt8:
		if (dataFlags == DataFlagsDisplayHex)
			SNPRINTF(stringBuffer, IS_DATA_MAPPING_MAX_STRING_LENGTH, "0x%02X", *(int8_t*)ptr);
		else
			SNPRINTF(stringBuffer, IS_DATA_MAPPING_MAX_STRING_LENGTH, "%d", (int)*(int8_t*)ptr);
		break;

	case DataTypeUInt8:
		if (dataFlags == DataFlagsDisplayHex)
			SNPRINTF(stringBuffer, IS_DATA_MAPPING_MAX_STRING_LENGTH, "0x%02X", *(uint8_t*)ptr);
		else
			SNPRINTF(stringBuffer, IS_DATA_MAPPING_MAX_STRING_LENGTH, "%u", (unsigned int)*(uint8_t*)ptr);
		break;

	case DataTypeInt16:
		if (dataFlags == DataFlagsDisplayHex)
			SNPRINTF(stringBuffer, IS_DATA_MAPPING_MAX_STRING_LENGTH, "0x%04X", *(int16_t*)ptr);
		else
			SNPRINTF(stringBuffer, IS_DATA_MAPPING_MAX_STRING_LENGTH, "%d", (int)*(int16_t*)ptr);
		break;

	case DataTypeUInt16:
		if (dataFlags == DataFlagsDisplayHex)
			SNPRINTF(stringBuffer, IS_DATA_MAPPING_MAX_STRING_LENGTH, "0x%04X", *(uint16_t*)ptr);
		else
			SNPRINTF(stringBuffer, IS_DATA_MAPPING_MAX_STRING_LENGTH, "%u", (unsigned int)*(uint16_t*)ptr);
		break;

	case DataTypeInt32:
		if (dataFlags == DataFlagsDisplayHex)
			SNPRINTF(stringBuffer, IS_DATA_MAPPING_MAX_STRING_LENGTH, "0x%08X", *(int32_t*)ptr);
		else
			SNPRINTF(stringBuffer, IS_DATA_MAPPING_MAX_STRING_LENGTH, "%d", (int)*(int32_t*)ptr);
		break;

	case DataTypeUInt32:
		if (dataFlags == DataFlagsDisplayHex)
			SNPRINTF(stringBuffer, IS_DATA_MAPPING_MAX_STRING_LENGTH, "0x%08X", *(uint32_t*)ptr);
		else
			SNPRINTF(stringBuffer, IS_DATA_MAPPING_MAX_STRING_LENGTH, "%u", (unsigned int)*(uint32_t*)ptr);		
		break;

	case DataTypeInt64:
		if (dataFlags == DataFlagsDisplayHex)
			SNPRINTF(stringBuffer, IS_DATA_MAPPING_MAX_STRING_LENGTH, "0x%016llX", (long long)*(uint64_t*)ptr);
		else
			SNPRINTF(stringBuffer, IS_DATA_MAPPING_MAX_STRING_LENGTH, "%lld", (long long)*(int64_t*)ptr);
		break;

	case DataTypeUInt64:
		if (dataFlags == DataFlagsDisplayHex)
			SNPRINTF(stringBuffer, IS_DATA_MAPPING_MAX_STRING_LENGTH, "0x%016llX", (unsigned long long)*(uint64_t*)ptr);
		else
			SNPRINTF(stringBuffer, IS_DATA_MAPPING_MAX_STRING_LENGTH, "%llu", (unsigned long long)*(uint64_t*)ptr);
		break;

	case DataTypeFloat:
		SNPRINTF(stringBuffer, IS_DATA_MAPPING_MAX_STRING_LENGTH, "%.9g", *(float*)ptr);
		break;

	case DataTypeDouble:
		SNPRINTF(stringBuffer, IS_DATA_MAPPING_MAX_STRING_LENGTH, "%.17g", *(double*)ptr);
		break;

	case DataTypeString:
	{
		stringBuffer[0] = '"';
		int tempIndex = 1;
		char* bufPtr2 = (char*)(ptr);
		char* bufPtrEnd = bufPtr2 + _MIN(IS_DATA_MAPPING_MAX_STRING_LENGTH, dataSize) - 3;
		for (; bufPtr2 < bufPtrEnd && *bufPtr2 != '\0'; bufPtr2++)
		{
			if (json)
			{
				if (IS_JSON_ESCAPE_CHAR(*bufPtr2))
				{
					if (bufPtr2 < bufPtrEnd - 1)
					{
						stringBuffer[tempIndex++] = '\\';
					}
					else
					{
						break;
					}
				}
			}
			stringBuffer[tempIndex++] = *bufPtr2;
		}
		stringBuffer[tempIndex++] = '"';
		stringBuffer[tempIndex] = '\0';
	} break;

	case DataTypeBinary:
	{
		size_t hexIndex = 1;
		if (json)
		{
			stringBuffer[0] = '"';
		}
		// convert to hex
		const unsigned char* hexTable = getHexLookupTable();
		for (size_t i = 0; i < dataSize; i++)
		{
			stringBuffer[hexIndex++] = hexTable[0x0F & (dataBuffer[i] >> 4)];
			stringBuffer[hexIndex++] = hexTable[0x0F & dataBuffer[i]];
		}
		if (json)
		{
			stringBuffer[hexIndex++] = '"';
		}
		stringBuffer[hexIndex] = '\0';
	} break;

	default:
		stringBuffer[0] = '\0';
		return false;
	}
	return true;
}

double cISDataMappings::GetTimestamp(const p_data_hdr_t* hdr, const uint8_t* buf)
{
    if (hdr == NULL || buf == NULL || hdr->id == 0 || hdr->id >= DID_COUNT || hdr->size == 0)
	{
		return 0.0;
	}
	
    // raw data types with observation use a custom timestamp function
    if (hdr->id == DID_GPS1_RAW || hdr->id == DID_GPS2_RAW || hdr->id == DID_GPS_BASE_RAW)
	{
		gps_raw_t* raw = (gps_raw_t*)buf;
		if (raw->dataType == eRawDataType::raw_data_type_observation && raw->obsCount>0)
		{
			const obsd_t& obs = raw->data.obs[0];
			return obs.time.sec + (double)obs.time.time;
		}
		return 0.0;
	}

#if PLATFORM_IS_EMBEDDED

	if (s_map == NULLPTR)
	{
		s_map = new cISDataMappings();
	}

#endif

	const data_info_t* timeStampField =
	
#if PLATFORM_IS_EMBEDDED

		s_map->m_timestampFields[hdr->id];

#else

		s_map.m_timestampFields[hdr->id];

#endif

	if (timeStampField != NULLPTR)
	{
		const uint8_t* ptr;
		if (CanGetFieldData(*timeStampField, hdr, (uint8_t*)buf, ptr))
		{
			if (timeStampField->dataType == DataTypeDouble)
			{
				// field is seconds, use as is
				return *(double*)ptr;
			}
			else if (timeStampField->dataType == DataTypeUInt32)
			{
				// field is milliseconds, convert to seconds
				return 0.001 * (*(uint32_t*)ptr);
			}
		}
	}
	return 0.0;
}

bool cISDataMappings::CanGetFieldData(const data_info_t& info, const p_data_hdr_t* hdr, const uint8_t* buf, const uint8_t*& ptr)
{
	if (buf == NULL)
	{
		return false;
	}
	else if (hdr == NULL)
	{
		// assume buf is large enough for the full data structure
		ptr = buf + info.dataOffset;
		return true;
	}
	int32_t fullSize = (hdr->size == 0 ? GetSize(hdr->id) : hdr->size);
	int32_t offset = (int32_t)info.dataOffset - (int32_t)hdr->offset;
	if (offset >= 0 && offset <= fullSize - (int32_t)info.dataSize)
	{
		ptr = (buf + offset);
		return true;
	}
	ptr = NULL;
	return false;
}<|MERGE_RESOLUTION|>--- conflicted
+++ resolved
@@ -1680,7 +1680,6 @@
 	typedef sensor_compensation_t MAP_TYPE;
 	map_name_to_info_t& m = mappings[DID_SCOMP];
 	uint32_t totalSize = 0;
-<<<<<<< HEAD
 	ADD_MAP(m, totalSize, "timeMs", timeMs, 0, DataTypeUInt32, uint32_t, 0);
 
 	// Gyros
@@ -1791,48 +1790,6 @@
     ADD_MAP(m, totalSize, "mag1.dtTemp", mag[1].dtTemp, 0, DataTypeFloat, float, 0);
 
 	// Reference IMU
-	ADD_MAP(m, totalSize, "reference.pqr[0]", reference.pqr[0], 0, DataTypeFloat, float&, 0);
-    ADD_MAP(m, totalSize, "reference.pqr[1]", reference.pqr[1], 0, DataTypeFloat, float&, 0);
-    ADD_MAP(m, totalSize, "reference.pqr[2]", reference.pqr[2], 0, DataTypeFloat, float&, 0);
-    ADD_MAP(m, totalSize, "reference.acc[0]", reference.acc[0], 0, DataTypeFloat, float&, 0);
-    ADD_MAP(m, totalSize, "reference.acc[1]", reference.acc[1], 0, DataTypeFloat, float&, 0);
-    ADD_MAP(m, totalSize, "reference.acc[2]", reference.acc[2], 0, DataTypeFloat, float&, 0);
-
-	// Other
-=======
-    ADD_MAP(m, totalSize, "timeMs", timeMs, 0, DataTypeUInt32, uint32_t, 0);
-    ADD_MAP(m, totalSize, "pqr1[0]", mpu[0].lpfLsb.pqr[0], 0, DataTypeFloat, float&, 0);
-    ADD_MAP(m, totalSize, "pqr1[1]", mpu[0].lpfLsb.pqr[1], 0, DataTypeFloat, float&, 0);
-    ADD_MAP(m, totalSize, "pqr1[2]", mpu[0].lpfLsb.pqr[2], 0, DataTypeFloat, float&, 0);
-    ADD_MAP(m, totalSize, "acc1[0]", mpu[0].lpfLsb.acc[0], 0, DataTypeFloat, float&, 0);
-    ADD_MAP(m, totalSize, "acc1[1]", mpu[0].lpfLsb.acc[1], 0, DataTypeFloat, float&, 0);
-    ADD_MAP(m, totalSize, "acc1[2]", mpu[0].lpfLsb.acc[2], 0, DataTypeFloat, float&, 0);
-    ADD_MAP(m, totalSize, "mag1[0]", mpu[0].lpfLsb.mag[0], 0, DataTypeFloat, float&, 0);
-    ADD_MAP(m, totalSize, "mag1[1]", mpu[0].lpfLsb.mag[1], 0, DataTypeFloat, float&, 0);
-    ADD_MAP(m, totalSize, "mag1[2]", mpu[0].lpfLsb.mag[2], 0, DataTypeFloat, float&, 0);
-    ADD_MAP(m, totalSize, "temp1", mpu[0].lpfLsb.temp, 0, DataTypeFloat, float, 0);
-    ADD_MAP(m, totalSize, "temp2", mpu[0].temp, 0, DataTypeFloat, float, 0);
-    ADD_MAP(m, totalSize, "tempRampRate1", mpu[0].tempRampRate, 0, DataTypeFloat, float, 0);
-    ADD_MAP(m, totalSize, "tci1", mpu[0].tci, 0, DataTypeUInt32, uint32_t, 0);
-    ADD_MAP(m, totalSize, "numTcPts1", mpu[0].numTcPts, 0, DataTypeUInt32, uint32_t, 0);
-    ADD_MAP(m, totalSize, "dtTemp1", mpu[0].dtTemp, 0, DataTypeFloat, float, 0);
-    ADD_MAP(m, totalSize, "pqr2[0]", mpu[1].lpfLsb.pqr[0], 0, DataTypeFloat, float&, 0);
-    ADD_MAP(m, totalSize, "pqr2[1]", mpu[1].lpfLsb.pqr[1], 0, DataTypeFloat, float&, 0);
-    ADD_MAP(m, totalSize, "pqr2[2]", mpu[1].lpfLsb.pqr[2], 0, DataTypeFloat, float&, 0);
-    ADD_MAP(m, totalSize, "acc2[0]", mpu[1].lpfLsb.acc[0], 0, DataTypeFloat, float&, 0);
-    ADD_MAP(m, totalSize, "acc2[1]", mpu[1].lpfLsb.acc[1], 0, DataTypeFloat, float&, 0);
-    ADD_MAP(m, totalSize, "acc2[2]", mpu[1].lpfLsb.acc[2], 0, DataTypeFloat, float&, 0);
-    ADD_MAP(m, totalSize, "mag2[0]", mpu[1].lpfLsb.mag[0], 0, DataTypeFloat, float&, 0);
-    ADD_MAP(m, totalSize, "mag2[1]", mpu[1].lpfLsb.mag[1], 0, DataTypeFloat, float&, 0);
-    ADD_MAP(m, totalSize, "mag2[2]", mpu[1].lpfLsb.mag[2], 0, DataTypeFloat, float&, 0);
-    ADD_MAP(m, totalSize, "temp3", mpu[1].lpfLsb.temp, 0, DataTypeFloat, float, 0);
-    ADD_MAP(m, totalSize, "temp4", mpu[1].temp, 0, DataTypeFloat, float, 0);
-    ADD_MAP(m, totalSize, "tempRampRate2", mpu[1].tempRampRate, 0, DataTypeFloat, float, 0);
-    ADD_MAP(m, totalSize, "tci2", mpu[1].tci, 0, DataTypeUInt32, uint32_t, 0);
-    ADD_MAP(m, totalSize, "numTcPts2", mpu[1].numTcPts, 0, DataTypeUInt32, uint32_t, 0);
-    ADD_MAP(m, totalSize, "dtTemp2", mpu[1].dtTemp, 0, DataTypeFloat, float, 0);
-
-	// Reference IMU
 	ADD_MAP(m, totalSize, "referenceImu.pqr[0]", referenceImu.pqr[0], 0, DataTypeFloat, float&, 0);
     ADD_MAP(m, totalSize, "referenceImu.pqr[1]", referenceImu.pqr[1], 0, DataTypeFloat, float&, 0);
     ADD_MAP(m, totalSize, "referenceImu.pqr[2]", referenceImu.pqr[2], 0, DataTypeFloat, float&, 0);
@@ -1844,7 +1801,6 @@
     ADD_MAP(m, totalSize, "referenceMag[1]", referenceMag[1], 0, DataTypeFloat, float&, 0);
     ADD_MAP(m, totalSize, "referenceMag[2]", referenceMag[2], 0, DataTypeFloat, float&, 0);
 
->>>>>>> ea6763ba
     ADD_MAP(m, totalSize, "sampleCount", sampleCount, 0, DataTypeUInt32, uint32_t, 0);
     ADD_MAP(m, totalSize, "calState", calState, 0, DataTypeUInt32, uint32_t, 0);
     ADD_MAP(m, totalSize, "status", status, 0, DataTypeUInt32, uint32_t, DataFlagsDisplayHex);
