--- conflicted
+++ resolved
@@ -633,15 +633,9 @@
         case DID_RTK_CODE_RESIDUAL:     return RMC_BITS_RTK_CODE_RESIDUAL;
         case DID_RTK_PHASE_RESIDUAL:    return RMC_BITS_RTK_PHASE_RESIDUAL;
 		case DID_WHEEL_ENCODER:         return RMC_BITS_WHEEL_ENCODER;
-<<<<<<< HEAD
-		case DID_WHEEL_CONFIG:          return RMC_BITS_WHEEL_CONFIG;
+		case DID_GROUND_VEHICLE:        return RMC_BITS_GROUND_VEHICLE;
 		case DID_IMU_MAG:               return RMC_BITS_IMU_MAG;
 		case DID_IMU3_MAG:              return RMC_BITS_DID_IMU3_MAG;
-=======
-		case DID_GROUND_VEHICLE:        return RMC_BITS_GROUND_VEHICLE;
-		case DID_DUAL_IMU_MAG:          return RMC_BITS_DUAL_IMU_MAG;
-		case DID_DUAL_IMU_RAW_MAG:      return RMC_BITS_DUAL_IMU_MAG_RAW;
->>>>>>> e90732ea
 		case DID_PREINTEGRATED_IMU_MAG: return RMC_BITS_PREINTEGRATED_IMU_MAG;
 		default:                        return defaultRmcBits;
 	}
