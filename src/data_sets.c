/*
MIT LICENSE

Copyright (c) 2014-2025 Inertial Sense, Inc. - http://inertialsense.com

Permission is hereby granted, free of charge, to any person obtaining a copy of this software and associated documentation files(the "Software"), to deal in the Software without restriction, including without limitation the rights to use, copy, modify, merge, publish, distribute, sublicense, and/or sell copies of the Software, and to permit persons to whom the Software is furnished to do so, subject to the following conditions :

The above copyright notice and this permission notice shall be included in all copies or substantial portions of the Software.

THE SOFTWARE IS PROVIDED "AS IS", WITHOUT WARRANTY OF ANY KIND, EXPRESS OR IMPLIED, INCLUDING BUT NOT LIMITED TO THE WARRANTIES OF MERCHANTABILITY, FITNESS FOR A PARTICULAR PURPOSE AND NONINFRINGEMENT.IN NO EVENT SHALL THE AUTHORS OR COPYRIGHT HOLDERS BE LIABLE FOR ANY CLAIM, DAMAGES OR OTHER LIABILITY, WHETHER IN AN ACTION OF CONTRACT, TORT OR OTHERWISE, ARISING FROM, OUT OF OR IN CONNECTION WITH THE SOFTWARE OR THE USE OR OTHER DEALINGS IN THE SOFTWARE.
*/

#include "data_sets.h"
#include <stddef.h>
#include <math.h>

const char* g_isHardwareTypeNames[IS_HARDWARE_TYPE_COUNT] = {"UNKNOWN", "uINS", "EVB", "IMX", "GPX"};

// Reversed bytes in a float.
// compiler will likely inline this as it's a tiny function
void flipFloat(uint8_t* ptr)
{
	uint8_t tmp1 = *ptr++;
	uint8_t tmp2 = *ptr++;
	uint8_t tmp3 = *ptr++;
	uint8_t tmp4 = *ptr;
	*ptr-- = tmp1;
	*ptr-- = tmp2;
	*ptr-- = tmp3;
	*ptr = tmp4;
}

float flipFloatCopy(float val)
{
	float flippedFloat;
	uint8_t* ptr = (uint8_t*)&val;
	uint8_t* ptr2 = (uint8_t*)&flippedFloat;
	uint8_t tmp1 = *ptr++;
	uint8_t tmp2 = *ptr++;
	uint8_t tmp3 = *ptr++;
	uint8_t tmp4 = *ptr;
	*ptr2++ = tmp4;
	*ptr2++ = tmp3;
	*ptr2++ = tmp2;
	*ptr2 = tmp1;
	return flippedFloat;
}

void flipDouble(void* ptr)
{
	const uint32_t* w = (const uint32_t*)(ptr);
	union
	{
		double v;
		uint32_t w[2];
	} u;
	u.w[0] = w[1];
	u.w[1] = w[0];
	*(double*)ptr = u.v;
}

double flipDoubleCopy(double val)
{
	union
	{
		double v;
		uint32_t w[2];
	} u1, u2;
	u1.v = val;
	u2.w[1] = SWAP32(u1.w[0]);
	u2.w[0] = SWAP32(u1.w[1]);
	return u2.v;
}

void flipEndianess32(uint8_t* data, int dataLength)
{
	// data must be 4 byte aligned to swap endian-ness
	if (dataLength & 0x00000003)
	{
		return;
	}
	
	uint32_t* dataPtr = (void*)data;
	uint32_t* dataPtrEnd = (void*)(data + dataLength);
	while (dataPtr < dataPtrEnd)
	{
		uint32_t tmp = *dataPtr;
		*dataPtr++ = SWAP32(tmp);
	}
}

void flipDoubles(uint8_t* data, int dataLength, int offset, uint16_t* offsets, uint16_t offsetsLength)
{
	uint16_t* doubleOffsetsEnd = offsets + offsetsLength;
	int maxDoubleOffset = dataLength - 8;
	while (offsets < doubleOffsetsEnd)
	{
        int offsetToDouble = (*offsets++);
        int isDouble = ((offsetToDouble & 0x8000) == 0);
        offsetToDouble = (offsetToDouble & 0x7FFF) - offset;
		if (offsetToDouble >= 0 && offsetToDouble <= maxDoubleOffset)
		{
            if (isDouble)
            {
                flipDouble(data + offsetToDouble);
            }
            else
            {
                uint64_t* ptr = (void*)(data + offsetToDouble);
                *ptr = SWAP64(*ptr);
            }
		}
	}
}

void flipStrings(uint8_t* data, int dataLength, int offset, uint16_t* offsets, uint16_t offsetsLength)
{
	uint16_t* stringOffsetsEnd = offsets + offsetsLength;

	while (offsets < stringOffsetsEnd)
	{
		int offsetToString = (*offsets++) - offset;
		int lengthOfString = (*offsets++);
		int maxStringOffset = dataLength - lengthOfString;
		if (offsetToString >= 0 && offsetToString <= maxStringOffset)
		{
			flipEndianess32(data + offsetToString, lengthOfString);
		}
	}
}

#ifdef _MSC_VER
#pragma warning(push)
#pragma warning(disable: 4267)
#endif

uint16_t* getDoubleOffsets(eDataIDs dataId, uint16_t* offsetsLength)
{
	/* Offset arrays contain:
	{
	array size,
	byte offset,
	byte offset,
	...
	} */

	// first offset is the number of offsets
	static uint16_t offsetsIns1[] =
	{
		4,
		offsetof(ins_1_t, timeOfWeek),
		offsetof(ins_1_t, lla[0]),
		offsetof(ins_1_t, lla[1]),
		offsetof(ins_1_t, lla[2])
	};

	static uint16_t offsetsIns2[] =
	{
		4,
		offsetof(ins_2_t, timeOfWeek),
		offsetof(ins_2_t, lla[0]),
		offsetof(ins_2_t, lla[1]),
		offsetof(ins_2_t, lla[2])
	};

	static uint16_t offsetsIns3[] =
	{
		4,
		offsetof(ins_3_t, timeOfWeek),
		offsetof(ins_3_t, lla[0]),
		offsetof(ins_3_t, lla[1]),
		offsetof(ins_3_t, lla[2])
	};

	static uint16_t offsetsIns4[] =
	{
		4,
		offsetof(ins_4_t, timeOfWeek),
		offsetof(ins_4_t, ecef[0]),
		offsetof(ins_4_t, ecef[1]),
		offsetof(ins_4_t, ecef[2])
	};

	static uint16_t offsetsGpsTimepulse[] =
	{
		3,
		offsetof(gps_timepulse_t, towOffset),
		offsetof(gps_timepulse_t, towGps),
		offsetof(gps_timepulse_t, timeMcu)
	};

	static uint16_t offsetsSysParams[] =
	{
		1,
		offsetof(sys_params_t, sensorTruePeriod),
	};

    static uint16_t offsetsPreImuMag[] =
    {
        2,
        offsetof(pimu_mag_t, pimu.time),
        offsetof(pimu_mag_t, mag.time)
    };

    static uint16_t offsetsImuMag[] =
    {
        2,
        offsetof(imu_mag_t, imu.time),
        offsetof(imu_mag_t, mag.time)
    };

	static uint16_t offsetsGps[] =
	{
		7,
		offsetof(gps_pos_t, lla[0]),
		offsetof(gps_pos_t, lla[1]),
		offsetof(gps_pos_t, lla[2]),
		offsetof(gps_pos_t, towOffset),
		offsetof(gps_pos_t, ecef[0]),
		offsetof(gps_pos_t, ecef[1]),
		offsetof(gps_pos_t, ecef[2])
	};

    static uint16_t offsetsRmc[] =
    {
        1, 
        // 0x8000 denotes a 64 bit int vs a double
		offsetof(rmc_t, bits) | 0x8000
    };

	static uint16_t offsetsInl2States[] =
	{
		4, 0, 36, 44, 52
	};

	static uint16_t offsetsRtkNav[] =
	{
		3,
		offsetof(gps_rtk_misc_t, baseLla[0]),
		offsetof(gps_rtk_misc_t, baseLla[1]),
		offsetof(gps_rtk_misc_t, baseLla[2]),
	};

	static uint16_t offsetsFlashConfig[] =
	{
		6,
		offsetof( nvm_flash_cfg_t, refLla[0] ),
		offsetof( nvm_flash_cfg_t, refLla[1] ),
		offsetof( nvm_flash_cfg_t, refLla[2] ),
		offsetof( nvm_flash_cfg_t, lastLla[0] ),
		offsetof( nvm_flash_cfg_t, lastLla[1] ),
		offsetof( nvm_flash_cfg_t, lastLla[2] )
	};

	static uint16_t offsetsOnlyTimeFirst[] = { 1, 0 };
	static uint16_t offsetsDebugArray[] = { 3, 72, 80, 88 };
	static uint16_t offsetsSurveyIn[] =
	{
		3,
		offsetof(survey_in_t, lla[0]),
		offsetof(survey_in_t, lla[1]),
		offsetof(survey_in_t, lla[2])
	};

    static uint16_t* s_doubleOffsets[] =
	{
		0,						//  0: DID_NULL
		0,						//  1: DID_DEV_INFO
        0,						//  2: DID_SYS_FAULT
		offsetsOnlyTimeFirst,	//  3: DID_PIMU
		offsetsIns1,			//  4: DID_INS_1
		offsetsIns2,			//  5: DID_INS_2
		offsetsGps,				//  6: DID_GPS1_POS
        0,  					//  7: DID_SYS_CMD
		0,						//  8: DID_NMEA_BCAST_PERIOD
		offsetsRmc,				//  9: DID_RMC
		offsetsSysParams,		// 10: DID_SYS_PARAMS
		offsetsOnlyTimeFirst,	// 11: DID_SYS_SENSORS
		offsetsFlashConfig,		// 12: DID_FLASH_CONFIG
		offsetsGps,				// 13: DID_GPS1_RCVR_POS
		offsetsGps,				// 14: DID_GPS2_POS
		0,						// 15: DID_GPS1_SAT
		0,						// 16: DID_GPS2_SAT
		0,                      // 17: DID_GPS1_VERSION
		0,						// 18: DID_GPS2_VERSION
		0,						// 19: DID_MAG_CAL
		0,						// 20: DID_UNUSED_20
        0,                      // 21: DID_GPS1_RTK_POS_REL
        offsetsRtkNav,          // 22: DID_GPS1_RTK_POS_MISC
		0,						// 23: DID_FEATURE_BITS
		0,						// 24: DID_SENSORS_UCAL
		0,						// 25: DID_SENSORS_TCAL
		0,						// 26: DID_SENSORS_TC_BIAS
		0,						// 27: DID_IO
		offsetsOnlyTimeFirst,	// 28: DID_SENSORS_ADC
		0,						// 29: DID_SCOMP
		0,						// 30: DID_GPS1_VEL
		0,						// 31: DID_GPS2_VEL
		0,						// 32: DID_HDW_PARAMS
		0,						// 33: DID_NVR_MANAGE_USERPAGE
		0,						// 34: DID_NVR_USERPAGE_SN
		0,						// 35: DID_NVR_USERPAGE_G0
		0,						// 36: DID_NVR_USERPAGE_G1
		0,						// 37: DID_NVR_MANAGE_PROTECTED
		0,						// 38: DID_RTOS_INFO
		offsetsDebugArray,		// 39: DID_DEBUG_ARRAY
		0,						// 40: DID_SENSORS_MCAL
		offsetsGpsTimepulse,	// 41: DID_GPS1_TIMEPULSE
		0,						// 42: DID_CAL_SC
		0,						// 43: DID_CAL_SC1
		0,						// 44: DID_CAL_SC2
		0,						// 45: 
		offsetsOnlyTimeFirst,	// 46: DID_SENSORS_ADC_SIGMA
		offsetsOnlyTimeFirst,   // 47: DID_REFERENCE_MAGNETOMETER
		offsetsInl2States,      // 48: DID_INL2_STATES
		0,                      // 49: DID_INL2_COVARIANCE_LD
		0,                      // 50: DID_INL2_MISC
		0,                      // 51: DID_INL2_STATUS,
		offsetsOnlyTimeFirst,	// 52: DID_MAGNETOMETER
		offsetsOnlyTimeFirst,	// 53: DID_BAROMETER
		0,						// 54: DID_GPS1_RTK_POS
		offsetsOnlyTimeFirst,	// 55: DID_ROS_COVARIANCE_POSE_TWIST
		0,						// 56: DID_COMMUNICATIONS_LOOPBACK
		offsetsOnlyTimeFirst,	// 57: DID_IMU3_UNCAL
		offsetsOnlyTimeFirst,	// 58: DID_IMU
		0,						// 59: DID_INL2_MAG_OBS_INFO
        0,						// 60: DID_GPS_BASE_RAW
        0,                      // 61: DID_GPS_RTK_OPT
        offsetsOnlyTimeFirst,   // 62: DID_REFERENCE_PIMU
		0,						// 63: DID_MANUFACTURING_INFO
		0,                      // 64: DID_BIT
		offsetsIns3,			// 65: DID_INS_3
		offsetsIns4,			// 66: DID_INS_4
		0,						// 67: DID_INL2_NED_SIGMA
        0,						// 68: DID_STROBE_IN_TIME
        0,						// 69: DID_GPS1_RAW
        0,						// 70: DID_GPS2_RAW
        offsetsOnlyTimeFirst,	// 71: DID_WHEEL_ENCODER
        0,						// 72: DID_DIAGNOSTIC_MESSAGE
        offsetsSurveyIn, 		// 73: DID_SURVEY_IN
        0,                      // 74: EMPTY
        0,                      // 75: DID_PORT_MONITOR
        0,                      // 76: DID_RTK_STATE
        0,                      // 77: DID_RTK_RESIDUAL
        0,                      // 78: DID_RTK_PHASE_RESIDUAL
        0,                      // 79: DID_RTK_CODE_RESIDUAL
        0,                      // 80: DID_EVB_STATUS
        0,                      // 81: DID_EVB_FLASH_CFG
        offsetsDebugArray,      // 82: DID_EVB_DEBUG_ARRAY
        0,                      // 83: DID_EVB_RTOS_INFO
        0,                      // 84: 
        offsetsImuMag,          // 85: DID_IMU_MAG
        offsetsPreImuMag,		// 86: DID_PIMU_MAG
		0,                      // 87: DID_GROUND_VEHICLE
		offsetsOnlyTimeFirst,   // 88: DID_POSITION_MEASUREMENT
		0,                      // 89: DID_RTK_DEBUG_2
		0,                      // 90: DID_CAN_CONFIG
		0,                      // 91: DID_GPS2_RTK_CMP_REL
		offsetsRtkNav,          // 92: DID_GPS2_RTK_CMP_MISC
		0,                      // 93: DID_EVB_DEV_INFO
		0,                      // 94: DID_INFIELD_CAL
		offsetsOnlyTimeFirst,   // 95: DID_REFERENCE_IMU
		offsetsOnlyTimeFirst,   // 96: DID_IMU3_RAW
		offsetsOnlyTimeFirst,   // 97: DID_IMU_RAW
		0,                      // 98:
		0,                      // 99:
		0,                      // 100:
		0,                      // 101:
		0,                      // 102:
		0,                      // 103:
		0,                      // 104:
		0,                      // 105:
		0,                      // 106:
		0,                      // 107:
		0,                      // 108:
		0,                      // 109:
		0,                      // 110:
		0,                      // 111:
		0,                      // 112:
		0,                      // 113:
		0,                      // 114:
		0,                      // 115:
		0,                      // 116:
		0,                      // 117:
		0,                      // 118:
		0,                      // 119:
		0,                      // 120: DID_GPX_DEV_INFO
		0,                      // 121: DID_GPX_FLASH_CFG
		0,                      // 122: DID_GPX_RTOS_INFO
		0,                      // 123: DID_GPX_STATUS
		offsetsDebugArray,      // 124: DID_GPX_DEBUG_ARRAY
		0,                      // 125:
		0,                      // 126:
		0,                      // 127:
		0,                      // 128:
		0,                      // 129:
		0,                      // 130:
		0                       // 131:
	};

    STATIC_ASSERT(_ARRAY_ELEMENT_COUNT(s_doubleOffsets) == DID_COUNT);
    STATIC_ASSERT((DID_COUNT%4) == 0);

	if (dataId < DID_COUNT)
	{
        uint16_t* offsets = s_doubleOffsets[dataId];
        if (offsets)
        {
            *offsetsLength = (*offsets++);
            return offsets;
        }
    }
	return 0;
}

#ifdef _MSC_VER
#pragma warning(pop)
#endif

uint16_t* getStringOffsetsLengths(eDataIDs dataId, uint16_t* offsetsLength)
{
	/* Offset arrays contain:
	{
		array size, // number of pairs
		byte offset, byte size,	// 1st pair
		byte offset, byte size,	// 2nd pair
		...
	} */

	static uint16_t debugStringOffsets[] = { 2, 0, 80 };

	static uint16_t rtosTaskOffsets[] =
	{
		12,
		0, MAX_TASK_NAME_LEN,
		32, MAX_TASK_NAME_LEN,
		64, MAX_TASK_NAME_LEN,
		96, MAX_TASK_NAME_LEN,
		128, MAX_TASK_NAME_LEN,
		160, MAX_TASK_NAME_LEN
	};

	static uint16_t manufInfoOffsets[] =
	{
		2,
		offsetof(manufacturing_info_t, date), _MEMBER_ARRAY_ELEMENT_COUNT(manufacturing_info_t, date)
	};
	
	static uint16_t diagMsgOffsets[] =
	{
		2,
		offsetof(diag_msg_t, message), _MEMBER_ARRAY_ELEMENT_COUNT(diag_msg_t, message)
	};

    static uint16_t* s_stringOffsets[] =
	{
		0,						//  0: DID_NULL
        0,						//  1: DID_DEV_INFO
        0,						//  2: DID_SYS_FAULT
		0,						//  3: DID_PIMU
		0,						//  4: DID_INS_1
		0,						//  5: DID_INS_2
		0,						//  6: DID_GPS1_POS
		0,						//  7: DID_SYS_CMD
		0,						//  8: DID_NMEA_BCAST_PERIOD
		0,						//  9: DID_RMC
		0,						// 10: DID_SYS_PARAMS
		0,						// 11: DID_SYS_SENSORS
		0,						// 12: DID_FLASH_CONFIG
		0,						// 13: DID_GPS1_RCVR_POS
		0,						// 14: DID_GPS2_POS
		0,						// 15: DID_GPS1_SAT
		0,						// 16: DID_GPS2_SAT
		0,						// 17: DID_GPS1_VERSION
		0,						// 18: DID_GPS2_VERSION
		0,						// 19: DID_MAG_CAL
		0,						// 20: DID_UNUSED_20
        0,                      // 21: DID_GPS1_RTK_POS_REL
        0,                      // 22: DID_GPS1_RTK_POS_MISC,
		0,						// 23: DID_FEATURE_BITS
		0,						// 24: DID_SENSORS_UCAL
		0,						// 25: DID_SENSORS_TCAL
		0,						// 26: DID_SENSORS_TC_BIAS
		0,						// 27: DID_IO
		0,						// 28: DID_SENSORS_ADC
		0,						// 29: DID_SCOMP
		0,						// 30: DID_GPS1_VEL
		0,						// 31: DID_GPS2_VEL
		0,						// 32: DID_HDW_PARAMS,
		0,						// 33: DID_NVR_MANAGE_USERPAGE
		0,						// 34: DID_NVR_USERPAGE_SN
		0,						// 35: DID_NVR_USERPAGE_G0
		0,						// 36: DID_NVR_USERPAGE_G1
		debugStringOffsets,		// 37: DID_DEBUG_STRING
		rtosTaskOffsets,		// 38: DID_RTOS_INFO
		0,						// 39: DID_DEBUG_ARRAY
		0,						// 40: DID_SENSORS_MCAL
		0,						// 41: 
		0,						// 42: DID_CAL_SC
		0,						// 43: DID_CAL_SC1
		0,						// 44: DID_CAL_SC2
		0,						// 45:
		0,						// 46: DID_SENSORS_ADC_SIGMA
		0,                      // 47: DID_REFERENCE_MAGNETOMETER
		0,                      // 48: DID_INL2_STATES
		0,                      // 49: DID_INL2_COVARIANCE_LD
		0,                      // 50: DID_INL2_MISC
		0,                      // 51: DID_INL2_STATUS
		0,						// 52: DID_MAGNETOMETER
		0,						// 53: DID_BAROMETER
		0,						// 54: DID_GPS1_RTK_POS
		0,						// 55: DID_ROS_COVARIANCE_POSE_TWIST
		0,						// 56: DID_COMMUNICATIONS_LOOPBACK
		0,						// 57: DID_IMU3_UNCAL
		0,						// 58: DID_IMU
		0,						// 59: DID_INL2_MAG_OBS_INFO
        0,						// 60: DID_GPS_BASE_RAW
        0,                      // 61: DID_GPS_RTK_OPT
        0,                      // 62: DID_REFERENCE_PIMU
		manufInfoOffsets,		// 63: DID_MANUFACTURING_INFO
		0,                      // 64: DID_BIT
		0,                      // 65: DID_INS_3
		0,                      // 66: DID_INS_4
		0,						// 67: DID_INL2_NED_SIGMA
		0,						// 68: DID_STROBE_IN_TIME
		0,						// 69: DID_GPS1_RAW
		0,						// 70: DID_GPS2_RAW
		0,						// 71: DID_WHEEL_ENCODER
		diagMsgOffsets, 		// 72: DID_DIAGNOSTIC_MESSAGE
		0,                      // 73: DID_SURVEY_IN
        0,                      // 74: DID_CAL_SC_INFO
        0,                      // 75: DID_PORT_MONITOR
        0,                      // 76: DID_RTK_STATE
        0,                      // 77: DID_RTK_RESIDUAL
        0,                      // 78: DID_RTK_PHASE_RESIDUAL
        0,                      // 79: DID_RTK_CODE_RESIDUAL
        0,                      // 80: DID_EVB_STATUS
        0,                      // 81: DID_EVB_FLASH_CFG
        0,                      // 82: DID_EVB_DEBUG_ARRAY
        0,                      // 83: DID_EVB_RTOS_INFO
		0,						// 84: 
		0,						// 85: DID_IMU_MAG
		0,						// 86: DID_PIMU_MAG
		0,						// 87: DID_GROUND_VEHICLE
		0,						// 88: DID_POSITION_MEASUREMENT
		0,						// 89: DID_RTK_DEBUG_2
		0,						// 90: DID_CAN_CONFIG
		0,                      // 91: DID_GPS2_RTK_CMP_REL
		0,                      // 92: DID_GPS2_RTK_CMP_MISC
		0,                      // 93: DID_EVB_DEV_INFO
		0,                      // 94: DID_INFIELD_CAL
		0,                      // 95: DID_REFERENCE_IMU
		0,                      // 96: DID_IMU3_RAW
		0,                      // 97: DID_IMU_RAW
		0,                      // 98:
		0,                      // 99:
		0,                      // 100:
		0,                      // 101:
		0,                      // 102:
		0,                      // 103:
		0,                      // 104:
		0,                      // 105:
		0,                      // 106:
		0,                      // 107:
		0,                      // 108:
		0,                      // 109:
		0,                      // 110:
		0,                      // 111:
		0,                      // 112:
		0,                      // 113:
		0,                      // 114:
		0,                      // 115:
		0,                      // 116:
		0,                      // 117:
		0,                      // 118:
		0,                      // 119:
		0,                      // 120: DID_GPX_DEV_INFO
		0,                      // 121: DID_GPX_FLASH_CFG
		0,                      // 122: DID_GPX_RTOS_INFO
		0,                      // 123: DID_GPX_STATUS
		0,                      // 124: DID_GPX_DEBUG_ARRAY
		0,                      // 125:
		0,                      // 126:
		0,                      // 127:
		0,                      // 128:
		0,                      // 129:
		0,                      // 130:
		0                       // 131:
	};

    STATIC_ASSERT(_ARRAY_ELEMENT_COUNT(s_stringOffsets) == DID_COUNT);

    if (dataId < DID_COUNT)
	{
        uint16_t* offsets = s_stringOffsets[dataId];
        if (offsets)
        {
            *offsetsLength = (*offsets++);
            return offsets;
        }
    }
	return 0;
}

uint32_t checksum32(const void* data, int count)
{
	if (count < 1 || count % 4 != 0)
	{
		return 0;
	}
	
	uint32_t checksum = 0;
	uint32_t* dataPtr = (uint32_t*)data;
	uint32_t* dataEnd = dataPtr + (count / 4);
	
	while (dataPtr < dataEnd)
	{
		checksum ^= *dataPtr++;
	}
	
	return checksum;
}

// This function skips the first 4 bytes (one 4 byte word), which are assumed to be the checksum in the serial number flash memory data structure.
uint32_t serialNumChecksum32(const void* data, int size)
{
	return checksum32((const uint8_t*)data + 4, size - 4);
}

// This function skips the first 8 bytes (two 4 byte words), which are assumed to be the size and checksum in flash memory data structures.
uint32_t flashChecksum32(const void* data, int size)
{
	return checksum32((const uint8_t*)data + 8, size - 8);
}

// DID to RMC bit look-up table
const uint64_t g_didToRmcBit[DID_COUNT] = 
{
	[DID_INS_1]               = RMC_BITS_INS1,
	[DID_INS_2]               = RMC_BITS_INS2,
	[DID_INS_3]               = RMC_BITS_INS3,
	[DID_INS_4]               = RMC_BITS_INS4,
	[DID_IMU3_UNCAL]          = RMC_BITS_IMU3_UNCAL,
	[DID_IMU3_RAW]            = RMC_BITS_IMU3_RAW,
	[DID_IMU_RAW]             = RMC_BITS_IMU_RAW,
	[DID_IMU]                 = RMC_BITS_IMU,
	[DID_PIMU]                = RMC_BITS_PIMU,
	[DID_REFERENCE_IMU]       = RMC_BITS_REFERENCE_IMU,
	[DID_REFERENCE_PIMU]      = RMC_BITS_REFERENCE_PIMU,
	[DID_BAROMETER]           = RMC_BITS_BAROMETER,
	[DID_MAGNETOMETER]        = RMC_BITS_MAGNETOMETER,
	[DID_GPS1_POS]            = RMC_BITS_GPS1_POS,
	[DID_GPS2_POS]            = RMC_BITS_GPS2_POS,
	[DID_GPS1_VEL]            = RMC_BITS_GPS1_VEL,
	[DID_GPS2_VEL]            = RMC_BITS_GPS2_VEL,
	[DID_GPS1_SAT]            = RMC_BITS_GPS1_SAT,
	[DID_GPS2_SAT]            = RMC_BITS_GPS2_SAT,
	[DID_GPS1_SIG]            = RMC_BITS_GPS1_SIG,
	[DID_GPS2_SIG]            = RMC_BITS_GPS2_SIG,
	[DID_GPS1_RAW]            = RMC_BITS_GPS1_RAW,
	[DID_GPS2_RAW]            = RMC_BITS_GPS2_RAW,
	[DID_GPS_BASE_RAW]        = RMC_BITS_GPS_BASE_RAW,
	[DID_GPS1_RCVR_POS]       = RMC_BITS_GPS1_UBX_POS,
	[DID_GPS1_RTK_POS]        = RMC_BITS_GPS1_RTK_POS,
	[DID_GPS1_RTK_POS_REL]    = RMC_BITS_GPS1_RTK_POS_REL,
	[DID_GPS1_RTK_POS_MISC]   = RMC_BITS_GPS1_RTK_POS_MISC,
	[DID_GPS2_RTK_CMP_REL]    = RMC_BITS_GPS1_RTK_HDG_REL,
	[DID_GPS2_RTK_CMP_MISC]   = RMC_BITS_GPS1_RTK_HDG_MISC,
	[DID_STROBE_IN_TIME]      = RMC_BITS_STROBE_IN_TIME,
	[DID_DIAGNOSTIC_MESSAGE]  = RMC_BITS_DIAGNOSTIC_MESSAGE,
	[DID_INL2_NED_SIGMA]      = RMC_BITS_INL2_NED_SIGMA,
	[DID_RTK_STATE]           = RMC_BITS_RTK_STATE,
	[DID_RTK_CODE_RESIDUAL]   = RMC_BITS_RTK_CODE_RESIDUAL,
	[DID_RTK_PHASE_RESIDUAL]  = RMC_BITS_RTK_PHASE_RESIDUAL,
	[DID_WHEEL_ENCODER]       = RMC_BITS_WHEEL_ENCODER,
	[DID_GROUND_VEHICLE]      = RMC_BITS_GROUND_VEHICLE,
	[DID_IMU_MAG]             = RMC_BITS_IMU_MAG,
	[DID_PIMU_MAG]            = RMC_BITS_PIMU_MAG,
	[DID_EVENT]            	  = RMC_BITS_EVENT,
	[DID_GPX_STATUS]          = RMC_BITS_GPX_STATUS,
	[DID_GPX_RTOS_INFO]       = RMC_BITS_GPX_RTOS_INFO,
	[DID_GPX_DEBUG_ARRAY]     = RMC_BITS_GPX_DEBUG,
	[DID_GPX_DEV_INFO]        = RMC_BITS_GPX_DEV_INFO,
	[DID_GPX_FLASH_CFG]       = RMC_BITS_GPX_FLASH_CFG,
	[DID_GPX_RMC]			  = RMC_BITS_GPX_RMC,
	[DID_GPX_BIT]			  = RMC_BITS_GPX_BIT,
	[DID_GPX_PORT_MONITOR]	  = RMC_BITS_GPX_PORT_MON,
};

uint64_t didToRmcBit(uint32_t dataId, uint64_t defaultRmcBits, uint64_t devInfoRmcBits)
{
	if (dataId == DID_DEV_INFO)     { return devInfoRmcBits; }		// This allows the dev info to respond instantly when first connected.
	else if (g_didToRmcBit[dataId]) { return g_didToRmcBit[dataId]; }
	else                            { return defaultRmcBits; }
}

// DID to NMEA RMC bit look-up table
const uint64_t g_didToNmeaRmcBit[DID_COUNT] = 
{
	[DID_IMU]                   = NMEA_RMC_BITS_PIMU,
	[DID_PIMU]                  = NMEA_RMC_BITS_PPIMU,
	[DID_IMU_RAW]               = NMEA_RMC_BITS_PRIMU,
	[DID_INS_1]                 = NMEA_RMC_BITS_PINS1,
	[DID_INS_2]                 = NMEA_RMC_BITS_PINS2,
	[DID_GPS1_SAT]              = NMEA_RMC_BITS_GNGSV,
<<<<<<< HEAD
	[DID_GPS1_POS]				=
=======
	[DID_GPS1_POS] =
        NMEA_RMC_BITS_POWGPS |
        NMEA_RMC_BITS_POWTLV |
>>>>>>> c1ddf524
		NMEA_RMC_BITS_INTEL |
		NMEA_RMC_BITS_PGPSP |
		NMEA_RMC_BITS_GNGGA |
		NMEA_RMC_BITS_GNGLL |
		NMEA_RMC_BITS_GNGSA |
		NMEA_RMC_BITS_GNRMC |
		NMEA_RMC_BITS_GNZDA |
		NMEA_RMC_BITS_GNVTG |
		NMEA_RMC_BITS_PASHR,
    [DID_GPS2_POS] =
        NMEA_RMC_BITS_POWGPS |
        NMEA_RMC_BITS_POWTLV |
        NMEA_RMC_BITS_INTEL |
        NMEA_RMC_BITS_PGPSP |
        NMEA_RMC_BITS_GNGGA |
        NMEA_RMC_BITS_GNGLL |
        NMEA_RMC_BITS_GNGSA |
        NMEA_RMC_BITS_GNRMC |
        NMEA_RMC_BITS_GNZDA |
        NMEA_RMC_BITS_GNVTG |
        NMEA_RMC_BITS_PASHR,
	[DID_DEV_INFO]              = NMEA_RMC_BITS_INFO,
};

// DID to GPX RMC bit look-up table
const uint64_t g_gpxDidToGrmcBit[DID_COUNT] = 
{
    [DID_GPX_DEV_INFO]           = GRMC_BITS_DEV_INFO,
    [DID_GPX_FLASH_CFG]          = GRMC_BITS_FLASH_CFG,
    [DID_GPX_RTOS_INFO]          = GRMC_BITS_RTOS_INFO,
    [DID_GPX_STATUS]             = GRMC_BITS_STATUS,
    [DID_GPX_DEBUG_ARRAY]        = GRMC_BITS_DEBUG_ARRAY,
    [DID_GPS1_POS]               = GRMC_BITS_GPS1_POS,
    [DID_GPS1_VEL]               = GRMC_BITS_GPS1_VEL,
    [DID_GPS1_RAW]               = GRMC_BITS_GPS1_RAW,
    [DID_GPS1_SAT]               = GRMC_BITS_GPS1_SAT,
    [DID_GPS1_SIG]               = GRMC_BITS_GPS1_SIG,
    [DID_GPS1_VERSION]           = GRMC_BITS_GPS1_VERSION,
    [DID_GPS2_POS]               = GRMC_BITS_GPS2_POS,
    [DID_GPS2_VEL]               = GRMC_BITS_GPS2_VEL,
    [DID_GPS2_SAT]               = GRMC_BITS_GPS2_SAT,
    [DID_GPS2_SIG]               = GRMC_BITS_GPS2_SIG,
    [DID_GPS2_RAW]               = GRMC_BITS_GPS2_RAW,
    [DID_GPS2_VERSION]           = GRMC_BITS_GPS2_VERSION,
    [DID_GPS1_RTK_POS]           = GRMC_BITS_GPS1_RTK_POS,
    [DID_GPS1_RTK_POS_MISC]      = GRMC_BITS_GPS1_RTK_POS_MISC,
    [DID_GPS1_RTK_POS_REL]       = GRMC_BITS_GPS1_RTK_POS_REL,
    [DID_GPS2_RTK_CMP_MISC]      = GRMC_BITS_GPS2_RTK_CMP_MISC,
    [DID_GPS2_RTK_CMP_REL]       = GRMC_BITS_GPS2_RTK_CMP_REL,
    [DID_RTK_DEBUG]	             = GRMC_BITS_DID_RTK_DEBUG,
    [DID_PORT_MONITOR]           = GRMC_BITS_PORT_MON,
    [DID_GPX_PORT_MONITOR]       = GRMC_BITS_GPX_PORT_MON,
};

const uint16_t g_gpxGRMCPresetLookup[GRMC_BIT_POS_COUNT] =
{
    [GRMC_BIT_POS_DEV_INFO]             = GRMC_PRESET_GPX_DEV_INFO_PERIOD_MS,
    [GRMC_BIT_POS_FLASH_CFG]            = 1,
    [GRMC_BIT_POS_STATUS]               = GRMC_PRESET_GPX_STATUS_PERIOD_MS,
    [GRMC_BIT_POS_RTOS_INFO]            = GRMC_PRESET_GPX_RTOS_INFO_PERIOD_MS,
    [GRMC_BIT_POS_DEBUG_ARRAY]          = GRMC_PRESET_GPX_DEBUG_ARRAY_PERIOD_MS,
    [GRMC_BIT_POS_GPS1_POS]             = 1,
    [GRMC_BIT_POS_GPS1_VEL]             = 1,
    [GRMC_BIT_POS_GPS1_SAT]             = 1,
    [GRMC_BIT_POS_GPS1_SIG]             = 1,
    [GRMC_BIT_POS_GPS1_RAW]             = 1,
    [GRMC_BIT_POS_GPS1_VERSION]         = GRMC_PRESET_GPX_GPS1_VERSION_PERIOD_MS,
    [GRMC_BIT_POS_GPS2_POS]             = 1,
    [GRMC_BIT_POS_GPS2_VEL]             = 1,
    [GRMC_BIT_POS_GPS2_SAT]             = 1,
    [GRMC_BIT_POS_GPS2_SIG]             = 1,
    [GRMC_BIT_POS_GPS2_RAW]             = 1,
    [GRMC_BIT_POS_GPS2_VERSION]         = GRMC_PRESET_GPX_GPS2_VERSION_PERIOD_MS,
    [GRMC_BIT_POS_GPS1_RTK_POS]         = 1,
    [GRMC_BIT_POS_GPS1_RTK_POS_MISC]    = 1,
    [GRMC_BIT_POS_GPS1_RTK_POS_REL]     = 1,
    [GRMC_BIT_POS_GPS2_RTK_CMP_MISC]    = 1,
    [GRMC_BIT_POS_GPS2_RTK_CMP_REL]     = 1, 
    [GRMC_BIT_POS_DID_RTK_DEBUG]     	= GRMC_PRESET_DID_RTK_DEBUG_PERIOD_MS,   
	
    [GRMC_BIT_POS_DID_PORT_MON] 		= 0,
    [GRMC_BIT_POS_DID_GPX_PORT_MON] 	= GRMC_PRESET_GPX_PORT_MON_PERIOD_MS, 
};

#ifndef GPX_1

/* ubx gnss indicator (ref [2] 25) -------------------------------------------*/
int ubxSys(int gnssID)
{
	switch (gnssID) {
	case 0: return SYS_GPS;
	case 1: return SYS_SBS;
	case 2: return SYS_GAL;
	case 3: return SYS_CMP;
	case 5: return SYS_QZS;
	case 6: return SYS_GLO;
	}
	return 0;
}

/* satellite system+prn/slot number to satellite number ------------------------
* convert satellite system+prn/slot number to satellite number
* args   : int    sys       I   satellite system (SYS_GPS,SYS_GLO,...)
*          int    prn       I   satellite prn/slot number
* return : satellite number (0:error)
*-----------------------------------------------------------------------------*/
int satNo(int sys, int prn)
{
	if (prn <= 0) return 0;
	switch (sys) {
	case SYS_GPS:
		if (prn < MINPRNGPS || MAXPRNGPS < prn) return 0;
		return prn - MINPRNGPS + 1;
	case SYS_GLO:
		if (prn < MINPRNGLO || MAXPRNGLO < prn) return 0;
		return NSATGPS + prn - MINPRNGLO + 1;
	case SYS_GAL:
		if (prn < MINPRNGAL || MAXPRNGAL < prn) return 0;
		return NSATGPS + NSATGLO + prn - MINPRNGAL + 1;
	case SYS_QZS:
		if (prn < MINPRNQZS || MAXPRNQZS < prn) return 0;
		return NSATGPS + NSATGLO + NSATGAL + prn - MINPRNQZS + 1;
	case SYS_CMP:
		if (prn < MINPRNCMP || MAXPRNCMP < prn) return 0;
		return NSATGPS + NSATGLO + NSATGAL + NSATQZS + prn - MINPRNCMP + 1;
	case SYS_IRN:
		if (prn < MINPRNIRN || MAXPRNIRN < prn) return 0;
		return NSATGPS + NSATGLO + NSATGAL + NSATQZS + NSATCMP + prn - MINPRNIRN + 1;
	case SYS_LEO:
		if (prn < MINPRNLEO || MAXPRNLEO < prn) return 0;
		return NSATGPS + NSATGLO + NSATGAL + NSATQZS + NSATCMP + NSATIRN +
			prn - MINPRNLEO + 1;
	case SYS_SBS:
		if (prn < MINPRNSBS || MAXPRNSBS < prn) return 0;
		return NSATGPS + NSATGLO + NSATGAL + NSATQZS + NSATCMP + NSATIRN + NSATLEO +
			prn - MINPRNSBS + 1;
	}
	return 0;
}

/* satellite gnssID+svID to satellite number ------------------------
* convert satellite gnssID + svID to satellite number
* args   : int    gnssID     I   satellite system
*          int    svID       I   satellite vehicle ID within system
* return : satellite number (0:error)
*-----------------------------------------------------------------------------*/
int satNumCalc(int gnssID, int svID) {
	int sys = ubxSys(gnssID);
	int prn = svID + (sys == SYS_QZS ? 192 : 0);
	return satNo(sys, prn);
}

#endif	// #ifndef GPX_1

#define ENABLE_PROFILER		1

void profiler_start(runtime_profile_t *p, uint32_t timeUs)
{
#if ENABLE_PROFILER
	p->startPeriodUs = timeUs - p->StartTimeUs;
	p->StartTimeUs = timeUs;
#endif
}

void profiler_stop(runtime_profile_t *p, uint32_t timeUs)
{
#if ENABLE_PROFILER
	p->runTimeUs = timeUs - p->StartTimeUs;
	p->maxRuntimeUs = _MAX(p->maxRuntimeUs, p->runTimeUs);
#endif
}

void profiler_maintenance_1s(runtime_profiler_t *p)
{
#if ENABLE_PROFILER
	static uint8_t count = 0;
	if (++count < 5)
	{
		return;
	}
	count = 0;

	// Reset max runtime
	for (int i=0; i<RUNTIME_PROFILE_COUNT; i++)
	{
		p->p[i].maxRuntimeUs = p->p[i].runTimeUs;
	}
#endif
}

/** Populate missing hardware descriptor in dev_info_t */ 
void devInfoPopulateMissingHardware(dev_info_t *devInfo)
{
	if (devInfo->hardwareType != IS_HARDWARE_TYPE_UNKNOWN)
	{	// Hardware type is not missing
		return;
	}

	int year = ((int)(devInfo->buildYear)) + 2000;
	if (year <= 2024)
	{	// Hardware from 2024 and earlier is detectible using hardware version
		switch (devInfo->hardwareVer[0])	
		{
		case 2: devInfo->hardwareType = IS_HARDWARE_TYPE_EVB;  break;
		case 3: devInfo->hardwareType = IS_HARDWARE_TYPE_UINS; break;
		case 5: devInfo->hardwareType = IS_HARDWARE_TYPE_IMX;  break;
		}
	}
}

/**
 * decodes the NMEA GSV family of messages
 * Returns: message id (see eNmeaMsgId)
 *  Error   -1 for NMEA head not found 
 * 	        -2 for invalid length
 *          -3 other error 
*/
int decodeGSV(char* a, int aSize)
{
    if (aSize < 6 || !(a))     // five characters required (i.e. "$INFO")
        return -2;

    int msgNum = NMEA_MSG_ID_GNGSV_START;

    if ((a[1] == 'x') || (a[1] == 'X') || (a[1] == 'N'))  {;} // DO NOTHING
    else if (a[1] == 'P')  msgNum += NMEA_GNGSV_GPS_OFFSET;
    else if (a[1] == 'A')  msgNum += NMEA_GNGSV_GAL_OFFSET;
    else if (a[1] == 'B')  msgNum += NMEA_GNGSV_BEI_OFFSET;
    else if (a[1] == 'Q')  msgNum += NMEA_GNGSV_QZS_OFFSET;
    else if (a[1] == 'L')  msgNum += NMEA_GNGSV_GLO_OFFSET;
    else                   return -3;

    // Parse freqencies
    // Enable all Freqs ie GNGSV,
    if (a[5] == ',' || a[5] == '*')
        msgNum |= (NMEA_GNGSV_FREQ_BAND1_BIT | NMEA_GNGSV_FREQ_BAND2_BIT | NMEA_GNGSV_FREQ_BAND3_BIT | NMEA_GNGSV_FREQ_5_BIT);
    else // special case ie GNGSV_1_2_3_5
    {
        for (int i = 5; i < aSize; i++)
        {
            if (a[i] == '_')         continue;
            else if (a[i] == '1')    msgNum |= NMEA_GNGSV_FREQ_BAND1_BIT;
            else if (a[i] == '2')    msgNum |= NMEA_GNGSV_FREQ_BAND2_BIT;
            else if (a[i] == '3')    msgNum |= NMEA_GNGSV_FREQ_BAND3_BIT;
            else if (a[i] == '5')    msgNum |= NMEA_GNGSV_FREQ_5_BIT;
            else                    break;
        }
    }

    return msgNum;
}

#define UINT32_MATCH(u1,u2)	((*(uint32_t*)(u1)) == (*(uint32_t*)(u2)))

int getNmeaMsgId(const void *msg, int msgSize)
{
    if (msgSize < 5)     // five characters required (i.e. "$INFO")
        return -2;

    char *cptr = (char*)msg;
    char *talker = &cptr[1];

    switch(*talker)
    {
    case 'A':
        if      (UINT32_MATCH(talker,"ASCE"))       { return NMEA_MSG_ID_ASCE; }
        break;

    case 'B':
        if      (UINT32_MATCH(talker,"BLEN"))       { return NMEA_MSG_ID_BLEN; }
        break;

    case 'E':
        if      (UINT32_MATCH(talker,"EBLE"))       { return NMEA_MSG_ID_EBLE; }
        break;

    case 'G':
        if      (UINT32_MATCH(talker+2,"GGA,"))     { return NMEA_MSG_ID_GNGGA; }
        else if (UINT32_MATCH(talker+2,"GLL,"))     { return NMEA_MSG_ID_GNGLL; }
        else if (UINT32_MATCH(talker+2,"GSA,"))     { return NMEA_MSG_ID_GNGSA; }
        else if (UINT32_MATCH(talker+2,"GSV,"))     { return decodeGSV(talker, msgSize-1); }
        else if (UINT32_MATCH(talker+2,"GSV_"))     { return decodeGSV(talker, msgSize-1); }
        else if (UINT32_MATCH(talker+2,"RMC,"))     { return NMEA_MSG_ID_GNRMC; }
        else if (UINT32_MATCH(talker+2,"VTG,"))     { return NMEA_MSG_ID_GNVTG; }
        else if (UINT32_MATCH(talker+2,"ZDA,"))     { return NMEA_MSG_ID_GNZDA; }
        break;

    case 'I':
        if      (UINT32_MATCH(talker,"INFO"))       { return NMEA_MSG_ID_INFO; }
        else if (UINT32_MATCH(talker,"INTE"))       { return NMEA_MSG_ID_INTEL; }
        break;

    case 'P':
        if      (UINT32_MATCH(talker,"PIMU"))       { return NMEA_MSG_ID_PIMU;  }
        else if (UINT32_MATCH(talker,"PINS"))       { return (cptr[5]=='1' ? NMEA_MSG_ID_PINS1 : NMEA_MSG_ID_PINS2); }
        else if (UINT32_MATCH(talker,"PERS"))       { return NMEA_MSG_ID_PERS;  }
        else if (UINT32_MATCH(talker,"PGPS"))       { return NMEA_MSG_ID_PGPSP; }
        else if (UINT32_MATCH(talker,"PPIM"))       { return NMEA_MSG_ID_PPIMU; }
        else if (UINT32_MATCH(talker,"PRIM"))       { return NMEA_MSG_ID_PRIMU; }
        else if (UINT32_MATCH(talker,"PASH"))       { return NMEA_MSG_ID_PASHR; }
        else if (UINT32_MATCH(talker,"POWGPS"))   	{ return NMEA_MSG_ID_POWGPS; }
        else if (UINT32_MATCH(talker,"POWTLV"))  	{ return NMEA_MSG_ID_POWTLV; }
        break;

    case 'S':
        if      (UINT32_MATCH(talker,"STPB"))       { return NMEA_MSG_ID_STPB; }
        else if (UINT32_MATCH(talker,"STPC"))       { return NMEA_MSG_ID_STPC; }
        else if (UINT32_MATCH(talker,"SRST"))       { return NMEA_MSG_ID_SRST; }
        break;		
    }

    return -1;
}

int nmeaMsgIdToTalker(int msgId, void *buf, int bufSize)
{
    if (bufSize < 5)
    {
        return -1;
    }

    int n = 0;
    switch(msgId)
    {
    default: return -1;
    case NMEA_MSG_ID_PIMU:      memcpy(buf, "PIMU",  n = 4);	break;
    case NMEA_MSG_ID_PPIMU:     memcpy(buf, "PPIMU", n = 5);	break;
    case NMEA_MSG_ID_PRIMU:     memcpy(buf, "PRIMU", n = 5);	break;
    case NMEA_MSG_ID_PINS1:     memcpy(buf, "PINS1", n = 5);	break;
    case NMEA_MSG_ID_PINS2:     memcpy(buf, "PINS2", n = 5);	break;
    case NMEA_MSG_ID_PGPSP:     memcpy(buf, "PGPSP", n = 5);	break;
    case NMEA_MSG_ID_GNGGA:     memcpy(buf, "GNGGA", n = 5);	break;
    case NMEA_MSG_ID_GNGLL:     memcpy(buf, "GNGLL", n = 5);	break;
    case NMEA_MSG_ID_GNGSA:     memcpy(buf, "GNGSA", n = 5);	break;
    case NMEA_MSG_ID_GNRMC:     memcpy(buf, "GNRMC", n = 5);	break;
    case NMEA_MSG_ID_GNZDA:     memcpy(buf, "GNZDA", n = 5);	break;
    case NMEA_MSG_ID_PASHR:     memcpy(buf, "PASHR", n = 5);	break;
    case NMEA_MSG_ID_PSTRB:     memcpy(buf, "PSTRB", n = 5);	break;
    case NMEA_MSG_ID_INFO:      memcpy(buf, "INFO",  n = 4);	break;
    case NMEA_MSG_ID_GNGSV:     memcpy(buf, "GNGSV", n = 5);	break;
    case NMEA_MSG_ID_GNVTG:     memcpy(buf, "GNVTG", n = 5);	break;
    case NMEA_MSG_ID_INTEL:     memcpy(buf, "INTEL", n = 5);	break;
    case NMEA_MSG_ID_POWGPS:    memcpy(buf, "POWGPS", n = 6);   break;
    case NMEA_MSG_ID_POWTLV:    memcpy(buf, "POWTLV", n = 6);   break;

    case NMEA_MSG_ID_ASCE:      memcpy(buf, "ASCE", n = 4);     break;
    case NMEA_MSG_ID_BLEN:      memcpy(buf, "BLEN", n = 4);     break;
    case NMEA_MSG_ID_EBLE:      memcpy(buf, "EBLE", n = 4);     break;
    case NMEA_MSG_ID_NELB:      memcpy(buf, "NELB", n = 4);     break;
    case NMEA_MSG_ID_PERS:      memcpy(buf, "PERS", n = 4);     break;
    case NMEA_MSG_ID_SRST:      memcpy(buf, "SRST", n = 4);     break;
    case NMEA_MSG_ID_STPB:      memcpy(buf, "STPB", n = 4);     break;
    case NMEA_MSG_ID_STPC:      memcpy(buf, "STPC", n = 4);     break;
    }
    // Null terminate
    ((uint8_t*)buf)[n] = 0;

    return 0;
}

unsigned int messageStatsGetbitu(const unsigned char *buff, int pos, int len)
{
	unsigned int bits = 0;
	int i;
	for (i = pos; i < pos + len; i++) bits = (bits << 1) + ((buff[i / 8] >> (7 - i % 8)) & 1u);
	return bits;
}
<|MERGE_RESOLUTION|>--- conflicted
+++ resolved
@@ -703,13 +703,9 @@
 	[DID_INS_1]                 = NMEA_RMC_BITS_PINS1,
 	[DID_INS_2]                 = NMEA_RMC_BITS_PINS2,
 	[DID_GPS1_SAT]              = NMEA_RMC_BITS_GNGSV,
-<<<<<<< HEAD
-	[DID_GPS1_POS]				=
-=======
 	[DID_GPS1_POS] =
         NMEA_RMC_BITS_POWGPS |
         NMEA_RMC_BITS_POWTLV |
->>>>>>> c1ddf524
 		NMEA_RMC_BITS_INTEL |
 		NMEA_RMC_BITS_PGPSP |
 		NMEA_RMC_BITS_GNGGA |
