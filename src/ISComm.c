--- conflicted
+++ resolved
@@ -12,7 +12,6 @@
 
 #include "ISComm.h"
 
-<<<<<<< HEAD
 #define MAX_MSG_LENGTH_ISB					PKT_BUF_SIZE
 #define MAX_MSG_LENGTH_NMEA					200
 #define MAX_MSG_LENGTH_RTCM					1023	// RTCM3 standard
@@ -30,10 +29,6 @@
 	};	
 } checksum16_u;
 
-=======
-#define PKT_PARSER_TIMEOUT_MS               100		// Set to 0 to disable timeout
-
->>>>>>> d967e8e8
 const unsigned int g_validBaudRates[IS_BAUDRATE_COUNT] = {
 	// Actual on uINS:
 	IS_BAUDRATE_18750000,   // 18750000 (uINS ser1 only)
@@ -187,6 +182,7 @@
 		// ENABLE_PROTOCOL_SPARTN;
 	
 	c->rxPkt.data.ptr = c->rxBuf.start;
+	c->rxErrorState = 1;
 }
 
 void setParserStart(is_comm_instance_t* c, pFnProcessPkt processPkt)
@@ -211,37 +207,10 @@
 
 static inline void validPacketReset(is_comm_instance_t* c, int pktSize)
 {
-<<<<<<< HEAD
 	c->rxBuf.head = c->rxBuf.head + pktSize;
 	c->rxPktCount++;
 	c->processPkt = NULL;
 	c->rxErrorState = 0;
-=======
-	// Clear buffer and initialize buffer pointers
-	memset(buffer, 0, bufferSize);
-	instance->buf.size = bufferSize;
-	instance->buf.start = buffer;
-	instance->buf.end = buffer + bufferSize;
-	instance->buf.head = instance->buf.tail = instance->buf.scan = buffer;
-	
-	// Set parse enable flags
-	instance->config.enableISB = 1;
-	instance->config.enableASCII = 1;
-	instance->config.enableUblox = 1;
-	instance->config.enableRTCM3 = 1;
-	
-	instance->parseState = -1;
-	instance->txPktCount = 0;
-	instance->rxErrorCount = 0;
-	instance->hasStartByte = 0;
-	memset(&instance->dataHdr, 0, sizeof(p_data_hdr_t));
-	instance->dataPtr = instance->buf.start;
-    instance->ackNeeded = 0;
-	memset(&instance->pkt, 0, sizeof(packet_t));
-	instance->pkt.body.ptr = instance->buf.start;
-	instance->pkt.body.size = 0;
-	instance->altDecodeBuf = NULL;
->>>>>>> d967e8e8
 }
 
 static inline void validPacketFound(is_comm_instance_t* c, int pktSize, int dataSize)
@@ -926,11 +895,7 @@
 	return bytesFree;
 }
 
-<<<<<<< HEAD
 protocol_type_t is_comm_parse_byte_timeout(is_comm_instance_t* c, uint8_t byte, uint32_t timeMs)
-=======
-protocol_type_t is_comm_parse_byte_timeout(is_comm_instance_t* instance, uint8_t byte, uint32_t timeMs)
->>>>>>> d967e8e8
 {
 	// Reset buffer if needed
 	is_comm_free(c);
@@ -939,20 +904,10 @@
 	*(c->rxBuf.tail) = byte;
 	c->rxBuf.tail++;
 	
-<<<<<<< HEAD
 	return is_comm_parse_timeout(c, timeMs);
 }
 
 protocol_type_t is_comm_parse_timeout(is_comm_instance_t* c, uint32_t timeMs)
-=======
-	return is_comm_parse_timeout(instance, timeMs);
-}
-
-#define FOUND_START_BYTE(init)		if(init){ instance->hasStartByte = byte; instance->buf.head = instance->buf.scan-1; }
-#define START_BYTE_SEARCH_ERROR()	
-
-protocol_type_t is_comm_parse_timeout(is_comm_instance_t* instance, uint32_t timeMs)
->>>>>>> d967e8e8
 {
 	is_comm_buffer_t *buf = &(c->rxBuf);
 
@@ -967,21 +922,9 @@
 	}
 #endif
 
-#if PKT_PARSER_TIMEOUT_MS 
-	if (instance->hasStartByte)
-	{	// Parse in progress
-		if (timeMs > instance->parseTimeMs + PKT_PARSER_TIMEOUT_MS)
-		{	// Parser timeout.  Increment head and reset parser.
-			instance->buf.head++;
-			is_comm_reset_parser(instance);
-		}
-	}
-#endif
-
 	// Search for packet
 	while (buf->scan < buf->tail)
 	{
-<<<<<<< HEAD
 		if (c->processPkt == NULL)
 		{	// Scan for packet start
 			switch (*(buf->scan))
@@ -992,32 +935,6 @@
 			case RTCM3_START_BYTE:          if (c->config.enabledMask & ENABLE_PROTOCOL_RTCM3)  { setParserStart(c, processRtcm3Pkt); }    break;
 			case SPARTN_START_BYTE:         if (c->config.enabledMask & ENABLE_PROTOCOL_SPARTN) { setParserStart(c, processSpartnByte); }  break;
 			case SONY_START_BYTE:           if (c->config.enabledMask & ENABLE_PROTOCOL_SONY)   { setParserStart(c, processSonyByte); }    break;
-=======
-		uint8_t byte = *(buf->scan++);
-
-		// Check for start byte if we haven't found it yet
-		if (instance->hasStartByte == 0)
-		{
-			if ((byte == PSC_START_BYTE			&& instance->config.enableISB) ||
-				(byte == PSC_ASCII_START_BYTE	&& instance->config.enableASCII) ||
-				(byte == UBLOX_START_BYTE1		&& instance->config.enableUblox) ||
-				(byte == RTCM3_START_BYTE		&& instance->config.enableRTCM3) )
-			{	// Found start byte.  Initialize states (set flag and reset pos to beginning)
-				instance->hasStartByte = byte; 
-				instance->buf.head = instance->buf.scan-1;
-				instance->parseState = 0;
-			}
-			else 
-			{	// Stray data received not contained inside a packet
-				if (instance->parseState != -1)
-				{
-					instance->parseState = -1;
-					instance->rxErrorCount++;
-					buf->scan = buf->head+1;	// Reset scan to one past head (don't drop potentially valid data)
-					return _PTYPE_PARSE_ERROR;	// Return to notify of error
-				}
-				continue;						// Continue to scan for data
->>>>>>> d967e8e8
 			}
 		}
 		else
@@ -1029,25 +946,6 @@
 				return ptype;
 			}
 		}
-<<<<<<< HEAD
-=======
-	}
-
-#if PKT_PARSER_TIMEOUT_MS 
-	if (instance->hasStartByte)
-	{	// Parsing in progress.  Record current time.
-		instance->parseTimeMs = timeMs;
-	}
-#endif
-
-	// No valid data yet...
-	return _PTYPE_NONE;
-}
-
-int is_comm_get_data(is_comm_instance_t* instance, uint32_t dataId, uint32_t offset, uint32_t size, uint32_t periodMultiple)
-{
-	p_data_get_t request;
->>>>>>> d967e8e8
 
 		buf->scan++;
 	}
