--- conflicted
+++ resolved
@@ -1265,7 +1265,6 @@
 
 bool InertialSense::OpenSerialPorts(const char* port, int baudRate)
 {
-<<<<<<< HEAD
     CloseSerialPorts();
 
     if (port == NULLPTR || comManagerValidateBaudRate(baudRate) != 0)
@@ -1312,121 +1311,6 @@
         }
     }
 
-    // [C COMM INSTRUCTION]  1.) Setup com manager.  Specify number of serial ports and register callback functions for
-    // serial port read and write and for successfully parsed data.  Ensure appropriate buffer memory allocation.
-    if (m_cmPorts) { delete [] m_cmPorts; }
-    m_cmPorts = new com_manager_port_t[m_comManagerState.devices.size()];
-
-    if (m_cmInit.broadcastMsg) { delete [] m_cmInit.broadcastMsg; }
-    m_cmInit.broadcastMsgSize = COM_MANAGER_BUF_SIZE_BCAST_MSG(MAX_NUM_BCAST_MSGS);
-    m_cmInit.broadcastMsg = new broadcast_msg_t[MAX_NUM_BCAST_MSGS];
-    if (comManagerInit((int)m_comManagerState.devices.size(), 10, staticReadData, staticSendData, 0, staticProcessRxData, 0, 0, &m_cmInit, m_cmPorts) == -1)
-    {	// Error
-        return false;
-    }
-    comManagerSetCallbacks(m_handlerRmc, staticProcessRxNmea, m_handlerUblox, m_handlerRtcm3, m_handlerSpartn);
-
-    if (m_enableDeviceValidation)
-    {
-        time_t startTime = time(0);
-
-        // Query devices with 10 second timeout
-        while (!HasReceivedResponseFromAllDevices() && (time(0) - startTime < 10))
-        {
-            QueryDeviceInfo();
-            for (size_t i = 0; i < m_comManagerState.devices.size(); i++)
-            {
-                comManagerSendRaw((int)i, (uint8_t*)NMEA_CMD_QUERY_DEVICE_INFO, NMEA_CMD_SIZE);
-                // comManagerGetData((int)i, DID_DEV_INFO,         0, 0, 0);
-                comManagerGetData((int)i, DID_SYS_CMD,          0, 0, 0);
-                comManagerGetData((int)i, DID_FLASH_CONFIG,     0, 0, 0);
-                comManagerGetData((int)i, DID_EVB_FLASH_CFG,    0, 0, 0);
-            }
-
-            SLEEP_MS(100);
-            comManagerStep();
-        }
-
-        bool removedSerials = false;
-
-        // remove each failed device where communications were not received
-        for (int i = ((int)m_comManagerState.devices.size() - 1); i >= 0; i--)
-        {
-            if (!HasReceivedResponseFromDevice(i))
-            {
-                RemoveDevice(i);
-                removedSerials = true;
-            }
-        }
-
-        // if no devices left, all failed, we return failure
-        if (m_comManagerState.devices.size() == 0)
-        {
-            CloseSerialPorts();
-            return false;
-        }
-
-        // remove ports if we are over max count
-        while (m_comManagerState.devices.size() > maxCount)
-        {
-            RemoveDevice(m_comManagerState.devices.size()-1);
-            removedSerials = true;
-        }
-
-        // setup com manager again if serial ports dropped out with new count of serial ports
-        if (removedSerials)
-        {
-            comManagerInit((int)m_comManagerState.devices.size(), 10, staticReadData, staticSendData, 0, staticProcessRxData, 0, 0, &m_cmInit, m_cmPorts);
-            comManagerSetCallbacks(m_handlerRmc, staticProcessRxNmea, m_handlerUblox, m_handlerRtcm3, m_handlerSpartn);
-        }
-    }
-=======
-	CloseSerialPorts();
-
-	if (port == NULLPTR || comManagerValidateBaudRate(baudRate) != 0)
-	{
-		return false;
-	}
-
-	// split port on comma in case we need to open multiple serial ports
-	vector<string> ports;
-	size_t maxCount = UINT32_MAX;
-
-	// handle wildcard, auto-detect serial ports
-	if (port[0] == '*')
-	{
-		cISSerialPort::GetComPorts(ports);
-		if (port[1] != '\0')
-		{
-			maxCount = atoi(port + 1);
-			maxCount = (maxCount == 0 ? UINT32_MAX : maxCount);
-		}
-	}
-	else
-	{
-		// comma separated list of serial ports
-		splitString(port, ',', ports);
-	}
-
-	// open serial ports
-	for (size_t i = 0; i < ports.size(); i++)
-	{
-		serial_port_t serial;
-		serialPortPlatformInit(&serial);
-		if (serialPortOpen(&serial, ports[i].c_str(), baudRate, 0) == 0)
-		{
-			// failed to open
-			serialPortClose(&serial);
-		}
-		else
-		{
-			is_device_t device = {};
-			device.serialPort = serial;
-			device.sysParams.flashCfgChecksum = 0xFFFFFFFF;		// Invalidate flash config checksum to trigger sync event
-			m_comManagerState.devices.push_back(device);
-		}
-	}
-
 	// [C COMM INSTRUCTION]  1.) Setup com manager.  Specify number of serial ports and register callback functions for
 	// serial port read and write and for successfully parsed data.  Ensure appropriate buffer memory allocation.
 	if (m_cmPorts) { delete [] m_cmPorts; }
@@ -1435,17 +1319,13 @@
 	if (m_cmInit.broadcastMsg) { delete [] m_cmInit.broadcastMsg; }
 	m_cmInit.broadcastMsgSize = COM_MANAGER_BUF_SIZE_BCAST_MSG(MAX_NUM_BCAST_MSGS);
 	m_cmInit.broadcastMsg = new broadcast_msg_t[MAX_NUM_BCAST_MSGS];
-#define NUM_ENSURED_PKTS 10
-	if (m_cmInit.ensuredPackets) { delete [] m_cmInit.ensuredPackets; }
-	m_cmInit.ensuredPacketsSize = COM_MANAGER_BUF_SIZE_ENSURED_PKTS(NUM_ENSURED_PKTS);
-	m_cmInit.ensuredPackets = new ensured_pkt_t[NUM_ENSURED_PKTS];
-	if (comManagerInit((int)m_comManagerState.devices.size(), NUM_ENSURED_PKTS, 10, 10, staticReadData, staticSendData, 0, staticProcessRxData, 0, 0, &m_cmInit, m_cmPorts) == -1)
+	if (comManagerInit((int)m_comManagerState.devices.size(), 10, staticReadData, staticSendData, 0, staticProcessRxData, 0, 0, &m_cmInit, m_cmPorts) == -1)
 	{	// Error
 		return false;
 	}
 
 	// Register message hander callback functions: RealtimeMessageController (RMC) handler, NMEA, ublox, and RTCM3.
-	comManagerSetCallbacks(NULL, staticProcessRxNmea, NULL, NULL);
+	comManagerSetCallbacks(m_handlerRmc, staticProcessRxNmea, m_handlerUblox, m_handlerRtcm3, m_handlerSpartn);
 
 	if (m_enableDeviceValidation)
 	{
@@ -1504,10 +1384,10 @@
 		// setup com manager again if serial ports dropped out with new count of serial ports
 		if (removedSerials)
 		{
-			comManagerInit((int)m_comManagerState.devices.size(), 10, 10, 10, staticReadData, staticSendData, 0, staticProcessRxData, 0, 0, &m_cmInit, m_cmPorts);
+			comManagerInit((int)m_comManagerState.devices.size(), 10, staticReadData, staticSendData, 0, staticProcessRxData, 0, 0, &m_cmInit, m_cmPorts);
+			comManagerSetCallbacks(m_handlerRmc, staticProcessRxNmea, m_handlerUblox, m_handlerRtcm3, m_handlerSpartn);
 		}
 	}
->>>>>>> bff69533
 
     return m_comManagerState.devices.size() != 0;
 }
