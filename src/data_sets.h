--- conflicted
+++ resolved
@@ -1383,16 +1383,11 @@
 typedef struct PACKED
 {                                       // Sensor temperature compensation
 	uint32_t                timeMs;         // (ms) Time since boot up.
-<<<<<<< HEAD
 	sensor_comp_unit_t		pqr[NUM_IMU_DEVICES];
 	sensor_comp_unit_t		acc[NUM_IMU_DEVICES];
 	sensor_comp_unit_t		mag[NUM_MAG_DEVICES];
-	imus_t 					reference;		// External reference IMU
-=======
-	sensor_comp_unit_t		mpu[NUM_IMU_DEVICES];
 	imus_t 					referenceImu;	// External reference IMU
 	float                   referenceMag[3];// External reference magnetometer (heading reference)
->>>>>>> ea6763ba
 	uint32_t                sampleCount;    // Number of samples collected
 	uint32_t                calState;       // state machine (see eScompCalState)
 	uint32_t				status;         // Status used to control LED and indicate valid sensor samples (see eScompStatus)
