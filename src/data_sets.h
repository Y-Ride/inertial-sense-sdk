/*
MIT LICENSE

Copyright (c) 2014-2023 Inertial Sense, Inc. - http://inertialsense.com

Permission is hereby granted, free of charge, to any person obtaining a copy of this software and associated documentation files(the "Software"), to deal in the Software without restriction, including without limitation the rights to use, copy, modify, merge, publish, distribute, sublicense, and/or sell copies of the Software, and to permit persons to whom the Software is furnished to do so, subject to the following conditions :

The above copyright notice and this permission notice shall be included in all copies or substantial portions of the Software.

THE SOFTWARE IS PROVIDED "AS IS", WITHOUT WARRANTY OF ANY KIND, EXPRESS OR IMPLIED, INCLUDING BUT NOT LIMITED TO THE WARRANTIES OF MERCHANTABILITY, FITNESS FOR A PARTICULAR PURPOSE AND NONINFRINGEMENT.IN NO EVENT SHALL THE AUTHORS OR COPYRIGHT HOLDERS BE LIABLE FOR ANY CLAIM, DAMAGES OR OTHER LIABILITY, WHETHER IN AN ACTION OF CONTRACT, TORT OR OTHERWISE, ARISING FROM, OUT OF OR IN CONNECTION WITH THE SOFTWARE OR THE USE OR OTHER DEALINGS IN THE SOFTWARE.
*/

#ifndef DATA_SETS_H
#define DATA_SETS_H

#include <stdint.h>
#include <stdlib.h>
#include <time.h>
#include <string.h>
#include "ISConstants.h"
#include "rtk_defines.h"

#ifdef __cplusplus
extern "C" {
#endif

// *****************************************************************************
// ****** InertialSense binary message Data Identification Numbers (DIDs) ****** 
// ******                                                                 ******
// ****** NEVER REORDER THESE VALUES!                                     ******
// *****************************************************************************
/** Data identifiers - these are unsigned int and #define because enum are signed according to C standard */
typedef uint32_t eDataIDs;

#define DID_NULL                        (eDataIDs)0  /** NULL (INVALID) */
#define DID_DEV_INFO                    (eDataIDs)1  /** (dev_info_t) Device information */
#define DID_IMX_DEV_INFO                (DID_DEV_INFO)
#define DID_SYS_FAULT                   (eDataIDs)2  /** (system_fault_t) System fault information */
#define DID_PIMU                        (eDataIDs)3  /** (pimu_t) Preintegrated IMU (a.k.a. Coning and Sculling integral) in body/IMU frame.  Updated at IMU rate. Also know as delta theta delta velocity, or preintegrated IMU (PIMU). For clarification, the name "Preintegrated IMU" or "PIMU" throughout our User Manual. This data is integrated from the IMU data at the IMU update rate (startupImuDtMs, default 1ms).  The integration period (dt) and output data rate are the same as the NAV rate (startupNavDtMs) and cannot be output at any other rate. If a faster output data rate is desired, DID_IMU_RAW can be used instead. PIMU data acts as a form of compression, adding the benefit of higher integration rates for slower output data rates, preserving the IMU data without adding filter delay and addresses antialiasing. It is most effective for systems that have higher dynamics and lower communications data rates.  The minimum data period is DID_FLASH_CONFIG.startupImuDtMs or 4, whichever is larger (250Hz max). The PIMU value can be converted to IMU by dividing PIMU by dt (i.e. IMU = PIMU / dt)  */
#define DID_INS_1                       (eDataIDs)4  /** (ins_1_t) INS output: euler rotation w/ respect to NED, NED position from reference LLA. */
#define DID_INS_2                       (eDataIDs)5  /** (ins_2_t) INS output: quaternion rotation w/ respect to NED, ellipsoid altitude */
#define DID_GPS1_RCVR_POS               (eDataIDs)6  /** (gps_pos_t) GPS 1 position data from GNSS receiver. */
#define DID_SYS_CMD                     (eDataIDs)7  /** (system_command_t) System commands. Both the command and invCommand fields must be set at the same time for a command to take effect. */
#define DID_NMEA_BCAST_PERIOD           (eDataIDs)8  /** (nmea_msgs_t) Set broadcast periods for NMEA messages */
#define DID_RMC                         (eDataIDs)9  /** (rmc_t) Realtime Message Controller (RMC). The data sets available through RMC are driven by the availability of the data. The RMC provides updates from various data sources (i.e. sensors) as soon as possible with minimal latency. Several of the data sources (sensors) output data at different data rates that do not all correspond. The RMC is provided so that broadcast of sensor data is done as soon as it becomes available. All RMC messages can be enabled using the standard Get Data packet format. */
#define DID_SYS_PARAMS                  (eDataIDs)10 /** (sys_params_t) System parameters / info */
#define DID_SYS_SENSORS                 (eDataIDs)11 /** (sys_sensors_t) System sensor information */
#define DID_FLASH_CONFIG                (eDataIDs)12 /** (nvm_flash_cfg_t) Flash memory configuration */
#define DID_GPS1_POS                    (eDataIDs)13 /** (gps_pos_t) GPS 1 position data.  This comes from DID_GPS1_RCVR_POS or DID_GPS1_RTK_POS, depending on whichever is more accurate. */
#define DID_GPS2_POS                    (eDataIDs)14 /** (gps_pos_t) GPS 2 position data */
#define DID_GPS1_SAT                    (eDataIDs)15 /** (gps_sat_t) GPS 1 GNSS satellite information: sat identifiers, carrier to noise ratio, elevation and azimuth angles, pseudo range residual. */
#define DID_GPS2_SAT                    (eDataIDs)16 /** (gps_sat_t) GPS 2 GNSS satellite information: sat identifiers, carrier to noise ratio, elevation and azimuth angles, pseudo range residual. */
#define DID_GPS1_VERSION                (eDataIDs)17 /** (gps_version_t) GPS 1 version info */
#define DID_GPS2_VERSION                (eDataIDs)18 /** (gps_version_t) GPS 2 version info */
#define DID_MAG_CAL                     (eDataIDs)19 /** (mag_cal_t) Magnetometer calibration */
#define DID_INTERNAL_DIAGNOSTIC         (eDataIDs)20 /** INTERNAL USE ONLY (internal_diagnostic_t) Internal diagnostic info */
#define DID_GPS1_RTK_POS_REL            (eDataIDs)21 /** (gps_rtk_rel_t) RTK precision position base to rover relative info. */
#define DID_GPS1_RTK_POS_MISC           (eDataIDs)22 /** (gps_rtk_misc_t) RTK precision position related data. */
#define DID_FEATURE_BITS                (eDataIDs)23 /** INTERNAL USE ONLY (feature_bits_t) */
#define DID_SENSORS_UCAL                (eDataIDs)24 /** INTERNAL USE ONLY (sensors_w_temp_t) Uncalibrated IMU output. */
#define DID_SENSORS_TCAL                (eDataIDs)25 /** INTERNAL USE ONLY (sensors_w_temp_t) Temperature compensated IMU output. */
#define DID_SENSORS_TC_BIAS             (eDataIDs)26 /** INTERNAL USE ONLY (sensors_t) */
#define DID_IO                          (eDataIDs)27 /** (io_t) I/O */
#define DID_SENSORS_ADC                 (eDataIDs)28 /** INTERNAL USE ONLY (sys_sensors_adc_t) */
#define DID_SCOMP                       (eDataIDs)29 /** INTERNAL USE ONLY (sensor_compensation_t) */
#define DID_GPS1_VEL                    (eDataIDs)30 /** (gps_vel_t) GPS 1 velocity data */
#define DID_GPS2_VEL                    (eDataIDs)31 /** (gps_vel_t) GPS 2 velocity data */
#define DID_HDW_PARAMS                  (eDataIDs)32 /** INTERNAL USE ONLY (hdw_params_t) */
#define DID_NVR_MANAGE_USERPAGE         (eDataIDs)33 /** INTERNAL USE ONLY (nvr_manage_t) */
#define DID_NVR_USERPAGE_SN             (eDataIDs)34 /** INTERNAL USE ONLY (nvm_group_sn_t) */
#define DID_NVR_USERPAGE_G0             (eDataIDs)35 /** INTERNAL USE ONLY (nvm_group_0_t) */
#define DID_NVR_USERPAGE_G1             (eDataIDs)36 /** INTERNAL USE ONLY (nvm_group_1_t) */
#define DID_DEBUG_STRING                (eDataIDs)37 /** INTERNAL USE ONLY (debug_string_t) */
#define DID_RTOS_INFO                   (eDataIDs)38 /** (rtos_info_t) RTOS information. */
#define DID_DEBUG_ARRAY                 (eDataIDs)39 /** INTERNAL USE ONLY (debug_array_t) */
#define DID_SENSORS_MCAL                (eDataIDs)40 /** INTERNAL USE ONLY (sensors_w_temp_t) Temperature compensated and motion calibrated IMU output. */
#define DID_GPS1_TIMEPULSE              (eDataIDs)41 /** INTERNAL USE ONLY (gps_timepulse_t) */
#define DID_CAL_SC                      (eDataIDs)42 /** INTERNAL USE ONLY (sensor_cal_t) */
#define DID_CAL_TEMP_COMP               (eDataIDs)43 /** INTERNAL USE ONLY (sensor_tcal_group_t) */
#define DID_CAL_MOTION                  (eDataIDs)44 /** INTERNAL USE ONLY (sensor_mcal_group_t) */
#define DID_GPS1_SIG                    (eDataIDs)45 /** (gps_sig_t) GPS 1 GNSS signal information. */
#define DID_SENSORS_ADC_SIGMA           (eDataIDs)46 /** INTERNAL USE ONLY (sys_sensors_adc_t) */
#define DID_REFERENCE_MAGNETOMETER      (eDataIDs)47 /** (magnetometer_t) Reference or truth magnetometer used for manufacturing calibration and testing */
#define DID_INL2_STATES                 (eDataIDs)48 /** (inl2_states_t) INS Extended Kalman Filter (EKF) states */
#define DID_INL2_COVARIANCE_LD          (eDataIDs)49 /** (INL2_COVARIANCE_LD_ARRAY_SIZE) */
#define DID_INL2_STATUS                 (eDataIDs)50 /** (inl2_status_t) */
#define DID_INL2_MISC                   (eDataIDs)51 /** (inl2_misc_t) */
#define DID_MAGNETOMETER                (eDataIDs)52 /** (magnetometer_t) Magnetometer sensor output */
#define DID_BAROMETER                   (eDataIDs)53 /** (barometer_t) Barometric pressure sensor data */
#define DID_GPS1_RTK_POS                (eDataIDs)54 /** (gps_pos_t) GPS RTK position data */
#define DID_ROS_COVARIANCE_POSE_TWIST   (eDataIDs)55 /** (ros_covariance_pose_twist_t) INL2 EKF covariances matrix lower diagonals */
#define DID_COMMUNICATIONS_LOOPBACK     (eDataIDs)56 /** INTERNAL USE ONLY - Unit test for communications manager  */
#define DID_IMU3_UNCAL                  (eDataIDs)57 /** INTERNAL USE ONLY (imu3_t) Uncalibrated triple IMU data.  We recommend use of DID_IMU or DID_PIMU as they are calibrated and oversampled and contain less noise.  Minimum data period is DID_FLASH_CONFIG.startupImuDtMs or 4, whichever is larger (250Hz max). */
#define DID_IMU                         (eDataIDs)58 /** (imu_t) Inertial measurement unit data down-sampled from IMU rate (DID_FLASH_CONFIG.startupImuDtMs (1KHz)) to navigation update rate (DID_FLASH_CONFIG.startupNavDtMs) as an anti-aliasing filter to reduce noise and preserve accuracy.  Minimum data period is DID_FLASH_CONFIG.startupNavDtMs (1KHz max).  */
#define DID_INL2_MAG_OBS_INFO           (eDataIDs)59 /** (inl2_mag_obs_info_t) INL2 magnetometer calibration information. */
#define DID_GPS_BASE_RAW                (eDataIDs)60 /** (gps_raw_t) GPS raw data for base station (observation, ephemeris, etc.) - requires little endian CPU. The contents of data can vary for this message and are determined by dataType field. RTK positioning or RTK compassing must be enabled to stream this message. */
#define DID_GPS_RTK_OPT                 (eDataIDs)61 /** (gps_rtk_opt_t) RTK options - requires little endian CPU. */
#define DID_REFERENCE_PIMU              (eDataIDs)62 /** (pimu_t) Reference or truth IMU used for manufacturing calibration and testing */
#define DID_MANUFACTURING_INFO          (eDataIDs)63 /** INTERNAL USE ONLY (manufacturing_info_t) Manufacturing info */
#define DID_BIT                         (eDataIDs)64 /** (bit_t) System built-in self-test */
#define DID_INS_3                       (eDataIDs)65 /** (ins_3_t) Inertial navigation data with quaternion NED to body rotation and ECEF position. */
#define DID_INS_4                       (eDataIDs)66 /** (ins_4_t) INS output: quaternion rotation w/ respect to ECEF, ECEF position. */
#define DID_INL2_NED_SIGMA              (eDataIDs)67 /** (inl2_ned_sigma_t) Standard deviation of INL2 EKF estimates in the NED frame. */
#define DID_STROBE_IN_TIME              (eDataIDs)68 /** (strobe_in_time_t) Timestamp for input strobe. */
#define DID_GPS1_RAW                    (eDataIDs)69 /** (gps_raw_t) GPS raw data for rover (observation, ephemeris, etc.) - requires little endian CPU. The contents of data can vary for this message and are determined by dataType field. RTK positioning or RTK compassing must be enabled to stream this message. */
#define DID_GPS2_RAW                    (eDataIDs)70 /** (gps_raw_t) GPS raw data for rover (observation, ephemeris, etc.) - requires little endian CPU. The contents of data can vary for this message and are determined by dataType field. RTK positioning or RTK compassing must be enabled to stream this message. */
#define DID_WHEEL_ENCODER               (eDataIDs)71 /** (wheel_encoder_t) Wheel encoder data to be fused with GPS-INS measurements, set DID_GROUND_VEHICLE for configuration before sending this message */
#define DID_DIAGNOSTIC_MESSAGE          (eDataIDs)72 /** (diag_msg_t) Diagnostic message */
#define DID_SURVEY_IN                   (eDataIDs)73 /** (survey_in_t) Survey in, used to determine position for RTK base station. Base correction output cannot run during a survey and will be automatically disabled if a survey is started. */
#define DID_CAL_SC_INFO                 (eDataIDs)74 /** INTERNAL USE ONLY (sensor_cal_info_t) */
#define DID_PORT_MONITOR                (eDataIDs)75 /** (port_monitor_t) Data rate and status monitoring for each communications port. */
#define DID_RTK_STATE                   (eDataIDs)76 /** INTERNAL USE ONLY (rtk_state_t) */
#define DID_RTK_PHASE_RESIDUAL          (eDataIDs)77 /** INTERNAL USE ONLY (rtk_residual_t) */
#define DID_RTK_CODE_RESIDUAL           (eDataIDs)78 /** INTERNAL USE ONLY (rtk_residual_t) */
#define DID_RTK_DEBUG                   (eDataIDs)79 /** INTERNAL USE ONLY (rtk_debug_t) */
#define DID_EVB_STATUS                  (eDataIDs)80 /** (evb_status_t) EVB monitor and log control interface. */
#define DID_EVB_FLASH_CFG               (eDataIDs)81 /** (evb_flash_cfg_t) EVB configuration. */
#define DID_EVB_DEBUG_ARRAY             (eDataIDs)82 /** INTERNAL USE ONLY (debug_array_t) */
#define DID_EVB_RTOS_INFO               (eDataIDs)83 /** (evb_rtos_info_t) EVB-2 RTOS information. */
#define DID_GPS2_SIG                    (eDataIDs)84 /** (gps_sig_t) GPS 2 GNSS signal information. */
#define DID_IMU_MAG                     (eDataIDs)85 /** (imu_mag_t) DID_IMU + DID_MAGNETOMETER. Only one of DID_IMU_MAG or DID_PIMU_MAG should be streamed simultaneously. */
#define DID_PIMU_MAG                    (eDataIDs)86 /** (pimu_mag_t) DID_PIMU + DID_MAGNETOMETER. Only one of DID_IMU_MAG or DID_PIMU_MAG should be streamed simultaneously. */
#define DID_GROUND_VEHICLE				(eDataIDs)87 /** (ground_vehicle_t) Static configuration for wheel transform measurements. */
#define DID_POSITION_MEASUREMENT		(eDataIDs)88 /** (pos_measurement_t) External position estimate */
#define DID_RTK_DEBUG_2                 (eDataIDs)89 /** INTERNAL USE ONLY (rtk_debug_2_t) */
#define DID_CAN_CONFIG					(eDataIDs)90 /** (can_config_t) Addresses for CAN messages*/
#define DID_GPS2_RTK_CMP_REL            (eDataIDs)91 /** (gps_rtk_rel_t) Dual GNSS RTK compassing / moving base to rover (GPS 1 to GPS 2) relative info. */
#define DID_GPS2_RTK_CMP_MISC           (eDataIDs)92 /** (gps_rtk_misc_t) RTK Dual GNSS RTK compassing related data. */
#define DID_EVB_DEV_INFO                (eDataIDs)93 /** (dev_info_t) EVB device information */
#define DID_INFIELD_CAL                 (eDataIDs)94 /** (infield_cal_t) Measure and correct IMU calibration error.  Estimate INS rotation to align INS with vehicle. */
#define DID_REFERENCE_IMU               (eDataIDs)95 /** (imu_t) Raw reference or truth IMU used for manufacturing calibration and testing. Input from testbed. */
#define DID_IMU3_RAW                    (eDataIDs)96 /** (imu3_t) Triple IMU data calibrated from DID_IMU3_UNCAL.  We recommend use of DID_IMU or DID_PIMU as they are oversampled and contain less noise. */
#define DID_IMU_RAW                     (eDataIDs)97 /** (imu_t) IMU data averaged from DID_IMU3_RAW.  Use this IMU data for output data rates faster than DID_FLASH_CONFIG.startupNavDtMs.  Otherwise we recommend use of DID_IMU or DID_PIMU as they are oversampled and contain less noise. */
#define DID_FIRMWARE_UPDATE             (eDataIDs)98 /** (firmware_payload_t) firmware update payload */
#define DID_RUNTIME_PROFILER            (eDataIDs)99 /** INTERNAL USE ONLY (runtime_profiler_t) System runtime profiler */

#define DID_GPX_FIRST                             120 /** First of GPX DIDs */
#define DID_GPX_DEV_INFO                (eDataIDs)120 /** (dev_info_t) GPX device information */
#define DID_GPX_FLASH_CFG               (eDataIDs)121 /** (gpx_flash_cfg_t) GPX flash configuration */
#define DID_GPX_RTOS_INFO               (eDataIDs)122 /** (gpx_rtos_info_t) GPX RTOs info */
#define DID_GPX_STATUS                  (eDataIDs)123 /** (gpx_status_t) GPX status */
#define DID_GPX_DEBUG_ARRAY             (eDataIDs)124 /** (debug_array_t) GPX debug */
#define DID_GPX_BIT                     (eDataIDs)125 /** (GPX_bit_t) GPX BIT test */
#define DID_GPX_RMC                     (eDataIDs)126 /** (rmc_t) GPX rmc  */
#define DID_GPX_LAST                              126 /** Last of GPX DIDs */

// Adding a new data id?
// 1] Add it above and increment the previous number, include the matching data structure type in the comments
// 2] Add flip doubles and flip strings entries in data_sets.c
// 3] Add data id to ISDataMappings.cpp
// 4] Increment DID_COUNT
// 5) Update the DIDs in IS-src/python/src/ci_hdw/data_sets.py
// 6] Test!

/** Count of data ids (including null data id 0) - MUST BE MULTPLE OF 4 and larger than last DID number! */
#define DID_COUNT		(eDataIDs)132	// Used in SDK
#define DID_COUNT_UINS	(eDataIDs)100	// Used in IMX

/** Maximum number of data ids */
#define DID_MAX_COUNT 256

// END DATA IDENTIFIERS --------------------------------------------------------------------------

/** Maximum number of satellite channels */
#define MAX_NUM_SATELLITES 50

/** Maximum number of satellite signals */
#define MAX_NUM_SAT_SIGNALS 100

/** Maximum length of device info manufacturer string (must be a multiple of 4) */
#define DEVINFO_MANUFACTURER_STRLEN 24
#define DEVINFO_ADDINFO_STRLEN 24


/** Defines the 4 parts to the communications version. See release notes. */
// TODO: Update release notes for v2
// #define PROTOCOL_VERSION_CHAR0       // Major (in ISComm.h)
// #define PROTOCOL_VERSION_CHAR1
#define PROTOCOL_VERSION_CHAR2 0
#define PROTOCOL_VERSION_CHAR3 0

/** Rtk rover receiver index */
#define RECEIVER_INDEX_GPS1 1 // DO NOT CHANGE
#define RECEIVER_INDEX_EXTERNAL_BASE 2 // DO NOT CHANGE
#define RECEIVER_INDEX_GPS2 3 // DO NOT CHANGE

// Max number of devices across all hardware types: uINS-3, uINS-4, and IMX-5
#define NUM_IMU_DEVICES     3        // g_numImuDevices defines the actual number of hardware specific devices
#define NUM_MAG_DEVICES     2        // g_numMagDevices defines the actual number of hardware specific devices

/** INS status flags */
enum eInsStatusFlags
{
    /** Attitude estimate is usable but outside spec (COARSE) */
    INS_STATUS_HDG_ALIGN_COARSE                 = (int)0x00000001,
    /** Velocity estimate is usable but outside spec (COARSE) */
    INS_STATUS_VEL_ALIGN_COARSE                 = (int)0x00000002,
    /** Position estimate is usable but outside spec (COARSE) */
    INS_STATUS_POS_ALIGN_COARSE                 = (int)0x00000004,
    /** Estimate is COARSE mask (usable but outside spec) */
    INS_STATUS_ALIGN_COARSE_MASK                = (int)0x00000007,

    /** Velocity aided by wheel sensor */
    INS_STATUS_WHEEL_AIDING_VEL                 = (int)0x00000008,

    /** Attitude estimate is within spec (FINE) */
    INS_STATUS_HDG_ALIGN_FINE                   = (int)0x00000010,
    /** Velocity estimate is within spec (FINE) */
    INS_STATUS_VEL_ALIGN_FINE                   = (int)0x00000020,
    /** Position estimate is within spec (FINE) */
    INS_STATUS_POS_ALIGN_FINE                   = (int)0x00000040,
    /** Estimate is FINE mask */
    INS_STATUS_ALIGN_FINE_MASK                  = (int)0x00000070,

    /** Heading aided by GPS */
    INS_STATUS_GPS_AIDING_HEADING               = (int)0x00000080,

    /** Position aided by GPS position */
    INS_STATUS_GPS_AIDING_POS                   = (int)0x00000100,
    /** GPS update event occurred in solution, potentially causing discontinuity in position path */
    INS_STATUS_GPS_UPDATE_IN_SOLUTION           = (int)0x00000200,
    /** Magnetometer calibration set is active */
    INS_STATUS_MAG_ACTIVE_CAL_SET               = (int)0x00000400,
    /** Heading aided by magnetic heading */
    INS_STATUS_MAG_AIDING_HEADING               = (int)0x00000800,

    /** Nav mode (set) = estimating velocity and position. AHRS mode (cleared) = NOT estimating velocity and position */
    INS_STATUS_NAV_MODE                         = (int)0x00001000,

    /** INS in stationary mode.  If initiated by zero velocity command, user should not move (keep system motionless) to assist on-board processing. */
    INS_STATUS_STATIONARY_MODE                  = (int)0x00002000,    
    /** Velocity aided by GPS velocity */
    INS_STATUS_GPS_AIDING_VEL                   = (int)0x00004000,
    /** Vehicle kinematic calibration is good */
    INS_STATUS_KINEMATIC_CAL_GOOD               = (int)0x00008000,

    /** INS/AHRS Solution Status */
    INS_STATUS_SOLUTION_MASK                    = (int)0x000F0000,
    INS_STATUS_SOLUTION_OFFSET                  = 16,
#define INS_STATUS_SOLUTION(insStatus)          (((insStatus)&INS_STATUS_SOLUTION_MASK)>>INS_STATUS_SOLUTION_OFFSET)

    INS_STATUS_SOLUTION_OFF                     = 0,    // System is off 
    INS_STATUS_SOLUTION_ALIGNING                = 1,    // System is in alignment mode
    INS_STATUS_SOLUTION_NAV                     = 3,    // System is in navigation mode and solution is good.
    INS_STATUS_SOLUTION_NAV_HIGH_VARIANCE       = 4,    // System is in navigation mode but the attitude uncertainty has exceeded the threshold.
    INS_STATUS_SOLUTION_AHRS                    = 5,    // System is in AHRS mode and solution is good.
    INS_STATUS_SOLUTION_AHRS_HIGH_VARIANCE      = 6,    // System is in AHRS mode but the attitude uncertainty has exceeded the threshold.
    INS_STATUS_SOLUTION_VRS                     = 7,    // System is in VRS mode (no earth relative heading) and roll and pitch are good.
    INS_STATUS_SOLUTION_VRS_HIGH_VARIANCE       = 8,    // System is in VRS mode (no earth relative heading) but roll and pitch uncertainty has exceeded the threshold.

    /** GPS compassing antenna offsets are not set in flashCfg. */
    INS_STATUS_RTK_COMPASSING_BASELINE_UNSET    = (int)0x00100000,
    /** GPS antenna baseline specified in flashCfg and measured by GPS do not match. */
    INS_STATUS_RTK_COMPASSING_BASELINE_BAD      = (int)0x00200000,
    INS_STATUS_RTK_COMPASSING_MASK              = (INS_STATUS_RTK_COMPASSING_BASELINE_UNSET|INS_STATUS_RTK_COMPASSING_BASELINE_BAD),

    /** Magnetometer is being recalibrated.  Device requires rotation to complete the calibration process. HDW_STATUS_MAG_RECAL_COMPLETE is set when complete. */
    INS_STATUS_MAG_RECALIBRATING                = (int)0x00400000,
    /** Magnetometer is experiencing interference or calibration is bad.  Attention may be required to remove interference (move the device) or recalibrate the magnetometer. */
    INS_STATUS_MAG_INTERFERENCE_OR_BAD_CAL      = (int)0x00800000,

    /** GPS navigation fix type (see eGpsNavFixStatus) */
    INS_STATUS_GPS_NAV_FIX_MASK                 = (int)0x03000000,
    INS_STATUS_GPS_NAV_FIX_OFFSET               = 24,
#define INS_STATUS_NAV_FIX_STATUS(insStatus)    (((insStatus)&INS_STATUS_GPS_NAV_FIX_MASK)>>INS_STATUS_GPS_NAV_FIX_OFFSET)

    /** RTK compassing heading is accurate.  (RTK fix and hold status) */
    INS_STATUS_RTK_COMPASSING_VALID             = (int)0x04000000,

    /* NOTE: If you add or modify these INS_STATUS_RTK_ values, please update eInsStatusRtkBase in IS-src/python/src/ci_hdw/data_sets.py */
    /** RTK error: Observations invalid or not received  (i.e. RTK differential corrections) */
    INS_STATUS_RTK_RAW_GPS_DATA_ERROR           = (int)0x08000000,
    /** RTK error: Either base observations or antenna position have not been received */
    INS_STATUS_RTK_ERR_BASE_DATA_MISSING        = (int)0x10000000,
    /** RTK error: base position moved when it should be stationary */
    INS_STATUS_RTK_ERR_BASE_POSITION_MOVING     = (int)0x20000000,
    /** RTK error: base position invalid or not surveyed */
    INS_STATUS_RTK_ERR_BASE_POSITION_INVALID    = (int)0x30000000,
    /** RTK error: NO base position received */
    INS_STATUS_RTK_ERR_BASE_MASK                = (int)0x30000000,
    /** GPS base mask */
    INS_STATUS_RTK_ERROR_MASK                   = (INS_STATUS_RTK_RAW_GPS_DATA_ERROR|INS_STATUS_RTK_ERR_BASE_MASK),
    
    /** RTOS task ran longer than allotted period */
    INS_STATUS_RTOS_TASK_PERIOD_OVERRUN         = (int)0x40000000,
    /** General fault (see sys_params_t.genFaultCode) */
    INS_STATUS_GENERAL_FAULT                    = (int)0x80000000,
};

/** GPS navigation fix type */
/* NOTE: If you modify this enum, please also modify the eGpsNavFixStatus enum
 *       in IS-src/python/src/ci_hdw/data_sets.py */
enum eGpsNavFixStatus
{
    GPS_NAV_FIX_NONE                            = (int)0x00000000,
    GPS_NAV_FIX_POSITIONING_3D                  = (int)0x00000001,
    GPS_NAV_FIX_POSITIONING_RTK_FLOAT           = (int)0x00000002,
    GPS_NAV_FIX_POSITIONING_RTK_FIX             = (int)0x00000003,        // Includes fix & hold
};

/** Hardware status flags */
enum eHdwStatusFlags
{
    /** Gyro motion detected sigma */
    HDW_STATUS_MOTION_GYR_SIG                   = (int)0x00000001,
    /** Accelerometer motion detected sigma */
    HDW_STATUS_MOTION_ACC_SIG                   = (int)0x00000002,
    /** Unit is moving and NOT stationary */
    HDW_STATUS_MOTION_SIG_MASK                  = (int)0x00000003,
    /** Gyro motion detected deviation */
    HDW_STATUS_MOTION_GYR_DEV                   = (int)0x00000004,
    /** Accelerometer motion detected deviation */
    HDW_STATUS_MOTION_ACC_DEV                   = (int)0x00000008,
    /** Motion mask */
    HDW_STATUS_MOTION_MASK                      = (int)0x0000000F,

    /** GPS satellite signals are being received (antenna and cable are good) */
    HDW_STATUS_GPS_SATELLITE_RX                 = (int)0x00000010,
    /** Event occurred on strobe input pin */
    HDW_STATUS_STROBE_IN_EVENT                  = (int)0x00000020,
    /** GPS time of week is valid and reported.  Otherwise the timeOfWeek is local system time. */
    HDW_STATUS_GPS_TIME_OF_WEEK_VALID           = (int)0x00000040,
    /** Reference IMU data being received */
    HDW_STATUS_REFERENCE_IMU_RX                 = (int)0x00000080,

    /** Sensor saturation on gyro */
    HDW_STATUS_SATURATION_GYR                   = (int)0x00000100,
    /** Sensor saturation on accelerometer */
    HDW_STATUS_SATURATION_ACC                   = (int)0x00000200,
    /** Sensor saturation on magnetometer */
    HDW_STATUS_SATURATION_MAG                   = (int)0x00000400,
    /** Sensor saturation on barometric pressure */
    HDW_STATUS_SATURATION_BARO                  = (int)0x00000800,

    /** Sensor saturation mask */
    HDW_STATUS_SATURATION_MASK                  = (int)0x00000F00,
    /** Sensor saturation offset */
    HDW_STATUS_SATURATION_OFFSET                = 8,

    /** System Reset is Required for proper function */
    HDW_STATUS_SYSTEM_RESET_REQUIRED            = (int)0x00001000,
    /** Reference IMU used in EKF */
    HDW_STATUS_EKF_USING_REFERENCE_IMU          = (int)0x00002000,
    /** Magnetometer recalibration has finished (when INS_STATUS_MAG_RECALIBRATING is unset).  */
    HDW_STATUS_MAG_RECAL_COMPLETE               = (int)0x00004000,
    /** System flash write staging or occuring now.  Processor will pause and not respond during a flash write, typicaly 150-250 ms. */
    HDW_STATUS_FLASH_WRITE_PENDING              = (int)0x00008000,

    /** Communications Tx buffer limited */
    HDW_STATUS_ERR_COM_TX_LIMITED               = (int)0x00010000,
    /** Communications Rx buffer overrun */
    HDW_STATUS_ERR_COM_RX_OVERRUN               = (int)0x00020000,

    /** GPS PPS timepulse signal has not been received or is in error */
    HDW_STATUS_ERR_NO_GPS_PPS                   = (int)0x00040000,
    /** Time synchronized by GPS PPS */
    HDW_STATUS_GPS_PPS_TIMESYNC                 = (int)0x00080000,

    /** Communications parse error count */
    HDW_STATUS_COM_PARSE_ERR_COUNT_MASK         = (int)0x00F00000,
    HDW_STATUS_COM_PARSE_ERR_COUNT_OFFSET       = 20,
#define HDW_STATUS_COM_PARSE_ERROR_COUNT(hdwStatus) ((hdwStatus&HDW_STATUS_COM_PARSE_ERR_COUNT_MASK)>>HDW_STATUS_COM_PARSE_ERR_COUNT_OFFSET)

    /** (BIT) Built-in self-test running */
    HDW_STATUS_BIT_RUNNING                      = (int)0x01000000,
    /** (BIT) Built-in self-test passed */
    HDW_STATUS_BIT_PASSED                       = (int)0x02000000,
    /** (BIT) Built-in self-test failure */
    HDW_STATUS_BIT_FAULT                        = (int)0x03000000,
    /** (BIT) Built-in self-test mask */
    HDW_STATUS_BIT_MASK                         = (int)0x03000000,

    /** Temperature outside spec'd operating range */
    HDW_STATUS_ERR_TEMPERATURE                  = (int)0x04000000,
    
    /** IMX pins G5-G8 are configure for SPI use */
    HDW_STATUS_SPI_INTERFACE_ENABLED            = (int)0x08000000,

    /** Fault reset cause */
    HDW_STATUS_FAULT_RESET_MASK                 = (int)0x70000000,    
    /** Reset from Backup mode (low-power state w/ CPU off) */
    HDW_STATUS_FAULT_RESET_BACKUP_MODE          = (int)0x10000000,
    /** Reset from Watchdog */
    HDW_STATUS_FAULT_RESET_WATCHDOG             = (int)0x20000000,
    /** Reset from Software */
    HDW_STATUS_FAULT_RESET_SOFT                 = (int)0x30000000,
    /** Reset from Hardware (NRST pin low) */
    HDW_STATUS_FAULT_RESET_HDW                  = (int)0x40000000,

    /** Critical System Fault - CPU error */
    HDW_STATUS_FAULT_SYS_CRITICAL               = (int)0x80000000,
};

/** System status flags */
enum eSysStatusFlags
{
    /** Allow IMX to drive Testbed-3 status LEDs */
    SYS_STATUS_TBED3_LEDS_ENABLED				= (int)0x00000001,
};

// Used to validate GPS position (and velocity)
#define GPS_THRESH_SATS_USED			5
#define GPS_THRESH_P_DOP				3.0f
#define GPS_THRESH_H_ACC				10.0f
#define GPS_THRESH_V_ACC				20.0f
#define GPS_THRESH_S_ACC				2.0f

/** GPS Status */
enum eGpsStatus
{
    GPS_STATUS_NUM_SATS_USED_MASK                   = (int)0x000000FF,

    /** Fix */
    GPS_STATUS_FIX_NONE                             = (int)0x00000000,
    GPS_STATUS_FIX_DEAD_RECKONING_ONLY              = (int)0x00000100,
    GPS_STATUS_FIX_2D                               = (int)0x00000200,
    GPS_STATUS_FIX_3D                               = (int)0x00000300,
    GPS_STATUS_FIX_GPS_PLUS_DEAD_RECK               = (int)0x00000400,
    GPS_STATUS_FIX_TIME_ONLY                        = (int)0x00000500,
    GPS_STATUS_FIX_UNUSED1                          = (int)0x00000600,
    GPS_STATUS_FIX_UNUSED2                          = (int)0x00000700,
    GPS_STATUS_FIX_DGPS                             = (int)0x00000800,
    GPS_STATUS_FIX_SBAS                             = (int)0x00000900,
    GPS_STATUS_FIX_RTK_SINGLE                       = (int)0x00000A00,
    GPS_STATUS_FIX_RTK_FLOAT                        = (int)0x00000B00,
    GPS_STATUS_FIX_RTK_FIX                          = (int)0x00000C00,
    GPS_STATUS_FIX_MASK                             = (int)0x00001F00,
    GPS_STATUS_FIX_BIT_OFFSET                       = (int)8,

    /** Flags  */
    GPS_STATUS_FLAGS_FIX_OK                         = (int)0x00010000,      // within limits (e.g. DOP & accuracy)
    GPS_STATUS_FLAGS_DGPS_USED                      = (int)0x00020000,      // Differential GPS (DGPS) used.
    GPS_STATUS_FLAGS_RTK_FIX_AND_HOLD               = (int)0x00040000,      // RTK feedback on the integer solutions to drive the float biases towards the resolved integers
// 	GPS_STATUS_FLAGS_WEEK_VALID                     = (int)0x00040000,
// 	GPS_STATUS_FLAGS_TOW_VALID                      = (int)0x00080000,
	GPS_STATUS_FLAGS_GPS1_RTK_POSITION_ENABLED      = (int)0x00100000,      // GPS1 RTK precision positioning mode enabled
	GPS_STATUS_FLAGS_STATIC_MODE                    = (int)0x00200000,      // Static mode
	GPS_STATUS_FLAGS_GPS2_RTK_COMPASS_ENABLED       = (int)0x00400000,      // GPS2 RTK moving base mode enabled
    GPS_STATUS_FLAGS_GPS1_RTK_RAW_GPS_DATA_ERROR    = (int)0x00800000,      // GPS1 RTK error: observations or ephemeris are invalid or not received (i.e. RTK differential corrections)
    GPS_STATUS_FLAGS_GPS1_RTK_BASE_DATA_MISSING     = (int)0x01000000,      // GPS1 RTK error: Either base observations or antenna position have not been received.
    GPS_STATUS_FLAGS_GPS1_RTK_BASE_POSITION_MOVING  = (int)0x02000000,      // GPS1 RTK error: base position moved when it should be stationary
    GPS_STATUS_FLAGS_GPS1_RTK_BASE_POSITION_INVALID = (int)0x03000000,      // GPS1 RTK error: base position is invalid or not surveyed well
    GPS_STATUS_FLAGS_GPS1_RTK_BASE_POSITION_MASK    = (int)0x03000000,      // GPS1 RTK error: base position error bitmask
    GPS_STATUS_FLAGS_ERROR_MASK                     = (GPS_STATUS_FLAGS_GPS1_RTK_RAW_GPS_DATA_ERROR|
                                                       GPS_STATUS_FLAGS_GPS1_RTK_BASE_POSITION_MASK),
    GPS_STATUS_FLAGS_GPS1_RTK_POSITION_VALID        = (int)0x04000000,      // GPS1 RTK precision position and carrier phase range solution with fixed ambiguities (i.e. < 6cm horizontal accuracy).  The carrier phase range solution with floating ambiguities occurs if GPS_STATUS_FIX_RTK_FIX is set and GPS_STATUS_FLAGS_GPS1_RTK_POSITION_VALID is not set (i.e. > 6cm horizontal accuracy).
    GPS_STATUS_FLAGS_GPS2_RTK_COMPASS_VALID         = (int)0x08000000,      // GPS2 RTK moving base heading.  Indicates RTK fix and hold with single band RTK compassing.
    GPS_STATUS_FLAGS_GPS2_RTK_COMPASS_BASELINE_BAD  = (int)0x00002000,
    GPS_STATUS_FLAGS_GPS2_RTK_COMPASS_BASELINE_UNSET= (int)0x00004000,
    GPS_STATUS_FLAGS_GPS2_RTK_COMPASS_MASK          = (GPS_STATUS_FLAGS_GPS2_RTK_COMPASS_ENABLED|
                                                       GPS_STATUS_FLAGS_GPS2_RTK_COMPASS_VALID|
                                                       GPS_STATUS_FLAGS_GPS2_RTK_COMPASS_BASELINE_BAD|
                                                       GPS_STATUS_FLAGS_GPS2_RTK_COMPASS_BASELINE_UNSET),
	GPS_STATUS_FLAGS_GPS_NMEA_DATA                  = (int)0x00008000,      // 1 = Data from NMEA message. GPS velocity is NED (not ECEF).
	GPS_STATUS_FLAGS_GPS_PPS_TIMESYNC               = (int)0x10000000,      // Time is synchronized by GPS PPS. 

    GPS_STATUS_FLAGS_MASK                           = (int)0xFFFFE000,    
    GPS_STATUS_FLAGS_BIT_OFFSET                     = (int)16,
    
};

PUSH_PACK_1

/** (DID_POSITION_MEASUREMENT) External position estimate*/
typedef struct PACKED
{
    /** GPS time of week (since Sunday morning) in seconds */
    double					timeOfWeek;

    /** Position in ECEF (earth-centered earth-fixed) frame in meters */
    double					ecef[3];
    
    /** Heading with respect to NED frame (rad)*/
    float 					psi;
    
    /** The Upper Diagonal of accuracy covariance matrix*/
    float					accuracyCovUD[6]; // Matrix accuracyCovUD Described below
    // 0 1 2
    // _ 3 4
    // _ _ 5

}pos_measurement_t;

/***
 * Product Info Mask  [6:4:6]
 * Product Info is masked into 16 bits:
 *  [ 5 4 3 2 1 0 9 8 7 6 5 4 3 2 1 0 ]
 *    |- TYPE  -| |MAJOR| |- MINOR -|
 *
 *  Upper 6 bits are the hardware/product type (IMX, GPX, uINS, etc; 64 possible values)
 *  Middle 4 bits are the major hardware/product version (GPX-1, uINS-3, IMX-5, etc; 16 possible values)
 *  Lower 6 bits are the minor hardware/product version (IMX-5.1, uINS-3.2, GPX-1.0; 64 possible values)
 *
 *  If the TYPE and MAJOR are 0, then fall back to eDevInfoHardware to determine the type from the legacy map:
 *      0 = Unknown
 *      1 = UINS32
 *      2 = EVB
 *      3 = IMX5
 *      4 = GPX1
 */

#define HDW_TYPE__MASK                         0xFC00
#define HDW_TYPE__SHIFT                        10
#define DECODE_HDW_TYPE(x)                     ((x & HDW_TYPE__MASK) >> HDW_TYPE__SHIFT)
#define HDW_TYPE__UNKNOWN                      0
#define HDW_TYPE__UINS                         1
#define HDW_TYPE__EVB                          2
#define HDW_TYPE__IMX                          3
#define HDW_TYPE__GPX                          4

#define HDW_MAJOR__MASK                        0x03C0
#define HDW_MAJOR__SHIFT                       6
#define DECODE_HDW_MAJOR(x)                    ((x & HDW_MAJOR__MASK) >> HDW_MAJOR__SHIFT)

#define HDW_MINOR__MASK                        0x003F
#define HDW_MINOR__SHIFT                       0
#define DECODE_HDW_MINOR(x)                    ((x & HDW_MINOR__MASK) >> HDW_MINOR__SHIFT)

#define ENCODE_HDW_INFO(type, major, minor)    ( ((type << HDW_TYPE__SHIFT) & HDW_TYPE__MASK) | ((major << HDW_MAJOR__SHIFT) & HDW_MAJOR__MASK) | ((minor << HDW_MINOR__SHIFT) & HDW_MINOR__MASK) )

enum eDevInfoHardware
{
<<<<<<< HEAD
	DEV_INFO_HARDWARE_UINS     = 1,
	DEV_INFO_HARDWARE_EVB      = 2,
	DEV_INFO_HARDWARE_IMX      = 3,
	DEV_INFO_HARDWARE_GPX      = 4,
=======
	DEV_INFO_HARDWARE_UNSPECIFIED   = 0,
	DEV_INFO_HARDWARE_UINS          = 1,
	DEV_INFO_HARDWARE_EVB           = 2,
	DEV_INFO_HARDWARE_IMX           = 3,
	DEV_INFO_HARDWARE_GPX           = 4,
>>>>>>> 272c746d
};

/** (DID_DEV_INFO) Device information */
typedef struct PACKED
{
	/** Reserved bits */
	uint16_t        reserved;

	/** Hardware: 1=uINS, 2=EVB, 3=IMX, 4=GPX (see eDevInfoHardware) */
	uint16_t        hardware;

    /** Serial number */
    uint32_t        serialNumber;

    /** Hardware version */
    uint8_t         hardwareVer[4];

    /** Firmware (software) version */
    uint8_t         firmwareVer[4];

    /** Build number */
    uint32_t        buildNumber;

    /** Communications protocol version */
    uint8_t         protocolVer[4];

    /** Repository revision number */
    uint32_t        repoRevision;

    /** Manufacturer name */
    char            manufacturer[DEVINFO_MANUFACTURER_STRLEN];

	/** Build type (Release: 'a'=ALPHA, 'b'=BETA, 'c'=RELEASE CANDIDATE, 'r'=PRODUCTION RELEASE, 'd'=debug) */
	uint8_t         buildType;
    
    /** Build date year - 2000 */
	uint8_t         buildYear;
    /** Build date month */
	uint8_t         buildMonth;
    /** Build date day */
	uint8_t         buildDay;

    /** Build time hour */
    uint8_t         buildHour;
    /** Build time minute */
    uint8_t         buildMinute;
    /** Build time second */
    uint8_t         buildSecond;
    /** Build time millisecond */
    uint8_t         buildMillisecond;

    /** Additional info */
    char            addInfo[DEVINFO_ADDINFO_STRLEN];

    /** Firmware MD5 hash */
    // uint32_t        firmwareMD5Hash[4];

} dev_info_t;

/** Add missing hardware descriptor to dev_info_t. */
void devInfoPopulateMissingHardware(dev_info_t *devInfo);

/** (DID_MANUFACTURING_INFO) Manufacturing info */
typedef struct PACKED
{
    /** Inertial Sense serial number */
    uint32_t		serialNumber;

    /** Hardware ID: This is a packed identifier, which includes the Hardware Type, hardwareVer Major, and hardwareVer Minor */
    uint16_t        hardwareId;

    /** Inertial Sense lot number */
    uint16_t		lotNumber;

    /** Inertial Sense manufacturing date (YYYYMMDDHHMMSS) */
    char			date[16];

	/** Key - write: unlock manufacturing info, read: number of times OTP has been set, 15 max */
	uint32_t		key;

	/** Platform / carrier board (ePlatformConfig::PLATFORM_CFG_TYPE_MASK).  Only valid if greater than zero. */
	int32_t			platformType;

    int32_t         reserved;

	/** Microcontroller unique identifier, 128 bits for SAM / 96 for STM32 */
	uint32_t 		uid[4];
} manufacturing_info_t;

/** (DID_INS_1) INS output: euler rotation w/ respect to NED, NED position from reference LLA */
typedef struct PACKED
{
    /** GPS number of weeks since January 6th, 1980 */
    uint32_t				week;
    
    /** GPS time of week (since Sunday morning) in seconds */
    double					timeOfWeek;

    /** INS status flags (eInsStatusFlags). Copy of DID_SYS_PARAMS.insStatus */
    uint32_t				insStatus;

    /** Hardware status flags (eHdwStatusFlags). Copy of DID_SYS_PARAMS.hdwStatus */
    uint32_t				hdwStatus;

    /** Euler angles: roll, pitch, yaw in radians with respect to NED */
    float					theta[3];

    /** Velocity U, V, W in meters per second.  Convert to NED velocity using "vectorBodyToReference( uvw, theta, vel_ned )". */
    float					uvw[3];

    /** WGS84 latitude, longitude, height above ellipsoid (degrees,degrees,meters) */
    double					lla[3];

    /** North, east and down (meters) offset from reference latitude, longitude, and altitude to current latitude, longitude, and altitude */
    float					ned[3];
} ins_1_t;


/** (DID_INS_2) INS output: quaternion rotation w/ respect to NED, ellipsoid altitude */
typedef struct PACKED
{
    /** GPS number of weeks since January 6th, 1980 */
    uint32_t				week;
    
    /** GPS time of week (since Sunday morning) in seconds */
    double					timeOfWeek;

    /** INS status flags (eInsStatusFlags). Copy of DID_SYS_PARAMS.insStatus */
    uint32_t				insStatus;

    /** Hardware status flags (eHdwStatusFlags). Copy of DID_SYS_PARAMS.hdwStatus */
    uint32_t				hdwStatus;

    /** Quaternion body rotation with respect to NED: W, X, Y, Z */
    float					qn2b[4];

    /** Velocity U, V, W in meters per second.  Convert to NED velocity using "quatRot(vel_ned, qn2b, uvw)". */
    float					uvw[3];

    /** WGS84 latitude, longitude, height above ellipsoid in meters (not MSL) */
    double					lla[3];
} ins_2_t;


/** (DID_INS_3) INS output: quaternion rotation w/ respect to NED, msl altitude */
typedef struct PACKED
{
    /** GPS number of weeks since January 6th, 1980 */
    uint32_t				week;
    
    /** GPS time of week (since Sunday morning) in seconds */
    double					timeOfWeek;

    /** INS status flags (eInsStatusFlags). Copy of DID_SYS_PARAMS.insStatus */
    uint32_t				insStatus;

    /** Hardware status flags (eHdwStatusFlags). Copy of DID_SYS_PARAMS.hdwStatus */
    uint32_t				hdwStatus;

    /** Quaternion body rotation with respect to NED: W, X, Y, Z */
    float					qn2b[4];

    /** Velocity U, V, W in meters per second.  Convert to NED velocity using "quatRot(vel_ned, qn2b, uvw)". */
    float					uvw[3];

    /** WGS84 latitude, longitude, height above ellipsoid in meters (not MSL) */
    double					lla[3];

    /** height above mean sea level (MSL) in meters */
    float					msl;
} ins_3_t;


/** (DID_INS_4) INS output: quaternion rotation w/ respect to ECEF, ECEF position */
typedef struct PACKED
{
    /** GPS number of weeks since January 6th, 1980 */
    uint32_t				week;
    
    /** GPS time of week (since Sunday morning) in seconds */
    double					timeOfWeek;

    /** INS status flags (eInsStatusFlags). Copy of DID_SYS_PARAMS.insStatus */
    uint32_t				insStatus;

    /** Hardware status flags (eHdwStatusFlags). Copy of DID_SYS_PARAMS.hdwStatus */
    uint32_t				hdwStatus;

    /** Quaternion body rotation with respect to ECEF: W, X, Y, Z */
    float					qe2b[4];

    /** Velocity in ECEF (earth-centered earth-fixed) frame in meters per second */
    float					ve[3];

    /** Position in ECEF (earth-centered earth-fixed) frame in meters */
    double					ecef[3];
} ins_4_t;


/** Inertial Measurement Unit (IMU) data */
typedef struct PACKED
{
    /** Gyroscope P, Q, R in radians / second */
    float                   pqr[3];

    /** Acceleration X, Y, Z in meters / second squared */
    float                   acc[3];
} imus_t;


/** (DID_IMU, DID_REFERENCE_IMU) Inertial Measurement Unit (IMU) data */
typedef struct PACKED
{
    /** Time since boot up in seconds.  Convert to GPS time of week by adding gps.towOffset */
    double                  time;

    /** IMU Status (eImuStatus) */
    uint32_t                status;

    /** Inertial Measurement Unit (IMU) */
    imus_t					I;
} imu_t;


/** (DID_IMU3_UNCAL) Dual Inertial Measurement Units (IMUs) data */
typedef struct PACKED
{
    /** Time since boot up in seconds.  Convert to GPS time of week by adding gps.towOffset */
    double                  time;

    /** IMU Status (eImuStatus) */
    uint32_t                status;

    /** Inertial Measurement Units (IMUs) */
    imus_t                  I[3];

} imu3_t;


/** (DID_MAGNETOMETER) Magnetometer sensor data */
typedef struct PACKED
{
    /** Time since boot up in seconds.  Convert to GPS time of week by adding gps.towOffset */
    double                  time;
    
    /** Magnetometers in Gauss */
    float                   mag[3];
} magnetometer_t;


/** (DID_BAROMETER) Barometric pressure sensor data */
typedef struct PACKED
{
    /** Time since boot up in seconds.  Convert to GPS time of week by adding gps.towOffset */
    double                  time;
    
    /** Barometric pressure in kilopascals */
    float                   bar;

    /** MSL altitude from barometric pressure sensor in meters */
    float                   mslBar;

    /** Temperature of barometric pressure sensor in Celsius */
    float                   barTemp;

    /** Relative humidity as a percent (%rH). Range is 0% - 100% */
    float                   humidity;
} barometer_t;


/** (DID_PIMU, DID_REFERENCE_PIMU) Preintegraed IMU (a.k.a. Coning and Sculling integral) in body/IMU frame. */
typedef struct PACKED
{
    /** Time since boot up in seconds.  Convert to GPS time of week by adding gps.towOffset */
    double                  time;

    /** Integral period in seconds for delta theta and delta velocity.  This is configured using DID_FLASH_CONFIG.startupNavDtMs. */
    float					dt;

    /** IMU Status (eImuStatus) */
    uint32_t                status;

    /** IMU delta theta (gyroscope {p,q,r} integral) in radians in sensor frame */
    float                   theta[3];

    /** IMU delta velocity (accelerometer {x,y,z} integral) in m/s in sensor frame */
    float                   vel[3];

} pimu_t;


/** (DID_IMU_MAG) imu + mag */
typedef struct PACKED
{
    /** imu - raw or pre-integrated depending on data id */
    imu_t imu;
    
    /** mag */
    magnetometer_t mag;
} imu_mag_t;


/** (DID_PIMU_MAG) preintegrated imu + mag */
typedef struct PACKED
{
    /** Preintegrated IMU */
    pimu_t pimu;
    
    /** Magnetometer */
    magnetometer_t mag;
} pimu_mag_t;


/** IMU Status */
enum eImuStatus
{
    /** Sensor saturation on IMU1 gyro */
    IMU_STATUS_SATURATION_IMU1_GYR              = (int)0x00000001,
    /** Sensor saturation on IMU2 gyro */
    IMU_STATUS_SATURATION_IMU2_GYR              = (int)0x00000002,
    /** Sensor saturation on IMU3 gyro */
    IMU_STATUS_SATURATION_IMU3_GYR              = (int)0x00000004,
    /** Sensor saturation on IMU1 accelerometer */
    IMU_STATUS_SATURATION_IMU1_ACC              = (int)0x00000008,
    /** Sensor saturation on IMU2 accelerometer */
    IMU_STATUS_SATURATION_IMU2_ACC              = (int)0x00000010,
    /** Sensor saturation on IMU3 accelerometer */
    IMU_STATUS_SATURATION_IMU3_ACC              = (int)0x00000020,
    /** Sensor saturation mask */
    IMU_STATUS_SATURATION_MASK                  = (int)0x0000003F,

    /** Magnetometer sample occured */
    IMU_STATUS_MAG_UPDATE						= (int)0x00000100,
    
    /** Reserved */
    // IMU_STATUS_RESERVED2						= (int)0x00000400,

//     /** Sensor saturation happened within past 10 seconds */
//     IMU_STATUS_SATURATION_HISTORY               = (int)0x00000100,
//     /** Sample rate fault happened within past 10 seconds */
//     IMU_STATUS_SAMPLE_RATE_FAULT_HISTORY        = (int)0x00000200,

    /** IMU1 gyros available */
    IMU_STATUS_GYR1_OK                          = (int)0x00010000,
    /** IMU2 gyros and accelerometers available */
    IMU_STATUS_GYR2_OK                          = (int)0x00020000,
    /** IMU3 gyros available */
    IMU_STATUS_GYR3_OK                          = (int)0x00040000,
    /** IMU1 accelerometers available */
    IMU_STATUS_ACC1_OK                          = (int)0x00080000,
    /** IMU2 accelerometers available */
    IMU_STATUS_ACC2_OK                          = (int)0x00100000,
    /** IMU3 accelerometers available */
    IMU_STATUS_ACC3_OK                          = (int)0x00200000,
    /** IMU1 available */
    IMU_STATUS_IMU1_OK                          = (int)(IMU_STATUS_GYR1_OK | IMU_STATUS_ACC1_OK),
    /** IMU2 available */
    IMU_STATUS_IMU2_OK                          = (int)(IMU_STATUS_GYR2_OK | IMU_STATUS_ACC2_OK),
    /** IMU3 available */
    IMU_STATUS_IMU3_OK                          = (int)(IMU_STATUS_GYR3_OK | IMU_STATUS_ACC3_OK),
    /** IMU gyros and accelerometers available */
    IMU_STATUS_IMU_OK_MASK                      = (int)0x003F0000,
};

/** (DID_GPS1_POS, DID_GPS1_RCVR_POS, DID_GPS2_POS) GPS position data */
typedef struct PACKED
{
    /** GPS number of weeks since January 6th, 1980 */
    uint32_t                week;

    /** GPS time of week (since Sunday morning) in milliseconds */
    uint32_t                timeOfWeekMs;

    /** (see eGpsStatus) GPS status: [0x000000xx] number of satellites used, [0x0000xx00] fix type, [0x00xx0000] status flags, NMEA input flag */
    uint32_t                status;

    /** Position in ECEF {x,y,z} (m) */
    double					ecef[3];
    
    /** Position - WGS84 latitude, longitude, height above ellipsoid (not MSL) (degrees, m) */
    double					lla[3];

    /** Height above mean sea level (MSL) in meters */
    float					hMSL;

    /** Horizontal accuracy in meters */
    float					hAcc;

    /** Vertical accuracy in meters */
    float					vAcc;

    /** Position dilution of precision (unitless) */
    float                   pDop;

    /** Average of all non-zero satellite carrier to noise ratios (signal strengths) in dBHz */
    float                   cnoMean;

    /** Time sync offset between local time since boot up to GPS time of week in seconds.  Add this to IMU and sensor time to get GPS time of week in seconds. */
    double                  towOffset;
    
    /** GPS leap second (GPS-UTC) offset. Receiver's best knowledge of the leap seconds offset from UTC to GPS time. Subtract from GPS time of week to get UTC time of week. (18 seconds as of December 31, 2016) */
    uint8_t					leapS;

    /** Number of satellites used */
    uint8_t					satsUsed;

    /** Standard deviation of cnoMean over past 5 seconds (dBHz x10) */
    uint8_t					cnoMeanSigma;

    /** Reserved for future use */
    uint8_t					reserved;

} gps_pos_t;


/** (DID_GPS1_VEL, DID_GPS2_VEL) GPS velocity data */
typedef struct PACKED
{
    /** GPS time of week (since Sunday morning) in milliseconds */
    uint32_t                timeOfWeekMs;

    /** GPS Velocity.  Velocity is in ECEF {vx,vy,vz} (m/s) if status bit GPS_STATUS_FLAGS_GPS_NMEA_DATA (0x00008000) is NOT set.  Velocity is in local tangent plane with no vertical velocity {vNorth, vEast, 0} (m/s) if status bit GPS_STATUS_FLAGS_GPS_NMEA_DATA (0x00008000) is set. */
    float					vel[3];	

    /** Speed accuracy in meters / second */
    float					sAcc;
    
    /** (see eGpsStatus) GPS status: [0x000000xx] number of satellites used, [0x0000xx00] fix type, [0x00xx0000] status flags, NMEA input flag */
    uint32_t                status;
} gps_vel_t;


/** GPS Satellite information */
typedef struct PACKED
{
    /** GNSS identifier (see eSatSvGnssId) */
    uint8_t					gnssId;

    /** Satellite identifier */
    uint8_t					svId;

    /** (deg) Elevation (range: +/-90) */
    int8_t					elev;

    /** (deg) Azimuth (range: +/-180) */
    int16_t					azim;

    /** (dBHz) Carrier to noise ratio (signal strength) */
    uint8_t					cno;

    /** (see eSatSvStatus) */
    uint16_t				status;

} gps_sat_sv_t;

/** Sat SV - GNSS System ID */
enum eSatSvGnssId
{
    SAT_SV_GNSS_ID_UNKNOWN      = 0,
    SAT_SV_GNSS_ID_GNSS         = 0, 	// (multi-constellation)
    SAT_SV_GNSS_ID_GPS          = 1,	// GPS (USA)
    SAT_SV_GNSS_ID_SBS          = 2,	// SBAS (multiple regional systems, see flash config for selection)
    SAT_SV_GNSS_ID_GAL          = 3,	// Galileo (European Union)	
    SAT_SV_GNSS_ID_BEI          = 4,	// BeiDou (China)
    SAT_SV_GNSS_ID_QZS          = 5,	// QZSS (Japan)
    SAT_SV_GNSS_ID_GLO          = 6,	// GLONASS (Russia)	
    SAT_SV_GNSS_ID_IRN          = 7,	// IRNSS / NavIC (India)	
    SAT_SV_GNSS_ID_IME          = 8,	// IMES (Japan's Indoor Messaging System)
};

/** GPS Sat Status */
enum eSatSvStatus
{
    SAT_SV_STATUS_SIGNAL_QUALITY_MASK               = 0x0007,   // see eSatSigQuality
    SAT_SV_STATUS_USED_IN_SOLUTION                  = 0x0008,	// Used in the solution
    SAT_SV_STATUS_USED_IN_SOLUTION_OFFSET           = 3,
    SAT_SV_STATUS_HEALTH_UNKNOWN                    = 0x0000,	// 0 = unknown
    SAT_SV_STATUS_HEALTH_GOOD                       = 0x0010,	// 1 = healthy
    SAT_SV_STATUS_HEALTH_BAD                        = 0x0020,	// 2 = unhealthy
    SAT_SV_STATUS_HEALTH_MASK                       = 0x0030,
    SAT_SV_STATUS_HEALTH_OFFSET                     = 4,

    SAT_SV_STATUS_RTK_SOL_FIX_STATUS_MASK           = 0x0300,	// 1=float, 2=fix
    SAT_SV_STATUS_RTK_SOL_FIX_STATUS_OFFSET         = 8,
    SAT_SV_STATUS_RTK_SOL_FIX_STATUS_FLOAT          = 1,	
    SAT_SV_STATUS_RTK_SOL_FIX_STATUS_FIX            = 2,	

    // SAT_SV_STATUS_HEALTH_MASK                       = 0x00000030,
    // NAV_SAT_FLAGS_HEALTH_OFFSET                     = 4,
    // SAT_SV_STATUS_DIFFCORR                          = 0x00000040,
    // SAT_SV_STATUS_SMOOTHED                          = 0x00000080,
    // SAT_SV_STATUS_ORBITSOURCE_MASK                  = 0x00000700,
    // SAT_SV_STATUS_ORBITSOURCE_OFFSET                = 8,
    // SAT_SV_STATUS_EPHAVAIL                          = 0x00000800,
    // SAT_SV_STATUS_ALMAVAIL                          = 0x00001000,
    // SAT_SV_STATUS_ANOAVAIL                          = 0x00002000,
    // SAT_SV_STATUS_AOPAVAIL                          = 0x00004000,	
};

/** (DID_GPS1_SAT, DID_GPS2_SAT) GPS satellite information */
typedef struct PACKED
{
    /** GPS time of week (since Sunday morning) in milliseconds */
	uint32_t                timeOfWeekMs;				
    /** Number of satellites in the sky */
	uint32_t				numSats;					
    /** Satellite information list */
	gps_sat_sv_t			sat[MAX_NUM_SATELLITES];	
} gps_sat_t;

enum eSatSvSigId
{
    SAT_SV_SIG_ID_GPS_L1CA          = 0,
    SAT_SV_SIG_ID_GPS_L2CL          = 3,
    SAT_SV_SIG_ID_GPS_L2CM          = 4,
    SAT_SV_SIG_ID_GPS_L5I           = 6,
    SAT_SV_SIG_ID_GPS_L5Q           = 7,
    SAT_SV_SIG_ID_GPS_L5            = SAT_SV_SIG_ID_GPS_L5Q,

    SAT_SV_SIG_ID_SBAS_L1CA         = 0,
    SAT_SV_SIG_ID_SBAS_L2           = 1,
    SAT_SV_SIG_ID_SBAS_L5           = 2,

    SAT_SV_SIG_ID_Galileo_E1C2      = 0,
    SAT_SV_SIG_ID_Galileo_E1B2      = 1,
    SAT_SV_SIG_ID_Galileo_E1BC      = SAT_SV_SIG_ID_Galileo_E1B2,
    SAT_SV_SIG_ID_Galileo_E5aI      = 3,
    SAT_SV_SIG_ID_Galileo_E5aQ      = 4,
    SAT_SV_SIG_ID_Galileo_E5a       = SAT_SV_SIG_ID_Galileo_E5aQ,
    SAT_SV_SIG_ID_Galileo_E5bI      = 5,
    SAT_SV_SIG_ID_Galileo_E5bQ      = 6,
    SAT_SV_SIG_ID_Galileo_E5        = SAT_SV_SIG_ID_Galileo_E5bQ,

    SAT_SV_SIG_ID_BeiDou_B1D1       = 0,
    SAT_SV_SIG_ID_BeiDou_B1D2       = 1,
    SAT_SV_SIG_ID_BeiDou_B2D1       = 2,
    SAT_SV_SIG_ID_BeiDou_B2D2       = 3,
    SAT_SV_SIG_ID_BeiDou_B2         = SAT_SV_SIG_ID_BeiDou_B2D1,
    SAT_SV_SIG_ID_BeiDou_B1C        = 5,
    SAT_SV_SIG_ID_BeiDou_B2a        = 7,

    SAT_SV_SIG_ID_QZSS_L1CA         = 0,
    SAT_SV_SIG_ID_QZSS_L1S          = 1,
    SAT_SV_SIG_ID_QZSS_L2CM         = 4,
    SAT_SV_SIG_ID_QZSS_L2CL         = 5,
    SAT_SV_SIG_ID_QZSS_L2           = SAT_SV_SIG_ID_QZSS_L2CL,
    SAT_SV_SIG_ID_QZSS_L5I          = 8,
    SAT_SV_SIG_ID_QZSS_L5Q          = 9,
    SAT_SV_SIG_ID_QZSS_L5           = SAT_SV_SIG_ID_QZSS_L5Q,

    SAT_SV_SIG_ID_GLONASS_L1OF      = 0,
    SAT_SV_SIG_ID_GLONASS_L2OF      = 2,

    SAT_SV_SIG_ID_NAVIC_L5A         = 0, 
};

enum eSatSigQuality
{
    SAT_SIG_QUALITY_NO_SIGNAL                   = 0, 	// no signal
    SAT_SIG_QUALITY_SEARCHING                   = 1, 	// searching signal
    SAT_SIG_QUALITY_ACQUIRED                    = 2, 	// signal acquired
    SAT_SIG_QUALITY_DETECTED                    = 3, 	// signal detected but unusable
    SAT_SIG_QUALITY_CODE_LOCK_TIME_SYNC         = 4, 	// code locked and time synchronized
    SAT_SIG_QUALITY_CODE_CARRIER_TIME_SYNC_1    = 5, 	// code and carrier locked and time synchronized
    SAT_SIG_QUALITY_CODE_CARRIER_TIME_SYNC_2    = 6, 	// "
    SAT_SIG_QUALITY_CODE_CARRIER_TIME_SYNC_3    = 7, 	// "
};

enum eSatSigStatus
{
    SAT_SIG_STATUS_HEALTH_UNKNOWN                    = 0x0000,	// 0 = unknown
    SAT_SIG_STATUS_HEALTH_GOOD                       = 0x0001,	// 1 = healthy
    SAT_SIG_STATUS_HEALTH_BAD                        = 0x0002,	// 2 = unhealthy
    SAT_SIG_STATUS_HEALTH_MASK                       = 0x0003,
    SAT_SIG_STATUS_USED_IN_SOLUTION                  = 0x0004,  // Signal is used in the solution
    SAT_SIG_STATUS_USED_IN_SOLUTION_OFFSET           = 2,
};


/** GPS satellite signal information */
typedef struct PACKED
{
    /** GNSS identifier (see eSatSvGnssId) */
    uint8_t					gnssId;

    /** Satellite identifier */
    uint8_t					svId;

    /** Signal identifier, frequency description (eSatSvSigId) */
    uint8_t					sigId;

    /** (dBHz) Carrier to noise ratio (signal strength) */
    uint8_t					cno;

    /** Quality indicator (see eSatSigQuality) */
    uint8_t					quality;

    /** Status flags (see eSatSigStatus) */
    uint16_t				status;

} gps_sig_sv_t;

/** (DID_GPS1_SIG, DID_GPS2_SIG) GPS satellite signal information */
typedef struct PACKED
{
    /** GPS time of week (since Sunday morning) in milliseconds */
	uint32_t                timeOfWeekMs;				
    /** Number of satellite signals in the following satelliate signal list */
	uint32_t				numSigs;					
    /** Satellite signal list */
	gps_sig_sv_t			sig[MAX_NUM_SAT_SIGNALS];	
} gps_sig_t;

typedef uint8_t         gps_extension_ver_t[30];
#define GPS_VER_NUM_EXTENSIONS	6
/** (DID_GPS1_VERSION) GPS version strings */
typedef struct PACKED
{
    /** Software version */
    uint8_t                 swVersion[30];
    /** Hardware version */
    uint8_t                 hwVersion[10];		
    /** Extension 30 bytes array description  */
	gps_extension_ver_t     extension[GPS_VER_NUM_EXTENSIONS];		
} gps_version_t;

// (DID_INL2_STATES) INL2 - INS Extended Kalman Filter (EKF) states
typedef struct PACKED
{
    /** GPS time of week (since Sunday morning) in seconds */
    double                  timeOfWeek;					

    /** Quaternion body rotation with respect to ECEF */
    float					qe2b[4];                    

    /** (m/s) Velocity in ECEF frame */
    float					ve[3];						

    /** (m)     Position in ECEF frame */
    double					ecef[3];				

    /** (rad/s) Gyro bias */
    float					biasPqr[3];	           
    
    /** (m/s^2) Accelerometer bias */
    float					biasAcc[3];	            
    
    /** (m)     Barometer bias */
    float					biasBaro;               
	
    /** (rad)   Magnetic declination */
    float					magDec;                 
	
    /** (rad)   Magnetic inclination */
    float					magInc;                 
} inl2_states_t;

// (DID_ROS_COVARIANCE_POSE_TWIST) INL2 - INS Extended Kalman Filter (EKF) state covariance
typedef struct PACKED
{
    /** GPS time of week (since Sunday morning) in seconds */
    double                  timeOfWeek;

    /** (rad^2, m^2)  EKF attitude and position error covariance matrix lower diagonal in body (attitude) and ECEF (position) frames */
    float					covPoseLD[21];

    /** ((m/s)^2, (rad/s)^2)   EKF velocity and angular rate error covariance matrix lower diagonal in ECEF (velocity) and body (attitude) frames */
    float					covTwistLD[21];

} ros_covariance_pose_twist_t;

// (DID_INL2_STATUS)
typedef struct PACKED
{
	int						ahrs;
	int						zero_accel;
	int						zero_angrate;
	int						accel_motion;
	int						rot_motion;
	int						zero_vel;
	int						ahrs_gps_cnt;			// Counter of sequential valid GPS data (for switching from AHRS to navigation)
	float					hdg_err;
	int						hdg_coarse;				// Flag whether initial attitude error converged
	int						hdg_aligned;			// Flag whether initial attitude error converged
	int						hdg_aligning;
	int						start_proc_done;		// Cold/hot start procedure completed
	int						mag_cal_good;
	int						mag_cal_done;
	int						stat_magfield;
} inl2_status_t;

/** Generic 1 axis sensor */
typedef struct PACKED
{
    /** Time in seconds */
    double                  time;

    /** Three axis sensor */
    float                   val;
} gen_1axis_sensor_t;

/** Generic 3 axis sensor */
typedef struct PACKED
{
    /** Time in seconds */
    double                  time;

    /** Three axis sensor */
    float                   val[3];
} gen_3axis_sensor_t;

/** Generic dual 3 axis sensor */
typedef struct PACKED
{
    /** Time in seconds */
    double                  time;

    /** First three axis sensor */
    float                   val1[3];

    /** Second three axis sensor */
    float                   val2[3];
} gen_dual_3axis_sensor_t;

/** Generic 3 axis sensor */
typedef struct PACKED
{
    /** Time in seconds */
    double                  time;

    /** Three axis sensor */
    double                  val[3];
} gen_3axis_sensord_t;

/** (DID_SYS_SENSORS) Output from system sensors */
typedef struct PACKED
{
    /** Time since boot up in seconds.  Convert to GPS time of week by adding gps.towOffset */
    double					time;

    /** Temperature in Celsius */
    float                   temp;

    /** Gyros in radians / second */
    float                   pqr[3];

    /** Accelerometers in meters / second squared */
    float                   acc[3];

    /** Magnetometers in Gauss */
    float                   mag[3];

    /** Barometric pressure in kilopascals */
    float                   bar;

    /** Temperature of barometric pressure sensor in Celsius */
    float                   barTemp;

    /** MSL altitude from barometric pressure sensor in meters */
    float                   mslBar;
    
    /** Relative humidity as a percent (%rH). Range is 0% - 100% */
    float                   humidity;

    /** EVB system input voltage in volts. uINS pin 5 (G2/AN2).  Use 10K/1K resistor divider between Vin and GND.  */
    float                   vin;

    /** ADC analog input in volts. uINS pin 4, (G1/AN1). */
    float                   ana1;

    /** ADC analog input in volts. uINS pin 19 (G3/AN3). */
    float                   ana3;

    /** ADC analog input in volts. uINS pin 20 (G4/AN4). */
    float                   ana4;
} sys_sensors_t;

/** INS output */
typedef struct PACKED
{
    /** GPS time of week (since Sunday morning) in milliseconds */
    uint32_t                timeOfWeekMs;

    /** Latitude, longitude and height above ellipsoid (rad, rad, m) */
    double                  lla[3];

    /** Velocities in body frames of X, Y and Z (m/s) */
    float                   uvw[3];

    /** Quaternion body rotation with respect to NED: W, X, Y, Z */
    float					qn2b[4];
} ins_output_t;

/** (DID_SYS_PARAMS) System parameters */
typedef struct PACKED
{
    /** GPS time of week (since Sunday morning) in milliseconds */
    uint32_t                timeOfWeekMs;

    /** INS status flags (eInsStatusFlags) */
    uint32_t                insStatus;

    /** Hardware status flags (eHdwStatusFlags) */
    uint32_t                hdwStatus;

    /** IMU temperature */
    float					imuTemp;

    /** Baro temperature */
    float					baroTemp;

    /** MCU temperature (not available yet) */
    float					mcuTemp;

    /** System status flags (eSysStatusFlags) */
    uint32_t				sysStatus;

	/** IMU sample period (ms). Zero disables sampling. */
	uint32_t				imuSamplePeriodMs;

	/** Preintegrated IMU (PIMU) integration period and navigation/AHRS filter output period (ms). */
	uint32_t				navOutputPeriodMs;
	
    /** Actual sample period relative to GPS PPS (sec) */
    double					sensorTruePeriod;

	/** Flash config checksum used with host SDK synchronization */
	uint32_t				flashCfgChecksum;

	/** Navigation/AHRS filter update period (ms) */
	uint32_t				navUpdatePeriodMs;

    /** General fault code descriptor (eGenFaultCodes).  Set to zero to reset fault code. */
    uint32_t				genFaultCode;
} sys_params_t;

/*! General Fault Code descriptor */
enum eGenFaultCodes
{
    /*! INS state limit overrun - UVW */
    GFC_INS_STATE_ORUN_UVW				= 0x00000001,
    /*! INS state limit overrun - Latitude */
    GFC_INS_STATE_ORUN_LAT				= 0x00000002,
    /*! INS state limit overrun - Altitude */
    GFC_INS_STATE_ORUN_ALT				= 0x00000004,
    /*! Unhandled interrupt */
    GFC_UNHANDLED_INTERRUPT				= 0x00000010,
    /*! Fault: sensor initialization  */
    GFC_INIT_SENSORS					= 0x00000100,
    /*! Fault: SPI bus initialization  */
    GFC_INIT_SPI						= 0x00000200,
    /*! Fault: SPI configuration  */
    GFC_CONFIG_SPI						= 0x00000400,
    /*! Fault: GPS1 init  */
    GFC_INIT_GPS1						= 0x00000800,
    /*! Fault: GPS2 init  */
    GFC_INIT_GPS2                       = 0x00001000,
    /*! Flash failed to load valid values */
    GFC_FLASH_INVALID_VALUES			= 0x00002000,
    /*! Flash checksum failure */
    GFC_FLASH_CHECKSUM_FAILURE			= 0x00004000,
    /*! Flash write failure */
    GFC_FLASH_WRITE_FAILURE				= 0x00008000,
    /*! System Fault: general */
    GFC_SYS_FAULT_GENERAL				= 0x00010000,
    /*! System Fault: CRITICAL system fault (see DID_SYS_FAULT) */
    GFC_SYS_FAULT_CRITICAL			    = 0x00020000,
    /*! Sensor(s) saturated */
    GFC_SENSOR_SATURATION 				= 0x00040000,
    /*! Fault: IMU initialization */
    GFC_INIT_IMU						= 0x00100000,
    /*! Fault: Magnetometer initialization */
    GFC_INIT_MAGNETOMETER				= 0x00400000,
    /*! Fault: Barometer initialization */
    GFC_INIT_BAROMETER					= 0x00200000,
    /*! Fault: I2C initialization */
    GFC_INIT_I2C						= 0x00800000,
    /*! Fault: Chip erase line toggled but did not meet required hold time.  This is caused by noise/transient on chip erase pin.  */
    GFC_CHIP_ERASE_INVALID				= 0x01000000,
};


/** (DID_SYS_CMD) System Commands */
typedef struct PACKED
{
    /** System commands (see eSystemCommand) 1=save current persistent messages, 5=zero motion, 97=save flash, 99=software reset.  "invCommand" (following variable) must be set to bitwise inverse of this value for this command to be processed.  */
    uint32_t                command;

    /** Error checking field that must be set to bitwise inverse of command field for the command to take effect.  */
    uint32_t                invCommand;

} system_command_t;

enum eSystemCommand 
{
    SYS_CMD_NONE                                        = 0,            // (uint32 inv: 4294967295)
    SYS_CMD_SAVE_PERSISTENT_MESSAGES                    = 1,            // (uint32 inv: 4294967294)
    SYS_CMD_ENABLE_BOOTLOADER_AND_RESET                 = 2,            // (uint32 inv: 4294967293)
    SYS_CMD_ENABLE_SENSOR_STATS                         = 3,            // (uint32 inv: 4294967292)
    SYS_CMD_ENABLE_RTOS_STATS                           = 4,            // (uint32 inv: 4294967291)
    SYS_CMD_ZERO_MOTION                                 = 5,            // (uint32 inv: 4294967290)
    SYS_CMD_REF_POINT_STATIONARY                        = 6,            // (uint32 inv: 4294967289)
    SYS_CMD_REF_POINT_MOVING                            = 7,            // (uint32 inv: 4294967288)
    SYS_CMD_RESET_RTOS_STATS                            = 8,            // (uint32 inv: 4294967287)

    SYS_CMD_ENABLE_GPS_LOW_LEVEL_CONFIG                 = 10,           // (uint32 inv: 4294967285)
    SYS_CMD_DISABLE_SERIAL_PORT_BRIDGE                  = 11,           // (uint32 inv: 4294967284)
    SYS_CMD_ENABLE_SERIAL_PORT_BRIDGE_USB_TO_GPS1       = 12,           // (uint32 inv: 4294967283)
    SYS_CMD_ENABLE_SERIAL_PORT_BRIDGE_USB_TO_GPS2       = 13,           // (uint32 inv: 4294967282)
    SYS_CMD_ENABLE_SERIAL_PORT_BRIDGE_USB_TO_SER0       = 14,           // (uint32 inv: 4294967281)
    SYS_CMD_ENABLE_SERIAL_PORT_BRIDGE_USB_TO_SER1       = 15,           // (uint32 inv: 4294967280)
    SYS_CMD_ENABLE_SERIAL_PORT_BRIDGE_USB_TO_SER2       = 16,           // (uint32 inv: 4294967279)
    SYS_CMD_ENABLE_SERIAL_PORT_BRIDGE_SER0_TO_GPS1      = 17,           // (uint32 inv: 4294967278)
    SYS_CMD_ENABLE_SERIAL_PORT_BRIDGE_CUR_PORT_TO_GPS1  = 18,           // (uint32 inv: 4294967277)
    SYS_CMD_ENABLE_SERIAL_PORT_BRIDGE_CUR_PORT_TO_GPS2  = 19,           // (uint32 inv: 4294967276)
    SYS_CMD_ENABLE_SERIAL_PORT_BRIDGE_CUR_PORT_TO_USB   = 20,           // (uint32 inv: 4294967275)
    SYS_CMD_ENABLE_SERIAL_PORT_BRIDGE_CUR_PORT_TO_SER0  = 21,           // (uint32 inv: 4294967274)
    SYS_CMD_ENABLE_SERIAL_PORT_BRIDGE_CUR_PORT_TO_SER1  = 22,           // (uint32 inv: 4294967273)
    SYS_CMD_ENABLE_SERIAL_PORT_BRIDGE_CUR_PORT_TO_SER2  = 23,           // (uint32 inv: 4294967272)

    SYS_CMD_ENABLE_SERIAL_PORT_BRIDGE_USB_LOOPBACK      = 24,           // (uint32 inv: 4294967271)
    SYS_CMD_ENABLE_SERIAL_PORT_BRIDGE_SER0_LOOPBACK     = 25,           // (uint32 inv: 4294967270)
    SYS_CMD_ENABLE_SERIAL_PORT_BRIDGE_SER1_LOOPBACK     = 26,           // (uint32 inv: 4294967269)
    SYS_CMD_ENABLE_SERIAL_PORT_BRIDGE_SER2_LOOPBACK     = 27,           // (uint32 inv: 4294967268)
    SYS_CMD_ENABLE_SERIAL_PORT_BRIDGE_CUR_PORT_LOOPBACK = 28,           // (uint32 inv: 4294967267)

    SYS_CMD_GPX_ENABLE_BOOTLOADER_MODE                  = 30,           // (uint32 inv: 4294967265)
    SYS_CMD_GPX_ENABLE_GNSS1_CHIPSET_BOOTLOADER         = 31,           // (uint32 inv: 4294967264)
    SYS_CMD_GPX_ENABLE_GNSS2_CHIPSET_BOOTLOADER         = 32,           // (uint32 inv: 4294967263)
    SYS_CMD_GPX_ENABLE_GNSS1_PASS_THROUGH               = 33,           // (uint32 inv: 4294967262)
    SYS_CMD_GPX_ENABLE_GNSS2_PASS_THROUGH               = 34,           // (uint32 inv: 4294967261)

    SYS_CMD_TEST_GPIO                                   = 64,           // (uint32 inv: 4294967231)

    SYS_CMD_SAVE_FLASH                                  = 97,           // (uint32 inv: 4294967198)
    SYS_CMD_SAVE_GPS_ASSIST_TO_FLASH_RESET              = 98,           // (uint32 inv: 4294967197)
    SYS_CMD_SOFTWARE_RESET                              = 99,           // (uint32 inv: 4294967196)
    SYS_CMD_MANF_UNLOCK                                 = 1122334455,   // (uint32 inv: 3172632840)
    SYS_CMD_MANF_FACTORY_RESET                          = 1357924680,   // (uint32 inv: 2937042615) SYS_CMD_MANF_RESET_UNLOCK must be sent prior to this command.
    SYS_CMD_MANF_CHIP_ERASE                             = 1357924681,   // (uint32 inv: 2937042614) SYS_CMD_MANF_RESET_UNLOCK must be sent prior to this command.
    SYS_CMD_MANF_DOWNGRADE_CALIBRATION                  = 1357924682,   // (uint32 inv: 2937042613) SYS_CMD_MANF_RESET_UNLOCK must be sent prior to this command.
};

enum eSerialPortBridge
{
	SERIAL_PORT_BRIDGE_DISABLED         = 0,

    SERIAL_PORT_BRIDGE_GPS1_TO_USB      = 1,
    SERIAL_PORT_BRIDGE_GPS1_TO_SER0     = 2,
    SERIAL_PORT_BRIDGE_GPS1_TO_SER1     = 3,
    SERIAL_PORT_BRIDGE_GPS1_TO_SER2     = 4,

    SERIAL_PORT_BRIDGE_GPS2_TO_USB      = 5,
    SERIAL_PORT_BRIDGE_GPS2_TO_SER0     = 6,
    SERIAL_PORT_BRIDGE_GPS2_TO_SER1     = 7,
    SERIAL_PORT_BRIDGE_GPS2_TO_SER2     = 8,

    SERIAL_PORT_BRIDGE_USB_TO_SER0      = 9,
    SERIAL_PORT_BRIDGE_USB_TO_SER1      = 10,
    SERIAL_PORT_BRIDGE_USB_TO_SER2      = 11,
    SERIAL_PORT_BRIDGE_SER0_TO_SER1     = 12,
    SERIAL_PORT_BRIDGE_SER0_TO_SER2     = 13,
    SERIAL_PORT_BRIDGE_SER1_TO_SER2     = 14,

    SERIAL_PORT_BRIDGE_USB_TO_USB       = 15,   // loopback
    SERIAL_PORT_BRIDGE_SER0_TO_SER0     = 16,   // loopback
    SERIAL_PORT_BRIDGE_SER1_TO_SER1     = 17,   // loopback
    SERIAL_PORT_BRIDGE_SER2_TO_SER2     = 18,   // loopback
};

#define NMEA_BUFFER_SIZE 256

/** (DID_NMEA_BCAST_PERIOD) Set NMEA message broadcast periods. This data structure is zeroed out on stop_all_broadcasts */
typedef struct PACKED
{
    /** Options: Port selection[0x0=current, 0xFF=all, 0x1=ser0, 0x2=ser1, 0x4=ser2, 0x8=USB] (see RMC_OPTIONS_...) */
    uint32_t				options;

	/** Broadcast period multiple - NMEA IMU data. 0 to disable. */
	uint8_t				    pimu;

	/** Broadcast period multiple - NMEA preintegrated IMU: delta theta (rad) and delta velocity (m/s). 0 to disable. */
	uint8_t			    	ppimu;
	
	/** Broadcast period multiple - NMEA INS output: euler rotation w/ respect to NED, NED position from reference LLA. 0 to disable. */
	uint8_t			    	pins1;

	/** Broadcast period multiple - NMEA INS output: quaternion rotation w/ respect to NED, ellipsoid altitude. 0 to disable. */
	uint8_t				    pins2;
	
	/** Broadcast period multiple - NMEA GPS position data. 0 to disable. */
	uint8_t			    	pgpsp;

	/** Broadcast period multiple - NMEA Raw IMU data (up to 1KHz).  Use this IMU data for output data rates faster than DID_FLASH_CONFIG.startupNavDtMs.  Otherwise we recommend use of pimu or ppimu as they are oversampled and contain less noise. 0 to disable. */
	uint8_t			    	primu;

	/** Broadcast period multiple - NMEA standard GGA GNSS 3D location, fix, and accuracy. 0 to disable. */
	uint8_t				    gga;

	/** Broadcast period multiple - NMEA standard GLL GNSS 2D location and time. 0 to disable. */
	uint8_t			    	gll;

	/** Broadcast period multiple - NMEA standard GSA GNSS DOP and active satellites. 0 to disable. */
	uint8_t			    	gsa;

	/** Broadcast period multiple - NMEA standard recommended minimum specific GPS/Transit data. 0 to disable. */
	uint8_t			    	rmc;
	
	/** Broadcast period multiple - NMEA standard Data and Time. 0 to disable. */
	uint8_t			    	zda;

	/** Broadcast period multiple - NMEA standard Inertial Attitude Data. 0 to disable. */
	uint8_t			    	pashr;

	/** Broadcast period multiple - NMEA standard satelliate information. */
	uint8_t			    	gsv;

	/** Broadcast period multiple - NMEA track made good and speed over ground. */
	uint8_t			    	vtg;

} nmea_msgs_t;

typedef struct PACKED
{
    /** (rad/s) Gyros.  Units only apply for calibrated data. */
    f_t						pqr[3];

    /** (m/s^2) Accelerometers.  Units only apply for calibrated data. */
    f_t						acc[3];

    /** (°C) Temperature of IMU.  Units only apply for calibrated data. */
    f_t						temp;
} sensors_imu_w_temp_t;

typedef struct PACKED
{                                       // Units only apply for calibrated data
    f_t						mag[3];         // (uT)		Magnetometers
} sensors_mag_t;

typedef struct PACKED
{
    /** (rad/s) Gyros.  Units only apply for calibrated data. */
    f_t						pqr[3];

    /** (m/s^2) Accelerometers.  Units only apply for calibrated data. */
    f_t						acc[3];

    /** (uT) Magnetometers.  Units only apply for calibrated data. */
    f_t						mag[3];
} sensors_mpu_t;

// (DID_SENSORS_TC_BIAS)
typedef struct PACKED
{
    /** Time since boot up in seconds.  Convert to GPS time of week by adding gps.towOffset */
    double                  time;                                       // Units only apply for calibrated data

    sensors_mpu_t			mpu[NUM_IMU_DEVICES];
} sensors_t;

typedef struct PACKED
{
    f_t						xyz[3];
} mag_xyz_t;

// (DID_SENSORS_UCAL, DID_SENSORS_TCAL, DID_SENSORS_MCAL)
typedef struct PACKED
{
    imu3_t					imu3;

    /** (°C) Temperature of IMU.  Units only apply for calibrated data. */
    f_t						temp[NUM_IMU_DEVICES];

    /** (uT) Magnetometers.  Units only apply for calibrated data. */
    mag_xyz_t				mag[NUM_MAG_DEVICES];
} sensors_w_temp_t;

typedef struct PACKED
{
    f_t						lpfLsb[3];      // Low-pass filtered of g_sensors.lsb
    f_t						lpfTemp;		// (°C) Low-pass filtered sensor temperature
    f_t						k[3];			// Slope (moved from flash to here)
    f_t						temp;			// (°C)	Temperature of sensor
    f_t                     tempRampRate;   // (°C/s) Temperature ramp rate
    uint32_t                tci;            // Index of current temperature compensation point
    uint32_t                numTcPts;       // Total number of tc points
    f_t                     dtTemp;			// (°C) Temperature from last calibration point
} sensor_comp_unit_t;

typedef struct PACKED
{                                       // Sensor temperature compensation
    uint32_t                timeMs;         // (ms) Time since boot up.
    sensor_comp_unit_t		pqr[NUM_IMU_DEVICES];
    sensor_comp_unit_t		acc[NUM_IMU_DEVICES];
    sensor_comp_unit_t		mag[NUM_MAG_DEVICES];
    imus_t 					referenceImu;	// External reference IMU
    float                   referenceMag[3];// External reference magnetometer (heading reference)
    uint32_t                sampleCount;    // Number of samples collected
    uint32_t                calState;       // state machine (see eScompCalState)
    uint32_t				status;         // Status used to control LED and indicate valid sensor samples (see eScompStatus)
    f_t						alignAccel[3];  // Alignment acceleration
} sensor_compensation_t;

#define NUM_ANA_CHANNELS	4
typedef struct PACKED
{                                       // LSB units for all except temperature, which is Celsius.
    double					time;
    sensors_imu_w_temp_t	imu[NUM_IMU_DEVICES];
    sensors_mag_t			mag[NUM_MAG_DEVICES];   // Magnetometers
    f_t						bar;            		// Barometric pressure
    f_t						barTemp;				// Temperature of barometric pressure sensor
    f_t                     humidity;				// Relative humidity as a percent (%rH).  Range is 0% - 100%
    f_t						ana[NUM_ANA_CHANNELS]; // ADC analog input
} sys_sensors_adc_t;

#define NUM_COM_PORTS       4	// Number of communication ports.  (Ser0, Ser1, Ser2, and USB).
#ifndef NUM_SERIAL_PORTS
#define NUM_SERIAL_PORTS	6
#endif

/** Realtime Message Controller (used in rmc_t). 
    The data sets available through RMC are broadcast at the availability of the data.  A goal of RMC is 
    to provide updates from each onboard sensor as fast as possible with minimal latency.  The RMC is 
    provided so that broadcast of sensor data is done as soon as it becomes available.   The exception to
    this rule is the INS output data, which has a configurable output data rate according to DID_RMC.insPeriodMs.
*/

#define RMC_OPTIONS_PORT_MASK           0x000000FF
#define RMC_OPTIONS_PORT_ALL            (RMC_OPTIONS_PORT_MASK)
#define RMC_OPTIONS_PORT_CURRENT        0x00000000
#define RMC_OPTIONS_PORT_SER0           0x00000001
#define RMC_OPTIONS_PORT_SER1           0x00000002	// also SPI
#define RMC_OPTIONS_PORT_SER2           0x00000004
#define RMC_OPTIONS_PORT_USB            0x00000008
#define RMC_OPTIONS_PRESERVE_CTRL       0x00000100	// Prevent any messages from getting turned off by bitwise OR'ing new message bits with current message bits.
#define RMC_OPTIONS_PERSISTENT          0x00000200	// Save current port RMC to flash memory for use following reboot, eliminating need to re-enable RMC to start data streaming.  

// RMC message data rates:
#define RMC_BITS_INS1                   0x0000000000000001      // rmc.insPeriodMs (4ms default)
#define RMC_BITS_INS2                   0x0000000000000002      // "
#define RMC_BITS_INS3                   0x0000000000000004      // "
#define RMC_BITS_INS4                   0x0000000000000008      // "
#define RMC_BITS_IMU                    0x0000000000000010      // DID_FLASH_CONFIG.startupNavDtMs (4ms default)
#define RMC_BITS_PIMU                   0x0000000000000020      // "
#define RMC_BITS_BAROMETER              0x0000000000000040      // ~8ms
#define RMC_BITS_MAGNETOMETER           0x0000000000000080      // ~10ms
// #define RMC_BITS_UNUSED              0x0000000000000100
// #define RMC_BITS_UNUSED              0x0000000000000200 
#define RMC_BITS_GPS1_POS               0x0000000000000400      // DID_FLASH_CONFIG.startupGpsDtMs (200ms default)
#define RMC_BITS_GPS2_POS               0x0000000000000800      // "
#define RMC_BITS_GPS1_RAW               0x0000000000001000      // "
#define RMC_BITS_GPS2_RAW               0x0000000000002000      // "
#define RMC_BITS_GPS1_SAT               0x0000000000004000      // 1s
#define RMC_BITS_GPS2_SAT               0x0000000000008000      // "
#define RMC_BITS_GPS_BASE_RAW           0x0000000000010000      // 
#define RMC_BITS_STROBE_IN_TIME         0x0000000000020000      // On strobe input event
#define RMC_BITS_DIAGNOSTIC_MESSAGE     0x0000000000040000
#define RMC_BITS_IMU3_UNCAL             0x0000000000080000      // DID_FLASH_CONFIG.startupImuDtMs (1ms default)
#define RMC_BITS_GPS1_VEL               0x0000000000100000      // DID_FLASH_CONFIG.startupGpsDtMs (200ms default)
#define RMC_BITS_GPS2_VEL               0x0000000000200000      // "
#define RMC_BITS_GPS1_UBX_POS           0x0000000000400000      // "
#define RMC_BITS_GPS1_RTK_POS           0x0000000000800000      // "
#define RMC_BITS_GPS1_RTK_POS_REL       0x0000000001000000      // "
#define RMC_BITS_GPS1_RTK_POS_MISC      0x0000000004000000      // "
#define RMC_BITS_INL2_NED_SIGMA         0x0000000008000000
#define RMC_BITS_RTK_STATE              0x0000000010000000
#define RMC_BITS_RTK_CODE_RESIDUAL      0x0000000020000000
#define RMC_BITS_RTK_PHASE_RESIDUAL     0x0000000040000000
#define RMC_BITS_WHEEL_ENCODER          0x0000000080000000
#define RMC_BITS_GROUND_VEHICLE         0x0000000100000000
// #define RMC_BITS_UNUSED              0x0000000200000000
#define RMC_BITS_IMU_MAG                0x0000000400000000
#define RMC_BITS_PIMU_MAG               0x0000000800000000
#define RMC_BITS_GPS1_RTK_HDG_REL       0x0000001000000000      // DID_FLASH_CONFIG.startupGpsDtMs (200ms default)
#define RMC_BITS_GPS1_RTK_HDG_MISC      0x0000002000000000      // "
#define RMC_BITS_REFERENCE_IMU          0x0000004000000000		// DID_FLASH_CONFIG.startupNavDtMs
#define RMC_BITS_REFERENCE_PIMU         0x0000008000000000		// "
#define RMC_BITS_IMU3_RAW               0x0000010000000000
#define RMC_BITS_IMU_RAW                0x0000020000000000
#define RMC_BITS_GPS1_SIG               0x0000040000000000      // 1s
#define RMC_BITS_GPS2_SIG               0x0000080000000000      // "
#define RMC_BITS_GPX_RTOS_INFO          0x0000100000000000      // 1ms
#define RMC_BITS_GPX_DEBUG              0x0000200000000000      // 1ms
#define RMC_BITS_GPX_STATUS             0x0000400000000000      // 1ms
#define RMC_BITS_GPX_DEV_INFO           0x0000800000000000      // 1ms

#define RMC_BITS_MASK                   0x0FFFFFFFFFFFFFFF
#define RMC_BITS_INTERNAL_PPD           0x4000000000000000      // 
#define RMC_BITS_PRESET                 0x8000000000000000		// Indicate BITS is a preset.  This sets the rmc period multiple and enables broadcasting.

#define RMC_PRESET_PPD_NAV_PERIOD_MULT_MS	100

// Preset: Post Processing Data
#define RMC_PRESET_PPD_BITS_NO_IMU		(RMC_BITS_PRESET \
                                        | RMC_BITS_INS2 \
                                        | RMC_BITS_BAROMETER \
                                        | RMC_BITS_MAGNETOMETER \
                                        | RMC_BITS_GPS1_POS \
                                        | RMC_BITS_GPS2_POS \
                                        | RMC_BITS_GPS1_VEL \
                                        | RMC_BITS_GPS2_VEL \
                                        | RMC_BITS_GPS1_RAW \
                                        | RMC_BITS_GPS2_RAW \
                                        | RMC_BITS_GPS_BASE_RAW \
                                        | RMC_BITS_GPS1_RTK_POS_REL \
                                        | RMC_BITS_GPS1_RTK_HDG_REL \
                                        | RMC_BITS_INTERNAL_PPD \
                                        | RMC_BITS_DIAGNOSTIC_MESSAGE)
#define RMC_PRESET_PPD_BITS				(RMC_PRESET_PPD_BITS_NO_IMU \
                                        | RMC_BITS_PIMU \
                                        | RMC_BITS_REFERENCE_PIMU)
#define RMC_PRESET_INS_BITS				(RMC_BITS_INS2 \
                                        | RMC_BITS_GPS1_POS \
                                        | RMC_BITS_PRESET)
#define RMC_PRESET_PPD_BITS_IMU3		(RMC_PRESET_PPD_BITS_NO_IMU \
                                        | RMC_BITS_IMU3_UNCAL)
#define RMC_PRESET_PPD_BITS_RTK_DBG		(RMC_PRESET_PPD_BITS \
                                        | RMC_BITS_RTK_STATE \
                                        | RMC_BITS_RTK_CODE_RESIDUAL \
                                        | RMC_BITS_RTK_PHASE_RESIDUAL)
#define RMC_PRESET_PPD_GROUND_VEHICLE	(RMC_PRESET_PPD_BITS \
                                        | RMC_BITS_WHEEL_ENCODER \
                                        | RMC_BITS_GROUND_VEHICLE)
#define RMC_PRESET_ALLAN_VARIANCE		(RMC_BITS_PRESET \
                                        | RMC_BITS_IMU)

/** (DID_RMC) Realtime message controller (RMC). */
typedef struct PACKED
{
    /** Data stream enable bits for the specified ports.  (see RMC_BITS_...) */
    uint64_t                bits;

    /** Options to select alternate ports to output data, etc.  (see RMC_OPTIONS_...) */
    uint32_t				options;
    
    /** IMU and Integrated IMU data transmit period is set using DID_SYS_PARAMS.navPeriodMs */
} rmc_t;



enum eNmeaAsciiMsgId
{
    NMEA_MSG_ID_PIMU      = 0,
    NMEA_MSG_ID_PPIMU     = 1,
    NMEA_MSG_ID_PRIMU     = 2,
    NMEA_MSG_ID_PINS1     = 3,
    NMEA_MSG_ID_PINS2     = 4,
    NMEA_MSG_ID_PGPSP     = 5,
    NMEA_MSG_ID_GxGGA     = 6,
    NMEA_MSG_ID_GxGLL     = 7,
    NMEA_MSG_ID_GxGSA     = 8,
    NMEA_MSG_ID_GxRMC     = 9,
    NMEA_MSG_ID_GxZDA     = 10,
    NMEA_MSG_ID_PASHR     = 11, 
    NMEA_MSG_ID_PSTRB     = 12,
    NMEA_MSG_ID_INFO      = 13,
    NMEA_MSG_ID_GxGSV     = 14,
    NMEA_MSG_ID_GxVTG     = 15,
    NMEA_MSG_ID_INTEL     = 16,
    NMEA_MSG_ID_COUNT,

	// IMX/GPX Input Commands
    NMEA_MSG_ID_ASCB,         // "ASCB" - NMEA messages broadcast periods
    NMEA_MSG_ID_ASCE,         // "ASCE" - NMEA messages broadcast enable
    NMEA_MSG_ID_BLEN,         // "BLEN" - Enable bootloader on IMX (app firmware update)	
    NMEA_MSG_ID_EBLE,         // "EBLE" - Enable bootloader on EVB
    NMEA_MSG_ID_NELB,         // "NELB" - Enable SAM-BA mode	
    NMEA_MSG_ID_PERS,         // "PERS" - Save perstent messages
    NMEA_MSG_ID_SRST,         // "SRTS" - Software reset
    NMEA_MSG_ID_STPB,         // "STPB" - Stop broadcasts on all ports
    NMEA_MSG_ID_STPC,         // "STPC" - Stop broadcasts on current port
}; 

#define NMEA_RMC_BITS_PIMU          (1<<NMEA_MSG_ID_PIMU)
#define NMEA_RMC_BITS_PPIMU         (1<<NMEA_MSG_ID_PPIMU)
#define NMEA_RMC_BITS_PRIMU         (1<<NMEA_MSG_ID_PRIMU)
#define NMEA_RMC_BITS_PINS1         (1<<NMEA_MSG_ID_PINS1)
#define NMEA_RMC_BITS_PINS2         (1<<NMEA_MSG_ID_PINS2)
#define NMEA_RMC_BITS_PGPSP         (1<<NMEA_MSG_ID_PGPSP)
#define NMEA_RMC_BITS_GxGGA         (1<<NMEA_MSG_ID_GxGGA)
#define NMEA_RMC_BITS_GxGLL         (1<<NMEA_MSG_ID_GxGLL)
#define NMEA_RMC_BITS_GxGSA         (1<<NMEA_MSG_ID_GxGSA)
#define NMEA_RMC_BITS_GxRMC         (1<<NMEA_MSG_ID_GxRMC)
#define NMEA_RMC_BITS_GxZDA         (1<<NMEA_MSG_ID_GxZDA)
#define NMEA_RMC_BITS_PASHR         (1<<NMEA_MSG_ID_PASHR)
#define NMEA_RMC_BITS_PSTRB         (1<<NMEA_MSG_ID_PSTRB)
#define NMEA_RMC_BITS_INFO          (1<<NMEA_MSG_ID_INFO)
#define NMEA_RMC_BITS_GxGSV         (1<<NMEA_MSG_ID_GxGSV)
#define NMEA_RMC_BITS_GxVTG         (1<<NMEA_MSG_ID_GxVTG)
#define NMEA_RMC_BITS_INTEL         (1<<NMEA_MSG_ID_INTEL)

typedef struct PACKED
{
     /** Data stream enable bits for the specified ports.  (see RMC_BITS_...) */
    uint32_t                nmeaBits;

    /** NMEA period multiple of above ISB period multiple indexed by NMEA_MSG_ID... */
    uint8_t                 nmeaPeriod[NMEA_MSG_ID_COUNT];
}rmcNmea_t;

/** Realtime message controller internal (RMCI). */
typedef struct PACKED
{
     /** Data stream enable bits and options for the specified ports.  (see RMC_BITS_...) */
    rmc_t                   rmc;
    
    /** Used for both the DID binary and NMEA messages.  */
    uint8_t                 periodMultiple[DID_COUNT];

    rmcNmea_t               rmcNmea;

} rmci_t;

// GPX Realtime Message Controller (GRMC) - message broadcast mechanism.
#define GRMC_OPTIONS_PORT_MASK           0x000000FF
#define GRMC_OPTIONS_PORT_ALL            (RMC_OPTIONS_PORT_MASK)
#define GRMC_OPTIONS_PORT_CURRENT        0x00000000
#define GRMC_OPTIONS_PORT_SER0           0x00000001
#define GRMC_OPTIONS_PORT_SER1           0x00000002	// also SPI
#define GRMC_OPTIONS_PORT_SER2           0x00000004
#define GRMC_OPTIONS_PORT_USB            0x00000008
#define GRMC_OPTIONS_PRESERVE_CTRL       0x00000100	// Prevent any messages from getting turned off by bitwise OR'ing new message bits with current message bits.
#define GRMC_OPTIONS_PERSISTENT          0x00000200	// Save current port RMC to flash memory for use following reboot, eliminating need to re-enable RMC to start data streaming.  


enum GRMC_BIT_POS{
    GRMC_BIT_POS_DEV_INFO =            0,
    GRMC_BIT_POS_FLASH_CFG =           1,
    GRMC_BIT_POS_STATUS =              2,
    GRMC_BIT_POS_RTOS_INFO =           3,
    GRMC_BIT_POS_DEBUG_ARRAY =         4,
    GRMC_BIT_POS_GPS1_POS =            5,
    GRMC_BIT_POS_GPS1_VEL =            6,
    GRMC_BIT_POS_GPS1_SAT =            7,
    GRMC_BIT_POS_GPS1_SIG =            8,
    GRMC_BIT_POS_GPS1_RAW =            9,
    GRMC_BIT_POS_GPS1_VERSION =        10,
    GRMC_BIT_POS_GPS2_POS =            11,
    GRMC_BIT_POS_GPS2_VEL =            12,
    GRMC_BIT_POS_GPS2_SAT =            13,
    GRMC_BIT_POS_GPS2_SIG =            14,
    GRMC_BIT_POS_GPS2_RAW =            15,
    GRMC_BIT_POS_GPS2_VERSION =        16,
    GRMC_BIT_POS_GPS1_RTK_POS =        17,
    GMRC_BIT_POS_GPS1_RTK_POS_MISC =   18,
    GMRC_BIT_POS_GPS1_RTK_POS_REL =    19,
    GMRC_BIT_POS_GPS2_RTK_CMP_MISC =   20,
    GMRC_BIT_POS_GPS2_RTK_CMP_REL =    21,
    GRMC_BIT_POS_COUNT,
};

#define GRMC_BITS_DEV_INFO              (0x0000000000000001 << GRMC_BIT_POS_DEV_INFO)
#define GRMC_BITS_FLASH_CFG             (0x0000000000000001 << GRMC_BIT_POS_FLASH_CFG)
#define GRMC_BITS_STATUS                (0x0000000000000001 << GRMC_BIT_POS_STATUS)
#define GRMC_BITS_RTOS_INFO             (0x0000000000000001 << GRMC_BIT_POS_RTOS_INFO)
#define GRMC_BITS_DEBUG_ARRAY           (0x0000000000000001 << GRMC_BIT_POS_DEBUG_ARRAY)
#define GRMC_BITS_GPS1_POS              (0x0000000000000001 << GRMC_BIT_POS_GPS1_POS)
#define GRMC_BITS_GPS1_VEL              (0x0000000000000001 << GRMC_BIT_POS_GPS1_VEL)
#define GRMC_BITS_GPS1_SAT              (0x0000000000000001 << GRMC_BIT_POS_GPS1_SAT)
#define GRMC_BITS_GPS1_SIG              (0x0000000000000001 << GRMC_BIT_POS_GPS1_SIG)
#define GRMC_BITS_GPS1_RAW              (0x0000000000000001 << GRMC_BIT_POS_GPS1_RAW)
#define GRMC_BITS_GPS1_VERSION          (0x0000000000000001 << GRMC_BIT_POS_GPS1_VERSION)
#define GRMC_BITS_GPS2_POS              (0x0000000000000001 << GRMC_BIT_POS_GPS2_POS)
#define GRMC_BITS_GPS2_VEL              (0x0000000000000001 << GRMC_BIT_POS_GPS2_VEL)
#define GRMC_BITS_GPS2_SAT              (0x0000000000000001 << GRMC_BIT_POS_GPS2_SAT)
#define GRMC_BITS_GPS2_SIG              (0x0000000000000001 << GRMC_BIT_POS_GPS2_SIG)
#define GRMC_BITS_GPS2_RAW              (0x0000000000000001 << GRMC_BIT_POS_GPS2_RAW)
#define GRMC_BITS_GPS2_VERSION          (0x0000000000000001 << GRMC_BIT_POS_GPS2_VERSION)
#define GRMC_BITS_GPS1_RTK_POS          (0x0000000000000001 << GRMC_BIT_POS_GPS1_RTK_POS)
#define GMRC_BITS_GPS1_RTK_POS_MISC     (0x0000000000000001 << GMRC_BIT_POS_GPS1_RTK_POS_MISC)
#define GMRC_BITS_GPS1_RTK_POS_REL      (0x0000000000000001 << GMRC_BIT_POS_GPS1_RTK_POS_REL)
#define GMRC_BITS_GPS2_RTK_CMP_MISC     (0x0000000000000001 << GMRC_BIT_POS_GPS2_RTK_CMP_MISC)
#define GMRC_BITS_GPS2_RTK_CMP_REL      (0x0000000000000001 << GMRC_BIT_POS_GPS2_RTK_CMP_REL)
#define GRMC_BITS_PRESET                (0x8000000000000000)	// Indicate BITS is a preset.  This sets the rmc period multiple and enables broadcasting.

#define GRMC_PRESET_GPX_DEV_INFO_PERIOD_MS       1000
#define GRMC_PRESET_GPX_RTOS_INFO_PERIOD_MS      500
#define GRMC_PRESET_GPX_STATUS_PERIOD_MS         500
#define GRMC_PRESET_GPX_DEBUG_ARRAY_PERIOD_MS    500
#define GRMC_PRESET_GPX_GPS1_VERSION_PERIOD_MS   1000
#define GRMC_PRESET_GPX_GPS2_VERSION_PERIOD_MS   1000

#define GRMC_PRESET_GPX_IMX		(   GRMC_BITS_PRESET \
                                    /*| GRMC_BITS_DEV_INFO*/ \
                                    /*| GRMC_BITS_RTOS_INFO*/ \
                                    | GRMC_BITS_STATUS \
                                    /*| GRMC_BITS_DEBUG_ARRAY*/ \
                                    | GRMC_BITS_GPS1_POS \
                                    | GRMC_BITS_GPS2_POS \
                                    | GRMC_BITS_GPS1_VEL \
                                    | GRMC_BITS_GPS2_VEL \
                                    | GRMC_BITS_GPS1_SAT \
                                    | GRMC_BITS_GPS2_SAT \
                                    | GRMC_BITS_GPS1_SIG \
                                    | GRMC_BITS_GPS2_SIG \
                                    | GRMC_BITS_GPS1_VERSION \
                                    | GRMC_BITS_GPS2_VERSION \
                                    /*| GRMC_BITS_GPS1_RTK_POS*/ \
                                    | GMRC_BITS_GPS2_RTK_CMP_REL \
                                    | GMRC_BITS_GPS2_RTK_CMP_MISC \
                                    | GRMC_BITS_GPS1_RAW \
                                    | GRMC_BITS_GPS2_RAW )


typedef struct PACKED 
{
    rmc_t rmc;

    uint16_t periodMultiple[GRMC_BIT_POS_COUNT];

    /** NMEA data stream enable bits for the specified ports.  (see NMEA_RMC_BITS_...) */
    rmcNmea_t rmcNmea;
} grmci_t;

/** (DID_IO) Input/Output */
typedef struct PACKED
{
    /** GPS time of week (since Sunday morning) in milliseconds */
    uint32_t                timeOfWeekMs;

    /** General purpose I/O status */
    uint32_t				gpioStatus;
} io_t;

enum eMagCalState
{
    MAG_CAL_STATE_DO_NOTHING		= (int)0, 

    /** COMMAND: Recalibrate magnetometers using multiple axis */
    MAG_CAL_STATE_MULTI_AXIS		= (int)1,

    /** COMMAND: Recalibrate magnetometers using only one axis */
    MAG_CAL_STATE_SINGLE_AXIS		= (int)2,

    /** COMMAND: Stop mag recalibration and do not save results */
    MAG_CAL_STATE_ABORT				= (int)101,

    /** STATUS: Mag recalibration is in progress */
    MAG_CAL_STATE_RECAL_RUNNING		= (int)200,

    /** STATUS: Mag recalibration has completed */
    MAG_CAL_STATE_RECAL_COMPLETE	= (int)201,
};

/** (DID_MAG_CAL) Magnetometer Calibration */
typedef struct PACKED
{
    /** Mag recalibration state.  COMMANDS: 1=multi-axis, 2=single-axis, 101=abort, STATUS: 200=running, 201=done (see eMagCalState) */
    uint32_t                state;
    
    /** Mag recalibration progress indicator: 0-100 % */
    float					progress;

	/** Magnetic declination estimate */
	float					declination;
} mag_cal_t;

// (DID_INL2_MAG_OBS_INFO)
typedef struct PACKED
{											// INL2 - Magnetometer observer info 
    /** Timestamp in milliseconds */
    uint32_t				timeOfWeekMs;	

    /** Number of calibration samples */
    uint32_t				Ncal_samples;

    /** Data ready to be processed */
    uint32_t				ready;

    /** Calibration data present.  Set to -1 to force mag recalibration. */	
    uint32_t				calibrated;

    /** Allow mag to auto-recalibrate */
    uint32_t				auto_recal;

    /** Bad sample data */		
    uint32_t				outlier;

    /** Heading from magnetometer */
    float					magHdg;

    /** Heading from INS */			
    float					insHdg;

	/** Difference between mag heading and (INS heading plus mag declination) */
	float					magInsHdgDelta;

    /** Normalized innovation squared (likelihood metric) */
    float					nis;

    /** Threshold for maximum NIS */
    float					nis_threshold;

    /** Magnetometer calibration matrix. Must be initialized with a unit matrix, not zeros! */
    float					Wcal[9];

    /** Active calibration set (0 or 1) */
    uint32_t				activeCalSet;

    /** Offset between magnetometer heading and estimate heading */
    float					magHdgOffset;

    /** Scaled computed variance between calibrated magnetometer samples.  */
    float                   Tcal;

    /** Calibrated magnetometer output can be produced using: Bcal = Wcal * (Braw - bias_cal) */
    float                   bias_cal[3];
} inl2_mag_obs_info_t;

/** Built-in Test: State */
enum eBitState
{
    BIT_STATE_OFF					                    = (int)0,
    BIT_STATE_DONE				                        = (int)1,   // Test is finished
    BIT_STATE_CMD_FULL_STATIONARY                       = (int)2,   // (FULL) Comprehensive test.  Requires system be completely stationary without vibrations. 
    BIT_STATE_CMD_BASIC_MOVING                          = (int)3,   // (BASIC) Ignores sensor output.  Can be run while moving.  This mode is automatically run after bootup.
    BIT_STATE_CMD_FULL_STATIONARY_HIGH_ACCURACY         = (int)4,   // Same as BIT_STATE_CMD_FULL_STATIONARY but with higher requirements for accuracy.  In order to pass, this test may require the Infield Calibration (DID_INFIELD_CAL) to be run. 
    BIT_STATE_RESERVED_2                                = (int)5,   
    BIT_STATE_RUNNING                                   = (int)6,   
    BIT_STATE_FINISHING                                 = (int)7,	// Computing results
    BIT_STATE_CMD_OFF                                   = (int)8,   // Stop built-in test
};

/** Built-in Test: Test Mode */
enum eBitTestMode
{
    BIT_TEST_MODE_SIM_GPS_NOISE                         = (int)100, // Simulate CNO noise
};

/** Hardware built-in test (BIT) flags */
enum eHdwBitStatusFlags
{
    HDW_BIT_PASSED_MASK             = (int)0x0000000F,
    HDW_BIT_PASSED_ALL              = (int)0x00000001,
    HDW_BIT_PASSED_NO_GPS           = (int)0x00000002,    // Passed w/o valid GPS signal
    HDW_BIT_MODE_MASK               = (int)0x000000F0,    // BIT mode run
    HDW_BIT_MODE_OFFSET             = (int)4,
#define HDW_BIT_MODE(hdwBitStatus) (((hdwBitStatus)&HDW_BIT_MODE_MASK)>>HDW_BIT_MODE_OFFSET)
    HDW_BIT_FAILED_MASK             = (int)0xFFFFFF00,
    HDW_BIT_FAILED_AHRS_MASK        = (int)0xFFFF0F00,
    HDW_BIT_FAULT_NOISE_PQR         = (int)0x00000100,
    HDW_BIT_FAULT_NOISE_ACC         = (int)0x00000200,
    HDW_BIT_FAULT_MAGNETOMETER      = (int)0x00000400,
    HDW_BIT_FAULT_BAROMETER         = (int)0x00000800,
    HDW_BIT_FAULT_GPS_NO_COM        = (int)0x00001000,    // No GPS serial communications
    HDW_BIT_FAULT_GPS_POOR_CNO      = (int)0x00002000,    // Poor GPS signal strength.  Check antenna
    HDW_BIT_FAULT_GPS_POOR_ACCURACY = (int)0x00002000,    // Low number of satellites, or bad accuracy 
    HDW_BIT_FAULT_GPS_NOISE         = (int)0x00004000,    // (Not implemented)
};

/** Calibration built-in test flags */
enum eCalBitStatusFlags
{
    CAL_BIT_PASSED_MASK             = (int)0x0000000F,
    CAL_BIT_PASSED_ALL              = (int)0x00000001,
    CAL_BIT_MODE_MASK               = (int)0x000000F0,    // BIT mode run
    CAL_BIT_MODE_OFFSET             = (int)4,
#define CAL_BIT_MODE(calBitStatus) (((calBitStatus)&CAL_BIT_MODE_MASK)>>CAL_BIT_MODE_OFFSET)
    CAL_BIT_FAILED_MASK             = (int)0x00FFFF00,
    CAL_BIT_FAULT_TCAL_EMPTY        = (int)0x00000100,    // Temperature calibration not present
    CAL_BIT_FAULT_TCAL_TSPAN        = (int)0x00000200,    // Temperature calibration temperature range is inadequate
    CAL_BIT_FAULT_TCAL_INCONSISTENT = (int)0x00000400,    // Temperature calibration number of points or slopes are not consistent
    CAL_BIT_FAULT_TCAL_CORRUPT      = (int)0x00000800,    // Temperature calibration memory corruption
    CAL_BIT_FAULT_TCAL_PQR_BIAS     = (int)0x00001000,    // Temperature calibration gyro bias
    CAL_BIT_FAULT_TCAL_PQR_SLOPE    = (int)0x00002000,    // Temperature calibration gyro slope
    CAL_BIT_FAULT_TCAL_PQR_LIN      = (int)0x00004000,    // Temperature calibration gyro linearity
    CAL_BIT_FAULT_TCAL_ACC_BIAS     = (int)0x00008000,    // Temperature calibration accelerometer bias
    CAL_BIT_FAULT_TCAL_ACC_SLOPE    = (int)0x00010000,    // Temperature calibration accelerometer slope
    CAL_BIT_FAULT_TCAL_ACC_LIN      = (int)0x00020000,    // Temperature calibration accelerometer linearity
    CAL_BIT_FAULT_CAL_SERIAL_NUM    = (int)0x00040000,    // Calibration info: wrong device serial number
    CAL_BIT_FAULT_MCAL_EMPTY        = (int)0x00100000,    // Motion calibration Cross-axis alignment is not calibrated
    CAL_BIT_FAULT_MCAL_INVALID      = (int)0x00200000,    // Motion calibration Cross-axis alignment is poorly formed
    CAL_BIT_FAULT_MOTION_PQR        = (int)0x00400000,    // Motion on gyros
    CAL_BIT_FAULT_MOTION_ACC        = (int)0x00800000,    // Motion on accelerometers
    CAL_BIT_NOTICE_IMU1_PQR_BIAS    = (int)0x01000000,    // IMU 1 gyro bias offset detected.  If stationary, zero gyros command may be used.
    CAL_BIT_NOTICE_IMU2_PQR_BIAS    = (int)0x02000000,    // IMU 2 gyro bias offset detected.  If stationary, zero gyros command may be used.
    CAL_BIT_NOTICE_IMU1_ACC_BIAS    = (int)0x10000000,    // IMU 1 accelerometer bias offset detected.  If stationary, zero accelerometer command may be used only on the vertical access.
    CAL_BIT_NOTICE_IMU2_ACC_BIAS    = (int)0x20000000,    // IMU 2 accelerometer bias offset detected.  If stationary, zero accelerometer command may be used only on the vertical access.
};


/** (DID_BIT) Built-in self-test parameters */
typedef struct PACKED
{
    /** Built-in self-test state (see eBitState) */
    uint32_t                state;

    /** Hardware BIT status (see eHdwBitStatusFlags) */
    uint32_t                hdwBitStatus;

    /** Calibration BIT status (see eCalBitStatusFlags) */
    uint32_t                calBitStatus;

    /** Temperature calibration bias */
    float                   tcPqrBias;
    float                   tcAccBias;

    /** Temperature calibration slope */
    float                   tcPqrSlope;
    float                   tcAccSlope;

    /** Temperature calibration linearity */
    float                   tcPqrLinearity;
    float                   tcAccLinearity;

    /** Gyro error (rad/s) */
    float                   pqr;

    /** Accelerometer error (m/s^2) */
    float                   acc;

    /** Angular rate standard deviation */
    float                   pqrSigma;

    /** Acceleration standard deviation */
    float                   accSigma;

    /** Self-test mode (see eBitTestMode) */
    uint32_t                testMode;

} bit_t;

// GPXBit results bit
#define GPXBit_resultsBit_PPS1      (0x01 << GPXBit_resultsPos_PPS1)
#define GPXBit_resultsBit_PPS2      (0x01 << GPXBit_resultsPos_PPS2)
#define GPXBit_resultsBit_UART      (0x01 << GPXBit_resultsPos_UART)
#define GPXBit_resultsBit_IO        (0x01 << GPXBit_resultsPos_IO)
#define GPXBit_resultsBit_GPS       (0x01 << GPXBit_resultsPos_GPS)
#define GPXBit_resultsBit_FINISHED  (0x01 << GPXBit_resultsPos_FINISHED)
#define GPXBit_resultsBit_CANCELED  (0x01 << GPXBit_resultsPos_CANCELED)
#define GPXBit_resultsBit_ERROR     (0x01 << GPXBit_resultsPos_ERROR)

// GPXBit commands
enum GPXBit_CMDs{
    GPXBit_CMDs_NONE = 0,
    GPXBit_CMDs_START_MANUF_TEST,
    GPXBit_CMDs_ALERT_UART_TEST_STR,
    GPXBit_CMDs_ALERT_PPS1_RX,
    GPXBit_CMDs_ALERT_PPS2_RX,
    GPXBit_CMDs_REPORT,
    GPXBit_CMDs_STOP,

};

// GPXBit results bit posisition
enum GPXBit_resultsPos{
    GPXBit_resultsPos_PPS1 = 0,
    GPXBit_resultsPos_PPS2,
    GPXBit_resultsPos_UART,
    GPXBit_resultsPos_IO,
    GPXBit_resultsPos_GPS,
    GPXBit_resultsPos_FINISHED,

    GPXBit_resultsPos_CANCELED,
    GPXBit_resultsPos_ERROR,
};

// GPXBit commands
#define GPXBit_resultMasks_PASSED  (GPXBit_resultsBit_PPS1 | GPXBit_resultsBit_PPS2 | GPXBit_resultsBit_UART | GPXBit_resultsBit_IO | GPXBit_resultsBit_GPS | GPXBit_resultsBit_FINISHED)

/** (DID_GPX_BIT) Built-in self-test parameters */
typedef struct PACKED
{
    /** Calibration BIT status (see eCalBitStatusFlags) */
    uint32_t                results;
    
    /** Command  **/
    uint8_t                command;

    /* what port we are running on*/
    uint8_t                port;

    /** Self-test mode*/
    uint8_t                testMode;

    /** Built-in self-test state */
    uint8_t                state;

} GPX_bit_t;

enum eInfieldCalState
{
    /** User Commands: */
    INFIELD_CAL_STATE_CMD_OFF                           = 0,

    /** Initialization Commands.  Select one of the following to clear prior samples and set the mode.  Zero accels requires vertical alignment.  No motion is required for all unless disabled.  */
    INFIELD_CAL_STATE_CMD_INIT_ZERO_IMU                     = 1,    // Zero accel and gyro biases.
    INFIELD_CAL_STATE_CMD_INIT_ZERO_GYRO                    = 2,    // Zero only gyro  biases.
    INFIELD_CAL_STATE_CMD_INIT_ZERO_ACCEL                   = 3,    // Zero only accel biases.
    INFIELD_CAL_STATE_CMD_INIT_ZERO_ATTITUDE                = 4,    // Zero (level) INS attitude by adjusting INS rotation.
    INFIELD_CAL_STATE_CMD_INIT_ZERO_ATTITUDE_IMU            = 5,    // Zero gyro and accel biases.  Zero (level) INS attitude by adjusting INS rotation. 
    INFIELD_CAL_STATE_CMD_INIT_ZERO_ATTITUDE_GYRO           = 6,    // Zero only gyro  biases.  Zero (level) INS attitude by adjusting INS rotation. 
    INFIELD_CAL_STATE_CMD_INIT_ZERO_ATTITUDE_ACCEL          = 7,    // Zero only accel biases.  Zero (level) INS attitude by adjusting INS rotation.
    INFIELD_CAL_STATE_CMD_INIT_OPTION_DISABLE_MOTION_DETECT     = 0x00010000,	// Bitwise AND this with the above init commands to disable motion detection during sampling (allow for more tolerant sampling).
    INFIELD_CAL_STATE_CMD_INIT_OPTION_DISABLE_REQUIRE_VERTIAL   = 0x00020000,	// Bitwise AND this with the above init commands to disable vertical alignment requirement for accelerometer bias calibration (allow for more tolerant sampling).

    /** Sample and End Commands: */
    INFIELD_CAL_STATE_CMD_START_SAMPLE                  = 8,	// Initiate 5 second sensor sampling and averaging.  Run for each orientation and 180 degree yaw rotation.
    INFIELD_CAL_STATE_CMD_SAVE_AND_FINISH               = 9,    // Run this command to compute and save results.  Must be run following INFIELD_CAL_STATE_CMD_START_SAMPLE.
    
    /** Status: (read only) */
    INFIELD_CAL_STATE_READY_FOR_SAMPLING                = 50,   // System has been initialized and is waiting for user to intiate sampling.  User must send a command to exit this state.
    INFIELD_CAL_STATE_SAMPLING                          = 51,   // System is averaging the IMU data.  Minimize all motion and vibration.
    INFIELD_CAL_STATE_RUN_BIT_AND_FINISH                = 52,   // Follow up calibration zero with BIT and copy out IMU biases.
    INFIELD_CAL_STATE_SAVED_AND_FINISHED                = 53,   // Calculations are complete and DID_INFIELD_CAL.imu holds the update IMU biases.  Updates are saved to flash. 

    /** Error Status: (read only) */
    INFIELD_CAL_STATE_ERROR_NOT_INITIALIZED             = 100,  // Init command (INFIELD_CAL_STATE_CMD_INIT_...) not set. 
    INFIELD_CAL_STATE_ERROR_SAMPLE_ABORT_MOTION_DETECTED= 101,  // Error: Motion detected. Sampling aborted. 
    INFIELD_CAL_STATE_ERROR_SAMPLE_ABORT_NOT_VERTICAL   = 102,  // Error: System not vertical. Sampling aborted. 
    INFIELD_CAL_STATE_ERROR_NO_SAMPLES_COLLECTED        = 103,  // Error: No samples have been collected
    INFIELD_CAL_STATE_ERROR_POOR_CAL_FIT                = 104,  // Error: Calibration zero is not 

    /** Internal Use Only */
    INFIELD_CAL_STATE_CMD_MASK                          = 0x0000FFFF,
    INFIELD_CAL_STATE_CMD_START_SAMPLE_BIT              = 11,	// Initiate 5 second sensor sample and averaging.  Does not save sample into cal data.
};

enum eInfieldCalStatus
{
    INFIELD_CAL_STATUS_AXIS_DN_GRAVITY                  = 0x00000001,	// Axis points in direction of gravity more than any other axis.
    INFIELD_CAL_STATUS_AXIS_DN_SAMPLED                  = 0x00000002,	// Sampled
    INFIELD_CAL_STATUS_AXIS_DN_SAMPLED_180              = 0x00000004,	// Sampled based on average of two orientations with 180 degree delta yaw. 
    INFIELD_CAL_STATUS_AXIS_UP_GRAVITY                  = 0x00000008,	// Axis points in direction of gravity more than any other axis.
    INFIELD_CAL_STATUS_AXIS_UP_SAMPLED                  = 0x00000010,	// Sampled
    INFIELD_CAL_STATUS_AXIS_UP_SAMPLED_180              = 0x00000020,	// Sampled based on average of two orientations with 180 degree delta yaw.

    INFIELD_CAL_STATUS_SAMPLE_X_OFFSET                  = 0,
    INFIELD_CAL_STATUS_SAMPLE_Y_OFFSET                  = 6,
    INFIELD_CAL_STATUS_SAMPLE_Z_OFFSET                  = 12,
    
    INFIELD_CAL_STATUS_AXIS_MASK                        = 0x0000003F,
    INFIELD_CAL_STATUS_AXES_GRAVITY_MASK                = ( \
        ((INFIELD_CAL_STATUS_AXIS_DN_GRAVITY|INFIELD_CAL_STATUS_AXIS_UP_GRAVITY)<<INFIELD_CAL_STATUS_SAMPLE_X_OFFSET) | \
        ((INFIELD_CAL_STATUS_AXIS_DN_GRAVITY|INFIELD_CAL_STATUS_AXIS_UP_GRAVITY)<<INFIELD_CAL_STATUS_SAMPLE_Y_OFFSET) | \
        ((INFIELD_CAL_STATUS_AXIS_DN_GRAVITY|INFIELD_CAL_STATUS_AXIS_UP_GRAVITY)<<INFIELD_CAL_STATUS_SAMPLE_Z_OFFSET) ),

    INFIELD_CAL_STATUS_ENABLED_ZERO_ACCEL               = 0x00100000,	// Zero accel bias.  Require vertical alignment for sampling. 
    INFIELD_CAL_STATUS_ENABLED_ZERO_GYRO                = 0x00200000,	// Zero gyro bias.
    INFIELD_CAL_STATUS_ENABLED_ZERO_ATTITUDE            = 0x00400000,	// Zero (level) INS attitude by adjusting INS rotation.
    INFIELD_CAL_STATUS_ENABLED_MOTION_DETECT            = 0x00800000,	// Require no motion during sampling. 
    INFIELD_CAL_STATUS_ENABLED_NORMAL_MASK              = 0x00F00000,
    INFIELD_CAL_STATUS_ENABLED_BIT                      = 0x01000000,	// Used for BIT 
    INFIELD_CAL_STATUS_DISABLED_REQUIRE_VERTICAL        = 0x02000000,	// Do not require vertical alignment for accelerometer calibration. 

    INFIELD_CAL_STATUS_AXIS_NOT_VERTICAL                = 0x10000000,	// Axis is not aligned vertically and cannot be used for zero accel sampling.  
    INFIELD_CAL_STATUS_MOTION_DETECTED                  = 0x20000000,	// System is not stationary and cannot be used for infield calibration.
};

/** Inertial Measurement Unit (IMU) data */
typedef struct PACKED
{
    /** Vertical axis acceleration (m/s^2) */
    float                   acc[3];
} imus_acc_t;

typedef struct PACKED
{
    imus_acc_t              dev[NUM_IMU_DEVICES];

    float					yaw;		// (rad) Heading of IMU sample.  Used to determine how to average additional samples.  0 = invalid, 999 = averaged
} infield_cal_direction_t;

typedef struct PACKED
{
    infield_cal_direction_t down;		// Pointed toward earth
    infield_cal_direction_t up;			// Pointed toward sky
} infield_cal_vaxis_t;

// (DID_INFIELD_CAL)
typedef struct PACKED
{
    /** Used to set and monitor the state of the infield calibration system. (see eInfieldCalState) */
    uint32_t                state;

    /** Infield calibration status. (see eInfieldCalStatus) */
    uint32_t                status;

    /** Number of samples used in IMU average. sampleTimeMs = 0 means "imu" member contains the IMU bias from flash.  */
    uint32_t                sampleTimeMs;

    /** Dual purpose variable.  1.) This is the averaged IMU sample when sampleTimeMs != 0.  2.) This is a mirror of the motion calibration IMU bias from flash when sampleTimeMs = 0. */ 
    imus_t                  imu[NUM_IMU_DEVICES];

    /** Collected data used to solve for the bias error and INS rotation.  Vertical axis: 0 = X, 1 = Y, 2 = Z  */
    infield_cal_vaxis_t     calData[3];

} infield_cal_t;


/** System Configuration (used with DID_FLASH_CONFIG.sysCfgBits) */
enum eSysConfigBits
{
	UNUSED1                                             = (int)0x00000001,
	/*! Enable mag continuous calibration.  Allow slow background magnetometer calibration in the EKF. */
	SYS_CFG_BITS_ENABLE_MAG_CONTINUOUS_CAL              = (int)0x00000002,
	/*! Enable automatic mag recalibration */
	SYS_CFG_BITS_AUTO_MAG_RECAL                         = (int)0x00000004,
	/*! Disable mag declination estimation */
	SYS_CFG_BITS_DISABLE_MAG_DECL_ESTIMATION            = (int)0x00000008,

    /*! Disable LEDs */
    SYS_CFG_BITS_DISABLE_LEDS                           = (int)0x00000010,

    /** Magnetometer recalibration.  (see eMagCalState) 1 = multi-axis, 2 = single-axis */
    SYS_CFG_BITS_MAG_RECAL_MODE_MASK                    = (int)0x00000700,
    SYS_CFG_BITS_MAG_RECAL_MODE_OFFSET                  = 8,
#define SYS_CFG_BITS_MAG_RECAL_MODE(sysCfgBits) ((sysCfgBits&SYS_CFG_BITS_MAG_RECAL_MODE_MASK)>>SYS_CFG_BITS_MAG_RECAL_MODE_OFFSET)

	// When set WMM will be used to set declanation
	SYS_CFG_BITS_MAG_ENABLE_WMM_DECLINATION				= (int)0x00000800,

	/** Disable magnetometer fusion */
	SYS_CFG_BITS_DISABLE_MAGNETOMETER_FUSION			= (int)0x00001000,
	/** Disable barometer fusion */
	SYS_CFG_BITS_DISABLE_BAROMETER_FUSION				= (int)0x00002000,
	/** Disable GPS 1 fusion */
	SYS_CFG_BITS_DISABLE_GPS1_FUSION					= (int)0x00004000,
	/** Disable GPS 2 fusion */
	SYS_CFG_BITS_DISABLE_GPS2_FUSION					= (int)0x00008000,

    /** Disable automatic Zero Velocity Updates (ZUPT).  Disabling automatic ZUPT is useful for degraded GPS environments or applications with very slow velocities. */
    SYS_CFG_BITS_DISABLE_AUTO_ZERO_VELOCITY_UPDATES     = (int)0x00010000,
    /** Disable automatic Zero Angular Rate Updates (ZARU).  Disabling automatic ZARU is useful for applications with small/slow angular rates. */
    SYS_CFG_BITS_DISABLE_AUTO_ZERO_ANGULAR_RATE_UPDATES = (int)0x00020000,
    /** Disable INS EKF updates */
    SYS_CFG_BITS_DISABLE_INS_EKF                        = (int)0x00040000,
    /** Prevent built-in test (BIT) from running automatically on startup */
    SYS_CFG_BITS_DISABLE_AUTO_BIT_ON_STARTUP            = (int)0x00080000,

    /** Disable wheel encoder fusion */
    SYS_CFG_BITS_DISABLE_WHEEL_ENCODER_FUSION           = (int)0x00100000,

    SYS_CFG_BITS_UNUSED3                                = (int)0x00200000,
    SYS_CFG_BITS_UNUSED4                                = (int)0x00400000,
    SYS_CFG_BITS_UNUSED5                                = (int)0x00800000,

    /** Use reference IMU in EKF instead of onboard IMU */
    SYS_CFG_USE_REFERENCE_IMU_IN_EKF                    = (int)0x01000000,
    /** Reference point stationary on strobe input */
    SYS_CFG_EKF_REF_POINT_STATIONARY_ON_STROBE_INPUT    = (int)0x02000000,
};

/** GNSS satellite system signal constellation (used with nvm_flash_cfg_t.gnssSatSigConst) */
enum eGnssSatSigConst
{
    /*! GPS  */
    GNSS_SAT_SIG_CONST_GPS                              = (uint16_t)0x0003,
    /*! QZSS  */
    GNSS_SAT_SIG_CONST_QZS                              = (uint16_t)0x000C,
    /*! Galileo  */
    GNSS_SAT_SIG_CONST_GAL                              = (uint16_t)0x0030,
    /*! BeiDou  */
    GNSS_SAT_SIG_CONST_BDS                              = (uint16_t)0x00C0,
    /*! GLONASS  */
    GNSS_SAT_SIG_CONST_GLO                              = (uint16_t)0x0300,
    /*! SBAS  */
    GNSS_SAT_SIG_CONST_SBS                              = (uint16_t)0x1000,
    /*! IRNSS / NavIC  */
    GNSS_SAT_SIG_CONST_IRN                              = (uint16_t)0x2000,
    /*! IMES  */
    GNSS_SAT_SIG_CONST_IME                              = (uint16_t)0x4000,

    /*! GNSS default */
    GNSS_SAT_SIG_CONST_ALL = \
        GNSS_SAT_SIG_CONST_GPS | \
        GNSS_SAT_SIG_CONST_QZS | \
        GNSS_SAT_SIG_CONST_GAL | \
        GNSS_SAT_SIG_CONST_BDS | \
        GNSS_SAT_SIG_CONST_GLO | \
        GNSS_SAT_SIG_CONST_SBS | \
        GNSS_SAT_SIG_CONST_IRN | \
    	GNSS_SAT_SIG_CONST_IME,

    /*! GNSS default */
    GNSS_SAT_SIG_CONST_DEFAULT = \
        GNSS_SAT_SIG_CONST_GPS | \
        GNSS_SAT_SIG_CONST_SBS | \
        GNSS_SAT_SIG_CONST_QZS | \
        GNSS_SAT_SIG_CONST_GAL | \
        GNSS_SAT_SIG_CONST_GLO | \
    	GNSS_SAT_SIG_CONST_BDS,

    GNSS_SAT_SIG_CONST_DEFAULT_INTEL = \
        GNSS_SAT_SIG_CONST_GPS | \
        GNSS_SAT_SIG_CONST_GAL,
};

/** RTK Configuration (used with nvm_flash_cfg_t.RTKCfgBits) */
enum eRTKConfigBits
{
    /** Enable onboard RTK GNSS precision positioning (GPS1) */
    RTK_CFG_BITS_ROVER_MODE_RTK_POSITIONING				= (int)0x00000001,

    /** Enable external RTK GNSS positioning (GPS1) */
    RTK_CFG_BITS_ROVER_MODE_RTK_POSITIONING_EXTERNAL	= (int)0x00000002,

    /** Enable external RTK GNSS compassing on uBlox F9P (GPS2) */
    RTK_CFG_BITS_ROVER_MODE_RTK_COMPASSING_F9P			= (int)0x00000004,

    /** Enable dual GNSS RTK compassing (GPS2 to GPS1) */
    RTK_CFG_BITS_ROVER_MODE_RTK_COMPASSING				= (int)0x00000008,	

    /** Mask of RTK GNSS positioning types */
    RTK_CFG_BITS_ROVER_MODE_RTK_POSITIONING_MASK		= (RTK_CFG_BITS_ROVER_MODE_RTK_POSITIONING|RTK_CFG_BITS_ROVER_MODE_RTK_POSITIONING_EXTERNAL),

    /** Mask of dual GNSS RTK compassing types */
    RTK_CFG_BITS_ROVER_MODE_RTK_COMPASSING_MASK			= (RTK_CFG_BITS_ROVER_MODE_RTK_COMPASSING|RTK_CFG_BITS_ROVER_MODE_RTK_COMPASSING_F9P),

    /** Mask of RTK position, heading, and base modes */
    RTK_CFG_BITS_ROVER_MODE_MASK						= (int)0x0000000F,
    
    /** Enable RTK base and output ublox data from GPS 1 on serial port 0 */
    RTK_CFG_BITS_BASE_OUTPUT_GPS1_UBLOX_SER0			= (int)0x00000010,

    /** Enable RTK base and output ublox data from GPS 1 on serial port 1 */
    RTK_CFG_BITS_BASE_OUTPUT_GPS1_UBLOX_SER1			= (int)0x00000020,

    /** Enable RTK base and output ublox data from GPS 1 on serial port 2 */
    RTK_CFG_BITS_BASE_OUTPUT_GPS1_UBLOX_SER2			= (int)0x00000040,

    /** Enable RTK base and output ublox data from GPS 1 on USB port */
    RTK_CFG_BITS_BASE_OUTPUT_GPS1_UBLOX_USB				= (int)0x00000080,

    /** Enable RTK base and output RTCM3 data from GPS 1 on serial port 0 */
    RTK_CFG_BITS_BASE_OUTPUT_GPS1_RTCM3_SER0			= (int)0x00000100,
    
    /** Enable RTK base and output RTCM3 data from GPS 1 on serial port 1 */
    RTK_CFG_BITS_BASE_OUTPUT_GPS1_RTCM3_SER1			= (int)0x00000200,

    /** Enable RTK base and output RTCM3 data from GPS 1 on serial port 2 */
    RTK_CFG_BITS_BASE_OUTPUT_GPS1_RTCM3_SER2			= (int)0x00000400,

    /** Enable RTK base and output RTCM3 data from GPS 1 on USB port */
    RTK_CFG_BITS_BASE_OUTPUT_GPS1_RTCM3_USB				= (int)0x00000800,

    /** Enable RTK base and output ublox data from GPS 2 on serial port 0 */
    RTK_CFG_BITS_BASE_OUTPUT_GPS2_UBLOX_SER0			= (int)0x00001000,

    /** Enable RTK base and output ublox data from GPS 2 on serial port 1 */
    RTK_CFG_BITS_BASE_OUTPUT_GPS2_UBLOX_SER1			= (int)0x00002000,

    /** Enable RTK base and output ublox data from GPS 2 on serial port 2 */
    RTK_CFG_BITS_BASE_OUTPUT_GPS2_UBLOX_SER2			= (int)0x00004000,

    /** Enable RTK base and output ublox data from GPS 2 on USB port */
    RTK_CFG_BITS_BASE_OUTPUT_GPS2_UBLOX_USB				= (int)0x00008000,

    /** Enable RTK base and output RTCM3 data from GPS 2 on serial port 0 */
    RTK_CFG_BITS_BASE_OUTPUT_GPS2_RTCM3_SER0			= (int)0x00010000,
    
    /** Enable RTK base and output RTCM3 data from GPS 2 on serial port 1 */
    RTK_CFG_BITS_BASE_OUTPUT_GPS2_RTCM3_SER1			= (int)0x00020000,

    /** Enable RTK base and output RTCM3 data from GPS 2 on serial port 2 */
    RTK_CFG_BITS_BASE_OUTPUT_GPS2_RTCM3_SER2			= (int)0x00040000,

    /** Enable RTK base and output RTCM3 data from GPS 2 on USB port */
    RTK_CFG_BITS_BASE_OUTPUT_GPS2_RTCM3_USB				= (int)0x00080000,

    /** Enable base mode moving position. (For future use. Not implemented. This bit should always be 0 for now.) TODO: Implement moving base. */
    RTK_CFG_BITS_BASE_POS_MOVING						= (int)0x00100000,
    
    /** Reserved for future use */
    RTK_CFG_BITS_RESERVED1								= (int)0x00200000,	
    
    /** When using RTK, specifies whether the base station is identical hardware to this rover. If so, there are optimizations enabled to get fix faster. */
    RTK_CFG_BITS_RTK_BASE_IS_IDENTICAL_TO_ROVER			= (int)0x00400000,

    /** Forward all messages between the selected GPS and serial port.  Disable for RTK base use (to forward only GPS raw messages and use the surveyed location refLLA instead of current GPS position).  */
    RTK_CFG_BITS_GPS_PORT_PASS_THROUGH					= (int)0x00800000,

    /** All base station bits */
    RTK_CFG_BITS_BASE_MODE = (
        RTK_CFG_BITS_BASE_OUTPUT_GPS1_UBLOX_SER0 | RTK_CFG_BITS_BASE_OUTPUT_GPS1_RTCM3_SER0 |
        RTK_CFG_BITS_BASE_OUTPUT_GPS1_UBLOX_SER1 | RTK_CFG_BITS_BASE_OUTPUT_GPS1_RTCM3_SER1 |
        RTK_CFG_BITS_BASE_OUTPUT_GPS1_UBLOX_SER2 | RTK_CFG_BITS_BASE_OUTPUT_GPS1_RTCM3_SER2 |
        RTK_CFG_BITS_BASE_OUTPUT_GPS1_UBLOX_USB  | RTK_CFG_BITS_BASE_OUTPUT_GPS1_RTCM3_USB  |
        RTK_CFG_BITS_BASE_OUTPUT_GPS2_UBLOX_SER0 | RTK_CFG_BITS_BASE_OUTPUT_GPS2_RTCM3_SER0 |
        RTK_CFG_BITS_BASE_OUTPUT_GPS2_UBLOX_SER1 | RTK_CFG_BITS_BASE_OUTPUT_GPS2_RTCM3_SER1 |
        RTK_CFG_BITS_BASE_OUTPUT_GPS2_UBLOX_SER2 | RTK_CFG_BITS_BASE_OUTPUT_GPS2_RTCM3_SER2 |
        RTK_CFG_BITS_BASE_OUTPUT_GPS2_UBLOX_USB  | RTK_CFG_BITS_BASE_OUTPUT_GPS2_RTCM3_USB ),

    /** Base station bits enabled on Ser0 */
    RTK_CFG_BITS_RTK_BASE_SER0 = (
        RTK_CFG_BITS_BASE_OUTPUT_GPS1_UBLOX_SER0 | RTK_CFG_BITS_BASE_OUTPUT_GPS1_RTCM3_SER0 |
        RTK_CFG_BITS_BASE_OUTPUT_GPS2_UBLOX_SER0 | RTK_CFG_BITS_BASE_OUTPUT_GPS2_RTCM3_SER0 ),

    /** Base station bits enabled on Ser1 */
    RTK_CFG_BITS_RTK_BASE_SER1 = (
        RTK_CFG_BITS_BASE_OUTPUT_GPS1_UBLOX_SER1 | RTK_CFG_BITS_BASE_OUTPUT_GPS1_RTCM3_SER1 |
        RTK_CFG_BITS_BASE_OUTPUT_GPS2_UBLOX_SER1 | RTK_CFG_BITS_BASE_OUTPUT_GPS2_RTCM3_SER1 ),

    /** Base station bits enabled on Ser2 */
    RTK_CFG_BITS_RTK_BASE_SER2 = (
        RTK_CFG_BITS_BASE_OUTPUT_GPS1_UBLOX_SER2 | RTK_CFG_BITS_BASE_OUTPUT_GPS1_RTCM3_SER2 |
        RTK_CFG_BITS_BASE_OUTPUT_GPS2_UBLOX_SER2 | RTK_CFG_BITS_BASE_OUTPUT_GPS2_RTCM3_SER2 ),

    /** Base station bits for GPS1 Ublox */
    RTK_CFG_BITS_RTK_BASE_OUTPUT_GPS1_UBLOX = (
        RTK_CFG_BITS_BASE_OUTPUT_GPS1_UBLOX_SER0 |
        RTK_CFG_BITS_BASE_OUTPUT_GPS1_UBLOX_SER1 |
        RTK_CFG_BITS_BASE_OUTPUT_GPS1_UBLOX_SER2 |
        RTK_CFG_BITS_BASE_OUTPUT_GPS1_UBLOX_USB ),

    /** Base station bits for GPS2 Ublox */
    RTK_CFG_BITS_RTK_BASE_OUTPUT_GPS2_UBLOX = (
        RTK_CFG_BITS_BASE_OUTPUT_GPS2_UBLOX_SER0 |
        RTK_CFG_BITS_BASE_OUTPUT_GPS2_UBLOX_SER1 |
        RTK_CFG_BITS_BASE_OUTPUT_GPS2_UBLOX_SER2 |
        RTK_CFG_BITS_BASE_OUTPUT_GPS2_UBLOX_USB ),

    /** Base station bits for GPS1 RTCM */
    RTK_CFG_BITS_RTK_BASE_OUTPUT_GPS1_RTCM = (
        RTK_CFG_BITS_BASE_OUTPUT_GPS1_RTCM3_SER0 |
        RTK_CFG_BITS_BASE_OUTPUT_GPS1_RTCM3_SER1 | 
        RTK_CFG_BITS_BASE_OUTPUT_GPS1_RTCM3_SER2 | 
        RTK_CFG_BITS_BASE_OUTPUT_GPS1_RTCM3_USB ),

    /** Base station bits for GPS2 RTCM */
    RTK_CFG_BITS_RTK_BASE_OUTPUT_GPS2_RTCM = (
        RTK_CFG_BITS_BASE_OUTPUT_GPS2_RTCM3_SER0 |
        RTK_CFG_BITS_BASE_OUTPUT_GPS2_RTCM3_SER1 |
        RTK_CFG_BITS_BASE_OUTPUT_GPS2_RTCM3_SER2 |
        RTK_CFG_BITS_BASE_OUTPUT_GPS2_RTCM3_USB),

    /** Rover on-board RTK engine used */
    RTK_CFG_BITS_ROVER_MODE_ONBOARD_MASK = (RTK_CFG_BITS_ROVER_MODE_RTK_POSITIONING | RTK_CFG_BITS_ROVER_MODE_RTK_COMPASSING),

    /** Mask of Rover, Compassing, and Base modes */
    RTK_CFG_BITS_ALL_MODES_MASK = (RTK_CFG_BITS_ROVER_MODE_MASK | RTK_CFG_BITS_BASE_MODE),	
};

/** Sensor Configuration (used with nvm_flash_cfg_t.sensorConfig) */
enum eSensorConfig
{
    /** Gyro full-scale sensing range selection: +- 250, 500, 1000, 2000 deg/s */	
    SENSOR_CFG_GYR_FS_250				= (int)0x00000000,
    SENSOR_CFG_GYR_FS_500				= (int)0x00000001,
    SENSOR_CFG_GYR_FS_1000				= (int)0x00000002,
    SENSOR_CFG_GYR_FS_2000				= (int)0x00000003,
    SENSOR_CFG_GYR_FS_MASK				= (int)0x00000003,
    SENSOR_CFG_GYR_FS_OFFSET			= (int)0,
    
    /** Accelerometer full-scale sensing range selection: +- 2, 4, 8, 16 m/s^2 */
    SENSOR_CFG_ACC_FS_2G				= (int)0x00000000,
    SENSOR_CFG_ACC_FS_4G				= (int)0x00000001,
    SENSOR_CFG_ACC_FS_8G				= (int)0x00000002,
    SENSOR_CFG_ACC_FS_16G				= (int)0x00000003,
    SENSOR_CFG_ACC_FS_MASK				= (int)0x0000000C,
    SENSOR_CFG_ACC_FS_OFFSET			= (int)2,
    
    /** Gyro digital low-pass filter (DLPF) is set automatically based on the IMU sample rate.  The following 
    bit values can be used to override the bandwidth (frequency) to: 250, 184, 92, 41, 20, 10, 5 Hz */
    SENSOR_CFG_GYR_DLPF_250HZ			= (int)0x00000000,
    SENSOR_CFG_GYR_DLPF_184HZ			= (int)0x00000001,
    SENSOR_CFG_GYR_DLPF_92HZ			= (int)0x00000002,
    SENSOR_CFG_GYR_DLPF_41HZ			= (int)0x00000003,
    SENSOR_CFG_GYR_DLPF_20HZ			= (int)0x00000004,
    SENSOR_CFG_GYR_DLPF_10HZ			= (int)0x00000005,
    SENSOR_CFG_GYR_DLPF_5HZ				= (int)0x00000006,
     SENSOR_CFG_GYR_DLPF_MASK			= (int)0x00000F00,
    SENSOR_CFG_GYR_DLPF_OFFSET			= (int)8,

    /** Accelerometer digital low-pass filter (DLPF) is set automatically based on the IMU sample rate.  The 
    following bit values can be used to override the bandwidth (frequency) to: 218, 218, 99, 45, 21, 10, 5 Hz */
    SENSOR_CFG_ACC_DLPF_218HZ			= (int)0x00000000,
    SENSOR_CFG_ACC_DLPF_218HZb			= (int)0x00000001,
    SENSOR_CFG_ACC_DLPF_99HZ			= (int)0x00000002,
    SENSOR_CFG_ACC_DLPF_45HZ			= (int)0x00000003,
    SENSOR_CFG_ACC_DLPF_21HZ			= (int)0x00000004,
    SENSOR_CFG_ACC_DLPF_10HZ			= (int)0x00000005,
    SENSOR_CFG_ACC_DLPF_5HZ				= (int)0x00000006,
    SENSOR_CFG_ACC_DLPF_MASK			= (int)0x0000F000,
    SENSOR_CFG_ACC_DLPF_OFFSET			= (int)12,

    /** Euler rotation of IMU and magnetometer from Hardware Frame to Sensor Frame.  Rotation applied in the order of yaw, pitch, roll from the sensor frame (labeled on uINS). */
    SENSOR_CFG_SENSOR_ROTATION_MASK        = (int)0x00FF0000,
    SENSOR_CFG_SENSOR_ROTATION_OFFSET      = (int)16,
    SENSOR_CFG_SENSOR_ROTATION_0_0_0       = (int)0,	// roll, pitch, yaw rotation (deg).
    SENSOR_CFG_SENSOR_ROTATION_0_0_90      = (int)1,
    SENSOR_CFG_SENSOR_ROTATION_0_0_180     = (int)2,
    SENSOR_CFG_SENSOR_ROTATION_0_0_N90     = (int)3,
    SENSOR_CFG_SENSOR_ROTATION_90_0_0      = (int)4,
    SENSOR_CFG_SENSOR_ROTATION_90_0_90     = (int)5,
    SENSOR_CFG_SENSOR_ROTATION_90_0_180    = (int)6,
    SENSOR_CFG_SENSOR_ROTATION_90_0_N90    = (int)7,
    SENSOR_CFG_SENSOR_ROTATION_180_0_0     = (int)8,
    SENSOR_CFG_SENSOR_ROTATION_180_0_90    = (int)9,
    SENSOR_CFG_SENSOR_ROTATION_180_0_180   = (int)10,
    SENSOR_CFG_SENSOR_ROTATION_180_0_N90   = (int)11,
    SENSOR_CFG_SENSOR_ROTATION_N90_0_0     = (int)12,
    SENSOR_CFG_SENSOR_ROTATION_N90_0_90    = (int)13,
    SENSOR_CFG_SENSOR_ROTATION_N90_0_180   = (int)14,
    SENSOR_CFG_SENSOR_ROTATION_N90_0_N90   = (int)15,
    SENSOR_CFG_SENSOR_ROTATION_0_90_0      = (int)16,
    SENSOR_CFG_SENSOR_ROTATION_0_90_90     = (int)17,
    SENSOR_CFG_SENSOR_ROTATION_0_90_180    = (int)18,
    SENSOR_CFG_SENSOR_ROTATION_0_90_N90    = (int)19,
    SENSOR_CFG_SENSOR_ROTATION_0_N90_0     = (int)20,
    SENSOR_CFG_SENSOR_ROTATION_0_N90_90    = (int)21,
    SENSOR_CFG_SENSOR_ROTATION_0_N90_180   = (int)22,
    SENSOR_CFG_SENSOR_ROTATION_0_N90_N90   = (int)23,

    /** Triple IMU fault detection level. Higher levels add new features to previous levels */
    SENSOR_CFG_IMU_FAULT_DETECT_MASK	   	= (int)0x0F000000,
    SENSOR_CFG_IMU_FAULT_DETECT_OFFSET		= (int)24,
    SENSOR_CFG_IMU_FAULT_DETECT_NONE		= (int)0,	// Simple averaging
    SENSOR_CFG_IMU_FAULT_DETECT_OFFLINE		= (int)1,	// One or more IMUs is offline or stuck
    SENSOR_CFG_IMU_FAULT_DETECT_LARGE_BIAS	= (int)2,
    SENSOR_CFG_IMU_FAULT_DETECT_BIAS_JUMPS	= (int)3,
    SENSOR_CFG_IMU_FAULT_DETECT_SENSOR_NOISE = (int)4,
};

/** IO configuration (used with nvm_flash_cfg_t.ioConfig) */
enum eIoConfig
{
    /** Strobe (input and output) trigger on rising edge (0 = falling edge) (ioConfig[0]) */
    IO_CONFIG_STROBE_TRIGGER_HIGH               = (int)0x00000001,

    // G1,G2 - STROBE, CAN, Ser2, I2C (future) (ioConfig[3-1])
    /** G1,G2 - STROBE input on G2 */
    IO_CONFIG_G1G2_STROBE_INPUT_G2              = (int)0x00000002,
    /** G1,G2 - CAN Bus */
    IO_CONFIG_G1G2_CAN_BUS                      = (int)0x00000004,
    /** G1,G2 - General Communications on Ser2. Excludes GPS communications. */
    IO_CONFIG_G1G2_COM2                         = (int)0x00000006,
    /** G1,G2 - I2C */
    IO_CONFIG_G1G2_I2C							= (int)0x00000008,
    /** G1,G2 - MASK.  Note: This G1,G2 setting is overriden when GPS1 or GPS2 is configured to use Ser2. */
    IO_CONFIG_G1G2_MASK                         = (int)0x0000000E,
    /** G1,G2 - Default */
    IO_CONFIG_G1G2_DEFAULT                      = IO_CONFIG_G1G2_CAN_BUS,

    // G9 - STROBE, QDEC0 (future) (ioConfig[5-4])
    /** G9 - Strobe input */
    IO_CONFIG_G9_STROBE_INPUT                   = (int)0x00000010,
    /** G9 - Enable Nav update strobe output pulse on G9 (uINS pin 10) indicating preintegrated IMU and navigation updates */
    IO_CONFIG_G9_STROBE_OUTPUT_NAV              = (int)0x00000020,
    /** G9 - SPI DRDY */
    IO_CONFIG_G9_SPI_DRDY                    	= (int)0x00000030,
    /** G9 - Bit mask */
    IO_CONFIG_G9_MASK                           = (int)0x00000030,
    /** G9 - Default */
    IO_CONFIG_G9_DEFAULT                        = (int)0,	

    // G6,G7 - Ser1, QDEC0 (future) (ioConfig[7-6])
    /** G6,G7 - General Communications on Ser1. Excludes GPS communications.  Overriden when SPI is enabled (G9 held low on bootup/config). */
    IO_CONFIG_G6G7_COM1                         = (int)0x00000040,
    /** G6,G7 - Quadrature wheel encoder input (G6 QDEC0-A).  Overriden when SPI is enabled (G9 held low on bootup/config). */
//  IO_CONFIG_G6G7_QDEC0_INPUT_G6               = (int)0x00000080,
    /** G6,G7 - Bit mask */
    IO_CONFIG_G6G7_MASK                         = (int)0x000000C0,
    /** G6,G7 - Default */
    IO_CONFIG_G6G7_DEFAULT                      = IO_CONFIG_G6G7_COM1,	

    // G5,G8 - STROBE, QDEC1 (future), SPI (enabled when G9 is held low on bootup/config) (ioConfig[10-8])
    /** G5,G8 - Strobe input on G5 */
    IO_CONFIG_G5G8_STROBE_INPUT_G5              = (int)0x00000100,
    /** G5,G8 - Strobe input on G8 */
    IO_CONFIG_G5G8_STROBE_INPUT_G8              = (int)0x00000200,
    /** G5,G8 - Strobe input on both G5 and G8 */
    IO_CONFIG_G5G8_STROBE_INPUT_G5_G8           = (int)0x00000300,
    /** G5,G8 - Strobe input on both G5 and G8 */
    IO_CONFIG_G5G8_G6G7_SPI_ENABLE              = (int)0x00000400,
    /** G5,G8 - Quadrature wheel encoder input (G5 QDEC1-B, G8 QDEC1-A) */
    IO_CONFIG_G5G8_QDEC_INPUT                   = (int)0x00000500,
    /** G5,G8 - Bit mask */
    IO_CONFIG_G5G8_MASK                         = (int)0x00000700,
    /** G5,G8 - Default */
    IO_CONFIG_G5G8_DEFAULT                      = (int)0,	

    /** G15 (GPS PPS) - STROBE (ioConfig[11]) */
    IO_CONFIG_G15_STROBE_INPUT                  = (int)0x00000800,
	// IO_CONFIG_                               = (int)0x00001000,

    /** GPS TIMEPULSE source (ioConfig[15-13]) */
	IO_CFG_GPS_TIMEPUSE_SOURCE_OFFSET			= (int)13,
	IO_CFG_GPS_TIMEPUSE_SOURCE_MASK				= (int)0x00000007,
	IO_CFG_GPS_TIMEPUSE_SOURCE_BITMASK			= (int)(IO_CFG_GPS_TIMEPUSE_SOURCE_MASK<<IO_CFG_GPS_TIMEPUSE_SOURCE_OFFSET),	
	IO_CFG_GPS_TIMEPUSE_SOURCE_DISABLED			= (int)0,
	IO_CFG_GPS_TIMEPUSE_SOURCE_GPS1_PPS_PIN20	= (int)1,
	IO_CFG_GPS_TIMEPUSE_SOURCE_GPS2_PPS			= (int)2,
	IO_CFG_GPS_TIMEPUSE_SOURCE_STROBE_G2_PIN6	= (int)3,
	IO_CFG_GPS_TIMEPUSE_SOURCE_STROBE_G5_PIN9	= (int)4,
	IO_CFG_GPS_TIMEPUSE_SOURCE_STROBE_G8_PIN12	= (int)5,
	IO_CFG_GPS_TIMEPUSE_SOURCE_STROBE_G9_PIN13	= (int)6,
#define SET_STATUS_OFFSET_MASK(result,val,offset,mask)	{ (result) &= ~((mask)<<(offset)); (result) |= ((val)<<(offset)); }	
#define IO_CFG_GPS_TIMEPUSE_SOURCE(ioConfig) (((ioConfig)>>IO_CFG_GPS_TIMEPUSE_SOURCE_OFFSET)&IO_CFG_GPS_TIMEPUSE_SOURCE_MASK)
	
	/** GPS 1 source OFFSET */
	IO_CONFIG_GPS1_SOURCE_OFFSET				= (int)16,
	/** GPS 2 source OFFSET */
	IO_CONFIG_GPS2_SOURCE_OFFSET				= (int)19,
	/** GPS 1 type OFFSET */
	IO_CONFIG_GPS1_TYPE_OFFSET					= (int)22,
	/** GPS 2 type OFFSET */
	IO_CONFIG_GPS2_TYPE_OFFSET					= (int)25,

    /** GPS 1 skip initialization (ioConfig[12]) */
    IO_CONFIG_GPS1_NO_INIT 						= (int)0x00001000,
    /** GPS 2 skip initialization (ioConfig[28]) */
    IO_CONFIG_GPS2_NO_INIT 						= (int)0x10000000,

    /** GPS source MASK */
    IO_CONFIG_GPS_SOURCE_MASK					= (int)0x00000007,
    /** GPS source - Disable */
    IO_CONFIG_GPS_SOURCE_DISABLE				= (int)0,
    /** GPS source - GNSS receiver 1 onboard uINS */
    IO_CONFIG_GPS_SOURCE_ONBOARD_1				= (int)1,
    /** GPS source - GNSS receiver 2 onboard uINS */
    IO_CONFIG_GPS_SOURCE_ONBOARD_2				= (int)2,
    /** GPS source - Serial 0 */
    IO_CONFIG_GPS_SOURCE_SER0					= (int)3,
    /** GPS source - Serial 1 */
    IO_CONFIG_GPS_SOURCE_SER1					= (int)4,
    /** GPS source - Serial 2 */
    IO_CONFIG_GPS_SOURCE_SER2					= (int)5,
    /** GPS source - last type */
    IO_CONFIG_GPS_SOURCE_LAST					= IO_CONFIG_GPS_SOURCE_SER2,	// set to last source

    /** GPS type MASK */
    IO_CONFIG_GPS_TYPE_MASK						= (int)0x00000007,
    /** GPS type - ublox M8 */
    IO_CONFIG_GPS_TYPE_UBX_M8					= (int)0,
    /** GPS type - ublox ZED-F9P w/ RTK */
    IO_CONFIG_GPS_TYPE_UBX_F9P					= (int)1,
    /** GPS type - NMEA */
    IO_CONFIG_GPS_TYPE_NMEA						= (int)2,
    /** GPS type - InertialSense GPX */
    IO_CONFIG_GPS_TYPE_GPX						= (int)3,
    /** GPS type - Sony CXD5610 */
    IO_CONFIG_GPS_TYPE_CXD5610					= (int)4,
    /** GPS type - last type */
    IO_CONFIG_GPS_TYPE_LAST						= IO_CONFIG_GPS_TYPE_CXD5610,		// Set to last type

#define IO_CONFIG_GPS1_SOURCE(ioConfig)     (((ioConfig)>>IO_CONFIG_GPS1_SOURCE_OFFSET)&IO_CONFIG_GPS_SOURCE_MASK)
#define IO_CONFIG_GPS2_SOURCE(ioConfig)     (((ioConfig)>>IO_CONFIG_GPS2_SOURCE_OFFSET)&IO_CONFIG_GPS_SOURCE_MASK)
#define IO_CONFIG_GPS1_TYPE(ioConfig)       (((ioConfig)>>IO_CONFIG_GPS1_TYPE_OFFSET)&IO_CONFIG_GPS_TYPE_MASK)
#define IO_CONFIG_GPS2_TYPE(ioConfig)       (((ioConfig)>>IO_CONFIG_GPS2_TYPE_OFFSET)&IO_CONFIG_GPS_TYPE_MASK)

#define SET_IO_CFG_GPS1_SOURCE(result,val)  SET_STATUS_OFFSET_MASK(result, val, IO_CONFIG_GPS1_SOURCE_OFFSET, IO_CONFIG_GPS_SOURCE_MASK)
#define SET_IO_CFG_GPS2_SOURCE(result,val)  SET_STATUS_OFFSET_MASK(result, val, IO_CONFIG_GPS2_SOURCE_OFFSET, IO_CONFIG_GPS_SOURCE_MASK)
#define SET_IO_CFG_GPS1_TYPE(result,val)    SET_STATUS_OFFSET_MASK(result, val, IO_CONFIG_GPS1_TYPE_OFFSET, IO_CONFIG_GPS_TYPE_MASK)
#define SET_IO_CFG_GPS2_TYPE(result,val)    SET_STATUS_OFFSET_MASK(result, val, IO_CONFIG_GPS2_TYPE_OFFSET, IO_CONFIG_GPS_TYPE_MASK)

    /** IMU 1 disable (ioConfig[29]) */	
    IO_CONFIG_IMU_1_DISABLE						= (int)0x20000000,
    /** IMU 2 disable (ioConfig[30]) */
    IO_CONFIG_IMU_2_DISABLE						= (int)0x40000000,
    /** IMU 3 disable (ioConfig[31]) */
    IO_CONFIG_IMU_3_DISABLE						= (int)0x80000000,
};

#define IO_CONFIG_DEFAULT 	(IO_CONFIG_G1G2_DEFAULT | IO_CONFIG_G5G8_DEFAULT | IO_CONFIG_G6G7_DEFAULT | IO_CONFIG_G9_DEFAULT)

enum ePlatformConfig
{
    // IMX Carrier Board
    PLATFORM_CFG_TYPE_MASK                      = (int)0x0000003F,
    PLATFORM_CFG_TYPE_FROM_MANF_OTP             = (int)0x00000080,  // Type is overwritten from manufacturing OTP memory.  Write protection, prevents direct change of platformType in flashConfig.
    PLATFORM_CFG_TYPE_NONE                      = (int)0,           // IMX-5 default
    PLATFORM_CFG_TYPE_NONE_ONBOARD_G2           = (int)1,           // uINS-3 default
    PLATFORM_CFG_TYPE_RUG1                      = (int)2,
    PLATFORM_CFG_TYPE_RUG2_0_G1                 = (int)3,
    PLATFORM_CFG_TYPE_RUG2_0_G2                 = (int)4,
    PLATFORM_CFG_TYPE_RUG2_1_G0                 = (int)5,	        // PCB RUG-2.1, Case RUG-3.  GPS1 timepulse on G9
    PLATFORM_CFG_TYPE_RUG2_1_G1                 = (int)6,           // "
    PLATFORM_CFG_TYPE_RUG2_1_G2                 = (int)7,           // "
    PLATFORM_CFG_TYPE_RUG3_G0                   = (int)8,           // PCB RUG-3.x.  GPS1 timepulse on GPS1_PPS TIMESYNC (pin 20)
    PLATFORM_CFG_TYPE_RUG3_G1                   = (int)9,           // "
    PLATFORM_CFG_TYPE_RUG3_G2                   = (int)10,          // "
    PLATFORM_CFG_TYPE_EVB2_G2                   = (int)11,
    PLATFORM_CFG_TYPE_TBED3                     = (int)12,          // Testbed-3
    PLATFORM_CFG_TYPE_IG1_0_G2                  = (int)13,          // PCB IG-1.0.  GPS1 timepulse on G8
    PLATFORM_CFG_TYPE_IG1_G1                    = (int)14,          // PCB IG-1.1 and later.  GPS1 timepulse on GPS1_PPS TIMESYNC (pin 20)
    PLATFORM_CFG_TYPE_IG1_G2                    = (int)15,  
    PLATFORM_CFG_TYPE_IG2                       = (int)16,          // IG-2 w/ IMX-5 and GPX-1
    PLATFORM_CFG_TYPE_LAMBDA_G1                 = (int)17,          // Enable UBX output on Lambda for testbed
    PLATFORM_CFG_TYPE_LAMBDA_G2              	= (int)18,          // "
    PLATFORM_CFG_TYPE_TBED2_G1_W_LAMBDA         = (int)19,          // Enable UBX input from Lambda
    PLATFORM_CFG_TYPE_TBED2_G2_W_LAMBDA         = (int)20,          // "
    PLATFORM_CFG_TYPE_COUNT                     = (int)21,

    // Presets
    PLATFORM_CFG_PRESET_MASK                    = (int)0x0000FF00,
    PLATFORM_CFG_PRESET_OFFSET                  = (int)8,

    // RUG-3 - Presets
    PLATFORM_CFG_RUG3_PRESET__0__PRESETS_DISABLED								= 0,	// Don't use presets.  IOEXP_BITS can be set directly.
    PLATFORM_CFG_RUG3_PRESET__1__S0_RS232_7_9___CAN_11_12______S1_GPS1			= 1,	// RUG-3-G0 default
    PLATFORM_CFG_RUG3_PRESET__2__S0_TTL_7_9_____CAN_11_12______S1_GPS1			= 2,
    PLATFORM_CFG_RUG3_PRESET__3__S0_TTL_7_9_____S2_TTL_8_10____S1_GPS1			= 3,
    PLATFORM_CFG_RUG3_PRESET__4__S0_RS232_7_9___S1_RS232_8_10__S2_GPS1			= 4,
    PLATFORM_CFG_RUG3_PRESET__5__S1_RS485_7_8_9_10_____________S2_GPS1__S0_GPS2	= 5,
    PLATFORM_CFG_RUG3_PRESET__6__SPI_7_8_9_10__________________S2_GPS1__S0_GPS2	= 6,
    PLATFORM_CFG_RUG3_PRESET__7__S1_RS232_8_10_________________S2_GPS1__S0_GPS2	= 7,	// RUG-3-G2 default
    PLATFORM_CFG_RUG3_PRESET__8_________________CAN_11_12______S1_GPS1__S0_GPS2	= 8,
    PLATFORM_CFG_RUG3_PRESET__9__S2_TTL_8_10___________________S1_GPS1__S0_GPS2	= 9,
    PLATFORM_CFG_RUG3_PRESET__COUNT												= 10,

    PLATFORM_CFG_RUG3_PRESET__G0_DEFAULT		= PLATFORM_CFG_RUG3_PRESET__1__S0_RS232_7_9___CAN_11_12______S1_GPS1,
    PLATFORM_CFG_RUG3_PRESET__G2_DEFAULT		= PLATFORM_CFG_RUG3_PRESET__7__S1_RS232_8_10_________________S2_GPS1__S0_GPS2,

    // RUG-3 - I/O Expander disabled if platform type is != PLATFORM_CFG_TYPE_RUG3_x.
    PLATFORM_CFG_RUG3_IOEXP_BIT_MASK            = (int)0x00FF0000,
    PLATFORM_CFG_RUG3_IOEXP_BIT_OFFSET          = (int)16,

    RUG3_IOEXP_BIT_OFFSET_n232_485              = (int)0,
    RUG3_IOEXP_BIT_OFFSET_n232_TTL              = (int)1,
    RUG3_IOEXP_BIT_OFFSET_nRS_CAN               = (int)2,
    RUG3_IOEXP_BIT_OFFSET_nGPS2_RS              = (int)3,
    RUG3_IOEXP_BIT_OFFSET_nSPIEN                = (int)4,
    RUG3_IOEXP_BIT_OFFSET_nSPI_SER              = (int)5,
    RUG3_IOEXP_BIT_OFFSET_nGPSRST               = (int)6,

    PLATFORM_CFG_UPDATE_IO_CONFIG               = (int)0x01000000,    // Generate ioConfig based on platform config
};

/** (DID_WHEEL_ENCODER) Message to communicate wheel encoder measurements to GPS-INS */
typedef struct PACKED
{
    /** Time of measurement wrt current week */
    double timeOfWeek;

    /** Status Word */
    uint32_t status;

    /** Left wheel angle (rad) */
    float theta_l;

    /** Right wheel angle (rad) */
    float theta_r;
    
    /** Left wheel angular rate (rad/s) */
    float omega_l;

    /** Right wheel angular rate (rad/s) */
    float omega_r;

    /** Left wheel revolution count */
    uint32_t wrap_count_l;

    /** Right wheel revolution count */
    uint32_t wrap_count_r;

} wheel_encoder_t;

enum eWheelCfgBits
{
    WHEEL_CFG_BITS_ENABLE_ENCODER           = (int)0x00000002,
    WHEEL_CFG_BITS_ENABLE_CONTROL           = (int)0x00000004,
    WHEEL_CFG_BITS_ENABLE_MASK              = (int)0x0000000F,
    WHEEL_CFG_BITS_DIRECTION_REVERSE_LEFT   = (int)0x00000100,
    WHEEL_CFG_BITS_DIRECTION_REVERSE_RIGHT  = (int)0x00000200,
    WHEEL_CFG_BITS_ENCODER_SOURCE			= (int)0x00000400,	// 0 = uINS, 1 = EVB
};

typedef enum
{
    GV_MODE_STANDBY                         = 0,
    GV_MODE_LEARNING                        = 1,
    GV_CMD_LEARNING_START                   = 2,    // Use provided transform and sigma
    GV_CMD_LEARNING_RESUME                  = 3,    // Reset sigma values
    GV_CMD_LEARNING_CLEAR_AND_START         = 4,    // Zero transform and reset sigma values
    GV_CMD_LEARNING_STOP_AND_SAVE           = 5,
    GV_CMD_LEARNING_CANCEL                  = 6,
 } eGroundVehicleMode;

typedef struct PACKED
{
    /** Euler angles describing the rotation from imu (body) to the wheel frame (center of the non-steering axle) in radians */
    float                   e_b2w[3];

    /** Euler angle standard deviation of measurements describing the rotation from imu (body) to the wheel frame (center of the non-steering axle) in radians */
    float                   e_b2w_sigma[3];

    /** Translation from the imu (body) to the wheel frame origin (center of the non-steering axle), expressed in the imu (body) frame in meters */
    float                   t_b2w[3];

    /** Translation standard deviation from the imu (body) to the wheel frame origin (center of the non-steering axle), expressed in the imu (body) frame in meters */
    float                   t_b2w_sigma[3];

} wheel_transform_t;

typedef struct PACKED
{
    /** Config bits (see eWheelCfgBits) */
    uint32_t                bits;

    /** Euler angles and offset describing the rotation and tranlation from imu (body) to the wheel frame (center of the non-steering axle) */
    wheel_transform_t       transform;

    /** Distance between the left and right wheels */
    float                   track_width;

    /** Estimate of wheel radius */
    float                   radius;

} wheel_config_t;

typedef enum
{
    /** Kinematic learing is solving for the translation from IMU to wheel (wheel_config). */ 
    GV_STATUS_LEARNING_ENABLED		= 0x00000001,
    
    /** Navigation is running without GPS input. */ 
    GV_STATUS_DEAD_RECKONING		= 0x01000000,

    /** Vehicle kinematic parameters agree with GPS. */ 
    GV_STATUS_KINEMATIC_CAL_GOOD	= 0x02000000,

    /** Vehicle kinematic learning has converged and is complete. */ 
    GV_STATUS_LEARNING_CONVERGED    = 0x04000000,

    /** Vehicle kinematic learning data (wheel_config_t) is missing. */ 
    GV_STATUS_LEARNING_NEEDED       = 0x08000000,

} eGroundVehicleStatus;

/** (DID_GROUND_VEHICLE) Configuration of ground vehicle kinematic constraints. */
typedef struct PACKED
{
    /** GPS time of week (since Sunday morning) in milliseconds */
    uint32_t				timeOfWeekMs;

    /** Ground vehicle status flags (eGroundVehicleStatus) */
    uint32_t                status;

    /** Current mode of the ground vehicle.  Use this field to apply commands. (see eGroundVehicleMode) */
    uint32_t                mode;

    /** Wheel transform, track width, and wheel radius. */
    wheel_config_t       	wheelConfig;

} ground_vehicle_t;

typedef enum
{
    DYNAMIC_MODEL_PORTABLE          = 0,
    DYNAMIC_MODEL_STATIONARY        = 2,
    DYNAMIC_MODEL_PEDESTRIAN        = 3,
    DYNAMIC_MODEL_GROUND_VEHICLE    = 4,
    DYNAMIC_MODEL_MARINE            = 5,
    DYNAMIC_MODEL_AIRBORNE_1G       = 6,
    DYNAMIC_MODEL_AIRBORNE_2G       = 7,
    DYNAMIC_MODEL_AIRBORNE_4G       = 8,
    DYNAMIC_MODEL_WRIST             = 9,
    DYNAMIC_MODEL_INDOOR            = 10,
    DYNAMIC_MODEL_COUNT    // Must be last
} eDynamicModel;

/** (DID_FLASH_CONFIG) Configuration data
 * IMPORTANT! These fields should not be deleted, they can be deprecated and marked as reserved,
 * or new fields added to the end.
*/
typedef struct PACKED
{
    /** Size of group or union, which is nvm_group_x_t + padding */
    uint32_t				size;

    /** Checksum, excluding size and checksum */
    uint32_t                checksum;

    /** Manufacturer method for restoring flash defaults */
    uint32_t                key;

    /** IMU sample (system input) period in milliseconds set on startup. Cannot be larger than startupNavDtMs. Zero disables sensor/IMU sampling. */
    uint32_t				startupImuDtMs;

    /** Navigation filter (system output) output period in milliseconds set on startup.  Used to initialize sysParams.navOutputPeriodMs. */
    uint32_t				startupNavDtMs;

    /** Serial port 0 baud rate in bits per second */
    uint32_t				ser0BaudRate;

    /** Serial port 1 baud rate in bits per second */
    uint32_t				ser1BaudRate;

    /** Rotation in radians about the X,Y,Z axes from Sensor Frame to Intermediate Output Frame.  Order applied: Z,Y,X. */
    float					insRotation[3];

    /** X,Y,Z offset in meters from Intermediate Output Frame to INS Output Frame. */
    float					insOffset[3];

    /** X,Y,Z offset in meters in Sensor Frame to GPS 1 antenna. */
    float					gps1AntOffset[3];
 
    /** INS dynamic platform model (see eDynamicModel).  Options are: 0=PORTABLE, 2=STATIONARY, 3=PEDESTRIAN, 4=GROUND VEHICLE, 5=SEA, 6=AIRBORNE_1G, 7=AIRBORNE_2G, 8=AIRBORNE_4G, 9=WRIST.  Used to balance noise and performance characteristics of the system.  The dynamics selected here must be at least as fast as your system or you experience accuracy error.  This is tied to the GPS position estimation model and intend in the future to be incorporated into the INS position model. */
    uint8_t					dynamicModel;

    /** Debug */
    uint8_t					debug;

    /** Satellite system constellation used in GNSS solution.  (see eGnssSatSigConst) 0x0003=GPS, 0x000C=QZSS, 0x0030=Galileo, 0x00C0=Beidou, 0x0300=GLONASS, 0x1000=SBAS */
    uint16_t				gnssSatSigConst;

    /** System configuration bits (see eSysConfigBits). */
    uint32_t				sysCfgBits;

    /** Reference latitude, longitude and height above ellipsoid for north east down (NED) calculations (deg, deg, m) */
    double                  refLla[3];

    /** Last latitude, longitude, HAE (height above ellipsoid) used to aid GPS startup (deg, deg, m).  Updated when the distance between current LLA and lastLla exceeds lastLlaUpdateDistance. */
    double					lastLla[3];

    /** Last LLA GPS time since week start (Sunday morning) in milliseconds */
    uint32_t				lastLlaTimeOfWeekMs;

    /** Last LLA GPS number of weeks since January 6th, 1980 */
    uint32_t				lastLlaWeek;

    /** Distance between current and last LLA that triggers an update of lastLla  */
    float					lastLlaUpdateDistance;

    /** Hardware interface configuration bits (see eIoConfig). */
    uint32_t				ioConfig;

    /** Hardware platform specifying the IMX carrier board type (i.e. RUG, EVB, IG) and configuration bits (see ePlatformConfig).  The platform type is used to simplify the GPS and I/O configuration process.  */
    uint32_t				platformConfig;

    /** X,Y,Z offset in meters in Sensor Frame origin to GPS 2 antenna. */
    float					gps2AntOffset[3];

    /** Euler (roll, pitch, yaw) rotation in radians from INS Sensor Frame to Intermediate ZeroVelocity Frame.  Order applied: heading, pitch, roll. */
    float					zeroVelRotation[3];

    /** X,Y,Z offset in meters from Intermediate ZeroVelocity Frame to Zero Velocity Frame. */
    float					zeroVelOffset[3];

    /** (sec) User defined delay for GPS time.  This parameter can be used to account for GPS antenna cable delay.  */
    float                   gpsTimeUserDelay;

    /** Earth magnetic field (magnetic north) declination (heading offset from true north) in radians */
    float                   magDeclination;

    /** Time between GPS time synchronization pulses in milliseconds.  Requires reboot to take effect. */
    uint32_t				gpsTimeSyncPeriodMs;
    
    /** GPS measurement (system input) update period in milliseconds set on startup. 200ms minimum (5Hz max). */
    uint32_t				startupGPSDtMs;
    
    /** RTK configuration bits (see eRTKConfigBits). */
    uint32_t				RTKCfgBits;

    /** Sensor config to specify the full-scale sensing ranges and output rotation for the IMU and magnetometer (see eSensorConfig in data_sets.h) */
    uint32_t                sensorConfig;

    /** Minimum elevation of a satellite above the horizon to be used in the solution (radians). Low elevation satellites may provide degraded accuracy, due to the long signal path through the atmosphere. */
    float                   gpsMinimumElevation;

    /** Serial port 2 baud rate in bits per second */
    uint32_t				ser2BaudRate;

    /** Wheel encoder: euler angles describing the rotation from imu to left wheel */
    wheel_config_t          wheelConfig;

	/** Magnetometer interference sensitivity threshold. Typical range is 2-10 (3 default) and 1000 to disable mag interference detection. */
	float                   magInterferenceThreshold;

} nvm_flash_cfg_t;

/** (DID_INL2_NED_SIGMA) Standard deviation of INL2 EKF estimates in the NED frame. */
typedef struct PACKED
{											
    /** Timestamp in milliseconds */
    unsigned int			timeOfWeekMs;	
    /** NED position error sigma */
    float					StdPosNed[3];		
    /** NED velocity error sigma */
    float					StdVelNed[3];		
    /** NED attitude error sigma */
    float					StdAttNed[3];		
    /** Acceleration bias error sigma */
    float					StdAccBias[3];		
    /** Angular rate bias error sigma */
    float					StdGyrBias[3];		
    /** Barometric altitude bias error sigma */
	float					StdBarBias;		
    /** Mag declination error sigma */
	float					StdMagDeclination;	
} inl2_ned_sigma_t;

/** (DID_STROBE_IN_TIME) Timestamp for input strobe. */
typedef struct PACKED
{
    /** GPS number of weeks since January 6th, 1980 */
    uint32_t				week;

    /** GPS time of week (since Sunday morning) in milliseconds */
    uint32_t				timeOfWeekMs;

    /** Strobe input pin (i.e. G1, G2, G5, or G9) */
    uint16_t				pin;

    /** Strobe serial index number */
    uint16_t				count;
} strobe_in_time_t;

#define DEBUG_I_ARRAY_SIZE		9
#define DEBUG_F_ARRAY_SIZE		9
#define DEBUG_LF_ARRAY_SIZE		3

/* (DID_DEBUG_ARRAY) */
typedef struct PACKED
{
    int32_t					i[DEBUG_I_ARRAY_SIZE];
    f_t						f[DEBUG_F_ARRAY_SIZE];
    double                  lf[DEBUG_LF_ARRAY_SIZE];
} debug_array_t;

#define DEBUG_STRING_SIZE		80

/* (DID_DEBUG_STRING) */
typedef struct PACKED
{
    uint8_t					s[DEBUG_STRING_SIZE];
} debug_string_t;

POP_PACK

PUSH_PACK_8

/** time struct */
typedef struct
{
    /** time (s) expressed by standard time_t */
    int64_t time;

    /** fraction of second under 1 s */
    double sec;         
} gtime_t;

typedef struct PACKED
{
    gtime_t time;
    double rp_ecef[3]; // Rover position
    double rv_ecef[3]; // Rover velocity
    double ra_ecef[3]; // Rover acceleration
    double bp_ecef[3]; // Base position
    double bv_ecef[3]; // Base velocity
    double qr[6]; // rover position and velocity covariance main diagonal
    double b[24]; // satellite bias
    double qb[24]; // main diagonal of sat bias covariances
    uint8_t sat_id[24]; // satellite id of b[]
} rtk_state_t;

typedef struct PACKED
{
    gtime_t time;
    int32_t nv; // number of measurements
    uint8_t sat_id_i[24]; // sat id of measurements (reference sat)
    uint8_t sat_id_j[24]; // sat id of measurements
    uint8_t type[24]; // type (0 = dd-range, 1 = dd-phase, 2 = baseline)
    double v[24]; // residual
} rtk_residual_t;

typedef struct PACKED
{
    gtime_t time;

    uint8_t rej_ovfl;
    uint8_t code_outlier;
    uint8_t phase_outlier;
    uint8_t code_large_residual;

    uint8_t phase_large_residual;
    uint8_t invalid_base_position;
    uint8_t bad_baseline_holdamb;
    uint8_t base_position_error;

    uint8_t outc_ovfl;
    uint8_t reset_timer;
    uint8_t use_ubx_position;
    uint8_t large_v2b;

    uint8_t base_position_update;
    uint8_t rover_position_error;
    uint8_t reset_bias;
    uint8_t start_relpos;

    uint8_t end_relpos;
    uint8_t start_rtkpos;
    uint8_t pnt_pos_error;
    uint8_t no_base_obs_data;

    uint8_t diff_age_error;
    uint8_t moveb_time_sync_error;
    uint8_t waiting_for_rover_packet;
    uint8_t waiting_for_base_packet;

    uint8_t lsq_error;
    uint8_t lack_of_valid_sats;
    uint8_t divergent_pnt_pos_iteration;
    uint8_t chi_square_error;

    uint32_t cycle_slips;

    float ubx_error;

    uint8_t solStatus;
    uint8_t rescode_err_marker;
    uint8_t error_count;
    uint8_t error_code;

    float dist2base;

    uint8_t reserved1;
    uint8_t gdop_error;
    uint8_t warning_count;
    uint8_t warning_code;

    double double_debug[4];

    uint8_t debug[2];
    uint8_t obs_count_bas;
    uint8_t obs_count_rov;

    uint8_t obs_pairs_filtered;
    uint8_t obs_pairs_used;
    uint8_t raw_ptr_queue_overrun;
    uint8_t raw_dat_queue_overrun;
} rtk_debug_t;

POP_PACK

PUSH_PACK_1

/** (DID_GPS_RTK_OPT) RTK processing options */
typedef struct
{
    /** positioning mode (PMODE_???) */
    int32_t mode;           

    /** solution type (0:forward,1:backward,2:combined) */
    int32_t soltype;

    /** number of frequencies (1:L1,2:L1+L2,3:L1+L2+L5) */
    int32_t nf;

    /** navigation systems */
    int32_t navsys;

    /** elevation mask angle (rad) */
    double elmin;

    /** Min snr to consider satellite for rtk */
    int32_t snrmin;

    /** AR mode (0:off,1:continuous,2:instantaneous,3:fix and hold,4:ppp-ar) */
    int32_t modear;

    /** GLONASS AR mode (0:off,1:on,2:auto cal,3:ext cal) */
    int32_t glomodear;

    /** GPS AR mode (0:off,1:on) */
    int32_t gpsmodear;

    /** SBAS AR mode (0:off,1:on) */
    int32_t sbsmodear;

    /** BeiDou AR mode (0:off,1:on) */
    int32_t bdsmodear;

    /** AR filtering to reject bad sats (0:off,1:on) */
    int32_t arfilter;

    /** obs outage count to reset bias */
    int32_t maxout;

    /** reject count to reset bias */
    int32_t maxrej;

    /** min lock count to fix ambiguity */
    int32_t minlock;

    /** min sats to fix integer ambiguities */
    int32_t minfixsats;

    /** min sats to hold integer ambiguities */
    int32_t minholdsats;

    /** min sats to drop sats in AR */
    int32_t mindropsats;

    /** use stdev estimates from receiver to adjust measurement variances */
    int32_t rcvstds;

    /** min fix count to hold ambiguity */
    int32_t minfix;

    /** max iteration to resolve ambiguity */
    int32_t armaxiter;

    /** dynamics model (0:none,1:velociy,2:accel) */
    int32_t dynamics;

    /** number of filter iteration */
    int32_t niter;

    /** interpolate reference obs (for post mission) */
    int32_t intpref;

    /** rover position for fixed mode */
    int32_t rovpos;

    /** base position for relative mode */
    int32_t refpos;

    /** code/phase error ratio */
    double eratio[NFREQ];

    /** measurement error factor */
    double err[5];

    /** initial-state std [0]bias,[1]iono [2]trop */
    double std[3];

    /** process-noise std [0]bias,[1]iono [2]trop [3]acch [4]accv [5] pos */
    double prn[6];

    /** satellite clock stability (sec/sec) */
    double sclkstab;

    /** AR validation threshold */
    double thresar[8];

    /** elevation mask of AR for rising satellite (rad) */
    double elmaskar;

    /** elevation mask to hold ambiguity (rad) */
    double elmaskhold;

    /** slip threshold of geometry-free phase (m) */
    double thresslip;

    /* slip threshold of doppler (m) */
    double thresdop;

    /** variance for fix-and-hold pseudo measurements (cycle^2) */
    double varholdamb;

    /** gain used for GLO and SBAS sats to adjust ambiguity */
    double gainholdamb;

    /** max difference of time (sec) */
    double maxtdiff;

    /** reset sat biases after this long trying to get fix if not acquired */
    int fix_reset_base_msgs;

    /* reject threshold of innovation for phase [0] and code [1] (m) */
    double maxinno[2];
    /** reject thresholds of NIS */
    double maxnis_lo;
    double maxnis_hi;

    /** reject threshold of gdop */
    double maxgdop;

    /** baseline length constraint {const,sigma before fix, sigma after fix} (m) */
    double baseline[3];
    double max_baseline_error;
    double reset_baseline_error;

    /** maximum error wrt ubx position (triggers reset if more than this far) (m) */
    float max_ubx_error;

    /** rover position for fixed mode {x,y,z} (ecef) (m) */
    double ru[3];

    /** base position for relative mode {x,y,z} (ecef) (m) */
    double rb[3];

    /** max averaging epochs */
    int32_t maxaveep;

    /** output single by dgps/float/fix/ppp outage */
    int32_t outsingle;
} prcopt_t;
typedef prcopt_t gps_rtk_opt_t;

/** Raw satellite observation data */
typedef struct PACKED
{
    /** Receiver local time approximately aligned to the GPS time system (GPST) */
    gtime_t time;

    /** Satellite number in RTKlib notation.  GPS: 1-32, GLONASS: 33-59, Galilleo: 60-89, SBAS: 90-95 */
    uint8_t sat;

    /** receiver number */
    uint8_t rcv;

    /** Cno, carrier-to-noise density ratio (signal strength) (0.25 dB-Hz) */
    uint8_t SNR[NFREQ+NEXOBS];

    /** Loss of Lock Indicator. Set to non-zero values only when carrier-phase is valid (L > 0).  bit1 = loss-of-lock, bit2 = half-cycle-invalid */
    uint8_t LLI[NFREQ+NEXOBS];

    /** Code indicator: CODE_L1C (1) = L1C/A,G1C/A,E1C (GPS,GLO,GAL,QZS,SBS), CODE_L1X (12) = E1B+C,L1C(D+P) (GAL,QZS), CODE_L1I (47) = B1I (BeiDou) */
    uint8_t code[NFREQ+NEXOBS];

    /** Estimated carrier phase measurement standard deviation (0.004 cycles), zero means invalid */
    uint8_t qualL[NFREQ+NEXOBS];

    /** Estimated pseudorange measurement standard deviation (0.01 m), zero means invalid */
    uint8_t qualP[NFREQ+NEXOBS];

    /** reserved, for alignment */
    uint8_t reserved;

    /** Observation data carrier-phase (cycle). The carrier phase initial ambiguity is initialized using an approximate value to make the magnitude of the phase close to the pseudorange measurement. Clock resets are applied to both phase and code measurements in accordance with the RINEX specification. */
    double L[NFREQ+NEXOBS];

    /** Observation data pseudorange (m). GLONASS inter frequency channel delays are compensated with an internal calibration table */
    double P[NFREQ+NEXOBS]; 

    /** Observation data Doppler measurement (positive sign for approaching satellites) (Hz) */
    float D[NFREQ+NEXOBS];
} obsd_t;

#define GPS_RAW_MESSAGE_BUF_SIZE    1000
#define MAX_OBSERVATION_COUNT_IN_RTK_MESSAGE (GPS_RAW_MESSAGE_BUF_SIZE / sizeof(obsd_t))

/** observation data */
typedef struct
{
    /** number of observation slots used */
    uint32_t n;

    /** number of observation slots allocated */
    uint32_t nmax;

    /** observation data buffer */
    obsd_t* data;
} obs_t;

/** non-Glonass ephemeris data */
typedef struct
{
    /** Satellite number in RTKlib notation.  GPS: 1-32, GLONASS: 33-59, Galilleo: 60-89, SBAS: 90-95 */
    int32_t sat;

    /** IODE Issue of Data, Ephemeris (ephemeris version) */
    int32_t iode;
    
    /** IODC Issue of Data, Clock (clock version) */
    int32_t iodc;

    /** SV accuracy (URA index) IRN-IS-200H p.97 */
    int32_t sva;            

    /** SV health GPS/QZS (0:ok) */
    int32_t svh;            

    /** GPS/QZS: gps week, GAL: galileo week */
    int32_t week;

    /** GPS/QZS: code on L2. (00 = Invalid, 01 = P Code ON, 11 = C/A code ON, 11 = Invalid).  GAL/CMP: data sources */
    int32_t code;

    /** GPS/QZS: L2 P data flag (indicates that the NAV data stream was commanded OFF on the P-code of the in-phase component of the L2 channel). CMP: nav type */
    int32_t flag;

    /** Time Of Ephemeris, ephemeris reference epoch in seconds within the week (s) */
    gtime_t toe;
    
    /** clock data reference time (s) (20.3.4.5) */
    gtime_t toc;
    
    /** T_trans (s) */
    gtime_t ttr;

    /** Orbit semi-major axis (m) */
    double A;

    /** Orbit eccentricity (non-dimensional)  */
    double e;

	/** Orbit inclination angle at reference time (rad) */
	double i0;

    /** Longitude of ascending node of orbit plane at weekly epoch (rad) */
    double OMG0;

    /** Argument of perigee (rad) */
    double omg;

    /** Mean anomaly at reference time (rad) */
    double M0;

    /** Mean Motion Difference From Computed Value (rad) */
    double deln;

    /** Rate of Right Ascension (rad/s) */
    double OMGd;

    /** Rate of Inclination Angle (rad/s) */
    double idot;

    /** Amplitude of the Cosine Harmonic Correction Term to the Orbit Radius (m) */
    double crc;

    /** Amplitude of the Sine Harmonic Correction Term to the Orbit Radius (m) */
    double crs;

    /** Amplitude of the Cosine Harmonic Correction Term to the Argument of Latitude (rad)  */
    double cuc;

    /** Amplitude of the Sine Harmonic Correction Term to the Argument of Latitude (rad) */
    double cus;

    /** Amplitude of the Cosine Harmonic Correction Term to the Angle of Inclination (rad) */
    double cic;

    /** Amplitude of the Sine Harmonic Correction Term to the Angle of Inclination (rad) */
    double cis;

    /** Time Of Ephemeris, ephemeris reference epoch in seconds within the week (s), same as <toe> above but represented as double type. Note that toe is computed as eph->toe = gst2time(week, eph->toes) */
    double toes;

    /** Fit interval (h) (0: 4 hours, 1: greater than 4 hours) */
    double fit;

    /** SV clock offset, af0 (s) */
    double f0;
    
    /** SV clock drift, af1 (s/s, non-dimensional) */
    double f1;
    
    /** SV clock drift rate, af2 (1/s) */
    double f2;

    /** Group delay parameters GPS/QZS: tgd[0] = TGD (IRN-IS-200H p.103). Galilleo: tgd[0] = BGD E5a/E1, tgd[1] = BGD E5b/E1. Beidou: tgd[0] = BGD1, tgd[1] = BGD2 */
    double tgd[4];

    /** Adot for CNAV, not used */
    double Adot;
    
    /** First derivative of mean motion n (second derivative of mean anomaly M), ndot for CNAV (rad/s/s). Not used. */
    double ndot;
} eph_t;

/** Glonass ephemeris data */
typedef struct
{        
    /** Satellite number in RTKlib notation.  GPS: 1-32, GLONASS: 33-59, Galilleo: 60-89, SBAS: 90-95 */
    int32_t sat;

    /** IODE (0-6 bit of tb field) */
    int32_t iode;

    /** satellite frequency number */
    int32_t frq;

    /** satellite health */
    int32_t svh;
    
    /** satellite accuracy */
    int32_t sva;
    
    /** satellite age of operation */
    int32_t age;

    /** Ephemeris reference epoch in seconds within the week in GPS time gpst (s) */
    gtime_t toe;

    /** message frame time in gpst (s) */
    gtime_t tof;

    /** satellite position (ecef) (m) */
    double pos[3];

    /** satellite velocity (ecef) (m/s) */
    double vel[3];

    /** satellite acceleration (ecef) (m/s^2) */
    double acc[3];

    /** SV clock bias (s) */
    double taun;

    /** relative frequency bias */
    double gamn;

    /** delay between L1 and L2 (s) */
    double dtaun;
} geph_t;

/** SBAS message type */
typedef struct
{
    /** receiption time - week */
    int32_t week;
    
    /** reception time - tow */
    int32_t tow;

    /** SBAS satellite PRN number */
    int32_t prn;

    /** SBAS message (226bit) padded by 0 */
    uint8_t msg[29];

    /** reserved for alighment */
    uint8_t reserved[3];
} sbsmsg_t;

/** station parameter type */
typedef struct
{
    /** antenna delta type (0:enu,1:xyz) */
    int32_t deltype;
    
    /** station position (ecef) (m) */
    double pos[3];

    /** antenna position delta (e/n/u or x/y/z) (m) */
    double del[3];

    /** antenna height (m) */
    double hgt;
    
    /** station id */
    int32_t stationId;
} sta_t;

/** almanac type */
typedef struct
{
    /** satellite number */
    int32_t sat;

    /** sv health (0:ok) */
    int32_t svh;

    /** as and sv config */
    int32_t svconf;

    /* GPS/QZS: gps week, GAL: galileo week */
    int32_t week;

    /* Toa */
    gtime_t toa;        
                        
    /** SV orbit parameters - A */
    double A;

    /** SV orbit parameters - e */
    double e;

    /** SV orbit parameters - i0 */
    double i0;

    /** SV orbit parameters - OMG0 */
    double OMG0;
    
    /** SV orbit parameters - omg */
    double omg;
    
    /** SV orbit parameters - M0 */
    double M0;
    
    /** SV orbit parameters - OMGd */
    double OMGd;

    /** Toa (s) in week - toas */
    double toas;

    /** SV clock parameters - af0 */
    double f0;
    
    /** SV clock parameters - af1 */
    double f1;
} alm_t;

/** ionosphere model and utc parameters */
typedef struct
{
    double ion_gps[8];  /* GPS iono model parameters {a0,a1,a2,a3,b0,b1,b2,b3} */
    double ion_gal[4];  /* Galileo iono model parameters {ai0,ai1,ai2,0} */
    double ion_qzs[8];  /* QZSS iono model parameters {a0,a1,a2,a3,b0,b1,b2,b3} */
    double ion_cmp[8];  /* BeiDou iono model parameters {a0,a1,a2,a3,b0,b1,b2,b3} */
    double ion_irn[8];  /* IRNSS iono model parameters {a0,a1,a2,a3,b0,b1,b2,b3} */

    double utc_gps[4];  /* GPS delta-UTC parameters {A0,A1,T,W} */
    double utc_glo[4];  /* GLONASS UTC GPS time parameters */
    double utc_gal[4];  /* Galileo UTC GPS time parameters */
    double utc_qzs[4];  /* QZS UTC GPS time parameters */
    double utc_cmp[4];  /* BeiDou UTC parameters */
    double utc_irn[4];  /* IRNSS UTC parameters */
    double utc_sbs[4];  /* SBAS UTC parameters */

    int32_t leaps;      /* leap seconds (s) */
    
    alm_t alm;			/* almanac */
} ion_model_utc_alm_t;

/** RTK solution status */
typedef enum
{
    /** No status */
    rtk_solution_status_none = 0,

    /** RTK fix */
    rtk_solution_status_fix = 1,

    /** RTK float */
    rtk_solution_status_float = 2,

    /** RTK SBAS */
    rtk_solution_status_sbas = 3,

    /** RTK DGPS */
    rtk_solution_status_dgps = 4,

    /** RTK SINGLE */
    rtk_solution_status_single = 5
} eRtkSolStatus;

/** (DID_GPS1_RTK_POS_REL, DID_GPS2_RTK_CMP_REL) - RTK and Dual GNSS heading base to rover relative info. */
typedef struct PACKED
{
    /** GPS time of week (since Sunday morning) in milliseconds */
    uint32_t                timeOfWeekMs;

    /** Age of differential (seconds) */
    float					differentialAge;

    /** Ambiguity resolution ratio factor for validation */
    float					arRatio;

    /** Vector from base to rover (m) in ECEF - If Compassing enabled, this is the 3-vector from antenna 2 to antenna 1 */
    float					baseToRoverVector[3];

    /** Distance from base to rover (m) */
    float                   baseToRoverDistance;
    
    /** Angle from north to baseToRoverVector in local tangent plane. (rad) */
    float                   baseToRoverHeading;

    /** Accuracy of baseToRoverHeading. (rad) */
    float                   baseToRoverHeadingAcc;

    /** (see eGpsStatus) GPS status: [0x000000xx] number of satellites used, [0x0000xx00] fix type, [0x00xx0000] status flags, NMEA input flag */
    uint32_t                status;
    
} gps_rtk_rel_t;

/** (DID_GPS1_RTK_POS_MISC, DID_GPS2_RTK_CMP_MISC) - requires little endian CPU */
typedef struct PACKED
{
    /** GPS time of week (since Sunday morning) in milliseconds */
    uint32_t                timeOfWeekMs;

    /** Accuracy - estimated standard deviations of the solution assuming a priori error model and error parameters by the positioning options. []: standard deviations {ECEF - x,y,z} or {north, east, down} (meters) */
    float					accuracyPos[3];

    /** Accuracy - estimated standard deviations of the solution assuming a priori error model and error parameters by the positioning options. []: Absolute value of means square root of estimated covariance NE, EU, UN */
    float					accuracyCov[3];

    /** Ambiguity resolution threshold for validation */
    float					arThreshold;

    /** Geometric dilution of precision (meters) */
    float					gDop;
    
    /** Horizontal dilution of precision (meters) */
    float					hDop;
    
    /** Vertical dilution of precision (meters) */
    float					vDop;

    /** Base Position - latitude, longitude, height (degrees, meters) */
     double					baseLla[3];

    /** Cycle slip counter */
    uint32_t                cycleSlipCount;
    
    /** Rover gps observation element counter */
    uint32_t				roverGpsObservationCount;

    /** Base station gps observation element counter */
    uint32_t				baseGpsObservationCount;

    /** Rover glonass observation element counter */
    uint32_t				roverGlonassObservationCount;

    /** Base station glonass observation element counter */
    uint32_t				baseGlonassObservationCount;

    /** Rover galileo observation element counter */
    uint32_t				roverGalileoObservationCount;

    /** Base station galileo observation element counter */
    uint32_t				baseGalileoObservationCount;

    /** Rover beidou observation element counter */
    uint32_t				roverBeidouObservationCount;

    /** Base station beidou observation element counter */
    uint32_t				baseBeidouObservationCount;

    /** Rover qzs observation element counter */
    uint32_t				roverQzsObservationCount;

    /** Base station qzs observation element counter */
    uint32_t				baseQzsObservationCount;

    /** Rover gps ephemeris element counter */
    uint32_t				roverGpsEphemerisCount;

    /** Base station gps ephemeris element counter */
    uint32_t				baseGpsEphemerisCount;

    /** Rover glonass ephemeris element counter */
    uint32_t				roverGlonassEphemerisCount;

    /** Base station glonass ephemeris element counter */
    uint32_t				baseGlonassEphemerisCount;
    
    /** Rover galileo ephemeris element counter */
    uint32_t				roverGalileoEphemerisCount;

    /** Base station galileo ephemeris element counter */
    uint32_t				baseGalileoEphemerisCount;

    /** Rover beidou ephemeris element counter */
    uint32_t				roverBeidouEphemerisCount;

    /** Base station beidou ephemeris element counter */
    uint32_t				baseBeidouEphemerisCount;

    /** Rover qzs ephemeris element counter */
    uint32_t				roverQzsEphemerisCount;

    /** Base station qzs ephemeris element counter */
    uint32_t				baseQzsEphemerisCount;

    /** Rover sbas element counter */
    uint32_t				roverSbasCount;

    /** Base station sbas element counter */
    uint32_t				baseSbasCount;

    /** Base station antenna position element counter */
    uint32_t				baseAntennaCount;

    /** Ionosphere model, utc and almanac count */
    uint32_t				ionUtcAlmCount;
    
    /** Number of checksum failures from received corrections */
    uint32_t				correctionChecksumFailures;

    /** Time to first RTK fix. */
    uint32_t				timeToFirstFixMs;
    
} gps_rtk_misc_t;

/** RAW data types for DID_GPS_BASE_RAW and DID_GPS2_RAW */
typedef enum
{
    /** obsd_t */
    raw_data_type_observation = 1,

    /** eph_t */
    raw_data_type_ephemeris = 2,

    /** geph_t */
    raw_data_type_glonass_ephemeris = 3,

    /** sbsmsg_t */
    raw_data_type_sbas = 4,

    /** sta_t */
    raw_data_type_base_station_antenna_position = 5,

    /** ion_model_utc_alm_t */
    raw_data_type_ionosphere_model_utc_alm = 6,
    
    /** gps_rtk_misc_t */
    raw_data_type_rtk_solution = 123
} eRawDataType;



typedef union PACKED
{   
    /** Satellite observation data */
    obsd_t              obs[MAX_OBSERVATION_COUNT_IN_RTK_MESSAGE];
    
    /** Satellite non-GLONASS ephemeris data (GPS, Galileo, Beidou, QZSS) */
    eph_t               eph;
    
    /** Satellite GLONASS ephemeris data */
    geph_t              gloEph;
    
    /** Satellite-Based Augmentation Systems (SBAS) data */
    sbsmsg_t            sbas;
        
    /** Base station information (base position, antenna position, antenna height, etc.) */
    sta_t               sta;

    /** Ionosphere model and UTC parameters */
    ion_model_utc_alm_t ion;

    /** Byte buffer */
    uint8_t             buf[GPS_RAW_MESSAGE_BUF_SIZE];

} uGpsRawData;

/** Message wrapper for DID_GPS1_RAW, DID_GPS2_RAW, and DID_GPS_BASE_RAW.  The contents of data can vary for this message and are determined by `dataType` field. */
typedef struct PACKED
{
    /** Receiver index (1=RECEIVER_INDEX_GPS1, 2=RECEIVER_INDEX_EXTERNAL_BASE, or 3=RECEIVER_INDEX_GPS2 ) */
    uint8_t receiverIndex;

    /** Type of data (eRawDataType: 1=observations, 2=ephemeris, 3=glonassEphemeris, 4=SBAS, 5=baseAntenna, 6=IonosphereModel) */
    uint8_t dataType;

    /** Number of observations in data (obsd_t) when dataType==1 (raw_data_type_observation). */
    uint8_t obsCount;

    /** Reserved */
    uint8_t reserved;

    /** Interpret based on dataType (see eRawDataType) */    
    uGpsRawData data;
} gps_raw_t;

// (DID_GPS1_TIMEPULSE)
typedef struct
{
    /*! (s)	Week seconds offset from MCU to GPS time. */
    double		towOffset;			

    /*! (s)	Week seconds for next timepulse (from start of GPS week) */
    double		towGps;				

    /*! (s)	Local MCU week seconds */
    double		timeMcu;			

    /*! (ms) Local timestamp of TIM-TP message used to validate timepulse. */
    uint32_t	msgTimeMs;			

    /*! (ms) Local timestamp of time sync pulse external interrupt used to validate timepulse. */
    uint32_t	plsTimeMs;			

    /*! Counter for successful timesync events. */
    uint8_t		syncCount;			

    /*! Counter for failed timesync events. */
    uint8_t		badPulseAgeCount;			

    /*! Counter for GPS PPS interrupt re-initalization. */
    uint8_t		ppsInterruptReinitCount;

    /*! */
    uint8_t		unused;			

    /*! (ms) Local timestamp of last valid PPS sync. */
    uint32_t	lastSyncTimeMs;		

    /*! (ms) Time since last valid PPS sync. */
    uint32_t 	sinceLastSyncTimeMs;

} gps_timepulse_t;

/**
* Diagnostic message
*/
typedef struct 
{
    /** GPS time of week (since Sunday morning) in milliseconds */
    uint32_t timeOfWeekMs;
    
    /** Message length, including null terminator */
    uint32_t messageLength;
    
    /** Message data, max size of message is 256 */
    char message[256];
} diag_msg_t;

typedef enum
{
    // default state
    SURVEY_IN_STATE_OFF                     = 0,

    // commands
    SURVEY_IN_STATE_CANCEL                  = 1,
    SURVEY_IN_STATE_START_3D                = 2,
    SURVEY_IN_STATE_START_FLOAT             = 3,
    SURVEY_IN_STATE_START_FIX               = 4,

    // status
    SURVEY_IN_STATE_RUNNING_3D              = 8,
    SURVEY_IN_STATE_RUNNING_FLOAT           = 9,
    SURVEY_IN_STATE_RUNNING_FIX             = 10,
    SURVEY_IN_STATE_SAVE_POS                = 19,
    SURVEY_IN_STATE_DONE                    = 20
} eSurveyInStatus;

/**
* Survey in status
*/
typedef struct
{
    /** State of current survey, eSurveyInStatus */
    uint32_t state;

    /** Maximum time (milliseconds) survey will run if minAccuracy is not first achieved. (ignored if 0). */
    uint32_t maxDurationSec;

    /** Required horizontal accuracy (m) for survey to complete before maxDuration. (ignored if 0) */
    float minAccuracy;

    /** Elapsed time (seconds) of the survey. */
    uint32_t elapsedTimeSec;

    /** Approximate horizontal accuracy of the survey (m). */
    float hAccuracy;

    /** The current surveyed latitude, longitude, altitude (deg, deg, m) */
    double lla[3];
} survey_in_t;


//////////////////////////////////////////////////////////////////////////
//  GPX
//////////////////////////////////////////////////////////////////////////

/**
* (DID_GPX_FLASH_CFG) GPX flash config.
*/
typedef struct
{  
    /** Size of this struct */
    uint32_t                size;

    /** Checksum, excluding size and checksum */
    uint32_t                checksum;

    /** Manufacturer method for restoring flash defaults */
    uint32_t                key;

    /** Serial port 0 baud rate in bits per second */
    uint32_t                ser0BaudRate;

    /** Serial port 1 baud rate in bits per second */
    uint32_t                ser1BaudRate;

    /** Serial port 2 baud rate in bits per second */
    uint32_t                ser2BaudRate;

    /** GPS measurement (system input data) update period in milliseconds set on startup. 200ms minimum (5Hz max). */
    uint32_t                startupGPSDtMs;

    /** X,Y,Z offset in meters in Sensor Frame to GPS 1 antenna. */
    float                   gps1AntOffset[3];

    /** X,Y,Z offset in meters in Sensor Frame to GPS 2 antenna. */
    float                   gps2AntOffset[3];
 
    /** Satellite system constellation used in GNSS solution.  (see eGnssSatSigConst) 0x0003=GPS, 0x000C=QZSS, 0x0030=Galileo, 0x00C0=Beidou, 0x0300=GLONASS, 0x1000=SBAS */
    uint16_t                gnssSatSigConst;

    /** Dynamic platform model (see eDynamicModel).  Options are: 0=PORTABLE, 2=STATIONARY, 3=PEDESTRIAN, 4=GROUND VEHICLE, 5=SEA, 6=AIRBORNE_1G, 7=AIRBORNE_2G, 8=AIRBORNE_4G, 9=WRIST.  Used to balance noise and performance characteristics of the system.  The dynamics selected here must be at least as fast as your system or you experience accuracy error.  This is tied to the GPS position estimation model and intend in the future to be incorporated into the INS position model. */
    uint8_t                 dynamicModel;

    /** Debug */
    uint8_t                 debug;

    /** Time between GPS time synchronization pulses in milliseconds.  Requires reboot to take effect. */
    uint32_t                gpsTimeSyncPeriodMs;

    /** (sec) User defined delay for GPS time.  This parameter can be used to account for GPS antenna cable delay.  */
    float                   gpsTimeUserDelay;

    /** Minimum elevation of a satellite above the horizon to be used in the solution (radians). Low elevation satellites may provide degraded accuracy, due to the long signal path through the atmosphere. */
    float                   gpsMinimumElevation;

    /** RTK configuration bits (see eRTKConfigBits). */
    uint32_t                RTKCfgBits;

} gpx_flash_cfg_t;

/** GPX status flags */
enum eGpxStatus
{
    /** Communications parse error count */
    GPX_STATUS_COM_PARSE_ERR_COUNT_MASK         = (int)0x0000000F,
    GPX_STATUS_COM_PARSE_ERR_COUNT_OFFSET       = 0,
#define GPX_STATUS_COM_PARSE_ERROR_COUNT(gpxStatus) ((gpxStatus&GPX_STATUS_COM_PARSE_ERR_COUNT_MASK)>>GPX_STATUS_COM_PARSE_ERR_COUNT_OFFSET)

    /** Fault reset cause */
    GPX_STATUS_FAULT_RESET_MASK                 = (int)0x70000000,    
    /** Reset from Backup mode (low-power state w/ CPU off) */
    GPX_STATUS_FAULT_RESET_BACKUP_MODE          = (int)0x10000000,
    /** Reset from Watchdog */
    GPX_STATUS_FAULT_RESET_WATCHDOG             = (int)0x20000000,
    /** Reset from Software */
    GPX_STATUS_FAULT_RESET_SOFT                 = (int)0x30000000,
    /** Reset from Hardware (NRST pin low) */
    GPX_STATUS_FAULT_RESET_HDW                  = (int)0x40000000,

    /** Critical System Fault - CPU error */
    GPX_STATUS_FAULT_SYS_CRITICAL               = (int)0x80000000,
};

typedef enum {
    kReset = 0,
    kInit,
    kRun,
    kPassthrough,
    kFwInit,    // initializing into FwUpdate mode (prep for code injections)
    kFwUpdate,  // ready and able to accept code injections
    kError,
    kShutdown,
}eGPXGnssRunState;

/**
* (DID_GPX_STATUS) GPX status.
*/
typedef struct
{
    /** GPS time of week (since Sunday morning) in milliseconds */
    uint32_t               	timeOfWeekMs;

    /** Status (eGpxStatus) */
    uint32_t                status;

    /** GRMC BITS **/
    uint64_t                grmcBitsSer0;
    uint64_t                grmcBitsSer1;
    uint64_t                grmcBitsSer2;
    uint64_t                grmcBitsUSB;

    uint64_t                grmcNMEABitsSer0;
    uint64_t                grmcNMEABitsSer1;
    uint64_t                grmcNMEABitsSer2;
    uint64_t                grmcNMEABitsUSB;

    /** Hardware status flags (eHdwStatusFlags) */
    uint32_t                hdwStatus;

    /** MCU temperature (not available yet) */
    float                   mcuTemp;

    /** Nav output period (ms). */
    uint32_t                navOutputPeriodMs;

    /** Flash config checksum used with host SDK synchronization */
    uint32_t                flashCfgChecksum;

    /** RTK Mode bits (see eRTKConfigBits) **/
    uint32_t                rtkMode;

    /** GNSS status (see RunState) **/
    uint32_t                 gnss1RunState;
    uint32_t                 gnss2RunState;
} gpx_status_t;


//////////////////////////////////////////////////////////////////////////
//  EVB
//////////////////////////////////////////////////////////////////////////

typedef enum
{
    /** SD card logger: card ready */
    EVB_STATUS_SD_CARD_READY                = 0x00000001,

    /** SD card Logger: running */
    EVB_STATUS_SD_LOG_ENABLED               = 0x00000002,

    /** SD card error: card file system */
    EVB_STATUS_SD_ERR_CARD_FAULT            = 0x00000010,

    /** SD card error: card full */
    EVB_STATUS_SD_ERR_CARD_FULL             = 0x00000020,

    /** SD card error: mask */
    EVB_STATUS_SD_ERR_CARD_MASK             = 0x000000F0,

    /** WiFi: enabled */
    EVB_STATUS_WIFI_ENABLED                 = 0x00010000,

    /** WiFi: connected to access point (hot spot) or another device */
    EVB_STATUS_WIFI_CONNECTED               = 0x00020000,

    /** XBee: enabled */
    EVB_STATUS_XBEE_ENABLED                 = 0x00100000,

    /** XBee: connected */
    EVB_STATUS_XBEE_CONNECTED               = 0x00200000,

    /** XBee: configured */
    EVB_STATUS_XBEE_CONFIGURED              = 0x00400000,

    /** XBee: failed to configure */
    EVB_STATUS_XBEE_CONFIG_FAILURE          = 0x00800000,

    /** System flash write staging or occuring now.  Processor will pause and not respond during a flash write, typicaly 150-250 ms. */
    EVB_STATUS_FLASH_WRITE_IN_PROGRESS      = 0x01000000,

    /** Manufacturing unlocked */
    EVB_STATUS_MANF_UNLOCKED                = 0x02000000,

} eEvbStatus;

/** EVB-2 communications ports. */
enum eEvb2CommPorts
{
    EVB2_PORT_UINS0     = 0,
    EVB2_PORT_UINS1     = 1,
    EVB2_PORT_XBEE      = 2,
    EVB2_PORT_XRADIO    = 3,		// H4-8 (orange) Tx, H4-7 (brown) Rx 
    EVB2_PORT_BLE       = 4,		
    EVB2_PORT_SP330     = 5,		// H3-2 (brown) Tx, H3-5 (green)  Rx
    EVB2_PORT_GPIO_H8   = 6,		// H8-5 (brown) Tx, H8-6 (orange) Rx
    EVB2_PORT_USB       = 7,
    EVB2_PORT_WIFI      = 8,		
    EVB2_PORT_CAN		= 9,		// H2-3 CANL (brown), H2-4 CANH (orange)
    EVB2_PORT_COUNT
};

/** EVB-2 Communications Bridge Options */
enum eEvb2ComBridgeOptions
{
    EVB2_CB_OPTIONS_TRISTATE_UINS_IO  = 0x00000001,
    EVB2_CB_OPTIONS_SP330_RS422       = 0x00000002,
    EVB2_CB_OPTIONS_XBEE_ENABLE       = 0x00000010,
    EVB2_CB_OPTIONS_WIFI_ENABLE       = 0x00000020,
    EVB2_CB_OPTIONS_BLE_ENABLE        = 0x00000040,
    EVB2_CB_OPTIONS_SPI_ENABLE        = 0x00000080,
    EVB2_CB_OPTIONS_CAN_ENABLE	      = 0x00000100,
    EVB2_CB_OPTIONS_I2C_ENABLE	      = 0x00000200,		// Tied to uINS G1,G2
};

enum eEvb2PortOptions
{
    EVB2_PORT_OPTIONS_RADIO_RTK_FILTER		= 0x00000001,	// Allow RTCM3, NMEA, and RTCM3.  Reject IS binary.
    EVB2_PORT_OPTIONS_DEFAULT				= EVB2_PORT_OPTIONS_RADIO_RTK_FILTER,
};

/**
* (DID_EVB_STATUS) EVB-2 status and logger control interface
*/
typedef struct
{
    /** GPS number of weeks since January 6th, 1980 */
    uint32_t                week;

    /** GPS time of week (since Sunday morning) in milliseconds */
    uint32_t                timeOfWeekMs;

    /** Firmware (software) version */
    uint8_t                 firmwareVer[4];

    /** Status (eEvbStatus) */
    uint32_t                evbStatus;

    /** Data logger control state. (see eEvb2LoggerMode) */
    uint32_t                loggerMode;

    /** logger */
    uint32_t                loggerElapsedTimeMs;

    /** WiFi IP address */
    uint32_t                wifiIpAddr;

    /** System command (see eSystemCommand).  99 = software reset */
    uint32_t                sysCommand;

    /** Time sync offset between local time since boot up to GPS time of week in seconds.  Add this to IMU and sensor time to get GPS time of week in seconds. */
    double                  towOffset;

} evb_status_t;

#define WIFI_SSID_PSK_SIZE      40

typedef struct
{
    /** WiFi SSID */
    char                    ssid[WIFI_SSID_PSK_SIZE];

    /** WiFi PSK */
    char                    psk[WIFI_SSID_PSK_SIZE];

} evb_wifi_t;

typedef struct
{  
    /** Server IP address */
    union {
        uint32_t	u32;
        uint8_t		u8[4];
    } ipAddr;

    /** Server port */
    uint32_t                port;

} evb_server_t;

typedef enum
{
    EVB_CFG_BITS_WIFI_SELECT_MASK               = 0x00000003,
    EVB_CFG_BITS_WIFI_SELECT_OFFSET             = 0,
    EVB_CFG_BITS_SERVER_SELECT_MASK             = 0x0000000C,
    EVB_CFG_BITS_SERVER_SELECT_OFFSET           = 2,
    EVB_CFG_BITS_NO_STREAM_PPD_ON_LOG_BUTTON    = 0x00000010,		// Don't enable PPD stream when log button is pressed
    EVB_CFG_BITS_ENABLE_ADC4                    = 0x00000200,
    EVB_CFG_BITS_ENABLE_ADC10					= 0x00000400,
} eEvbFlashCfgBits;

#define NUM_WIFI_PRESETS     3
#define EVB_CFG_BITS_SET_IDX_WIFI(bits,idx)     {(bits)&=EVB_CFG_BITS_WIFI_SELECT_MASK; (bits)|=(((idx)<<EVB_CFG_BITS_WIFI_SELECT_OFFSET)&EVB_CFG_BITS_WIFI_SELECT_MASK);}
#define EVB_CFG_BITS_SET_IDX_SERVER(bits,idx)   {(bits)&=EVB_CFG_BITS_SERVER_SELECT_MASK; (bits)|=(((idx)<<EVB_CFG_BITS_SERVER_SELECT_OFFSET)&EVB_CFG_BITS_SERVER_SELECT_MASK);}
#define EVB_CFG_BITS_IDX_WIFI(bits)             (((bits)&EVB_CFG_BITS_WIFI_SELECT_MASK)>>EVB_CFG_BITS_WIFI_SELECT_OFFSET)
#define EVB_CFG_BITS_IDX_SERVER(bits)           (((bits)&EVB_CFG_BITS_SERVER_SELECT_MASK)>>EVB_CFG_BITS_SERVER_SELECT_OFFSET)

/**
* (DID_EVB_FLASH_CFG) EVB-2 flash config for monitor, config, and logger control interface
*/
typedef struct
{  
    /** Size of this struct */
    uint32_t				size;

    /** Checksum, excluding size and checksum */
    uint32_t                checksum;

    /** Manufacturer method for restoring flash defaults */
    uint32_t                key;

    /** Communications bridge preset. (see eEvb2ComBridgePreset) */
    uint8_t                 cbPreset;

    // 32-bit alignment
    uint8_t                 reserved1[3];

    /** Communications bridge forwarding */
    uint32_t                cbf[EVB2_PORT_COUNT];

    /** Communications bridge options (see eEvb2ComBridgeOptions) */
    uint32_t                cbOptions;

    /** Config bits (see eEvbFlashCfgBits) */
    uint32_t                bits;

    /** Radio preamble ID (PID) - 0x0 to 0x9. Only radios with matching PIDs can communicate together. Different PIDs minimize interference between multiple sets of networks. Checked before the network ID. */
    uint32_t                radioPID;

    /** Radio network ID (NID) - 0x0 to 0x7FFF. Only radios with matching NID can communicate together. Checked after the preamble ID. */
    uint32_t                radioNID;

    /** Radio power level - Transmitter output power level. (XBee PRO SX 0=20dBm, 1=27dBm, 2=30dBm)  */
    uint32_t                radioPowerLevel;

    /** WiFi SSID and PSK */
    evb_wifi_t              wifi[NUM_WIFI_PRESETS];

    /** Server IP and port */
    evb_server_t            server[NUM_WIFI_PRESETS];

    /** Encoder tick to wheel rotation conversion factor (in radians).  Encoder tick count per revolution on 1 channel x gear ratio x 2pi. */
    float                   encoderTickToWheelRad;

    /** CAN baudrate */
    uint32_t				CANbaud_kbps;

    /** CAN receive address */
    uint32_t				can_receive_address;

    /** EVB port for uINS communications and SD card logging. 0=uINS-Ser0 (default), 1=uINS-Ser1, SP330=5, 6=GPIO_H8 (use eEvb2CommPorts) */
    uint8_t                 uinsComPort;

    /** EVB port for uINS aux com and RTK corrections. 0=uINS-Ser0, 1=uINS-Ser1 (default), 5=SP330, 6=GPIO_H8 (use eEvb2CommPorts) */
    uint8_t                 uinsAuxPort;

    // Ensure 32-bit alignment
    uint8_t                	reserved2[2];

    /** Enable radio RTK filtering, etc. (see eEvb2PortOptions) */
    uint32_t                portOptions;

    /** Baud rate for EVB serial port H3 (SP330 RS233 and RS485/422). */
    uint32_t                h3sp330BaudRate;

    /** Baud rate for EVB serial port H4 (TLL to external radio). */
    uint32_t                h4xRadioBaudRate;

    /** Baud rate for EVB serial port H8 (TLL). */
    uint32_t                h8gpioBaudRate;

    /** Wheel encoder configuration (see eWheelCfgBits) */
    uint32_t                wheelCfgBits;

    /** Wheel update period.  Sets the wheel encoder and control update period. (ms) */
    uint32_t				velocityControlPeriodMs;

} evb_flash_cfg_t;


/** EVB-2 communications bridge configuration. */
enum eEvb2ComBridgePreset
{
    /** No change.  Sending this value causes no effect. */
    EVB2_CB_PRESET_NA = 0,

    /** No connections.  Off: XBee, WiFi */
    EVB2_CB_PRESET_ALL_OFF = 1,

    /** [uINS Hub] LED-GRN (uINS-COM): USB, RS232, H8.  (uINS-AUX): XRadio.  Off: XBee, WiFi */
    EVB2_CB_PRESET_RS232 = 2,

    /** [uINS Hub] LED-BLU (uINS-COM): USB, RS232, H8.  (uINS-AUX): XBee, XRadio.  Off: WiFi */
    EVB2_CB_PRESET_RS232_XBEE = 3,

    /** [uINS Hub] LED-PUR (uINS-COM): USB, RS422, H8.  (uINS-AUX): WiFi, XRadio.  Off: XBee */
    EVB2_CB_PRESET_RS422_WIFI = 4,

    /** [uINS Hub] LED-CYA (uINS-SER1 SPI): USB, RS423, H8.  Off: WiFi, XBee.  A reset is required following selection of this CBPreset to enable SPI on the uINS, in order to assert uINS pin 10 (G9/nSPI_EN) during bootup. */
    EVB2_CB_PRESET_SPI_RS232 = 5,

    /** [USB Hub]  LED-YEL (USB): RS232, H8, XBee, XRadio. */
    EVB2_CB_PRESET_USB_HUB_RS232 = 6,

    /** [USB Hub]  LED-WHT (USB): RS485/RS422, H8, XRadio. */
    EVB2_CB_PRESET_USB_HUB_RS422 = 7,
    
    /** Number of bridge configuration presets */
    EVB2_CB_PRESET_COUNT = 8,
    
};

#define EVB2_CB_PRESET_DEFAULT      EVB2_CB_PRESET_RS232

/** Data logger control.  Values labeled CMD  */
enum eEvb2LoggerMode
{
    /** Do not change.  Sending this value causes no effect. */
    EVB2_LOG_NA                         = 0,

    /** Start new log */
    EVB2_LOG_CMD_START                  = 2,

    /** Stop logging */
    EVB2_LOG_CMD_STOP                   = 4,

    /** Purge all data logs from drive */
    EVB2_LOG_CMD_PURGE                  = 1002,
        
};


/** 
* (DID_PORT_MONITOR) Data rate and status monitoring for each communications port. 
*/
typedef struct
{
    /** Tx rate (bytes/s) */
    uint32_t        txBytesPerS;

    /** Rx rate (bytes/s) */
    uint32_t        rxBytesPerS;

    /** Status */
    uint32_t        status;
    
} port_monitor_set_t;

typedef struct
{
    /** Port monitor set */
    port_monitor_set_t port[NUM_SERIAL_PORTS];
        
} port_monitor_t;


/**
* (DID_SYS_FAULT) System Fault Information 
* NOTE: If you modify these, please update crash_info_special_values in IS-src/python/src/ci_hdw/data_sets.py */
#define SYS_FAULT_STATUS_HARDWARE_RESET                 0x00000000
#define SYS_FAULT_STATUS_USER_RESET                     0x00000001
#define SYS_FAULT_STATUS_ENABLE_BOOTLOADER              0x00000002
// General:
#define SYS_FAULT_STATUS_SOFT_RESET                     0x00000010
#define SYS_FAULT_STATUS_FLASH_MIGRATION_EVENT          0x00000020
#define SYS_FAULT_STATUS_FLASH_MIGRATION_COMPLETED      0x00000040
#define SYS_FAULT_STATUS_RTK_MISC_ERROR                 0x00000080
#define SYS_FAULT_STATUS_MCUBOOT_SWAP_FAILURE           0x00000100
#define SYS_FAULT_STATUS_MASK_GENERAL_ERROR             0xFFFFFFF0
// Critical: (usually associated with system reset)
#define SYS_FAULT_STATUS_HARD_FAULT                     0x00010000
#define SYS_FAULT_STATUS_USAGE_FAULT                    0x00020000
#define SYS_FAULT_STATUS_MEM_MANGE                      0x00040000
#define SYS_FAULT_STATUS_BUS_FAULT                      0x00080000
#define SYS_FAULT_STATUS_MALLOC_FAILED                  0x00100000
#define SYS_FAULT_STATUS_STACK_OVERFLOW                 0x00200000
#define SYS_FAULT_STATUS_INVALID_CODE_OPERATION         0x00400000
#define SYS_FAULT_STATUS_FLASH_MIGRATION_MARKER_UPDATED 0x00800000
#define SYS_FAULT_STATUS_WATCHDOG_RESET                 0x01000000
#define SYS_FAULT_STATUS_RTK_BUFFER_LIMIT               0x02000000
#define SYS_FAULT_STATUS_SENSOR_CALIBRATION             0x04000000
#define SYS_FAULT_STATUS_HARDWARE_DETECTION             0x08000000
#define SYS_FAULT_STATUS_MASK_CRITICAL_ERROR            0xFFFF0000

typedef struct 
{
    /** System fault status */
    uint32_t status;

    /** Fault Type at HardFault */
    uint32_t g1Task;

    /** Multipurpose register - Line number of fault */
    uint32_t g2FileNum;
    
    /** Multipurpose register - File number at fault */
    uint32_t g3LineNum;
        
    /** Multipurpose register - at time of fault.  */
    uint32_t g4;

    /** Multipurpose register - link register value at time of fault.  */
    uint32_t g5Lr;
    
    /** Program Counter value at time of fault */
    uint32_t pc;
    
    /** Program Status Register value at time of fault */
    uint32_t psr;
        
} system_fault_t;

/** Diagnostic information for internal use */
typedef struct
{
    /** Count of gap of more than 0.5 seconds receiving serial data, driver level, one entry for each com port */
    uint32_t gapCountSerialDriver[NUM_SERIAL_PORTS];

    /** Count of gap of more than 0.5 seconds receiving serial data, class / parser level, one entry for each com port */
    uint32_t gapCountSerialParser[NUM_SERIAL_PORTS];

    /** Count of rx overflow, one entry for each com port */
    uint32_t rxOverflowCount[NUM_SERIAL_PORTS];

    /** Count of tx overflow, one entry for each com port */
    uint32_t txOverflowCount[NUM_SERIAL_PORTS];
    
    /** Count of checksum failures, one entry for each com port */
    uint32_t checksumFailCount[NUM_SERIAL_PORTS];
} internal_diagnostic_t;

/** RTOS tasks */
typedef enum
{
    /** Task 0: Sample	*/
    IMX_TASK_SAMPLE = 0,

    /** Task 1: Nav */
    IMX_TASK_NAV,

    /** Task 2: Communications */
    IMX_TASK_COMMUNICATIONS,

    /** Task 3: Maintenance */
    IMX_TASK_MAINTENANCE,

    /** Task 4: Idle */
    IMX_TASK_IDLE,

    /** Task 5: Timer */
    IMX_TASK_TIMER,

    /** Number of RTOS tasks */
    IMX_RTOS_NUM_TASKS                 // Keep last
} eImxRtosTask;

/** RTOS tasks */
typedef enum
{
    /** Task 0: Sample	*/
    GPX_TASK_COMM = 0,

    /** Task 1: Nav */
    GPX_TASK_RTK,

    /** Task 2: Idle */
    GPX_TASK_IDLE,

    /** Task 3: Timer */
    GPX_TASK_TIMER,

    /** Number of RTOS tasks */
    GPX_RTOS_NUM_TASKS,					// Keep last
} eGpxRtosTask;

/** EVB RTOS tasks */
typedef enum
{
    /** Task 0: Communications */
    EVB_TASK_COMMUNICATIONS,

    /** Task 1: Logger */
    EVB_TASK_LOGGER,

    /** Task 2: WiFi */
    EVB_TASK_WIFI,

    /** Task 3: Maintenance */
    EVB_TASK_MAINTENANCE,

    /** Task 4: Idle */
    EVB_TASK_IDLE,

    /** Task 5: Timer */
    EVB_TASK_TIMER,

    /** Task 6: SPI to uINS */
    EVB_TASK_SPI_UINS_COM,

    /** Number of RTOS tasks */
    EVB_RTOS_NUM_TASKS                  // Keep last
} eEvbRtosTask;

/** RTOS tasks */
typedef enum
{
#if defined(GPX_1)
    TASK_IDLE           = GPX_TASK_IDLE,
    TASK_TIMER          = GPX_TASK_TIMER,
	RTOS_NUM_TASKS      = GPX_RTOS_NUM_TASKS
#else   // IMX_5    
    TASK_IDLE           = IMX_TASK_IDLE,
    TASK_TIMER          = IMX_TASK_TIMER,
	RTOS_NUM_TASKS      = IMX_RTOS_NUM_TASKS
#endif
} eRtosTask;

/** Max task name length - do not change */
#define MAX_TASK_NAME_LEN 12

/** RTOS task info */
typedef struct PACKED
{
    /** Task name */
    char                    name[MAX_TASK_NAME_LEN];

    /** Task priority (0 - 8) */
    uint32_t                priority;

    /** Stack high water mark bytes */
    uint32_t                stackUnused;

    /** Task period ms */
    uint32_t                periodMs;

	/** Last runtime microseconds */
	uint32_t                runtimeUs;

	/** Average runtime */
	float					avgRuntimeUs;

	/** Average of runtimes less than avgRuntimeUs */
	float					lowerRuntimeUs;

	/** Average of runtimes greater than avgRuntimeUs */
	float					upperRuntimeUs;

	/** Max runtime microseconds */
	uint32_t                maxRuntimeUs;

	/** Local time when task loop started (following delay) */
	uint32_t                startTimeUs;

	/** Counter of times task took too long to run */
	uint16_t				gapCount;

	/** Counter of times task took too long to run twice in a row */
	uint8_t					doubleGapCount;

	/** Reserved */
	uint8_t					reserved;

	/** Processor usage percent */
    float					cpuUsage;

	/** Handle */
	uint32_t                handle;
	
} rtos_task_t;

/** Internal RTOS task profiling info (processor ticks instead of usec) */
typedef struct PACKED
{
	/** Time in microseconds */
	uint32_t                timeTicks;

	/** Runtime in microseconds */
	uint32_t                runtimeTicks;

	/** LPF average runtime */
	float					avgRuntimeTicks;

	/** Average of runtimes less than avgRuntimeTicks */
	float					lowerRuntimeTicks;

	/** Average of runtimes greater than avgRuntimeTicks */
	float					upperRuntimeTicks;

	/** Maximum runtime microseconds */
	uint32_t                maxRuntimeTicks;

	/** Local time when task loop started (following delay) */
	uint32_t                startTimeTicks;

	/** Counter of times task took too long to run */
	uint16_t				gapCount;

	/** Counter of times task took too long to run back-to-back */
	uint8_t					doubleGapCount;

	/** Indicates whether gap occurd on last update */
	uint8_t					gapOnLast;

	/** Task period ms */
	uint32_t 				periodTicks;

} rtos_profile_t;

/** (DID_RTOS_INFO) */
typedef struct PACKED
{
    /** Heap high water mark bytes */
    uint32_t                freeHeapSize;

    /** Total memory allocated using RTOS pvPortMalloc() */
    uint32_t				mallocSize;

    /** Total memory freed using RTOS vPortFree() */
    uint32_t				freeSize;

    /** Tasks */
    rtos_task_t             task[IMX_RTOS_NUM_TASKS];

} rtos_info_t;

/** (DID_GPX_RTOS_INFO) */
typedef struct PACKED
{
    /** Heap high water mark bytes */
    uint32_t                freeHeapSize;

    /** Total memory allocated using RTOS pvPortMalloc() */
    uint32_t				mallocSize;

    /** Total memory freed using RTOS vPortFree() */
    uint32_t				freeSize;

    /** Tasks */
    rtos_task_t             task[GPX_RTOS_NUM_TASKS];

} gpx_rtos_info_t;

/** (DID_EVB_RTOS_INFO) */
typedef struct PACKED
{
    /** Heap high water mark bytes */
    uint32_t                freeHeapSize;

    /** Total memory allocated using RTOS pvPortMalloc() */
    uint32_t				mallocSize;

    /** Total memory freed using RTOS vPortFree() */
    uint32_t				freeSize;

    /** Tasks */
    rtos_task_t             task[EVB_RTOS_NUM_TASKS];

} evb_rtos_info_t;


typedef struct 
{
    uint32_t runTimeUs;
    uint32_t maxRuntimeUs;
    uint32_t StartTimeUs;
    uint32_t startPeriodUs;
} runtime_profile_t;

/** (DID_RUNTIME_PROFILER) */
#define RUNTIME_PROFILE_COUNT    4
typedef struct 
{
    runtime_profile_t p[RUNTIME_PROFILE_COUNT];
} runtime_profiler_t;


enum
{
    CID_INS_TIME,
    CID_INS_STATUS,
    CID_INS_EULER,
    CID_INS_QUATN2B,
    CID_INS_QUATE2B,
    CID_INS_UVW,
    CID_INS_VE,
    CID_INS_LAT,
    CID_INS_LON,
    CID_INS_ALT,
    CID_INS_NORTH_EAST,
    CID_INS_DOWN,
    CID_INS_ECEF_X,
    CID_INS_ECEF_Y,
    CID_INS_ECEF_Z,
    CID_INS_MSL,
    CID_PREINT_PX,
    CID_PREINT_QY,
    CID_PREINT_RZ,
    CID_DUAL_PX,
    CID_DUAL_QY,
    CID_DUAL_RZ,
    CID_GPS1_POS,
    CID_GPS2_POS,
    CID_GPS1_RTK_POS_REL,
    CID_GPS2_RTK_CMP_REL,
    CID_ROLL_ROLLRATE,
    NUM_CIDS
};

/** Valid baud rates for Inertial Sense hardware */
typedef enum
{
    CAN_BAUDRATE_20_KBPS   =   20,
    CAN_BAUDRATE_33_KBPS   =   33,
    CAN_BAUDRATE_50_KBPS   =   50,
    CAN_BAUDRATE_83_KBPS   =   83,
    CAN_BAUDRATE_100_KBPS  =  100,
    CAN_BAUDRATE_125_KBPS  =  125,
    CAN_BAUDRATE_200_KBPS  =  200,
    CAN_BAUDRATE_250_KBPS  =  250,
    CAN_BAUDRATE_500_KBPS  =  500,
    CAN_BAUDRATE_1000_KBPS = 1000,

    CAN_BAUDRATE_COUNT = 10
} can_baudrate_t;

/** (DID_CAN_BCAST_PERIOD) Broadcast period of CAN messages */
typedef struct PACKED
{
    /** Broadcast period multiple - CAN time message. 0 to disable. */
    uint16_t				can_period_mult[NUM_CIDS];
    
    /** Transmit address. */
    uint32_t				can_transmit_address[NUM_CIDS];
    
    /** Baud rate (kbps)  (See can_baudrate_t for valid baud rates)  */
    uint16_t				can_baudrate_kbps;

    /** Receive address. */
    uint32_t				can_receive_address;

} can_config_t;

#if defined(INCLUDE_LUNA_DATA_SETS)
#include "luna_data_sets.h"
#endif

/** Union of datasets */
typedef union PACKED
{
    dev_info_t				devInfo;
    ins_1_t					ins1;
    ins_2_t					ins2;
    ins_3_t					ins3;
    ins_4_t					ins4;
    imu_t					imu;
    imu3_t					imu3;
    magnetometer_t			mag;
    mag_cal_t				magCal;
    barometer_t				baro;
    wheel_encoder_t			wheelEncoder;
    ground_vehicle_t		groundVehicle;
    pos_measurement_t		posMeasurement;
    pimu_t					pImu;
    gps_pos_t				gpsPos;
    gps_vel_t				gpsVel;
    gps_sat_t				gpsSat;
    gps_rtk_rel_t			gpsRtkRel;
    gps_rtk_misc_t			gpsRtkMisc;
    inl2_states_t			inl2States;
    inl2_ned_sigma_t        inl2NedSigma;
    nvm_flash_cfg_t			flashCfg;
    survey_in_t             surveyIn;
    sys_params_t			sysParams;
    sys_sensors_t			sysSensors;
    rtos_info_t				rtosInfo;
    gps_raw_t				gpsRaw;
    sys_sensors_adc_t       sensorsAdc;
    rmc_t					rmc;
    evb_status_t			evbStatus;
    infield_cal_t			infieldCal;

#if defined(INCLUDE_LUNA_DATA_SETS)
    evb_luna_velocity_control_t     wheelController;
#endif
} uDatasets;

/** Union of INS output datasets */
typedef union PACKED
{
    ins_1_t					ins1;
    ins_2_t					ins2;
    ins_3_t					ins3;
    ins_4_t					ins4;
} uInsOutDatasets;

POP_PACK

/**
Creates a 32 bit checksum from data

@param data the data to create a checksum for
@param count the number of bytes in data

@return the 32 bit checksum for data
*/
uint32_t checksum32(const void* data, int count);
uint32_t serialNumChecksum32(const void* data, int size);
uint32_t flashChecksum32(const void* data, int size);

/**
Flip the endianess of 32 bit values in data

@param data the data to flip 32 bit values in
@param dataLength the number of bytes in data
*/
void flipEndianess32(uint8_t* data, int dataLength);

/**
Flip the bytes of a float in place (4 bytes) - ptr is assumed to be at least 4 bytes

@param ptr the float to flip
*/
void flipFloat(uint8_t* ptr);

/**
Flip the bytes of a float (4 bytes) - ptr is assumed to be at least 4 bytes

@param val the float to flip
@return the flipped float
*/
float flipFloatCopy(float val);

/**
Flip the bytes of a double in place (8 bytes) - ptr is assumed to be at least 8 bytes
Only flips each 4 byte pair, does not flip the individual bytes within the pair

@param ptr the double to flip
*/
void flipDouble(void* ptr);

/**
Flip the bytes of a double in place (8 bytes)
Unlike flipDouble, this also flips the individual bytes in each 4 byte pair

@param val the double to flip
@return the flipped double
*/
double flipDoubleCopy(double val);

/**
Flip double (64 bit) floating point values in data

@param data the data to flip doubles in
@param dataLength the number of bytes in data
@param offset offset into data to start flipping at
@param offsets a list of offsets of all doubles in data, starting at position 0
@param offsetsLength the number of items in offsets
*/
void flipDoubles(uint8_t* data, int dataLength, int offset, uint16_t* offsets, uint16_t offsetsLength);

/**
Flip string values in data - this compensates for the fact that flipEndianess32 is called on all the data

@param data the data to flip string values in
@param dataLength the number of bytes in data
@param offset the offset into data to start flipping strings at
@param offsets a list of offsets and byte lengths into data where strings start at
@param offsetsLength the number of items in offsets, should be 2 times the string count
*/
void flipStrings(uint8_t* data, int dataLength, int offset, uint16_t* offsets, uint16_t offsetsLength);

// BE_SWAP: if big endian then swap, else no-op
// LE_SWAP: if little endian then swap, else no-op
#if CPU_IS_BIG_ENDIAN
#define BE_SWAP64F(_i) flipDoubleCopy(_i)
#define BE_SWAP32F(_i) flipFloatCopy(_i)
#define BE_SWAP32(_i) (SWAP32(_i))
#define BE_SWAP16(_i) (SWAP16(_i))
#define LE_SWAP64F(_i) (_i)
#define LE_SWAP32F(_i) (_i)
#define LE_SWAP32(_i) (_i)
#define LE_SWAP16(_i) (_i)
#else // little endian
#define BE_SWAP64F(_i) (_i)
#define BE_SWAP32F(_i) (_i)
#define BE_SWAP32(_i) (_i)
#define BE_SWAP16(_i) (_i)
#define LE_SWAP64F(_i) flipDoubleCopy(_i)
#define LE_SWAP32F(_i) flipFloatCopy(_i)
#define LE_SWAP32(_i) (SWAP32(_i))
#define LE_SWAP16(_i) (SWAP16(_i))
#endif

/**
Get the offsets of double / int64 (64 bit) values given a data id

@param dataId the data id to get double offsets for
@param offsetsLength receives the number of double offsets

@return a list of offets of doubles or 0 if none, offset will have high bit set if it is an int64 instead of a double
*/
uint16_t* getDoubleOffsets(eDataIDs dataId, uint16_t* offsetsLength);

/**
Gets the offsets and lengths of strings given a data id

@param dataId the data id to get string offsets and lengths for
@param offsetsLength receives the number of items in the return value

@return a list of offsets and lengths of strings for the data id or 0 if none
*/
uint16_t* getStringOffsetsLengths(eDataIDs dataId, uint16_t* offsetsLength);

/** DID to RMC bit look-up table */
extern const uint64_t g_didToRmcBit[DID_COUNT];
uint64_t didToRmcBit(uint32_t dataId, uint64_t defaultRmcBits, uint64_t devInfoRmcBits);

/** DID to NMEA RMC bit look-up table */
extern const uint64_t g_didToNmeaRmcBit[DID_COUNT];

/** DID to GPX RMC bit look-up table */
extern const uint64_t g_gpxDidToGrmcBit[DID_COUNT];
extern const uint16_t g_gpxGRMCPresetLookup[GRMC_BIT_POS_COUNT];

#ifndef GPX_1

/*
Convert gnssID to ubx gnss indicator (ref [2] 25)

@param gnssID gnssID of satellite
@return ubx gnss indicator
*/
int ubxSys(int gnssID);

#endif

/*
Convert satellite constelation and prn/slot number to satellite number

@param sys satellite system (SYS_GPS,SYS_GLO,...)
@param prn satellite prn/slot number
@return satellite number (0:error)
*/
int satNo(int sys, int prn);

/*
convert satellite gnssID + svID to satellite number

@param gnssID satellite system 
@param svID satellite prn/slot number
@return satellite number (0:error)
*/
int satNumCalc(int gnssID, int svID);

void profiler_start(runtime_profile_t *p, uint32_t timeUs);
void profiler_stop(runtime_profile_t *p, uint32_t timeUs);
void profiler_maintenance_1s(runtime_profiler_t *p);


#ifdef __cplusplus
}
#endif

#endif // DATA_SETS_H<|MERGE_RESOLUTION|>--- conflicted
+++ resolved
@@ -520,18 +520,11 @@
 
 enum eDevInfoHardware
 {
-<<<<<<< HEAD
-	DEV_INFO_HARDWARE_UINS     = 1,
-	DEV_INFO_HARDWARE_EVB      = 2,
-	DEV_INFO_HARDWARE_IMX      = 3,
-	DEV_INFO_HARDWARE_GPX      = 4,
-=======
 	DEV_INFO_HARDWARE_UNSPECIFIED   = 0,
 	DEV_INFO_HARDWARE_UINS          = 1,
 	DEV_INFO_HARDWARE_EVB           = 2,
 	DEV_INFO_HARDWARE_IMX           = 3,
 	DEV_INFO_HARDWARE_GPX           = 4,
->>>>>>> 272c746d
 };
 
 /** (DID_DEV_INFO) Device information */
