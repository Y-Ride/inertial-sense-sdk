/*
MIT LICENSE

Copyright (c) 2014-2022 Inertial Sense, Inc. - http://inertialsense.com

Permission is hereby granted, free of charge, to any person obtaining a copy of this software and associated documentation files(the "Software"), to deal in the Software without restriction, including without limitation the rights to use, copy, modify, merge, publish, distribute, sublicense, and/or sell copies of the Software, and to permit persons to whom the Software is furnished to do so, subject to the following conditions :

The above copyright notice and this permission notice shall be included in all copies or substantial portions of the Software.

THE SOFTWARE IS PROVIDED "AS IS", WITHOUT WARRANTY OF ANY KIND, EXPRESS OR IMPLIED, INCLUDING BUT NOT LIMITED TO THE WARRANTIES OF MERCHANTABILITY, FITNESS FOR A PARTICULAR PURPOSE AND NONINFRINGEMENT.IN NO EVENT SHALL THE AUTHORS OR COPYRIGHT HOLDERS BE LIABLE FOR ANY CLAIM, DAMAGES OR OTHER LIABILITY, WHETHER IN AN ACTION OF CONTRACT, TORT OR OTHERWISE, ARISING FROM, OUT OF OR IN CONNECTION WITH THE SOFTWARE OR THE USE OR OTHER DEALINGS IN THE SOFTWARE.
*/

#ifndef DATA_SETS_H
#define DATA_SETS_H

#include <stdint.h>
#include <stdlib.h>
#include <time.h>
#include <string.h>
#include "ISConstants.h"

#ifdef __cplusplus
extern "C" {
#endif

// *****************************************************************************
// ****** InertialSense binary message Data Identification Numbers (DIDs) ****** 
// ******                                                                 ******
// ****** NEVER REORDER THESE VALUES!                                     ******
// *****************************************************************************
/** Data identifiers - these are unsigned int and #define because enum are signed according to C standard */
typedef uint32_t eDataIDs;

#define DID_NULL                        (eDataIDs)0  /** NULL (INVALID) */
#define DID_DEV_INFO                    (eDataIDs)1  /** (dev_info_t) Device information */
#define DID_SYS_FAULT                   (eDataIDs)2  /** (system_fault_t) System fault information */
#define DID_PREINTEGRATED_IMU           (eDataIDs)3  /** (preintegrated_imu_t) Coning and sculling integral in body/IMU frame.  Updated at IMU rate. Also know as Delta Theta Delta Velocity, or Integrated IMU. For clarification, we use the name "Preintegrated IMU" through the User Manual. This data is integrated from the IMU data at the IMU update rate (startupImuDtMs, default 1ms).  The integration period (dt) and output data rate are the same as the NAV rate (startupNavDtMs, default 4ms) and cannot be output at any other rate. If a different output data rate is desired, DID_IMU which is derived from DID_PREINTEGRATED_IMU can be used instead. Preintegrated IMU data acts as a form of compression, adding the benefit of higher integration rates for slower output data rates, preserving the IMU data without adding filter delay and addresses antialiasing. It is most effective for systems that have higher dynamics and lower communications data rates.  The minimum data period is DID_FLASH_CONFIG.startupImuDtMs or 4, whichever is larger (250Hz max). */
#define DID_INS_1                       (eDataIDs)4  /** (ins_1_t) INS output: euler rotation w/ respect to NED, NED position from reference LLA. */
#define DID_INS_2                       (eDataIDs)5  /** (ins_2_t) INS output: quaternion rotation w/ respect to NED, ellipsoid altitude */
#define DID_GPS1_UBX_POS                (eDataIDs)6  /** (gps_pos_t) GPS 1 position data from ublox receiver. */
#define DID_SYS_CMD                     (eDataIDs)7  /** (system_command_t) System commands. Both the command and invCommand fields must be set at the same time for a command to take effect. */
#define DID_ASCII_BCAST_PERIOD          (eDataIDs)8  /** (ascii_msgs_t) Broadcast period for ASCII messages */
#define DID_RMC                         (eDataIDs)9  /** (rmc_t) Realtime Message Controller (RMC). The data sets available through RMC are driven by the availability of the data. The RMC provides updates from various data sources (i.e. sensors) as soon as possible with minimal latency. Several of the data sources (sensors) output data at different data rates that do not all correspond. The RMC is provided so that broadcast of sensor data is done as soon as it becomes available. All RMC messages can be enabled using the standard Get Data packet format. */
#define DID_SYS_PARAMS                  (eDataIDs)10 /** (sys_params_t) System parameters / info */
#define DID_SYS_SENSORS                 (eDataIDs)11 /** (sys_sensors_t) System sensor information */
#define DID_FLASH_CONFIG                (eDataIDs)12 /** (nvm_flash_cfg_t) Flash memory configuration */
#define DID_GPS1_POS                    (eDataIDs)13 /** (gps_pos_t) GPS 1 position data.  This comes from DID_GPS1_UBX_POS or DID_GPS1_RTK_POS, depending on whichever is more accurate. */
#define DID_GPS2_POS                    (eDataIDs)14 /** (gps_pos_t) GPS 2 position data */
#define DID_GPS1_SAT                    (eDataIDs)15 /** (gps_sat_t) GPS 1 GNSS and sat identifiers, carrier to noise ratio (signal strength), elevation and azimuth angles, pseudo range residual. */
#define DID_GPS2_SAT                    (eDataIDs)16 /** (gps_sat_t) GPS 2 GNSS and sat identifiers, carrier to noise ratio (signal strength), elevation and azimuth angles, pseudo range residual. */
#define DID_GPS1_VERSION                (eDataIDs)17 /** (gps_version_t) GPS 1 version info */
#define DID_GPS2_VERSION                (eDataIDs)18 /** (gps_version_t) GPS 2 version info */
#define DID_MAG_CAL                     (eDataIDs)19 /** (mag_cal_t) Magnetometer calibration */
#define DID_INTERNAL_DIAGNOSTIC         (eDataIDs)20 /** INTERNAL USE ONLY (internal_diagnostic_t) Internal diagnostic info */
#define DID_GPS1_RTK_POS_REL            (eDataIDs)21 /** (gps_rtk_rel_t) RTK precision position base to rover relative info. */
#define DID_GPS1_RTK_POS_MISC           (eDataIDs)22 /** (gps_rtk_misc_t) RTK precision position related data. */
#define DID_FEATURE_BITS                (eDataIDs)23 /** INTERNAL USE ONLY (feature_bits_t) */
#define DID_SENSORS_IS1                 (eDataIDs)24 /** INTERNAL USE ONLY (sensors_w_temp_t) Cross-axis aligned w/ scale factor */
#define DID_SENSORS_IS2                 (eDataIDs)25 /** INTERNAL USE ONLY (sensors_w_temp_t) Temperature compensated */
#define DID_SENSORS_TC_BIAS             (eDataIDs)26 /** INTERNAL USE ONLY (sensors_t) */
#define DID_IO                          (eDataIDs)27 /** (io_t) I/O */
#define DID_SENSORS_ADC                 (eDataIDs)28 /** INTERNAL USE ONLY (sys_sensors_adc_t) */
#define DID_SCOMP                       (eDataIDs)29 /** INTERNAL USE ONLY (sensor_compensation_t) */
#define DID_GPS1_VEL                    (eDataIDs)30 /** (gps_vel_t) GPS 1 velocity data */
#define DID_GPS2_VEL                    (eDataIDs)31 /** (gps_vel_t) GPS 2 velocity data */
#define DID_HDW_PARAMS                  (eDataIDs)32 /** INTERNAL USE ONLY (hdw_params_t) */
#define DID_NVR_MANAGE_USERPAGE         (eDataIDs)33 /** INTERNAL USE ONLY (nvr_manage_t) */
#define DID_NVR_USERPAGE_SN             (eDataIDs)34 /** INTERNAL USE ONLY (nvm_group_sn_t) */
#define DID_NVR_USERPAGE_G0             (eDataIDs)35 /** INTERNAL USE ONLY (nvm_group_0_t) */
#define DID_NVR_USERPAGE_G1             (eDataIDs)36 /** INTERNAL USE ONLY (nvm_group_1_t) */
#define DID_DEBUG_STRING                (eDataIDs)37 /** INTERNAL USE ONLY (debug_string_t) */
#define DID_RTOS_INFO                   (eDataIDs)38 /** (rtos_info_t) RTOS information. */
#define DID_DEBUG_ARRAY                 (eDataIDs)39 /** INTERNAL USE ONLY (debug_array_t) */
#define DID_SENSORS_CAL1                (eDataIDs)40 /** INTERNAL USE ONLY (sensors_mpu_w_temp_t) (not needed) */
#define DID_SENSORS_CAL2                (eDataIDs)41 /** INTERNAL USE ONLY (sensors_mpu_w_temp_t) (not needed) */
#define DID_CAL_SC                      (eDataIDs)42 /** INTERNAL USE ONLY (sensor_cal_t) */
#define DID_CAL_TEMP_COMP               (eDataIDs)43 /** INTERNAL USE ONLY (sensor_tcal_group_t) */
#define DID_CAL_MOTION                  (eDataIDs)44 /** INTERNAL USE ONLY (sensor_mcal_group_t) */
#define DID_SYS_SENSORS_SIGMA           (eDataIDs)45 /** INTERNAL USE ONLY (sys_sensors_t) */
#define DID_SENSORS_ADC_SIGMA           (eDataIDs)46 /** INTERNAL USE ONLY (sys_sensors_adc_t) */
<<<<<<< HEAD
#define DID_INS_DEV_1                   (eDataIDs)47 /** INTERNAL USE ONLY (ins_dev_1_t) (not needed) */
=======
#define DID_REFERENCE_MAGNETOMETER      (eDataIDs)47 /** (magnetometer_t) Reference or truth magnetometer used for manufacturing calibration and testing */
>>>>>>> 8313d493
#define DID_INL2_STATES                 (eDataIDs)48 /** (inl2_states_t) */
#define DID_INL2_COVARIANCE_LD          (eDataIDs)49 /** (INL2_COVARIANCE_LD_ARRAY_SIZE) */
#define DID_INL2_STATUS                 (eDataIDs)50 /** (inl2_status_t) */
#define DID_INL2_MISC                   (eDataIDs)51 /** (inl2_misc_t) */
#define DID_MAGNETOMETER                (eDataIDs)52 /** (magnetometer_t) Magnetometer sensor output */
#define DID_BAROMETER                   (eDataIDs)53 /** (barometer_t) Barometric pressure sensor data */
#define DID_GPS1_RTK_POS                (eDataIDs)54 /** (gps_pos_t) GPS RTK position data */
#define DID_ROS_COVARIANCE_POSE_TWIST   (eDataIDs)55 /** (ros_covariance_pose_twist_t) INL2 EKF covariances matrix lower diagonals */
#define DID_COMMUNICATIONS_LOOPBACK     (eDataIDs)56 /** INTERNAL USE ONLY - Unit test for communications manager  */
#define DID_IMU3_RAW                    (eDataIDs)57 /** (imu3_t) Inertial measurement unit data directly from IMU.  We recommend use of DID_IMU or DID_PREINTEGRATED_IMU as they are oversampled and contain less noise.  Minimum data period is DID_FLASH_CONFIG.startupImuDtMs or 4, whichever is larger (250Hz max). */
#define DID_IMU                         (eDataIDs)58 /** (imu_t) Inertial measurement unit data down-sampled from IMU rate (DID_FLASH_CONFIG.startupImuDtMs (1KHz)) to navigation update rate (DID_FLASH_CONFIG.startupNavDtMs) as an anti-aliasing filter to reduce noise and preserve accuracy.  Minimum data period is DID_FLASH_CONFIG.startupNavDtMs (1KHz max).  */
#define DID_INL2_MAG_OBS_INFO           (eDataIDs)59 /** (inl2_mag_obs_info_t) INL2 magnetometer calibration information. */
#define DID_GPS_BASE_RAW                (eDataIDs)60 /** (gps_raw_t) GPS raw data for base station (observation, ephemeris, etc.) - requires little endian CPU. The contents of data can vary for this message and are determined by dataType field. RTK positioning or RTK compassing must be enabled to stream this message. */
#define DID_GPS_RTK_OPT                 (eDataIDs)61 /** (gps_rtk_opt_t) RTK options - requires little endian CPU. */
#define DID_NVR_USERPAGE_INTERNAL       (eDataIDs)62 /** (internal) Internal user page data */
#define DID_MANUFACTURING_INFO          (eDataIDs)63 /** INTERNAL USE ONLY (manufacturing_info_t) Manufacturing info */
#define DID_BIT                         (eDataIDs)64 /** (bit_t) System built-in self-test */
#define DID_INS_3                       (eDataIDs)65 /** (ins_3_t) Inertial navigation data with quaternion NED to body rotation and ECEF position. */
#define DID_INS_4                       (eDataIDs)66 /** (ins_4_t) INS output: quaternion rotation w/ respect to ECEF, ECEF position. */
#define DID_INL2_NED_SIGMA              (eDataIDs)67 /** (inl2_ned_sigma_t) INL2 standard deviation in the NED frame */
#define DID_STROBE_IN_TIME              (eDataIDs)68 /** (strobe_in_time_t) Timestamp for input strobe. */
#define DID_GPS1_RAW                    (eDataIDs)69 /** (gps_raw_t) GPS raw data for rover (observation, ephemeris, etc.) - requires little endian CPU. The contents of data can vary for this message and are determined by dataType field. RTK positioning or RTK compassing must be enabled to stream this message. */
#define DID_GPS2_RAW                    (eDataIDs)70 /** (gps_raw_t) GPS raw data for rover (observation, ephemeris, etc.) - requires little endian CPU. The contents of data can vary for this message and are determined by dataType field. RTK positioning or RTK compassing must be enabled to stream this message. */
#define DID_WHEEL_ENCODER               (eDataIDs)71 /** (wheel_encoder_t) Wheel encoder data to be fused with GPS-INS measurements, set DID_GROUND_VEHICLE for configuration before sending this message */
#define DID_DIAGNOSTIC_MESSAGE          (eDataIDs)72 /** (diag_msg_t) Diagnostic message */
#define DID_SURVEY_IN                   (eDataIDs)73 /** (survey_in_t) Survey in, used to determine position for RTK base station. Base correction output cannot run during a survey and will be automatically disabled if a survey is started. */
#define DID_CAL_SC_INFO                 (eDataIDs)74 /** INTERNAL USE ONLY (sensor_cal_info_t) */
#define DID_PORT_MONITOR                (eDataIDs)75 /** (port_monitor_t) Data rate and status monitoring for each communications port. */
#define DID_RTK_STATE                   (eDataIDs)76 /** INTERNAL USE ONLY (rtk_state_t) */
#define DID_RTK_PHASE_RESIDUAL          (eDataIDs)77 /** INTERNAL USE ONLY (rtk_residual_t) */
#define DID_RTK_CODE_RESIDUAL           (eDataIDs)78 /** INTERNAL USE ONLY (rtk_residual_t) */
#define DID_RTK_DEBUG                   (eDataIDs)79 /** INTERNAL USE ONLY (rtk_debug_t) */
#define DID_EVB_STATUS                  (eDataIDs)80 /** (evb_status_t) EVB monitor and log control interface. */
#define DID_EVB_FLASH_CFG               (eDataIDs)81 /** (evb_flash_cfg_t) EVB configuration. */
#define DID_EVB_DEBUG_ARRAY             (eDataIDs)82 /** INTERNAL USE ONLY (debug_array_t) */
#define DID_EVB_RTOS_INFO               (eDataIDs)83 /** (evb_rtos_info_t) EVB-2 RTOS information. */
#define DID_IMU3_RAW_MAG                (eDataIDs)84 /** (imu3_mag_t) DID_IMU3_RAW + DID_MAGNETOMETER. Only one of DID_IMU3_RAW_MAG, DID_IMU_MAG, or DID_PREINTEGRATED_IMU_MAG should be streamed simultaneously. We recommend use of DID_IMU_MAG or DID_PREINTEGRATED_IMU_MAG as they are oversampled and contain less noise. */
#define DID_IMU_MAG                     (eDataIDs)85 /** (imu_mag_t) DID_IMU + DID_MAGNETOMETER. Only one of DID_IMU3_RAW_MAG, DID_IMU_MAG, or DID_PREINTEGRATED_IMU_MAG should be streamed simultaneously. */
#define DID_PREINTEGRATED_IMU_MAG		(eDataIDs)86 /** (pimu_mag_t) DID_PREINTEGRATED_IMU + DID_MAGNETOMETER. Only one of DID_IMU3_RAW_MAG, DID_IMU_MAG, or DID_PREINTEGRATED_IMU_MAG should be streamed simultaneously. */
#define DID_GROUND_VEHICLE				(eDataIDs)87 /** (ground_vehicle_t) Static configuration for wheel transform measurements. */
#define DID_POSITION_MEASUREMENT		(eDataIDs)88 /** (pos_measurement_t) External position estimate*/
#define DID_RTK_DEBUG_2                 (eDataIDs)89 /** INTERNAL USE ONLY (rtk_debug_2_t) */
#define DID_CAN_CONFIG					(eDataIDs)90 /** (can_config_t) Addresses for CAN messages*/
#define DID_GPS2_RTK_CMP_REL            (eDataIDs)91 /** (gps_rtk_rel_t) Dual GNSS RTK compassing / moving base to rover (GPS 1 to GPS 2) relative info. */
#define DID_GPS2_RTK_CMP_MISC           (eDataIDs)92 /** (gps_rtk_misc_t) RTK Dual GNSS RTK compassing related data. */
#define DID_EVB_DEV_INFO                (eDataIDs)93 /** (dev_info_t) EVB device information */
#define DID_INFIELD_CAL                 (eDataIDs)94 /** (infield_cal_t) Measure and correct IMU calibration error.  Estimate INS rotation to align INS with vehicle. */
#define DID_REFERENCE_IMU               (eDataIDs)95 /** (imu_t) Reference or truth IMU used for manufacturing calibration and testing */

// Adding a new data id?
// 1] Add it above and increment the previous number, include the matching data structure type in the comments
// 2] Add flip doubles and flip strings entries in data_sets.c
// 3] Add data id to ISDataMappings.cpp
// 4] Increment DID_COUNT
// 5) Update the DIDs in IS-src/python/src/ci_hdw/data_sets.py
// 6] Test!

/** Count of data ids (including null data id 0) - MUST BE MULTPLE OF 4 and larger than last DID number! */
#define DID_COUNT		(eDataIDs)120	// Used in SDK
#define DID_COUNT_UINS	(eDataIDs)96	// Used in uINS

/** Maximum number of data ids */
#define DID_MAX_COUNT 256

// END DATA IDENTIFIERS --------------------------------------------------------------------------

/** Maximum number of satellite channels */
#define MAX_NUM_SAT_CHANNELS 50

/** Maximum length of device info manufacturer string (must be a multiple of 4) */
#define DEVINFO_MANUFACTURER_STRLEN 24
#define DEVINFO_ADDINFO_STRLEN 24


/** Defines the 4 parts to the communications version. Major changes involve changes to the com manager. Minor changes involve additions to data structures */
// #define PROTOCOL_VERSION_CHAR0 1        // Major (in com_manager.h)
// #define PROTOCOL_VERSION_CHAR1 0
#define PROTOCOL_VERSION_CHAR2 (0x000000FF&DID_COUNT_UINS)
#define PROTOCOL_VERSION_CHAR3 9         // Minor (in data_sets.h)

/** Rtk rover receiver index */
#define RECEIVER_INDEX_GPS1 1 // DO NOT CHANGE
#define RECEIVER_INDEX_EXTERNAL_BASE 2 // DO NOT CHANGE
#define RECEIVER_INDEX_GPS2 3 // DO NOT CHANGE

// Max number of devices across all hardware types: uINS-3, uINS-4, and uINS-5
#define NUM_IMU_DEVICES     3		// g_numImuDevices defines the actual number of hardware specific devices
#define NUM_MAG_DEVICES     2		// g_numMagDevices defines the actual number of hardware specific devices

/** INS status flags */
enum eInsStatusFlags
{
	/** Attitude estimate is usable but outside spec (COARSE) */
	INS_STATUS_ATT_ALIGN_COARSE                 = (int)0x00000001,
	/** Velocity estimate is usable but outside spec (COARSE) */
	INS_STATUS_VEL_ALIGN_COARSE                 = (int)0x00000002,
	/** Position estimate is usable but outside spec (COARSE) */
	INS_STATUS_POS_ALIGN_COARSE                 = (int)0x00000004,
	/** Estimate is COARSE mask (usable but outside spec) */
	INS_STATUS_ALIGN_COARSE_MASK                = (int)0x00000007,

	/** Velocity aided by wheel sensor */
	INS_STATUS_WHEEL_AIDING_VEL                 = (int)0x00000008,

	/** Attitude estimate is within spec (FINE) */
	INS_STATUS_ATT_ALIGN_FINE                   = (int)0x00000010,
	/** Velocity estimate is within spec (FINE) */
	INS_STATUS_VEL_ALIGN_FINE                   = (int)0x00000020,
	/** Position estimate is within spec (FINE) */
	INS_STATUS_POS_ALIGN_FINE                   = (int)0x00000040,
	/** Estimate is FINE mask */
	INS_STATUS_ALIGN_FINE_MASK                  = (int)0x00000070,

	/** Heading aided by GPS */
	INS_STATUS_GPS_AIDING_HEADING               = (int)0x00000080,

	/** Position aided by GPS position */
	INS_STATUS_GPS_AIDING_POS                   = (int)0x00000100,
	/** GPS update event occurred in solution, potentially causing discontinuity in position path */
	INS_STATUS_GPS_UPDATE_IN_SOLUTION           = (int)0x00000200,
	/** Reserved for internal purpose */
	INS_STATUS_RESERVED_1                       = (int)0x00000400,																	
	/** Heading aided by magnetic heading */
	INS_STATUS_MAG_AIDING_HEADING               = (int)0x00000800,

	/** Nav mode (set) = estimating velocity and position. AHRS mode (cleared) = NOT estimating velocity and position */
	INS_STATUS_NAV_MODE							= (int)0x00001000,

	/** User should not move (keep system motionless) to assist on-board processing. */
	INS_STATUS_DO_NOT_MOVE						= (int)0x00002000,	
	/** Velocity aided by GPS velocity */
	INS_STATUS_GPS_AIDING_VEL                   = (int)0x00004000,
	/** Vehicle kinematic calibration is good */
	INS_STATUS_KINEMATIC_CAL_GOOD	            = (int)0x00008000,

	/** INS/AHRS Solution Status */
	INS_STATUS_SOLUTION_MASK					= (int)0x000F0000,
	INS_STATUS_SOLUTION_OFFSET					= 16,
#define INS_STATUS_SOLUTION(insStatus)          ((insStatus&INS_STATUS_SOLUTION_MASK)>>INS_STATUS_SOLUTION_OFFSET)

	INS_STATUS_SOLUTION_OFF                     = 0,	// System is off 
	INS_STATUS_SOLUTION_ALIGNING                = 1,	// System is in alignment mode
	INS_STATUS_SOLUTION_ALIGNMENT_COMPLETE      = 2,	// System is aligned but not enough dynamics have been experienced to be with specifications.
	INS_STATUS_SOLUTION_NAV                     = 3,	// System is in navigation mode and solution is good.
	INS_STATUS_SOLUTION_NAV_HIGH_VARIANCE       = 4,	// System is in navigation mode but the attitude uncertainty has exceeded the threshold.
	INS_STATUS_SOLUTION_AHRS                    = 5,	// System is in AHRS mode and solution is good.
	INS_STATUS_SOLUTION_AHRS_HIGH_VARIANCE      = 6,	// System is in AHRS mode but the attitude uncertainty has exceeded the threshold.

	/** GPS compassing antenna offsets are not set in flashCfg. */
    INS_STATUS_RTK_COMPASSING_BASELINE_UNSET    = (int)0x00100000,
    /** GPS antenna baseline specified in flashCfg and measured by GPS do not match. */
    INS_STATUS_RTK_COMPASSING_BASELINE_BAD      = (int)0x00200000,
    INS_STATUS_RTK_COMPASSING_MASK              = (INS_STATUS_RTK_COMPASSING_BASELINE_UNSET|INS_STATUS_RTK_COMPASSING_BASELINE_BAD),
    
	/** Magnetometer is being recalibrated.  Device requires rotation to complete the calibration process. */
	INS_STATUS_MAG_RECALIBRATING				= (int)0x00400000,
	/** Magnetometer is experiencing interference or calibration is bad.  Attention may be required to remove interference (move the device) or recalibrate the magnetometer. */
	INS_STATUS_MAG_INTERFERENCE_OR_BAD_CAL		= (int)0x00800000,

    /** GPS navigation fix type (see eGpsNavFixStatus) */
    INS_STATUS_GPS_NAV_FIX_MASK					= (int)0x03000000,
    INS_STATUS_GPS_NAV_FIX_OFFSET				= 24,
#define INS_STATUS_NAV_FIX_STATUS(insStatus)    ((insStatus&INS_STATUS_GPS_NAV_FIX_MASK)>>INS_STATUS_GPS_NAV_FIX_OFFSET)

	/** RTK compassing heading is accurate.  (RTK fix and hold status) */
	INS_STATUS_RTK_COMPASSING_VALID				= (int)0x04000000,

	/* NOTE: If you add or modify these INS_STATUS_RTK_ values, please update eInsStatusRtkBase in IS-src/python/src/ci_hdw/data_sets.py */
	/** RTK error: Observations invalid or not received  (i.e. RTK differential corrections) */
    INS_STATUS_RTK_RAW_GPS_DATA_ERROR           = (int)0x08000000,
    /** RTK error: Either base observations or antenna position have not been received */
    INS_STATUS_RTK_ERR_BASE_DATA_MISSING        = (int)0x10000000,
    /** RTK error: base position moved when it should be stationary */
    INS_STATUS_RTK_ERR_BASE_POSITION_MOVING     = (int)0x20000000,
    /** RTK error: base position invalid or not surveyed */
    INS_STATUS_RTK_ERR_BASE_POSITION_INVALID    = (int)0x30000000,
    /** RTK error: NO base position received */
    INS_STATUS_RTK_ERR_BASE_MASK                = (int)0x30000000,
	/** GPS base mask */
	INS_STATUS_RTK_ERROR_MASK					= (INS_STATUS_RTK_RAW_GPS_DATA_ERROR|INS_STATUS_RTK_ERR_BASE_MASK),
	
	/** RTOS task ran longer than allotted period */
	INS_STATUS_RTOS_TASK_PERIOD_OVERRUN			= (int)0x40000000,
	/** General fault (eGenFaultCodes) */
	INS_STATUS_GENERAL_FAULT					= (int)0x80000000,
};

/** GPS navigation fix type */
/* NOTE: If you modify this enum, please also modify the eGpsNavFixStatus enum
 *       in IS-src/python/src/ci_hdw/data_sets.py */
enum eGpsNavFixStatus
{
	GPS_NAV_FIX_NONE							= (int)0x00000000,
	GPS_NAV_FIX_POSITIONING_3D					= (int)0x00000001,
	GPS_NAV_FIX_POSITIONING_RTK_FLOAT			= (int)0x00000002,
	GPS_NAV_FIX_POSITIONING_RTK_FIX				= (int)0x00000003,		// Includes fix & hold
};

/** Hardware status flags */
enum eHdwStatusFlags
{
	/** Gyro motion detected sigma */
	HDW_STATUS_MOTION_GYR_SIG					= (int)0x00000001,
	/** Accelerometer motion detected sigma */
	HDW_STATUS_MOTION_ACC_SIG					= (int)0x00000002,
	/** Unit is moving and NOT stationary */
	HDW_STATUS_MOTION_SIG_MASK					= (int)0x00000003,
	/** Gyro motion detected deviation */
	HDW_STATUS_MOTION_GYR_DEV					= (int)0x00000004,
	/** Accelerometer motion detected deviation */
	HDW_STATUS_MOTION_ACC_DEV					= (int)0x00000008,
	/** Motion mask */
	HDW_STATUS_MOTION_MASK						= (int)0x0000000F,

	/** GPS satellite signals are being received (antenna and cable are good) */
	HDW_STATUS_GPS_SATELLITE_RX					= (int)0x00000010,
	/** Event occurred on strobe input pin */
	HDW_STATUS_STROBE_IN_EVENT					= (int)0x00000020,
	/** GPS time of week is valid and reported.  Otherwise the timeOfWeek is local system time. */
	HDW_STATUS_GPS_TIME_OF_WEEK_VALID			= (int)0x00000040,

	HDW_STATUS_UNUSED_1				            = (int)0x00000080,

	/** Sensor saturation on gyro */
	HDW_STATUS_SATURATION_GYR					= (int)0x00000100,
	/** Sensor saturation on accelerometer */
	HDW_STATUS_SATURATION_ACC					= (int)0x00000200,
	/** Sensor saturation on magnetometer */
	HDW_STATUS_SATURATION_MAG					= (int)0x00000400,
	/** Sensor saturation on barometric pressure */
	HDW_STATUS_SATURATION_BARO					= (int)0x00000800,

	/** Sensor saturation mask */
	HDW_STATUS_SATURATION_MASK					= (int)0x00000F00,
	/** Sensor saturation offset */
	HDW_STATUS_SATURATION_OFFSET				= 8,

	/** System Reset is Required for proper function */
	HDW_STATUS_SYSTEM_RESET_REQUIRED			= (int)0x00001000,

	HDW_STATUS_UNUSED_3				            = (int)0x00002000,
	HDW_STATUS_UNUSED_4				            = (int)0x00004000,
	HDW_STATUS_UNUSED_5				            = (int)0x00008000,

	/** Communications Tx buffer limited */
	HDW_STATUS_ERR_COM_TX_LIMITED				= (int)0x00010000,
	/** Communications Rx buffer overrun */
	HDW_STATUS_ERR_COM_RX_OVERRUN				= (int)0x00020000,

	/** Communications parse error count */
	HDW_STATUS_COM_PARSE_ERR_COUNT_MASK			= (int)0x00F00000,
	HDW_STATUS_COM_PARSE_ERR_COUNT_OFFSET		= 20,
#define HDW_STATUS_COM_PARSE_ERROR_COUNT(hdwStatus) ((hdwStatus&HDW_STATUS_COM_PARSE_ERR_COUNT_MASK)>>HDW_STATUS_COM_PARSE_ERR_COUNT_OFFSET)

	/** (BIT) Built-in self-test running */
	HDW_STATUS_BIT_RUNNING						= (int)0x01000000,
	/** (BIT) Built-in self-test passed */
	HDW_STATUS_BIT_PASSED						= (int)0x02000000,
	/** (BIT) Built-in self-test failure */
	HDW_STATUS_BIT_FAULT						= (int)0x03000000,
	/** (BIT) Built-in self-test mask */
	HDW_STATUS_BIT_MASK							= (int)0x03000000,

	/** Temperature outside spec'd operating range */
	HDW_STATUS_ERR_TEMPERATURE					= (int)0x04000000,

	HDW_STATUS_UNSUED_6							= (int)0x08000000,

	/** Fault reset cause */
	HDW_STATUS_FAULT_RESET_MASK					= (int)0x70000000,	
	/** Reset from Backup mode (low-power state w/ CPU off) */
	HDW_STATUS_FAULT_RESET_BACKUP_MODE			= (int)0x10000000,
	/** Reset from Watchdog */
	HDW_STATUS_FAULT_RESET_WATCHDOG				= (int)0x20000000,
	/** Reset from Software */
	HDW_STATUS_FAULT_RESET_SOFT					= (int)0x30000000,
	/** Reset from Hardware (NRST pin low) */
	HDW_STATUS_FAULT_RESET_HDW					= (int)0x40000000,

	/** Critical System Fault - CPU error */
	HDW_STATUS_FAULT_SYS_CRITICAL				= (int)0x80000000,
};

// Used to validate GPS position (and velocity)
#define GPS_THRESH_SATS_USED			5
#define GPS_THRESH_DOP					5.0f
#define GPS_THRESH_H_ACC				20.0f
#define GPS_THRESH_V_ACC				40.0f
#define GPS_THRESH_S_ACC				2.0f

/** GPS Status */
enum eGpsStatus
{
	GPS_STATUS_NUM_SATS_USED_MASK                   = (int)0x000000FF,

	/** Fix */
	GPS_STATUS_FIX_NONE                             = (int)0x00000000,
	GPS_STATUS_FIX_DEAD_RECKONING_ONLY              = (int)0x00000100,
	GPS_STATUS_FIX_2D                               = (int)0x00000200,
	GPS_STATUS_FIX_3D                               = (int)0x00000300,
	GPS_STATUS_FIX_GPS_PLUS_DEAD_RECK               = (int)0x00000400,
	GPS_STATUS_FIX_TIME_ONLY                        = (int)0x00000500,
	GPS_STATUS_FIX_UNUSED1                          = (int)0x00000600,
	GPS_STATUS_FIX_UNUSED2                          = (int)0x00000700,
	GPS_STATUS_FIX_DGPS                             = (int)0x00000800,
	GPS_STATUS_FIX_SBAS                             = (int)0x00000900,
	GPS_STATUS_FIX_RTK_SINGLE                       = (int)0x00000A00,
	GPS_STATUS_FIX_RTK_FLOAT                        = (int)0x00000B00,
	GPS_STATUS_FIX_RTK_FIX                          = (int)0x00000C00,
	GPS_STATUS_FIX_MASK                             = (int)0x00001F00,
	GPS_STATUS_FIX_BIT_OFFSET                       = (int)8,

	/** Flags  */
	GPS_STATUS_FLAGS_FIX_OK                         = (int)0x00010000,      // within limits (e.g. DOP & accuracy)
	GPS_STATUS_FLAGS_DGPS_USED                      = (int)0x00020000,      // Differential GPS (DGPS) used.
 	GPS_STATUS_FLAGS_RTK_FIX_AND_HOLD               = (int)0x00040000,      // RTK feedback on the integer solutions to drive the float biases towards the resolved integers
// 	GPS_STATUS_FLAGS_WEEK_VALID                     = (int)0x00040000,
// 	GPS_STATUS_FLAGS_TOW_VALID                      = (int)0x00080000,
	GPS_STATUS_FLAGS_RTK_POSITION_ENABLED           = (int)0x00100000,      // RTK precision positioning mode enabled
	GPS_STATUS_FLAGS_STATIC_MODE                    = (int)0x00200000,      // Static mode
	GPS_STATUS_FLAGS_RTK_COMPASSING_ENABLED         = (int)0x00400000,      // RTK moving base mode enabled
    GPS_STATUS_FLAGS_RTK_RAW_GPS_DATA_ERROR         = (int)0x00800000,      // RTK error: observations or ephemeris are invalid or not received (i.e. RTK differential corrections)
    GPS_STATUS_FLAGS_RTK_BASE_DATA_MISSING          = (int)0x01000000,      // RTK error: Either base observations or antenna position have not been received.
    GPS_STATUS_FLAGS_RTK_BASE_POSITION_MOVING       = (int)0x02000000,      // RTK error: base position moved when it should be stationary
    GPS_STATUS_FLAGS_RTK_BASE_POSITION_INVALID      = (int)0x03000000,      // RTK error: base position is invalid or not surveyed well
    GPS_STATUS_FLAGS_RTK_BASE_POSITION_MASK         = (int)0x03000000,      // RTK error: base position error bitmask
    GPS_STATUS_FLAGS_ERROR_MASK                     = (GPS_STATUS_FLAGS_RTK_RAW_GPS_DATA_ERROR|
                                                    GPS_STATUS_FLAGS_RTK_BASE_POSITION_MASK),
	GPS_STATUS_FLAGS_RTK_POSITION_VALID             = (int)0x04000000,      // GPS1 RTK precision position and carrier phase range solution with fixed ambiguities (i.e. < 6cm horizontal accuracy).  The carrier phase range solution with floating ambiguities occurs if GPS_STATUS_FIX_RTK_FIX is set and GPS_STATUS_FLAGS_RTK_POSITION_VALID is not set (i.e. > 6cm horizontal accuracy).
	GPS_STATUS_FLAGS_RTK_COMPASSING_VALID           = (int)0x08000000,      // GPS2 RTK moving base heading.  Indicates RTK fix and hold with single band RTK compassing.
    GPS_STATUS_FLAGS_RTK_COMPASSING_BASELINE_BAD    = (int)0x00002000,
    GPS_STATUS_FLAGS_RTK_COMPASSING_BASELINE_UNSET  = (int)0x00004000,
    GPS_STATUS_FLAGS_RTK_COMPASSING_MASK            = (GPS_STATUS_FLAGS_RTK_COMPASSING_ENABLED|
                                                    GPS_STATUS_FLAGS_RTK_COMPASSING_VALID|
                                                    GPS_STATUS_FLAGS_RTK_COMPASSING_BASELINE_BAD|
                                                    GPS_STATUS_FLAGS_RTK_COMPASSING_BASELINE_UNSET),
	GPS_STATUS_FLAGS_GPS_NMEA_DATA                  = (int)0x00008000,      // 1 = Data from NMEA message
	GPS_STATUS_FLAGS_MASK                           = (int)0x0FFFE000,    
	GPS_STATUS_FLAGS_BIT_OFFSET                     = (int)16,
	
};

PUSH_PACK_1

/** (DID_POSITION_MEASUREMENT) External position estimate*/
typedef struct PACKED
{
	/** GPS time of week (since Sunday morning) in seconds */
	double					timeOfWeek;

	/** Position in ECEF (earth-centered earth-fixed) frame in meters */
	double					ecef[3];
	
	/** Heading with respect to NED frame (rad)*/
	float psi;
	
	/** The Upper Diagonal of accuracy covariance matrix*/
	float					accuracyCovUD[6]; // Matrix accuracyCovUD Described below
	// 0 1 2
	// _ 3 4
	// _ _ 5


}pos_measurement_t;


/** (DID_DEV_INFO) Device information */
typedef struct PACKED
{
	/** Reserved bits */
	uint32_t        reserved;

	/** Serial number */
	uint32_t        serialNumber;

	/** Hardware version */
	uint8_t         hardwareVer[4];

	/** Firmware (software) version */
	uint8_t         firmwareVer[4];

	/** Build number */
	uint32_t        buildNumber;

	/** Communications protocol version */
	uint8_t         protocolVer[4];

	/** Repository revision number */
	uint32_t        repoRevision;

	/** Manufacturer name */
	char            manufacturer[DEVINFO_MANUFACTURER_STRLEN];

    /** Build date, little endian order: [0] = status ('r'=release, 'd'=debug), [1] = year-2000, [2] = month, [3] = day.  Reversed byte order for big endian systems */
	uint8_t         buildDate[4];

    /** Build date, little endian order: [0] = hour, [1] = minute, [2] = second, [3] = millisecond.  Reversed byte order for big endian systems */
	uint8_t         buildTime[4];

	/** Additional info */
	char            addInfo[DEVINFO_ADDINFO_STRLEN];
} dev_info_t;

/** (DID_MANUFACTURING_INFO) Manufacturing info */
typedef struct PACKED
{
	/** Serial number */
	uint32_t		serialNumber;

	/** Lot number */
	uint32_t		lotNumber;

	/** Manufacturing date (YYYYMMDDHHMMSS) */
    char			date[16];

	/** Key */
	uint32_t		key;
} manufacturing_info_t;


/** (DID_INS_1) INS output: euler rotation w/ respect to NED, NED position from reference LLA */
typedef struct PACKED
{
	/** GPS number of weeks since January 6th, 1980 */
	uint32_t				week;
	
	/** GPS time of week (since Sunday morning) in seconds */
	double					timeOfWeek;

	/** INS status flags (eInsStatusFlags). Copy of DID_SYS_PARAMS.insStatus */
	uint32_t				insStatus;

	/** Hardware status flags (eHdwStatusFlags). Copy of DID_SYS_PARAMS.hdwStatus */
	uint32_t				hdwStatus;

	/** Euler angles: roll, pitch, yaw in radians with respect to NED */
	float					theta[3];

	/** Velocity U, V, W in meters per second.  Convert to NED velocity using "vectorBodyToReference( uvw, theta, vel_ned )". */
	float					uvw[3];

	/** WGS84 latitude, longitude, height above ellipsoid (degrees,degrees,meters) */
	double					lla[3];

	/** North, east and down offset from reference latitude, longitude, and altitude to current latitude, longitude, and altitude */
	float					ned[3];
} ins_1_t;


/** (DID_INS_2) INS output: quaternion rotation w/ respect to NED, ellipsoid altitude */
typedef struct PACKED
{
	/** GPS number of weeks since January 6th, 1980 */
	uint32_t				week;
	
	/** GPS time of week (since Sunday morning) in seconds */
	double					timeOfWeek;

	/** INS status flags (eInsStatusFlags). Copy of DID_SYS_PARAMS.insStatus */
	uint32_t				insStatus;

	/** Hardware status flags (eHdwStatusFlags). Copy of DID_SYS_PARAMS.hdwStatus */
	uint32_t				hdwStatus;

	/** Quaternion body rotation with respect to NED: W, X, Y, Z */
	float					qn2b[4];

	/** Velocity U, V, W in meters per second.  Convert to NED velocity using "quatRot(vel_ned, qn2b, uvw)". */
	float					uvw[3];

	/** WGS84 latitude, longitude, height above ellipsoid in meters (not MSL) */
	double					lla[3];
} ins_2_t;


/** (DID_INS_3) INS output: quaternion rotation w/ respect to NED, msl altitude */
typedef struct PACKED
{
	/** GPS number of weeks since January 6th, 1980 */
	uint32_t				week;
	
	/** GPS time of week (since Sunday morning) in seconds */
	double					timeOfWeek;

	/** INS status flags (eInsStatusFlags). Copy of DID_SYS_PARAMS.insStatus */
	uint32_t				insStatus;

	/** Hardware status flags (eHdwStatusFlags). Copy of DID_SYS_PARAMS.hdwStatus */
	uint32_t				hdwStatus;

	/** Quaternion body rotation with respect to NED: W, X, Y, Z */
	float					qn2b[4];

	/** Velocity U, V, W in meters per second.  Convert to NED velocity using "quatRot(vel_ned, qn2b, uvw)". */
	float					uvw[3];

	/** WGS84 latitude, longitude, height above ellipsoid in meters (not MSL) */
	double					lla[3];

	/** height above mean sea level (MSL) in meters */
	float					msl;
} ins_3_t;


/** (DID_INS_4) INS output: quaternion rotation w/ respect to ECEF, ECEF position */
typedef struct PACKED
{
	/** GPS number of weeks since January 6th, 1980 */
	uint32_t				week;
	
	/** GPS time of week (since Sunday morning) in seconds */
	double					timeOfWeek;

	/** INS status flags (eInsStatusFlags). Copy of DID_SYS_PARAMS.insStatus */
	uint32_t				insStatus;

	/** Hardware status flags (eHdwStatusFlags). Copy of DID_SYS_PARAMS.hdwStatus */
	uint32_t				hdwStatus;

	/** Quaternion body rotation with respect to ECEF: W, X, Y, Z */
	float					qe2b[4];

	/** Velocity in ECEF (earth-centered earth-fixed) frame in meters per second */
	float					ve[3];

	/** Position in ECEF (earth-centered earth-fixed) frame in meters */
	double					ecef[3];
} ins_4_t;


/** Inertial Measurement Unit (IMU) data */
typedef struct PACKED
{
	/** Gyroscope P, Q, R in radians / second */
	float                   pqr[3];

	/** Acceleration X, Y, Z in meters / second squared */
	float                   acc[3];
} imus_t;


/** (DID_IMU, DID_REFERENCE_IMU) Inertial Measurement Unit (IMU) data */
typedef struct PACKED
{
	/** Time since boot up in seconds.  Convert to GPS time of week by adding gps.towOffset */
	double                  time;

	/** IMU Status (eImuStatus) */
	uint32_t                status;

	/** Inertial Measurement Unit (IMU) */
	imus_t					I;
} imu_t;


/** (DID_IMU3_RAW) Dual Inertial Measurement Units (IMUs) data */
typedef struct PACKED
{
	/** Time since boot up in seconds.  Convert to GPS time of week by adding gps.towOffset */
	double                  time;

	/** IMU Status (eImuStatus) */
	uint32_t                status;

	/** Inertial Measurement Units (IMUs) */
	imus_t                  I[3];

} imu3_t;


/** (DID_MAGNETOMETER) Magnetometer sensor data */
typedef struct PACKED
{
	/** Time since boot up in seconds.  Convert to GPS time of week by adding gps.towOffset */
	double                  time;
	
	/** Magnetometers in Gauss */
	float                   mag[3];
} magnetometer_t;


/** (DID_BAROMETER) Barometric pressure sensor data */
typedef struct PACKED
{
	/** Time since boot up in seconds.  Convert to GPS time of week by adding gps.towOffset */
	double                  time;
	
	/** Barometric pressure in kilopascals */
	float                   bar;

	/** MSL altitude from barometric pressure sensor in meters */
	float                   mslBar;

	/** Temperature of barometric pressure sensor in Celsius */
	float                   barTemp;

	/** Relative humidity as a percent (%rH). Range is 0% - 100% */
	float                   humidity;
} barometer_t;


/** (DID_PREINTEGRATED_IMU) Coning and sculling integral in body/IMU frame. */
typedef struct PACKED
{
	/** Time since boot up in seconds.  Convert to GPS time of week by adding gps.towOffset */
	double                  time;

	/** Integral period in seconds for delta theta and delta velocity.  This is configured using DID_FLASH_CONFIG.startupNavDtMs. */
	float					dt;

	/** IMU Status (eImuStatus) */
	uint32_t                status;

	/** IMU delta theta (gyroscope {p,q,r} integral) in radians in sensor frame */
	float                   theta[3];

	/** IMU delta velocity (accelerometer {x,y,z} integral) in m/s in sensor frame */
	float                   vel[3];

} preintegrated_imu_t;


/** (DID_IMU_MAG) imu + mag */
typedef struct PACKED
{
	/** imu - raw or pre-integrated depending on data id */
	imu_t imu;
	
	/** mag */
	magnetometer_t mag;
} imu_mag_t;


/** (DID_IMU3_RAW_MAG) triple imu + mag */
typedef struct PACKED
{
	/** Trimple imu */
	imu3_t imu;
	
	/** mag */
	magnetometer_t mag;
} imu3_mag_t;


/** (DID_PREINTEGRATED_IMU_MAG) preintegrated imu + mag */
typedef struct PACKED
{
	/** Preintegrated IMU */
	preintegrated_imu_t pimu;
	
	/** Magnetometer */
	magnetometer_t mag;
} pimu_mag_t;


/** IMU Status */
enum eImuStatus
{
	/** Sensor saturation on IMU1 gyro */
	IMU_STATUS_SATURATION_IMU1_GYR              = (int)0x00000001,
	/** Sensor saturation on IMU2 gyro */
	IMU_STATUS_SATURATION_IMU2_GYR              = (int)0x00000002,
	/** Sensor saturation on IMU1 accelerometer */
	IMU_STATUS_SATURATION_IMU3_GYR              = (int)0x00000004,
	/** Sensor saturation on IMU1 accelerometer */
	IMU_STATUS_SATURATION_IMU1_ACC              = (int)0x00000010,
	/** Sensor saturation on IMU2 accelerometer */
	IMU_STATUS_SATURATION_IMU2_ACC              = (int)0x00000020,
	/** Sensor saturation on IMU3 accelerometer */
	IMU_STATUS_SATURATION_IMU3_ACC              = (int)0x00000040,
	/** Sensor saturation mask */
	IMU_STATUS_SATURATION_MASK                  = (int)0x000000FF,

	/** Magnetometer sample occured */
	IMU_STATUS_MAG_UPDATE						= (int)0x00000100,
	
	/** Reserved */
	// IMU_STATUS_RESERVED2						= (int)0x00000400,


//     /** Sensor saturation happened within past 10 seconds */
//     IMU_STATUS_SATURATION_HISTORY               = (int)0x00000100,
//     /** Sample rate fault happened within past 10 seconds */
//     IMU_STATUS_SAMPLE_RATE_FAULT_HISTORY        = (int)0x00000200,

	/** IMU1 gyros and accelerometers available */
	IMU_STATUS_IMU1_OK                          = (int)0x00030000,
	/** IMU1 gyros available */
	IMU_STATUS_GYR1_OK                          = (int)0x00010000,
	/** IMU1 accelerometers available */
	IMU_STATUS_ACC1_OK                          = (int)0x00020000,
	/** IMU2 gyros and accelerometers available */
	IMU_STATUS_IMU2_OK                          = (int)0x000C0000,
	/** IMU2 gyros available */
	IMU_STATUS_GYR2_OK                          = (int)0x00040000,
	/** IMU2 accelerometers available */
	IMU_STATUS_ACC2_OK                          = (int)0x00080000,
	/** IMU3 gyros and accelerometers available */
	IMU_STATUS_IMU3_OK                          = (int)0x00300000,
	/** IMU3 gyros available */
	IMU_STATUS_GYR3_OK                          = (int)0x00100000,
	/** IMU3 accelerometers available */
	IMU_STATUS_ACC3_OK                          = (int)0x00200000,
	/** IMU gyros and accelerometers available */
	IMU_STATUS_IMU_OK_MASK                      = (int)0x003F0000,
	/** IMU gyros and accelerometers available bit offset  */
	IMU_STATUS_IMU_OK_BIT_OFFSET                = (int)2,
};

/** (DID_GPS1_POS, DID_GPS1_UBX_POS, DID_GPS2_POS) GPS position data */
typedef struct PACKED
{
	/** GPS number of weeks since January 6th, 1980 */
	uint32_t                week;

	/** GPS time of week (since Sunday morning) in milliseconds */
	uint32_t                timeOfWeekMs;

	/** (see eGpsStatus) GPS status: [0x000000xx] number of satellites used, [0x0000xx00] fix type, [0x00xx0000] status flags, NMEA input flag */
	uint32_t                status;

	/** Position in ECEF {x,y,z} (m) */
	double					ecef[3];
    
	/** Position - WGS84 latitude, longitude, height above ellipsoid (not MSL) (degrees, m) */
	double					lla[3];

	/** Height above mean sea level (MSL) in meters */
	float					hMSL;

	/** Horizontal accuracy in meters */
	float					hAcc;

	/** Vertical accuracy in meters */
	float					vAcc;

	/** Position dilution of precision (unitless) */
	float                   pDop;

	/** Average of all non-zero satellite carrier to noise ratios (signal strengths) in dBHz */
	float                   cnoMean;

	/** Time sync offset between local time since boot up to GPS time of week in seconds.  Add this to IMU and sensor time to get GPS time of week in seconds. */
	double                  towOffset;
	
	/** GPS leap second (GPS-UTC) offset. Receiver's best knowledge of the leap seconds offset from UTC to GPS time. Subtract from GPS time of week to get UTC time of week. (18 seconds as of December 31, 2016) */
	uint8_t					leapS;

	/** Number of satellites used */
	uint8_t					satsUsed;

	/** Standard deviation of cnoMean over past 5 seconds (dBHz x10) */
	uint8_t					cnoMeanSigma;

	/** Reserved for future use */
	uint8_t					reserved;

} gps_pos_t;


/** (DID_GPS1_VEL, DID_GPS2_VEL) GPS velocity data */
typedef struct PACKED
{
    /** GPS time of week (since Sunday morning) in milliseconds */
    uint32_t                timeOfWeekMs;

	/** if status flag GPS_STATUS_FLAGS_GPS_NMEA_DATA = 0, Speed in ECEF {vx,vy,vz} (m/s)
		if status flag GPS_STATUS_FLAGS_GPS_NMEA_DATA = 1, Speed in NED {vN, vE, 0} (m/s) */
	float					vel[3];	

	/** Speed accuracy in meters / second */
	float					sAcc;
	
	/** (see eGpsStatus) GPS status: [0x000000xx] number of satellites used, [0x0000xx00] fix type, [0x00xx0000] status flags, NMEA input flag */
	uint32_t                status;
} gps_vel_t;


/** GPS Satellite information */
typedef struct PACKED
{
	/** GNSS identifier: 0 GPS, 1 SBAS, 2 Galileo, 3 BeiDou, 5 QZSS, 6 GLONASS */
	uint8_t					gnssId;			

	/** Satellite identifier */
	uint8_t					svId;			

	/** (dBHz) Carrier to noise ratio (signal strength) */
	uint8_t					cno;			

	/** (deg) Elevation (range: +/-90) */
	int8_t					elev;			

	/** (deg) Azimuth (range: +/-180) */
	int16_t					azim;			

	/** (m) Pseudo range residual */
	int16_t					prRes;			

	/** (see eSatSvFlags) */
	uint32_t				flags;			
} gps_sat_sv_t;


/** GPS Status */
enum eSatSvFlags
{
	SAT_SV_FLAGS_QUALITYIND_MASK	= 0x00000007,
	SAT_SV_FLAGS_SV_USED			= 0x00000008,
	SAT_SV_FLAGS_HEALTH_MASK		= 0x00000030,
	NAV_SAT_FLAGS_HEALTH_OFFSET		= 4,
	SAT_SV_FLAGS_DIFFCORR			= 0x00000040,
	SAT_SV_FLAGS_SMOOTHED			= 0x00000080,
	SAT_SV_FLAGS_ORBITSOURCE_MASK	= 0x00000700,
	SAT_SV_FLAGS_ORBITSOURCE_OFFSET	= 8,
	SAT_SV_FLAGS_EPHAVAIL			= 0x00000800,
	SAT_SV_FLAGS_ALMAVAIL			= 0x00001000,
	SAT_SV_FLAGS_ANOAVAIL			= 0x00002000,
	SAT_SV_FLAGS_AOPAVAIL			= 0x00004000,
	
	SAT_SV_FLAGS_RTK_SOL_FIX_STATUS_MASK	= 0x03000000,	// 1=float, 2=fix, 3=hold
	SAT_SV_FLAGS_RTK_SOL_FIX_STATUS_OFFSET	= 24,
	SAT_SV_FLAGS_RTK_SOL_FIX_STATUS_FLOAT	= 1,	
	SAT_SV_FLAGS_RTK_SOL_FIX_STATUS_FIX		= 2,	
	SAT_SV_FLAGS_RTK_SOL_FIX_STATUS_HOLD	= 3,	
};

/** (DID_GPS1_SAT) GPS satellite signal strength */
typedef struct PACKED
{
    /** GPS time of week (since Sunday morning) in milliseconds */
	uint32_t                timeOfWeekMs;				
    /** Number of satellites in the sky */
	uint32_t				numSats;					
    /** Satellite information list */
	gps_sat_sv_t			sat[MAX_NUM_SAT_CHANNELS];	
} gps_sat_t;


/** (DID_GPS1_VERSION) GPS version strings */
typedef struct PACKED
{
    /** Software version */
	uint8_t                 swVersion[30];
    /** Hardware version */
	uint8_t                 hwVersion[10];		
    /** Extension */
	uint8_t                 extension[30];		
    /** ensure 32 bit aligned in memory */
	uint8_t					reserved[2];		
} gps_version_t;

// (DID_INL2_STATES) INL2 - INS Extended Kalman Filter (EKF) states
typedef struct PACKED
{
    /** GPS time of week (since Sunday morning) in seconds */
	double                  timeOfWeek;					

    /** Quaternion body rotation with respect to ECEF */
	float					qe2b[4];                    

    /** (m/s) Velocity in ECEF frame */
	float					ve[3];						

    /** (m)     Position in ECEF frame */
    double					ecef[3];				

	/** (rad/s) Gyro bias */
    float					biasPqr[3];	           
	
    /** (m/s^2) Accelerometer bias */
    float					biasAcc[3];	            
	
    /** (m)     Barometer bias */
    float					biasBaro;               
	
    /** (rad)   Magnetic declination */
    float					magDec;                 
	
    /** (rad)   Magnetic inclination */
    float					magInc;                 
} inl2_states_t;

// (DID_ROS_COVARIANCE_POSE_TWIST) INL2 - INS Extended Kalman Filter (EKF) state covariance
typedef struct PACKED
{
    /** GPS time of week (since Sunday morning) in seconds */
	double                  timeOfWeek;

    /** (rad^2, m^2)  EKF attitude and position error covariance matrix lower diagonal in body (attitude) and ECEF (position) frames */
	float					covPoseLD[21];

    /** ((m/s)^2, (rad/s)^2)   EKF velocity and angular rate error covariance matrix lower diagonal in ECEF (velocity) and body (attitude) frames */
	float					covTwistLD[21];

} ros_covariance_pose_twist_t;

// (DID_INL2_STATUS)
typedef struct PACKED
{
	int						ahrs;
	int						zero_accel;
	int						zero_angrate;
	int						accel_motion;
	int						rot_motion;
	int						zero_vel;
	int						ahrs_gps_cnt;			// Counter of sequential valid GPS data (for switching from AHRS to navigation)
	float					att_err;
	int						att_coarse;				// Flag whether initial attitude error converged
	int						att_aligned;			// Flag whether initial attitude error converged
	int						att_aligning;
	int						start_proc_done;		// Cold/hot start procedure completed
	int						mag_cal_good;
	int						mag_cal_done;
	int						stat_magfield;
} inl2_status_t;

/** Generic 1 axis sensor */
typedef struct PACKED
{
	/** Time in seconds */
	double                  time;

	/** Three axis sensor */
	float                   val;
} gen_1axis_sensor_t;

/** Generic 3 axis sensor */
typedef struct PACKED
{
	/** Time in seconds */
	double                  time;

	/** Three axis sensor */
	float                   val[3];
} gen_3axis_sensor_t;

/** Generic dual 3 axis sensor */
typedef struct PACKED
{
	/** Time in seconds */
	double                  time;

	/** First three axis sensor */
	float                   val1[3];

	/** Second three axis sensor */
	float                   val2[3];
} gen_dual_3axis_sensor_t;

/** Generic 3 axis sensor */
typedef struct PACKED
{
	/** Time in seconds */
	double                  time;

	/** Three axis sensor */
	double                  val[3];
} gen_3axis_sensord_t;

/** (DID_SYS_SENSORS) Output from system sensors */
typedef struct PACKED
{
	/** Time since boot up in seconds.  Convert to GPS time of week by adding gps.towOffset */
	double					time;

	/** Temperature in Celsius */
	float                   temp;

	/** Gyros in radians / second */
	float                   pqr[3];

	/** Accelerometers in meters / second squared */
	float                   acc[3];

	/** Magnetometers in Gauss */
	float                   mag[3];

	/** Barometric pressure in kilopascals */
	float                   bar;

	/** Temperature of barometric pressure sensor in Celsius */
	float                   barTemp;

	/** MSL altitude from barometric pressure sensor in meters */
	float                   mslBar;
	
	/** Relative humidity as a percent (%rH). Range is 0% - 100% */
	float                   humidity;

	/** EVB system input voltage in volts. uINS pin 5 (G2/AN2).  Use 10K/1K resistor divider between Vin and GND.  */
	float                   vin;

	/** ADC analog input in volts. uINS pin 4, (G1/AN1). */
	float                   ana1;

	/** ADC analog input in volts. uINS pin 19 (G3/AN3). */
	float                   ana3;

	/** ADC analog input in volts. uINS pin 20 (G4/AN4). */
	float                   ana4;
} sys_sensors_t;

/** INS output */
typedef struct PACKED
{
	/** GPS time of week (since Sunday morning) in milliseconds */
	uint32_t                timeOfWeekMs;

	/** Latitude, longitude and height above ellipsoid (rad, rad, m) */
	double                  lla[3];

	/** Velocities in body frames of X, Y and Z (m/s) */
	float                   uvw[3];

	/** Quaternion body rotation with respect to NED: W, X, Y, Z */
	float					qn2b[4];
} ins_output_t;

/** (DID_SYS_PARAMS) System parameters */
typedef struct PACKED
{
	/** GPS time of week (since Sunday morning) in milliseconds */
	uint32_t                timeOfWeekMs;

	/** System status 1 flags (eInsStatusFlags) */
	uint32_t                insStatus;

	/** System status 2 flags (eHdwStatusFlags) */
	uint32_t                hdwStatus;

	/** IMU temperature */
	float					imuTemp;

	/** Baro temperature */
	float					baroTemp;

	/** MCU temperature (not available yet) */
	float					mcuTemp;

	/** Reserved */
	float					reserved1;

	/** IMU sample period in milliseconds. Zero disables sampling. */
	uint32_t				imuPeriodMs;

	/** Nav filter update period in milliseconds. Zero disables nav filter. */
	uint32_t				navPeriodMs;
	
	/** Actual sample period relative to GPS PPS */
	double					sensorTruePeriod;

	/** Reserved */
	float					reserved2[2];

	/** General fault code descriptor (eGenFaultCodes).  Set to zero to reset fault code. */
	uint32_t                genFaultCode;
} sys_params_t;

/*! General Fault Code descriptor */
enum eGenFaultCodes
{
	/*! INS state limit overrun - UVW */
	GFC_INS_STATE_ORUN_UVW				= 0x00000001,
	/*! INS state limit overrun - Latitude */
	GFC_INS_STATE_ORUN_LAT				= 0x00000002,
	/*! INS state limit overrun - Altitude */
	GFC_INS_STATE_ORUN_ALT				= 0x00000004,
	/*! Unhandled interrupt */
	GFC_UNHANDLED_INTERRUPT				= 0x00000010,
	/*! Fault: sensor initialization  */
	GFC_INIT_SENSORS					= 0x00000100,
	/*! Fault: SPI bus initialization  */
	GFC_INIT_SPI						= 0x00000200,
// 	/*! Fault:  */
// 	GFC_UNUSED							= 0x00000400,
	/*! Fault: GPS1 init  */
	GFC_INIT_GPS1						= 0x00000800,
	/*! Fault: GPS2 init  */
	GFC_INIT_GPS2                       = 0x00001000,
	/*! Flash failed to load valid values */
	GFC_FLASH_INVALID_VALUES			= 0x00002000,
	/*! Flash checksum failure */
	GFC_FLASH_CHECKSUM_FAILURE			= 0x00004000,
	/*! Flash write failure */
	GFC_FLASH_WRITE_FAILURE				= 0x00008000,
	/*! System Fault: general */
	GFC_SYS_FAULT_GENERAL				= 0x00010000,
	/*! System Fault: CRITICAL system fault (see DID_SYS_FAULT) */
	GFC_SYS_FAULT_CRITICAL			    = 0x00020000,
	/*! Sensor(s) saturated */
	GFC_SENSOR_SATURATION 				= 0x00040000,
	/*! Fault: IMU initialization */
	GFC_INIT_IMU						= 0x00100000,
	/*! Fault: Magnetometer initialization */
	GFC_INIT_MAGNETOMETER				= 0x00400000,
	/*! Fault: Barometer initialization */
	GFC_INIT_BAROMETER					= 0x00200000,
};


/** (DID_SYS_CMD) System Commands */
typedef struct PACKED
{
	/** System commands (see eSystemCommand) 1=save current persistent messages, 5=zero motion, 97=save flash, 99=software reset.  "invCommand" (following variable) must be set to bitwise inverse of this value for this command to be processed.  */
	uint32_t                command;

    /** Error checking field that must be set to bitwise inverse of command field for the command to take effect.  */
    uint32_t                invCommand;

} system_command_t;

enum eSystemCommand 
{
    SYS_CMD_SAVE_PERSISTENT_MESSAGES            = 1,
    SYS_CMD_ENABLE_BOOTLOADER_AND_RESET         = 2,
    SYS_CMD_ENABLE_SENSOR_STATS                 = 3,
    SYS_CMD_ENABLE_RTOS_STATS                   = 4,
    SYS_CMD_ZERO_MOTION                         = 5,

    SYS_CMD_ENABLE_GPS_LOW_LEVEL_CONFIG         = 10,

    SYS_CMD_SAVE_FLASH                          = 97,
    SYS_CMD_SAVE_GPS_ASSIST_TO_FLASH_RESET      = 98,
    SYS_CMD_SOFTWARE_RESET                      = 99,
    SYS_CMD_MANF_UNLOCK                         = 1122334455,
    SYS_CMD_MANF_FACTORY_RESET                  = 1357924680,	// SYS_CMD_MANF_RESET_UNLOCK must be sent prior to this command.
    SYS_CMD_MANF_CHIP_ERASE                     = 1357924681,	// SYS_CMD_MANF_RESET_UNLOCK must be sent prior to this command.
    SYS_CMD_MANF_DOWNGRADE_CALIBRATION          = 1357924682,	// SYS_CMD_MANF_RESET_UNLOCK must be sent prior to this command.
};



/** (DID_ASCII_BCAST_PERIOD) ASCII broadcast periods. This data structure is zeroed out on stop_all_broadcasts */
typedef struct PACKED
{
	/** Options: Port selection[0x0=current, 0xFF=all, 0x1=ser0, 0x2=ser1, 0x4=ser2, 0x8=USB] (see RMC_OPTIONS_...) */
	uint32_t				options;

	/** Broadcast period (ms) - ASCII dual IMU data. 0 to disable. */
	uint16_t				pimu;

	/** Broadcast period (ms) - ASCII preintegrated dual IMU: delta theta (rad) and delta velocity (m/s). 0 to disable. */
	uint16_t				ppimu;
	
	/** Broadcast period (ms) - ASCII INS output: euler rotation w/ respect to NED, NED position from reference LLA. 0 to disable. */
	uint16_t				pins1;

	/** Broadcast period (ms) - ASCII INS output: quaternion rotation w/ respect to NED, ellipsoid altitude. 0 to disable. */
	uint16_t				pins2;
	
	/** Broadcast period (ms) - ASCII GPS position data. 0 to disable. */
	uint16_t				pgpsp;

	/** Broadcast period (ms) - Reserved.  Leave zero. */
	uint16_t				reserved;

	/** Broadcast period (ms) - ASCII NMEA GPGGA GPS 3D location, fix, and accuracy. 0 to disable. */
	uint16_t				gpgga;

	/** Broadcast period (ms) - ASCII NMEA GPGLL GPS 2D location and time. 0 to disable. */
	uint16_t				gpgll;

	/** Broadcast period (ms) - ASCII NMEA GSA GPS DOP and active satellites. 0 to disable. */
	uint16_t				gpgsa;

	/** Broadcast period (ms) - ASCII NMEA recommended minimum specific GPS/Transit data. 0 to disable. */
	uint16_t				gprmc;
	
	/** Broadcast period (ms) - ASCII NMEA Data and Time. 0 to disable. */
	uint16_t				gpzda;

	/** Broadcast period (ms) - ASCII NMEA Inertial Attitude Data. 0 to disable. */
	uint16_t				pashr;
	
} ascii_msgs_t;

/** (DID_ASCII_BCAST_PERIOD) ASCII broadcast periods. This data structure is zeroed out on stop_all_broadcasts */
typedef struct PACKED
{
	/** Options: Port selection[0x0=current, 0xFF=all, 0x1=ser0, 0x2=ser1, 0x4=USB] (see RMC_OPTIONS_...) */
	uint32_t				options;

	/** Broadcast period (ms) - ASCII dual IMU data. 0 to disable. */
	uint32_t				pimu;

	/** Broadcast period (ms) - ASCII preintegrated dual IMU: delta theta (rad) and delta velocity (m/s). 0 to disable. */
	uint32_t				ppimu;
	
	/** Broadcast period (ms) - ASCII INS output: euler rotation w/ respect to NED, NED position from reference LLA. 0 to disable. */
	uint32_t				pins1;

	/** Broadcast period (ms) - ASCII INS output: quaternion rotation w/ respect to NED, ellipsoid altitude. 0 to disable. */
	uint32_t				pins2;
	
	/** Broadcast period (ms) - ASCII GPS position data. 0 to disable. */
	uint32_t				pgpsp;

	/** Broadcast period (ms) - Reserved.  Leave zero. */
	uint32_t				reserved;

	/** Broadcast period (ms) - ASCII NMEA GPGGA GPS 3D location, fix, and accuracy. 0 to disable. */
	uint32_t				gpgga;

	/** Broadcast period (ms) - ASCII NMEA GPGLL GPS 2D location and time. 0 to disable. */
	uint32_t				gpgll;

	/** Broadcast period (ms) - ASCII NMEA GSA GPS DOP and active satellites. 0 to disable. */
	uint32_t				gpgsa;

	/** Broadcast period (ms) - ASCII NMEA recommended minimum specific GPS/Transit data. 0 to disable. */
	uint32_t				gprmc;
	
	/** Broadcast period (ms) - ASCII NMEA Data and Time. 0 to disable. */
	uint32_t				gpzda;

	/** Broadcast period (ms) - ASCII NMEA Inertial Attitude Data. 0 to disable. */
	uint32_t				pashr;
	
} ascii_msgs_u32_t;

/* (DID_SENSORS_CAL1, DID_SENSORS_CAL2) */
typedef struct PACKED
{                                       // Units only apply for calibrated data
	f_t						pqr[3];         // (rad/s)	Angular rate
	f_t						acc[3];         // (m/s^2)	Linear acceleration
	f_t						mag[3];         // (uT)		Magnetometers
	f_t						temp;			// (°C)		Temperature of MPU
} sensors_mpu_w_temp_t;

typedef struct PACKED
{                                       // Units only apply for calibrated data
	f_t						pqr[3];         // (rad/s)	Angular rate
	f_t						acc[3];         // (m/s^2)	Linear acceleration
	f_t						temp;			// (°C)		Temperature of MPU
} sensors_imu_w_temp_t;

typedef struct PACKED
{                                       // Units only apply for calibrated data
	f_t						mag[3];         // (uT)		Magnetometers
} sensors_mag_t;

typedef struct PACKED
{                                       // Units only apply for calibrated data
	f_t						pqr[3];         // (rad/s)	Gyros
	f_t						acc[3];         // (m/s^2)	Accelerometers
	f_t						mag[3];         // (uT)		Magnetometers
} sensors_mpu_t;

// (DID_SENSORS_TC_BIAS)
typedef struct PACKED
{                                       // Units only apply for calibrated data
	sensors_mpu_t			mpu[NUM_IMU_DEVICES];
} sensors_t;

// (DID_SENSORS_IS1, DID_SENSORS_IS2)
typedef struct PACKED
{                                       // Units only apply for calibrated data
	sensors_mpu_w_temp_t	mpu[NUM_IMU_DEVICES];
} sensors_w_temp_t;

typedef struct PACKED
{
	f_t						lpfLsb[3];      // Low-pass filtered of g_sensors.lsb
	f_t						lpfTemp;		// (°C) Low-pass filtered sensor temperature
	f_t						k[3];			// Slope (moved from flash to here)
	f_t						temp;			// (°C)	Temperature of sensor
	f_t                     tempRampRate;   // (°C/s) Temperature ramp rate
	uint32_t                tci;            // Index of current temperature compensation point
	uint32_t                numTcPts;       // Total number of tc points
	f_t                     dtTemp;			// (°C) Temperature from last calibration point
} sensor_comp_unit_t;

typedef struct PACKED
{                                       // Sensor temperature compensation
	uint32_t                timeMs;         // (ms) Time since boot up.
	sensor_comp_unit_t		pqr[NUM_IMU_DEVICES];
	sensor_comp_unit_t		acc[NUM_IMU_DEVICES];
	sensor_comp_unit_t		mag[NUM_MAG_DEVICES];
	uint32_t                sampleCount;    // Number of samples collected
	uint32_t                calState;       // state machine (see eScompCalState)
	uint32_t				status;         // Status used to control LED and indicate valid sensor samples (see eScompStatus)
	f_t						alignAccel[3];  // Alignment acceleration
} sensor_compensation_t;

#define NUM_ANA_CHANNELS	4
typedef struct PACKED
{                                       // LSB units for all except temperature, which is Celsius.
	double					time;
	sensors_imu_w_temp_t	imu[NUM_IMU_DEVICES];
	sensors_mag_t			mag[NUM_MAG_DEVICES];   // Magnetometers
	f_t						bar;            		// Barometric pressure
	f_t						barTemp;				// Temperature of barometric pressure sensor
	f_t                     humidity;				// Relative humidity as a percent (%rH).  Range is 0% - 100%
	f_t						ana[NUM_ANA_CHANNELS]; // ADC analog input
} sys_sensors_adc_t;

#define NUM_COM_PORTS       4	// Number of communication ports.  (Ser0, Ser1, Ser2, and USB).
#ifndef NUM_SERIAL_PORTS
#define NUM_SERIAL_PORTS	6
#endif

/** Realtime Message Controller (used in rmc_t). 
	The data sets available through RMC are broadcast at the availability of the data.  A goal of RMC is 
	to provide updates from each onboard sensor as fast as possible with minimal latency.  The RMC is 
	provided so that broadcast of sensor data is done as soon as it becomes available.   The exception to
	this rule is the INS output data, which has a configurable output data rate according to DID_RMC.insPeriodMs.
*/

#define RMC_OPTIONS_PORT_MASK           0x000000FF
#define RMC_OPTIONS_PORT_ALL            (RMC_OPTIONS_PORT_MASK)
#define RMC_OPTIONS_PORT_CURRENT        0x00000000
#define RMC_OPTIONS_PORT_SER0           0x00000001
#define RMC_OPTIONS_PORT_SER1           0x00000002	// also SPI
#define RMC_OPTIONS_PORT_SER2           0x00000004
#define RMC_OPTIONS_PORT_USB            0x00000008
#define RMC_OPTIONS_PRESERVE_CTRL       0x00000100	// Prevent any messages from getting turned off by bitwise OR'ing new message bits with current message bits.
#define RMC_OPTIONS_PERSISTENT          0x00000200	// Save current port RMC to flash memory for use following reboot, eliminating need to re-enable RMC to start data streaming.  

// RMC message data rates:
#define RMC_BITS_INS1                   0x0000000000000001      // rmc.insPeriodMs (4ms default)
#define RMC_BITS_INS2                   0x0000000000000002      // "
#define RMC_BITS_INS3                   0x0000000000000004      // "
#define RMC_BITS_INS4                   0x0000000000000008      // "
#define RMC_BITS_IMU                    0x0000000000000010      // DID_FLASH_CONFIG.startupNavDtMs (4ms default)
#define RMC_BITS_PREINTEGRATED_IMU      0x0000000000000020      // "
#define RMC_BITS_BAROMETER              0x0000000000000040      // ~8ms
#define RMC_BITS_MAGNETOMETER           0x0000000000000080      // ~10ms
//                                      0x0000000000000100      // 
//                                      0x0000000000000200      // 
#define RMC_BITS_GPS1_POS               0x0000000000000400      // DID_FLASH_CONFIG.startupGpsDtMs (200ms default)
#define RMC_BITS_GPS2_POS               0x0000000000000800      // "
#define RMC_BITS_GPS1_RAW               0x0000000000001000      // "
#define RMC_BITS_GPS2_RAW               0x0000000000002000      // "
#define RMC_BITS_GPS1_SAT               0x0000000000004000      // 1s
#define RMC_BITS_GPS2_SAT               0x0000000000008000      // "
#define RMC_BITS_GPS_BASE_RAW           0x0000000000010000      // 
#define RMC_BITS_STROBE_IN_TIME         0x0000000000020000      // On strobe input event
#define RMC_BITS_DIAGNOSTIC_MESSAGE     0x0000000000040000
#define RMC_BITS_DID_IMU3               0x0000000000080000      // DID_FLASH_CONFIG.startupImuDtMs (1ms default)
#define RMC_BITS_GPS1_VEL               0x0000000000100000      // DID_FLASH_CONFIG.startupGpsDtMs (200ms default)
#define RMC_BITS_GPS2_VEL               0x0000000000200000      // "
#define RMC_BITS_GPS1_UBX_POS           0x0000000000400000      // "
#define RMC_BITS_GPS1_RTK_POS           0x0000000000800000      // "
#define RMC_BITS_GPS1_RTK_POS_REL       0x0000000001000000      // "
#define RMC_BITS_GPS1_RTK_POS_MISC      0x0000000004000000      // "
#define RMC_BITS_INL2_NED_SIGMA         0x0000000008000000
#define RMC_BITS_RTK_STATE              0x0000000010000000
#define RMC_BITS_RTK_CODE_RESIDUAL      0x0000000020000000
#define RMC_BITS_RTK_PHASE_RESIDUAL     0x0000000040000000
#define RMC_BITS_WHEEL_ENCODER          0x0000000080000000
#define RMC_BITS_GROUND_VEHICLE         0x0000000100000000
#define RMC_BITS_DID_IMU3_MAG           0x0000000200000000
#define RMC_BITS_IMU_MAG				0x0000000400000000
#define RMC_BITS_PREINTEGRATED_IMU_MAG	0x0000000800000000
#define RMC_BITS_GPS1_RTK_HDG_REL       0x0000001000000000      // DID_FLASH_CONFIG.startupGpsDtMs (200ms default)
#define RMC_BITS_GPS1_RTK_HDG_MISC      0x0000002000000000      // "
#define RMC_BITS_MASK                   0x0FFFFFFFFFFFFFFF
#define RMC_BITS_INTERNAL_PPD           0x4000000000000000      // 
#define RMC_BITS_PRESET                 0x8000000000000000		// Indicate BITS is a preset.  This sets the rmc period multiple and enables broadcasting.

#define RMC_PRESET_PPD_NAV_PERIOD_MULT	25
#define RMC_PRESET_INS_NAV_PERIOD_MULT	1   // fastest rate (nav filter update rate)

// Preset: Post Processing Data
#define RMC_PRESET_PPD_BITS_NO_IMU		(RMC_BITS_PRESET \
										| RMC_BITS_INS2 \
										| RMC_BITS_BAROMETER \
										| RMC_BITS_MAGNETOMETER \
										| RMC_BITS_GPS1_POS \
										| RMC_BITS_GPS2_POS \
										| RMC_BITS_GPS1_VEL \
										| RMC_BITS_GPS2_VEL \
										| RMC_BITS_GPS1_RAW \
										| RMC_BITS_GPS2_RAW \
										| RMC_BITS_GPS_BASE_RAW \
										| RMC_BITS_GPS1_RTK_POS_REL \
										| RMC_BITS_GPS1_RTK_HDG_REL \
										| RMC_BITS_INTERNAL_PPD \
										| RMC_BITS_DIAGNOSTIC_MESSAGE)
#define RMC_PRESET_PPD_BITS				(RMC_PRESET_PPD_BITS_NO_IMU \
										| RMC_BITS_PREINTEGRATED_IMU)
#define RMC_PRESET_INS_BITS				(RMC_BITS_INS2 \
										| RMC_BITS_GPS1_POS \
										| RMC_BITS_PRESET)
#define RMC_PRESET_PPD_BITS_IMU3		(RMC_PRESET_PPD_BITS_NO_IMU \
										| RMC_BITS_DID_IMU3)
#define RMC_PRESET_PPD_BITS_RTK_DBG		(RMC_PRESET_PPD_BITS \
										| RMC_BITS_RTK_STATE \
										| RMC_BITS_RTK_CODE_RESIDUAL \
										| RMC_BITS_RTK_PHASE_RESIDUAL)
#define RMC_PRESET_PPD_GROUND_VEHICLE	(RMC_PRESET_PPD_BITS \
										| RMC_BITS_WHEEL_ENCODER \
										| RMC_BITS_GROUND_VEHICLE)

/** (DID_RMC) Realtime message controller (RMC). */
typedef struct PACKED
{
	/** Data stream enable bits for the specified ports.  (see RMC_BITS_...) */
	uint64_t                bits;

	/** Options to select alternate ports to output data, etc.  (see RMC_OPTIONS_...) */
	uint32_t				options;
	
	/** IMU and Integrated IMU data transmit period is set using DID_SYS_PARAMS.navPeriodMs */
} rmc_t;


/** (DID_IO) Input/Output */
typedef struct PACKED
{
	/** GPS time of week (since Sunday morning) in milliseconds */
	uint32_t                timeOfWeekMs;

	/** General purpose I/O status */
	uint32_t				gpioStatus;
} io_t;

enum eMagRecalMode
{
	MAG_RECAL_CMD_DO_NOTHING		= (int)0, 
	MAG_RECAL_CMD_MULTI_AXIS		= (int)1,		// Recalibrate magnetometers using multiple axis
	MAG_RECAL_CMD_SINGLE_AXIS		= (int)2,		// Recalibrate magnetometers using only one axis
	MAG_RECAL_CMD_ABORT				= (int)101,		// Stop mag recalibration
};

/** (DID_MAG_CAL) Magnetometer Calibration */
typedef struct PACKED
{
	/** Set mode and start recalibration. 1 = multi-axis, 2 = single-axis, 101 = abort. (see eMagRecalMode) */
	uint32_t                recalCmd;
	
	/** Mag recalibration progress indicator: 0-100 % */
	float					progress;

	/** Magnetic declination estimate */
	float					declination;
} mag_cal_t;

// (DID_INL2_MAG_OBS_INFO)
typedef struct PACKED
{											// INL2 - Magnetometer observer info 
	uint32_t				timeOfWeekMs;	// Timestamp in milliseconds
	uint32_t				Ncal_samples;
	uint32_t				ready;			// Data ready to be processed
	uint32_t				calibrated;		// Calibration data present.  Set to -1 to force mag recalibration.
	uint32_t				auto_recal;		// Allow mag to auto-recalibrate
	uint32_t				outlier;		// Bad sample data
	float					magHdg;			// Heading from magnetometer
	float					insHdg;			// Heading from INS
	float					magInsHdgDelta;	// Difference between mag heading and (INS heading plus mag declination)
	float					nis;			// Normalized innovation squared (likelihood metric)
	float					nis_threshold;	// Threshold for maximum NIS
	float					Wcal[9];		// Magnetometer calibration matrix. Must be initialized with a unit matrix, not zeros!
	uint32_t				activeCalSet;	// active calibration set (0 or 1)
	float					magHdgOffset;	// Offset between magnetometer heading and estimate heading
    float                   Tcal;           // Scaled computed variance between calibrated magnetometer samples. 
	float                   bias_cal[3];    // Calibrated magnetometer output can be produced using: Bcal = Wcal * (Braw - bias_cal)
} inl2_mag_obs_info_t;

/** Built-in Test: State */
enum eBitState
{
	BIT_STATE_OFF					                    = (int)0,
	BIT_STATE_DONE				                        = (int)1,   // Test is finished
    BIT_STATE_CMD_FULL_STATIONARY                       = (int)2,   // (FULL) Comprehensive test.  Requires system be completely stationary without vibrations. 
    BIT_STATE_CMD_BASIC_MOVING                          = (int)3,   // (BASIC) Ignores sensor output.  Can be run while moving.  This mode is automatically run after bootup.
    BIT_STATE_CMD_FULL_STATIONARY_HIGH_ACCURACY         = (int)4,   // Same as BIT_STATE_CMD_FULL_STATIONARY but with higher requirements for accuracy.  In order to pass, this test may require the Infield Calibration (DID_INFIELD_CAL) to be run. 
    BIT_STATE_RESERVED_2                                = (int)5,   
    BIT_STATE_RUNNING                                   = (int)6,   
    BIT_STATE_FINISHING                                 = (int)7,	// Computing results
    BIT_STATE_CMD_OFF                                   = (int)8,   // Stop built-in test
};

/** Built-in Test: Test Mode */
enum eBitTestMode
{
    BIT_TEST_MODE_SIM_GPS_NOISE                         = (int)100, // Simulate CNO noise
};

/** Hardware built-in test (BIT) flags */
enum eHdwBitStatusFlags
{
    HDW_BIT_PASSED_MASK             = (int)0x0000000F,
    HDW_BIT_PASSED_ALL              = (int)0x00000001,
    HDW_BIT_PASSED_NO_GPS           = (int)0x00000002,    // Passed w/o valid GPS signal
    HDW_BIT_MODE_MASK               = (int)0x000000F0,    // BIT mode run
    HDW_BIT_MODE_OFFSET             = (int)4,
#define HDW_BIT_MODE(hdwBitStatus) ((hdwBitStatus&HDW_BIT_MODE_MASK)>>HDW_BIT_MODE_OFFSET)
    HDW_BIT_FAILED_MASK             = (int)0xFFFFFF00,
    HDW_BIT_FAILED_AHRS_MASK        = (int)0xFFFF0F00,
    HDW_BIT_FAULT_NOISE_PQR         = (int)0x00000100,
    HDW_BIT_FAULT_NOISE_ACC         = (int)0x00000200,
    HDW_BIT_FAULT_MAGNETOMETER      = (int)0x00000400,
    HDW_BIT_FAULT_BAROMETER         = (int)0x00000800,
    HDW_BIT_FAULT_GPS_NO_COM        = (int)0x00001000,    // No GPS serial communications
    HDW_BIT_FAULT_GPS_POOR_CNO      = (int)0x00002000,    // Poor GPS signal strength.  Check antenna
    HDW_BIT_FAULT_GPS_POOR_ACCURACY = (int)0x00002000,    // Low number of satellites, or bad accuracy 
    HDW_BIT_FAULT_GPS_NOISE         = (int)0x00004000,    // (Not implemented)
};

/** Calibration built-in test flags */
enum eCalBitStatusFlags
{
    CAL_BIT_PASSED_MASK             = (int)0x0000000F,
    CAL_BIT_PASSED_ALL              = (int)0x00000001,
    CAL_BIT_MODE_MASK               = (int)0x000000F0,    // BIT mode run
    CAL_BIT_MODE_OFFSET             = (int)4,
#define CAL_BIT_MODE(calBitStatus) ((calBitStatus&CAL_BIT_MODE_MASK)>>CAL_BIT_MODE_OFFSET)
    CAL_BIT_FAILED_MASK             = (int)0x00FFFF00,
    CAL_BIT_FAULT_TCAL_EMPTY        = (int)0x00000100,    // Temperature calibration not present
    CAL_BIT_FAULT_TCAL_TSPAN        = (int)0x00000200,    // Temperature calibration temperature range is inadequate
    CAL_BIT_FAULT_TCAL_INCONSISTENT = (int)0x00000400,    // Temperature calibration number of points or slopes are not consistent
    CAL_BIT_FAULT_TCAL_CORRUPT      = (int)0x00000800,    // Temperature calibration memory corruption
    CAL_BIT_FAULT_TCAL_PQR_BIAS     = (int)0x00001000,    // Temperature calibration gyro bias
    CAL_BIT_FAULT_TCAL_PQR_SLOPE    = (int)0x00002000,    // Temperature calibration gyro slope
    CAL_BIT_FAULT_TCAL_PQR_LIN      = (int)0x00004000,    // Temperature calibration gyro linearity
    CAL_BIT_FAULT_TCAL_ACC_BIAS     = (int)0x00008000,    // Temperature calibration accelerometer bias
    CAL_BIT_FAULT_TCAL_ACC_SLOPE    = (int)0x00010000,    // Temperature calibration accelerometer slope
    CAL_BIT_FAULT_TCAL_ACC_LIN      = (int)0x00020000,    // Temperature calibration accelerometer linearity
    CAL_BIT_FAULT_CAL_SERIAL_NUM    = (int)0x00040000,    // Calibration info: wrong device serial number
    CAL_BIT_FAULT_ORTO_EMPTY        = (int)0x00100000,    // Cross-axis alignment is not calibrated
    CAL_BIT_FAULT_ORTO_INVALID      = (int)0x00200000,    // Cross-axis alignment is poorly formed
    CAL_BIT_FAULT_MOTION_PQR        = (int)0x00400000,    // Motion on gyros
    CAL_BIT_FAULT_MOTION_ACC        = (int)0x00800000,    // Motion on accelerometers
    CAL_BIT_NOTICE_IMU1_PQR_BIAS    = (int)0x01000000,    // IMU 1 gyro bias offset detected.  If stationary, zero gyros command may be used.
    CAL_BIT_NOTICE_IMU2_PQR_BIAS    = (int)0x02000000,    // IMU 2 gyro bias offset detected.  If stationary, zero gyros command may be used.
    CAL_BIT_NOTICE_IMU1_ACC_BIAS    = (int)0x10000000,    // IMU 1 accelerometer bias offset detected.  If stationary, zero accelerometer command may be used only on the vertical access.
    CAL_BIT_NOTICE_IMU2_ACC_BIAS    = (int)0x20000000,    // IMU 2 accelerometer bias offset detected.  If stationary, zero accelerometer command may be used only on the vertical access.
};


/** (DID_BIT) Built-in self-test parameters */
typedef struct PACKED
{
	/** Built-in self-test state (see eBitState) */
	uint32_t                state;

	/** Hardware BIT status (see eHdwBitStatusFlags) */
	uint32_t                hdwBitStatus;

	/** Calibration BIT status (see eCalBitStatusFlags) */
	uint32_t                calBitStatus;

	/** Temperature calibration bias */
	float                   tcPqrBias;
	float                   tcAccBias;

	/** Temperature calibration slope */
	float                   tcPqrSlope;
	float                   tcAccSlope;

	/** Temperature calibration linearity */
	float                   tcPqrLinearity;
	float                   tcAccLinearity;

	/** Gyro error (rad/s) */
	float                   pqr;

	/** Accelerometer error (m/s^2) */
	float                   acc;

	/** Angular rate standard deviation */
	float                   pqrSigma;

	/** Acceleration standard deviation */
	float                   accSigma;

	/** Self-test mode (see eBitTestMode) */
	uint32_t                testMode;

} bit_t;


enum eInfieldCalState
{
    /** User Commands: */
    INFIELD_CAL_STATE_CMD_OFF                           = 0,

    /** Initialization Commands.  Select one of the following to clear prior samples and set the mode.  Zero accels requires vertical alignment.  No motion is required for all unless disabled.  */
    INFIELD_CAL_STATE_CMD_INIT_ZERO_IMU                     = 1,    // Zero accel and gyro biases.
    INFIELD_CAL_STATE_CMD_INIT_ZERO_GYRO                    = 2,    // Zero only gyro  biases.
    INFIELD_CAL_STATE_CMD_INIT_ZERO_ACCEL                   = 3,    // Zero only accel biases.
    INFIELD_CAL_STATE_CMD_INIT_ZERO_ATTITUDE                = 4,    // Zero (level) INS attitude by adjusting INS rotation.
    INFIELD_CAL_STATE_CMD_INIT_ZERO_ATTITUDE_IMU            = 5,    // Zero gyro and accel biases.  Zero (level) INS attitude by adjusting INS rotation. 
    INFIELD_CAL_STATE_CMD_INIT_ZERO_ATTITUDE_GYRO           = 6,    // Zero only gyro  biases.  Zero (level) INS attitude by adjusting INS rotation. 
    INFIELD_CAL_STATE_CMD_INIT_ZERO_ATTITUDE_ACCEL          = 7,    // Zero only accel biases.  Zero (level) INS attitude by adjusting INS rotation.
    INFIELD_CAL_STATE_CMD_INIT_OPTION_DISABLE_MOTION_DETECT = 0x00010000,	// Bitwise AND this with the above init commands to disable motion detection during sampling (allow for more tolerant sampling).

    /** Sample and End Commands: */
    INFIELD_CAL_STATE_CMD_START_SAMPLE                  = 8,	// Initiate 5 second sensor sampling and averaging.  Run for each orientation and 180 degree yaw rotation.
    INFIELD_CAL_STATE_CMD_SAVE_AND_FINISH               = 9,    // Run this command to compute and save results.  Must be run following INFIELD_CAL_STATE_CMD_START_SAMPLE.
    
    /** Status: (read only) */
    INFIELD_CAL_STATE_INITIALIZED_READY_FOR_SAMPLING    = 50,   // Initialized and waiting for user to intiate.  User must send a command to exit this state.
    INFIELD_CAL_STATE_SAMPLING                          = 51,   // System is averaging the IMU data.  Minimize all motion and vibration.
    INFIELD_CAL_STATE_RUN_BIT_AND_FINISH                = 52,   // Follow up calibration zero with BIT and copy out IMU biases.
    INFIELD_CAL_STATE_FINISHED                          = 53,   // Calculations are complete and DID_INFIELD_CAL.imu holds the update IMU biases. 

    /** Error Status: (read only) */
    INFIELD_CAL_STATE_ERROR_NOT_INITIALIZED             = 100,  // Init command (INFIELD_CAL_STATE_CMD_INIT_...) not set. 
    INFIELD_CAL_STATE_ERROR_SAMPLE_ABORT_MOTION_DETECTED= 101,  // Error: Motion detected. Sampling aborted. 
    INFIELD_CAL_STATE_ERROR_SAMPLE_ABORT_NOT_VERTICAL   = 102,  // Error: System not vertical. Sampling aborted. 
    INFIELD_CAL_STATE_ERROR_NO_SAMPLES_COLLECTED        = 103,  // Error: No samples have been collected
    INFIELD_CAL_STATE_ERROR_POOR_CAL_FIT                = 104,  // Error: Calibration zero is not 

    /** Internal Use Only */
	INFIELD_CAL_STATE_CMD_MASK                          = 0x0000FFFF,
    INFIELD_CAL_STATE_CMD_START_SAMPLE_BIT              = 11,	// Initiate 5 second sensor sample and averaging.  Does not save sample into cal data.
};

enum eInfieldCalStatus
{
	INFIELD_CAL_STATUS_AXIS_DN_GRAVITY                  = 0x00000001,	// Axis points in direction of gravity more than any other axis.
	INFIELD_CAL_STATUS_AXIS_DN_SAMPLED                  = 0x00000002,	// Sampled
    INFIELD_CAL_STATUS_AXIS_DN_SAMPLED_180              = 0x00000004,	// Sampled based on average of two orientations with 180 degree delta yaw. 
	INFIELD_CAL_STATUS_AXIS_UP_GRAVITY                  = 0x00000008,	// Axis points in direction of gravity more than any other axis.
	INFIELD_CAL_STATUS_AXIS_UP_SAMPLED                  = 0x00000010,	// Sampled
    INFIELD_CAL_STATUS_AXIS_UP_SAMPLED_180              = 0x00000020,	// Sampled based on average of two orientations with 180 degree delta yaw.

    INFIELD_CAL_STATUS_SAMPLE_X_OFFSET                  = 0,
    INFIELD_CAL_STATUS_SAMPLE_Y_OFFSET                  = 6,
    INFIELD_CAL_STATUS_SAMPLE_Z_OFFSET                  = 12,
	
    INFIELD_CAL_STATUS_AXIS_MASK                        = 0x0000003F,
	INFIELD_CAL_STATUS_AXES_GRAVITY_MASK                = ( \
		((INFIELD_CAL_STATUS_AXIS_DN_GRAVITY|INFIELD_CAL_STATUS_AXIS_UP_GRAVITY)<<INFIELD_CAL_STATUS_SAMPLE_X_OFFSET) | \
		((INFIELD_CAL_STATUS_AXIS_DN_GRAVITY|INFIELD_CAL_STATUS_AXIS_UP_GRAVITY)<<INFIELD_CAL_STATUS_SAMPLE_Y_OFFSET) | \
		((INFIELD_CAL_STATUS_AXIS_DN_GRAVITY|INFIELD_CAL_STATUS_AXIS_UP_GRAVITY)<<INFIELD_CAL_STATUS_SAMPLE_Z_OFFSET) ),

	INFIELD_CAL_STATUS_ENABLED_ZERO_ACCEL               = 0x00100000,	// Zero accel bias.  Require vertical alignment for sampling. 
	INFIELD_CAL_STATUS_ENABLED_ZERO_GYRO                = 0x00200000,	// Zero gyro bias.
	INFIELD_CAL_STATUS_ENABLED_ZERO_ATTITUDE            = 0x00400000,	// Zero (level) INS attitude by adjusting INS rotation.
	INFIELD_CAL_STATUS_ENABLED_MOTION_DETECT            = 0x00800000,	// Require no motion during sampling. 
	INFIELD_CAL_STATUS_ENABLED_NORMAL_MASK              = 0x00F00000,
	INFIELD_CAL_STATUS_ENABLED_BIT                      = 0x01000000,	// Used for BIT 

	INFIELD_CAL_STATUS_AXIS_NOT_VERTICAL                = 0x10000000,	// Axis is not aligned vertically and cannot be used for zero accel sampling.  
	INFIELD_CAL_STATUS_MOTION_DETECTED                  = 0x20000000,	// System is not stationary and cannot be used for infield calibration.
};

/** Inertial Measurement Unit (IMU) data */
typedef struct PACKED
{
	/** Vertical axis acceleration (m/s^2) */
	float                   acc[3];
} imus_acc_t;

typedef struct PACKED
{
	imus_acc_t              dev[NUM_IMU_DEVICES];

	float					yaw;		// (rad) Heading of IMU sample.  Used to determine how to average additional samples.  0 = invalid, 999 = averaged
} infield_cal_direction_t;

typedef struct PACKED
{
	infield_cal_direction_t down;		// Pointed toward earth
	infield_cal_direction_t up;			// Pointed toward sky
} infield_cal_vaxis_t;

// (DID_INFIELD_CAL)
typedef struct PACKED
{
	/** Used to set and monitor the state of the infield calibration system. (see eInfieldCalState) */
	uint32_t                state;

	/** Infield calibration status. (see eInfieldCalStatus) */
	uint32_t                status;

	/** Number of samples used in IMU average. sampleTimeMs = 0 means "imu" member contains the IMU bias from flash.  */
	uint32_t                sampleTimeMs;

	/** Dual purpose variable.  1.) This is the averaged IMU sample when sampleTimeMs != 0.  2.) This is a mirror of the motion calibration IMU bias from flash when sampleTimeMs = 0. */ 
	imus_t                  imu[NUM_IMU_DEVICES];

	/** Collected data used to solve for the bias error and INS rotation.  Vertical axis: 0 = X, 1 = Y, 2 = Z  */
	infield_cal_vaxis_t		calData[3];

} infield_cal_t;


/** System Configuration (used with DID_FLASH_CONFIG.sysCfgBits) */
enum eSysConfigBits
{
	UNUSED1                                             = (int)0x00000001,
	UNUSED2                                             = (int)0x00000002,
	/*! Enable automatic mag recalibration */
	SYS_CFG_BITS_AUTO_MAG_RECAL                         = (int)0x00000004,
	/*! Disable mag declination estimation */
	SYS_CFG_BITS_DISABLE_MAG_DECL_ESTIMATION            = (int)0x00000008,

	/*! Disable LEDs */
	SYS_CFG_BITS_DISABLE_LEDS                           = (int)0x00000010,

	/** Magnetometer recalibration.  (see eMagRecalMode) 1 = multi-axis, 2 = single-axis */
	SYS_CFG_BITS_MAG_RECAL_MODE_MASK					= (int)0x00000700,
	SYS_CFG_BITS_MAG_RECAL_MODE_OFFSET					= 8,
#define SYS_CFG_BITS_MAG_RECAL_MODE(sysCfgBits) ((sysCfgBits&SYS_CFG_BITS_MAG_RECAL_MODE_MASK)>>SYS_CFG_BITS_MAG_RECAL_MODE_OFFSET)

	/** Disable magnetometer fusion */
	SYS_CFG_BITS_DISABLE_MAGNETOMETER_FUSION			= (int)0x00001000,
	/** Disable barometer fusion */
	SYS_CFG_BITS_DISABLE_BAROMETER_FUSION				= (int)0x00002000,
	/** Disable GPS 1 fusion */
	SYS_CFG_BITS_DISABLE_GPS1_FUSION					= (int)0x00004000,
	/** Disable GPS 2 fusion */
	SYS_CFG_BITS_DISABLE_GPS2_FUSION					= (int)0x00008000,

	/** Disable automatic Zero Velocity Updates (ZUPT).  Disabling automatic ZUPT is useful for degraded GPS environments or applications with very slow velocities. */
	SYS_CFG_BITS_DISABLE_AUTO_ZERO_VELOCITY_UPDATES		= (int)0x00010000,
	/** Disable automatic Zero Angular Rate Updates (ZARU).  Disabling automatic ZARU is useful for applications with small/slow angular rates. */
	SYS_CFG_BITS_DISABLE_AUTO_ZERO_ANGULAR_RATE_UPDATES	= (int)0x00020000,
	/** Disable INS EKF updates */
	SYS_CFG_BITS_DISABLE_INS_EKF						= (int)0x00040000,
	/** Prevent built-in test (BIT) from running automatically on startup */
	SYS_CFG_BITS_DISABLE_AUTO_BIT_ON_STARTUP			= (int)0x00080000,

	/** Disable wheel encoder fusion */
	SYS_CFG_BITS_DISABLE_WHEEL_ENCODER_FUSION			= (int)0x00100000,
	/** Disable packet encoding, binary data will have all bytes as is */
	SYS_CFG_BITS_DISABLE_PACKET_ENCODING				= (int)0x00400000,
};

/** GNSS satellite system signal constellation (used with nvm_flash_cfg_t.gnssSatSigConst) */
enum eGnssSatSigConst
{
	/*! GPS  */
	GNSS_SAT_SIG_CONST_GPS                              = (uint16_t)0x0003,
	/*! QZSS  */
	GNSS_SAT_SIG_CONST_QZSS                             = (uint16_t)0x000C,
	/*! Galileo  */
	GNSS_SAT_SIG_CONST_GAL                              = (uint16_t)0x0030,
	/*! BeiDou  */
	GNSS_SAT_SIG_CONST_BDS                              = (uint16_t)0x00C0,
	/*! GLONASS  */
	GNSS_SAT_SIG_CONST_GLO                              = (uint16_t)0x0300,
	/*! SBAS  */
	GNSS_SAT_SIG_CONST_SBAS                             = (uint16_t)0x1000,
	
	/*! GNSS default */
	GNSS_SAT_SIG_CONST_DEFAULT = \
		GNSS_SAT_SIG_CONST_GPS | \
		GNSS_SAT_SIG_CONST_SBAS | \
		GNSS_SAT_SIG_CONST_QZSS | \
		GNSS_SAT_SIG_CONST_GAL | \
		GNSS_SAT_SIG_CONST_GLO | \
		GNSS_SAT_SIG_CONST_BDS
};

/** RTK Configuration (used with nvm_flash_cfg_t.RTKCfgBits) */
enum eRTKConfigBits
{
	/** Enable onboard RTK GNSS precision positioning (GPS1) */
	RTK_CFG_BITS_ROVER_MODE_RTK_POSITIONING				= (int)0x00000001,

	/** Enable external RTK GNSS positioning (GPS1) */
	RTK_CFG_BITS_ROVER_MODE_RTK_POSITIONING_EXTERNAL	= (int)0x00000002,

	/** Enable external RTK GNSS compassing on uBlox F9P (GPS2) */
	RTK_CFG_BITS_ROVER_MODE_RTK_COMPASSING_F9P			= (int)0x00000004,

	/** Enable dual GNSS RTK compassing (GPS2 to GPS1) */
	RTK_CFG_BITS_ROVER_MODE_RTK_COMPASSING				= (int)0x00000008,	

	/** Mask of RTK GNSS positioning types */
	RTK_CFG_BITS_ROVER_MODE_RTK_POSITIONING_MASK		= (RTK_CFG_BITS_ROVER_MODE_RTK_POSITIONING|RTK_CFG_BITS_ROVER_MODE_RTK_POSITIONING_EXTERNAL),

	/** Mask of dual GNSS RTK compassing types */
	RTK_CFG_BITS_ROVER_MODE_RTK_COMPASSING_MASK			= (RTK_CFG_BITS_ROVER_MODE_RTK_COMPASSING|RTK_CFG_BITS_ROVER_MODE_RTK_COMPASSING_F9P),

    /** Mask of RTK position, heading, and base modes */
	RTK_CFG_BITS_ROVER_MODE_MASK						= (int)0x0000000F,
	
	/** Enable RTK base and output ublox data from GPS 1 on serial port 0 */
	RTK_CFG_BITS_BASE_OUTPUT_GPS1_UBLOX_SER0			= (int)0x00000010,

	/** Enable RTK base and output ublox data from GPS 1 on serial port 1 */
	RTK_CFG_BITS_BASE_OUTPUT_GPS1_UBLOX_SER1			= (int)0x00000020,

	/** Enable RTK base and output ublox data from GPS 1 on serial port 2 */
	RTK_CFG_BITS_BASE_OUTPUT_GPS1_UBLOX_SER2			= (int)0x00000040,

	/** Enable RTK base and output ublox data from GPS 1 on USB port */
	RTK_CFG_BITS_BASE_OUTPUT_GPS1_UBLOX_USB				= (int)0x00000080,

	/** Enable RTK base and output RTCM3 data from GPS 1 on serial port 0 */
	RTK_CFG_BITS_BASE_OUTPUT_GPS1_RTCM3_SER0			= (int)0x00000100,
	
	/** Enable RTK base and output RTCM3 data from GPS 1 on serial port 1 */
	RTK_CFG_BITS_BASE_OUTPUT_GPS1_RTCM3_SER1			= (int)0x00000200,

	/** Enable RTK base and output RTCM3 data from GPS 1 on serial port 2 */
	RTK_CFG_BITS_BASE_OUTPUT_GPS1_RTCM3_SER2			= (int)0x00000400,

	/** Enable RTK base and output RTCM3 data from GPS 1 on USB port */
	RTK_CFG_BITS_BASE_OUTPUT_GPS1_RTCM3_USB				= (int)0x00000800,

	/** Enable RTK base and output ublox data from GPS 2 on serial port 0 */
	RTK_CFG_BITS_BASE_OUTPUT_GPS2_UBLOX_SER0			= (int)0x00001000,

	/** Enable RTK base and output ublox data from GPS 2 on serial port 1 */
	RTK_CFG_BITS_BASE_OUTPUT_GPS2_UBLOX_SER1			= (int)0x00002000,

	/** Enable RTK base and output ublox data from GPS 2 on serial port 2 */
	RTK_CFG_BITS_BASE_OUTPUT_GPS2_UBLOX_SER2			= (int)0x00004000,

	/** Enable RTK base and output ublox data from GPS 2 on USB port */
	RTK_CFG_BITS_BASE_OUTPUT_GPS2_UBLOX_USB				= (int)0x00008000,

	/** Enable RTK base and output RTCM3 data from GPS 2 on serial port 0 */
	RTK_CFG_BITS_BASE_OUTPUT_GPS2_RTCM3_SER0			= (int)0x00010000,
	
	/** Enable RTK base and output RTCM3 data from GPS 2 on serial port 1 */
	RTK_CFG_BITS_BASE_OUTPUT_GPS2_RTCM3_SER1			= (int)0x00020000,

	/** Enable RTK base and output RTCM3 data from GPS 2 on serial port 2 */
	RTK_CFG_BITS_BASE_OUTPUT_GPS2_RTCM3_SER2			= (int)0x00040000,

	/** Enable RTK base and output RTCM3 data from GPS 2 on USB port */
	RTK_CFG_BITS_BASE_OUTPUT_GPS2_RTCM3_USB				= (int)0x00080000,

	/** Enable base mode moving position. (For future use. Not implemented. This bit should always be 0 for now.) TODO: Implement moving base. */
	RTK_CFG_BITS_BASE_POS_MOVING						= (int)0x00100000,
	
	/** Reserved for future use */
	RTK_CFG_BITS_RESERVED1								= (int)0x00200000,	
	
	/** When using RTK, specifies whether the base station is identical hardware to this rover. If so, there are optimizations enabled to get fix faster. */
	RTK_CFG_BITS_RTK_BASE_IS_IDENTICAL_TO_ROVER			= (int)0x00400000,

	/** Forward all messages between the selected GPS and serial port.  Disable for RTK base use (to forward only GPS raw messages and use the surveyed location refLLA instead of current GPS position).  */
	RTK_CFG_BITS_GPS_PORT_PASS_THROUGH					= (int)0x00800000,

	/** All base station bits */
	RTK_CFG_BITS_BASE_MODE = (
        RTK_CFG_BITS_BASE_OUTPUT_GPS1_UBLOX_SER0 | RTK_CFG_BITS_BASE_OUTPUT_GPS1_RTCM3_SER0 |
		RTK_CFG_BITS_BASE_OUTPUT_GPS1_UBLOX_SER1 | RTK_CFG_BITS_BASE_OUTPUT_GPS1_RTCM3_SER1 |
		RTK_CFG_BITS_BASE_OUTPUT_GPS1_UBLOX_SER2 | RTK_CFG_BITS_BASE_OUTPUT_GPS1_RTCM3_SER2 |
		RTK_CFG_BITS_BASE_OUTPUT_GPS1_UBLOX_USB  | RTK_CFG_BITS_BASE_OUTPUT_GPS1_RTCM3_USB  |
		RTK_CFG_BITS_BASE_OUTPUT_GPS2_UBLOX_SER0 | RTK_CFG_BITS_BASE_OUTPUT_GPS2_RTCM3_SER0 |
		RTK_CFG_BITS_BASE_OUTPUT_GPS2_UBLOX_SER1 | RTK_CFG_BITS_BASE_OUTPUT_GPS2_RTCM3_SER1 |
		RTK_CFG_BITS_BASE_OUTPUT_GPS2_UBLOX_SER2 | RTK_CFG_BITS_BASE_OUTPUT_GPS2_RTCM3_SER2 |
		RTK_CFG_BITS_BASE_OUTPUT_GPS2_UBLOX_USB  | RTK_CFG_BITS_BASE_OUTPUT_GPS2_RTCM3_USB ),

	/** Base station bits enabled on Ser0 */
	RTK_CFG_BITS_RTK_BASE_SER0 = (
        RTK_CFG_BITS_BASE_OUTPUT_GPS1_UBLOX_SER0 | RTK_CFG_BITS_BASE_OUTPUT_GPS1_RTCM3_SER0 |
		RTK_CFG_BITS_BASE_OUTPUT_GPS2_UBLOX_SER0 | RTK_CFG_BITS_BASE_OUTPUT_GPS2_RTCM3_SER0 ),

	/** Base station bits enabled on Ser1 */
	RTK_CFG_BITS_RTK_BASE_SER1 = (
        RTK_CFG_BITS_BASE_OUTPUT_GPS1_UBLOX_SER1 | RTK_CFG_BITS_BASE_OUTPUT_GPS1_RTCM3_SER1 |
		RTK_CFG_BITS_BASE_OUTPUT_GPS2_UBLOX_SER1 | RTK_CFG_BITS_BASE_OUTPUT_GPS2_RTCM3_SER1 ),

	/** Base station bits enabled on Ser2 */
	RTK_CFG_BITS_RTK_BASE_SER2 = (
        RTK_CFG_BITS_BASE_OUTPUT_GPS1_UBLOX_SER2 | RTK_CFG_BITS_BASE_OUTPUT_GPS1_RTCM3_SER2 |
		RTK_CFG_BITS_BASE_OUTPUT_GPS2_UBLOX_SER2 | RTK_CFG_BITS_BASE_OUTPUT_GPS2_RTCM3_SER2 ),

    /** Base station bits for GPS1 Ublox */
    RTK_CFG_BITS_RTK_BASE_OUTPUT_GPS1_UBLOX = (
        RTK_CFG_BITS_BASE_OUTPUT_GPS1_UBLOX_SER0 |
        RTK_CFG_BITS_BASE_OUTPUT_GPS1_UBLOX_SER1 |
        RTK_CFG_BITS_BASE_OUTPUT_GPS1_UBLOX_SER2 |
        RTK_CFG_BITS_BASE_OUTPUT_GPS1_UBLOX_USB ),

    /** Base station bits for GPS2 Ublox */
    RTK_CFG_BITS_RTK_BASE_OUTPUT_GPS2_UBLOX = (
        RTK_CFG_BITS_BASE_OUTPUT_GPS2_UBLOX_SER0 |
        RTK_CFG_BITS_BASE_OUTPUT_GPS2_UBLOX_SER1 |
        RTK_CFG_BITS_BASE_OUTPUT_GPS2_UBLOX_SER2 |
        RTK_CFG_BITS_BASE_OUTPUT_GPS2_UBLOX_USB ),

    /** Base station bits for GPS1 RTCM */
	RTK_CFG_BITS_RTK_BASE_OUTPUT_GPS1_RTCM = (
        RTK_CFG_BITS_BASE_OUTPUT_GPS1_RTCM3_SER0 |
        RTK_CFG_BITS_BASE_OUTPUT_GPS1_RTCM3_SER1 | 
        RTK_CFG_BITS_BASE_OUTPUT_GPS1_RTCM3_SER2 | 
        RTK_CFG_BITS_BASE_OUTPUT_GPS1_RTCM3_USB ),

    /** Base station bits for GPS2 RTCM */
    RTK_CFG_BITS_RTK_BASE_OUTPUT_GPS2_RTCM = (
        RTK_CFG_BITS_BASE_OUTPUT_GPS2_RTCM3_SER0 |
        RTK_CFG_BITS_BASE_OUTPUT_GPS2_RTCM3_SER1 |
        RTK_CFG_BITS_BASE_OUTPUT_GPS2_RTCM3_SER2 |
        RTK_CFG_BITS_BASE_OUTPUT_GPS2_RTCM3_USB),

	/** Rover on-board RTK engine used */
	RTK_CFG_BITS_ROVER_MODE_ONBOARD_MASK = (RTK_CFG_BITS_ROVER_MODE_RTK_POSITIONING | RTK_CFG_BITS_ROVER_MODE_RTK_COMPASSING),

	/** Mask of Rover, Compassing, and Base modes */
	RTK_CFG_BITS_ALL_MODES_MASK = (RTK_CFG_BITS_ROVER_MODE_MASK | RTK_CFG_BITS_BASE_MODE),	
};

/** Sensor Configuration (used with nvm_flash_cfg_t.sensorConfig) */
enum eSensorConfig
{
	/** Gyro full-scale sensing range selection: +- 250, 500, 1000, 2000 deg/s */	
	SENSOR_CFG_GYR_FS_250				= (int)0x00000000,
	SENSOR_CFG_GYR_FS_500				= (int)0x00000001,
	SENSOR_CFG_GYR_FS_1000				= (int)0x00000002,
	SENSOR_CFG_GYR_FS_2000				= (int)0x00000003,
	SENSOR_CFG_GYR_FS_MASK				= (int)0x00000003,
	SENSOR_CFG_GYR_FS_OFFSET			= (int)0,
	
	/** Accelerometer full-scale sensing range selection: +- 2, 4, 8, 16 m/s^2 */
	SENSOR_CFG_ACC_FS_2G				= (int)0x00000000,
	SENSOR_CFG_ACC_FS_4G				= (int)0x00000001,
	SENSOR_CFG_ACC_FS_8G				= (int)0x00000002,
	SENSOR_CFG_ACC_FS_16G				= (int)0x00000003,
	SENSOR_CFG_ACC_FS_MASK				= (int)0x00000003,
	SENSOR_CFG_ACC_FS_OFFSET			= (int)2,
	
	/** Gyro digital low-pass filter (DLPF) is set automatically based on the IMU sample rate.  The following 
	bit values can be used to override the bandwidth (frequency) to: 250, 184, 92, 41, 20, 10, 5 Hz */
	SENSOR_CFG_GYR_DLPF_250HZ			= (int)0x00000000,
	SENSOR_CFG_GYR_DLPF_184HZ			= (int)0x00000001,
	SENSOR_CFG_GYR_DLPF_92HZ			= (int)0x00000002,
	SENSOR_CFG_GYR_DLPF_41HZ			= (int)0x00000003,
	SENSOR_CFG_GYR_DLPF_20HZ			= (int)0x00000004,
	SENSOR_CFG_GYR_DLPF_10HZ			= (int)0x00000005,
	SENSOR_CFG_GYR_DLPF_5HZ				= (int)0x00000006,
 	SENSOR_CFG_GYR_DLPF_MASK			= (int)0x0000000F,
	SENSOR_CFG_GYR_DLPF_OFFSET			= (int)8,

	/** Accelerometer digital low-pass filter (DLPF) is set automatically based on the IMU sample rate.  The 
	following bit values can be used to override the bandwidth (frequency) to: 218, 218, 99, 45, 21, 10, 5 Hz */
	SENSOR_CFG_ACC_DLPF_218HZ			= (int)0x00000000,
	SENSOR_CFG_ACC_DLPF_218HZb			= (int)0x00000001,
	SENSOR_CFG_ACC_DLPF_99HZ			= (int)0x00000002,
	SENSOR_CFG_ACC_DLPF_45HZ			= (int)0x00000003,
	SENSOR_CFG_ACC_DLPF_21HZ			= (int)0x00000004,
	SENSOR_CFG_ACC_DLPF_10HZ			= (int)0x00000005,
	SENSOR_CFG_ACC_DLPF_5HZ				= (int)0x00000006,
	SENSOR_CFG_ACC_DLPF_MASK			= (int)0x0000000F,
	SENSOR_CFG_ACC_DLPF_OFFSET			= (int)12,

	/** Euler rotation of IMU and magnetometer from sensor frame to output frame.  Rotation applied in the order of yaw, pitch, roll from the sensor frame (labeled on uINS). */
	SENSOR_CFG_SENSOR_ROTATION_MASK        = (int)0x000000FF,
	SENSOR_CFG_SENSOR_ROTATION_OFFSET      = (int)16,
	SENSOR_CFG_SENSOR_ROTATION_0_0_0       = (int)0,	// roll, pitch, yaw rotation (deg).
	SENSOR_CFG_SENSOR_ROTATION_0_0_90      = (int)1,
	SENSOR_CFG_SENSOR_ROTATION_0_0_180     = (int)2,
	SENSOR_CFG_SENSOR_ROTATION_0_0_N90     = (int)3,
	SENSOR_CFG_SENSOR_ROTATION_90_0_0      = (int)4,
	SENSOR_CFG_SENSOR_ROTATION_90_0_90     = (int)5,
	SENSOR_CFG_SENSOR_ROTATION_90_0_180    = (int)6,
	SENSOR_CFG_SENSOR_ROTATION_90_0_N90    = (int)7,
	SENSOR_CFG_SENSOR_ROTATION_180_0_0     = (int)8,
	SENSOR_CFG_SENSOR_ROTATION_180_0_90    = (int)9,
	SENSOR_CFG_SENSOR_ROTATION_180_0_180   = (int)10,
	SENSOR_CFG_SENSOR_ROTATION_180_0_N90   = (int)11,
	SENSOR_CFG_SENSOR_ROTATION_N90_0_0     = (int)12,
	SENSOR_CFG_SENSOR_ROTATION_N90_0_90    = (int)13,
	SENSOR_CFG_SENSOR_ROTATION_N90_0_180   = (int)14,
	SENSOR_CFG_SENSOR_ROTATION_N90_0_N90   = (int)15,
	SENSOR_CFG_SENSOR_ROTATION_0_90_0      = (int)16,
	SENSOR_CFG_SENSOR_ROTATION_0_90_90     = (int)17,
	SENSOR_CFG_SENSOR_ROTATION_0_90_180    = (int)18,
	SENSOR_CFG_SENSOR_ROTATION_0_90_N90    = (int)19,
	SENSOR_CFG_SENSOR_ROTATION_0_N90_0     = (int)20,
	SENSOR_CFG_SENSOR_ROTATION_0_N90_90    = (int)21,
	SENSOR_CFG_SENSOR_ROTATION_0_N90_180   = (int)22,
	SENSOR_CFG_SENSOR_ROTATION_0_N90_N90   = (int)23,
};

/** IO configuration (used with nvm_flash_cfg_t.ioConfig) */
enum eIoConfig
{
	/** Strobe (input and output) trigger on rising edge (0 = falling edge) */
	IO_CONFIG_STROBE_TRIGGER_HIGH               = (int)0x00000001,
	// G1,G2 - STROBE, CAN, Ser2, I2C (future)
	/** G1,G2 - STROBE input on G2 */
	IO_CONFIG_G1G2_STROBE_INPUT_G2              = (int)0x00000002,
	/** G1,G2 - CAN Bus */
	IO_CONFIG_G1G2_CAN_BUS                      = (int)0x00000004,
	/** G1,G2 - General Communications on Ser2. Excludes GPS communications. */
	IO_CONFIG_G1G2_COM2                         = (int)0x00000006,
	/** G1,G2 - I2C */
	IO_CONFIG_G1G2_I2C							= (int)0x00000008,
	/** G1,G2 - MASK.  Note: This G1,G2 setting is overriden when GPS1 or GPS2 is configured to use Ser2. */
	IO_CONFIG_G1G2_MASK                         = (int)0x0000000E,
	/** G1,G2 - Default */
	IO_CONFIG_G1G2_DEFAULT                      = IO_CONFIG_G1G2_CAN_BUS,

	// G9 - STROBE, QDEC0 (future)
	/** G9 - Strobe input */
	IO_CONFIG_G9_STROBE_INPUT                   = (int)0x00000010,
	/** G9 - Enable Nav update strobe output pulse on G9 (uINS pin 10) indicating preintegrated IMU and navigation updates */
	IO_CONFIG_G9_STROBE_OUTPUT_NAV              = (int)0x00000020,
	/** G9 - Quadrature wheel encoder input (QDEC0-B). */
	IO_CONFIG_G9_QDEC0_INPUT                    = (int)0x00000030,
	/** G9 - Bit mask */
	IO_CONFIG_G9_MASK                           = (int)0x00000030,
	/** G9 - Default */
	IO_CONFIG_G9_DEFAULT                        = (int)0,	

	// G6,G7 - Ser1, QDEC0 (future)
	/** G6,G7 - General Communications on Ser1. Excludes GPS communications.  Overriden when SPI is enabled (G9 held low on bootup/config). */
	IO_CONFIG_G6G7_COM1                         = (int)0x00000040,
	/** G6,G7 - Quadrature wheel encoder input (G6 QDEC0-A).  Overriden when SPI is enabled (G9 held low on bootup/config). */
	IO_CONFIG_G6G7_QDEC0_INPUT_G6               = (int)0x00000080,
	/** G6,G7 - Bit mask */
	IO_CONFIG_G6G7_MASK                         = (int)0x000000C0,
	/** G6,G7 - Default */
	IO_CONFIG_G6G7_DEFAULT                      = IO_CONFIG_G6G7_COM1,	

	// G5,G8 - STROBE, QDEC1 (future), SPI (enabled when G9 is held low on bootup/config)
	/** G5,G8 - Strobe input on G5 */
	IO_CONFIG_G5G8_STROBE_INPUT_G5              = (int)0x00000100,
	/** G5,G8 - Strobe input on G8 */
	IO_CONFIG_G5G8_STROBE_INPUT_G8              = (int)0x00000200,
	/** G5,G8 - Strobe input on both G5 and G8 */
	IO_CONFIG_G5G8_STROBE_INPUT_G5_G8           = (int)0x00000300,
	/** G5,G8 - Quadrature wheel encoder input (G5 QDEC1-B, G8 QDEC1-A) */
	IO_CONFIG_G5G8_QDEC_INPUT                   = (int)0x00000400,
	/** G5,G8 - Bit mask */
	IO_CONFIG_G5G8_MASK                         = (int)0x00000700,
	/** G5,G8 - Default */
	IO_CONFIG_G5G8_DEFAULT                      = (int)0,	

	/** Unused bits */

	/** External GPS TIMEPULSE source */
	IO_CFG_GPS_TIMEPUSE_SOURCE_BITMASK			= (int)0x0000E000,	
	/** 0 = internal, 1 = disabled, 2 = G2_PIN6, 3 = G5_PIN9, 4 = G8_PIN12, 5 = G9_PIN13 */
	IO_CFG_GPS_TIMEPUSE_SOURCE_OFFSET			= (int)13,
	IO_CFG_GPS_TIMEPUSE_SOURCE_MASK				= (int)0x00000007,
	IO_CFG_GPS_TIMEPUSE_SOURCE_DISABLED			= (int)0,
	IO_CFG_GPS_TIMEPUSE_SOURCE_ONBOARD_1		= (int)1,
	IO_CFG_GPS_TIMEPUSE_SOURCE_ONBOARD_2		= (int)2,
	IO_CFG_GPS_TIMEPUSE_SOURCE_STROBE_G2_PIN6	= (int)3,
	IO_CFG_GPS_TIMEPUSE_SOURCE_STROBE_G5_PIN9	= (int)4,
	IO_CFG_GPS_TIMEPUSE_SOURCE_STROBE_G8_PIN12	= (int)5,
	IO_CFG_GPS_TIMEPUSE_SOURCE_STROBE_G9_PIN13	= (int)6,
#define SET_STATUS_OFFSET_MASK(result,val,offset,mask)	{ (result) &= ~((mask)<<(offset)); (result) |= ((val)<<(offset)); }
	
#define IO_CFG_GPS_TIMEPUSE_SOURCE(ioConfig) ((ioConfig>>IO_CFG_GPS_TIMEPUSE_SOURCE_OFFSET)&IO_CFG_GPS_TIMEPUSE_SOURCE_MASK)
	
	/** GPS 1 source OFFSET */
	IO_CONFIG_GPS1_SOURCE_OFFSET				= (int)16,
	/** GPS 2 source OFFSET */
	IO_CONFIG_GPS2_SOURCE_OFFSET				= (int)19,
	/** GPS 1 type OFFSET */
	IO_CONFIG_GPS1_TYPE_OFFSET					= (int)22,
	/** GPS 2 type OFFSET */
	IO_CONFIG_GPS2_TYPE_OFFSET					= (int)25,

	/** GPS source MASK */
	IO_CONFIG_GPS_SOURCE_MASK					= (int)0x00000007,
	/** GPS source - Disable */
	IO_CONFIG_GPS_SOURCE_DISABLE				= (int)0,
	/** GPS source - GNSS receiver 1 onboard uINS */
	IO_CONFIG_GPS_SOURCE_ONBOARD_1				= (int)1,
	/** GPS source - GNSS receiver 2 onboard uINS */
	IO_CONFIG_GPS_SOURCE_ONBOARD_2				= (int)2,
	/** GPS source - Serial 0 */
	IO_CONFIG_GPS_SOURCE_SER0					= (int)3,
	/** GPS source - Serial 1 */
	IO_CONFIG_GPS_SOURCE_SER1					= (int)4,
	/** GPS source - Serial 2 */
	IO_CONFIG_GPS_SOURCE_SER2					= (int)5,
	/** GPS source - last type */
	IO_CONFIG_GPS_SOURCE_LAST					= IO_CONFIG_GPS_SOURCE_SER2,	// set to last source

	/** GPS type MASK */
	IO_CONFIG_GPS_TYPE_MASK						= (int)0x00000007,
	/** GPS type - ublox M8 */
	IO_CONFIG_GPS_TYPE_UBX_M8					= (int)0,
	/** GPS type - ublox ZED-F9P w/ RTK */
	IO_CONFIG_GPS_TYPE_UBX_F9P					= (int)1,
	/** GPS type - NMEA */
	IO_CONFIG_GPS_TYPE_NMEA						= (int)2,
	/** GPS type - last type */
	IO_CONFIG_GPS_TYPE_LAST						= IO_CONFIG_GPS_TYPE_NMEA,		// Set to last type

#define IO_CONFIG_GPS1_SOURCE(ioConfig) ((ioConfig>>IO_CONFIG_GPS1_SOURCE_OFFSET)&IO_CONFIG_GPS_SOURCE_MASK)
#define IO_CONFIG_GPS2_SOURCE(ioConfig) ((ioConfig>>IO_CONFIG_GPS2_SOURCE_OFFSET)&IO_CONFIG_GPS_SOURCE_MASK)
#define IO_CONFIG_GPS1_TYPE(ioConfig)	((ioConfig>>IO_CONFIG_GPS1_TYPE_OFFSET)&IO_CONFIG_GPS_TYPE_MASK)
#define IO_CONFIG_GPS2_TYPE(ioConfig)	((ioConfig>>IO_CONFIG_GPS2_TYPE_OFFSET)&IO_CONFIG_GPS_TYPE_MASK)

	/** IMU 1 disable */	
	IO_CONFIG_IMU_1_DISABLE						= (int)0x10000000,
	/** IMU 2 disable */
	IO_CONFIG_IMU_2_DISABLE						= (int)0x20000000,
	/** IMU 3 disable */
	IO_CONFIG_IMU_3_DISABLE						= (int)0x40000000,

	/** Unused bits */
};

#define IO_CONFIG_DEFAULT 	(IO_CONFIG_G1G2_DEFAULT | IO_CONFIG_G5G8_DEFAULT | IO_CONFIG_G6G7_DEFAULT | IO_CONFIG_G9_DEFAULT | (IO_CONFIG_GPS_SOURCE_ONBOARD_1<<IO_CONFIG_GPS1_SOURCE_OFFSET) | (IO_CONFIG_GPS_SOURCE_ONBOARD_2<<IO_CONFIG_GPS2_SOURCE_OFFSET))

/** (DID_WHEEL_ENCODER) Message to communicate wheel encoder measurements to GPS-INS */
typedef struct PACKED
{
    /** Time of measurement wrt current week */
    double timeOfWeek;

    /** Status Word */
    uint32_t status;

    /** Left wheel angle (rad) */
    float theta_l;

    /** Right wheel angle (rad) */
    float theta_r;
    
    /** Left wheel angular rate (rad/s) */
    float omega_l;

    /** Right wheel angular rate (rad/s) */
    float omega_r;

    /** Left wheel revolution count */
    uint32_t wrap_count_l;

    /** Right wheel revolution count */
    uint32_t wrap_count_r;

} wheel_encoder_t;

enum eWheelCfgBits
{
    WHEEL_CFG_BITS_ENABLE_ENCODER           = (int)0x00000002,
    WHEEL_CFG_BITS_ENABLE_CONTROL           = (int)0x00000004,
    WHEEL_CFG_BITS_ENABLE_MASK              = (int)0x0000000F,
    WHEEL_CFG_BITS_DIRECTION_REVERSE_LEFT   = (int)0x00000100,
    WHEEL_CFG_BITS_DIRECTION_REVERSE_RIGHT  = (int)0x00000200,
	WHEEL_CFG_BITS_ENCODER_SOURCE			= (int)0x00000400,	// 0 = uINS, 1 = EVB
};

typedef enum
{
    GV_MODE_STANDBY                         = 0,
	GV_MODE_LEARNING                        = 1,
    GV_CMD_LEARNING_START                   = 2,    // Use provided transform and sigma
    GV_CMD_LEARNING_RESUME                  = 3,    // Reset sigma values
    GV_CMD_LEARNING_CLEAR_AND_START         = 4,    // Zero transform and reset sigma values
    GV_CMD_LEARNING_STOP_AND_SAVE           = 5,
    GV_CMD_LEARNING_CANCEL                  = 6,
 } eGroundVehicleMode;

typedef struct PACKED
{
	/** Euler angles describing the rotation from imu (body) to the wheel frame (center of the non-steering axle) in radians */
	float                   e_b2w[3];

	/** Euler angle standard deviation of measurements describing the rotation from imu (body) to the wheel frame (center of the non-steering axle) in radians */
	float                   e_b2w_sigma[3];

	/** Translation from the imu (body) to the wheel frame origin (center of the non-steering axle), expressed in the imu (body) frame in meters */
	float                   t_b2w[3];

	/** Translation standard deviation from the imu (body) to the wheel frame origin (center of the non-steering axle), expressed in the imu (body) frame in meters */
	float                   t_b2w_sigma[3];

} wheel_transform_t;

typedef struct PACKED
{
	/** Config bits (see eWheelCfgBits) */
	uint32_t                bits;

	/** Euler angles and offset describing the rotation and tranlation from imu (body) to the wheel frame (center of the non-steering axle) */
	wheel_transform_t       transform;

	/** Distance between the left and right wheels */
	float                   track_width;

	/** Estimate of wheel radius */
	float                   radius;

} wheel_config_t;

typedef enum
{
	/** Kinematic learing is solving for the translation from IMU to wheel (wheel_config). */ 
	GV_STATUS_LEARNING_ENABLED		= 0x00000001,
	
	/** Navigation is running without GPS input. */ 
	GV_STATUS_DEAD_RECKONING		= 0x01000000,

	/** Vehicle kinematic parameters agree with GPS. */ 
	GV_STATUS_KINEMATIC_CAL_GOOD	= 0x02000000,

	/** Vehicle kinematic learning has converged and is complete. */ 
	GV_STATUS_LEARNING_CONVERGED    = 0x04000000,

	/** Vehicle kinematic learning data (wheel_config_t) is missing. */ 
	GV_STATUS_LEARNING_NEEDED       = 0x08000000,

} eGroundVehicleStatus;

/** (DID_GROUND_VEHICLE) Configuration of ground vehicle kinematic constraints. */
typedef struct PACKED
{
	/** GPS time of week (since Sunday morning) in milliseconds */
	uint32_t				timeOfWeekMs;

	/** Ground vehicle status flags (eGroundVehicleStatus) */
	uint32_t                status;

	/** Current mode of the ground vehicle.  Use this field to apply commands. (see eGroundVehicleMode) */
	uint32_t                mode;

	/** Wheel transform, track width, and wheel radius. */
	wheel_config_t       	wheelConfig;

} ground_vehicle_t;

typedef enum
{
    DYN_PORTABLE = 0,
    DYN_STATIONARY = 2,
    DYN_PEDESTRIAN = 3,
    DYN_GROUND_VEHICLE = 4,
    DYN_MARINE = 5,
    DYN_AIRBORNE_1G = 6,
    DYN_AIRBORNE_2G = 7,
    DYN_AIRBORNE_4G = 8,
    DYN_WRIST = 9
} eInsDynModel;

/** (DID_FLASH_CONFIG) Configuration data
 * IMPORTANT! These fields should not be deleted, they can be deprecated and marked as reserved,
 * or new fields added to the end.
*/
typedef struct PACKED
{
    /** Size of group or union, which is nvm_group_x_t + padding */
    uint32_t				size;

    /** Checksum, excluding size and checksum */
    uint32_t                checksum;

    /** Manufacturer method for restoring flash defaults */
    uint32_t                key;

    /** IMU sample (system input data) period in milliseconds set on startup. Cannot be larger than startupNavDtMs. Zero disables sensor/IMU sampling. */
    uint32_t				startupImuDtMs;

    /** Nav filter (system output data) update period in milliseconds set on startup. 1ms minimum (1KHz max). Zero disables nav filter updates. */
    uint32_t				startupNavDtMs;

    /** Serial port 0 baud rate in bits per second */
    uint32_t				ser0BaudRate;

    /** Serial port 1 baud rate in bits per second */
    uint32_t				ser1BaudRate;

    /** Rotation in radians about the X, Y, Z axes from INS Sensor Frame to Intermediate Output Frame.  Order applied: Z, Y, X. */
    float					insRotation[3];

    /** X,Y,Z offset in meters from Intermediate Output Frame to INS Output Frame. */
    float					insOffset[3];

    /** X,Y,Z offset in meters from Sensor Frame origin to GPS 1 antenna. */
    float					gps1AntOffset[3];
 
    /** INS dynamic platform model (see eInsDynModel).  Options are: 0=PORTABLE, 2=STATIONARY, 3=PEDESTRIAN, 4=GROUND VEHICLE, 5=SEA, 6=AIRBORNE_1G, 7=AIRBORNE_2G, 8=AIRBORNE_4G, 9=WRIST.  Used to balance noise and performance characteristics of the system.  The dynamics selected here must be at least as fast as your system or you experience accuracy error.  This is tied to the GPS position estimation model and intend in the future to be incorporated into the INS position model. */
    uint8_t					insDynModel;

	/** Reserved */
	uint8_t					reserved;

    /** Satellite system constellation used in GNSS solution.  (see eGnssSatSigConst) 0x0003=GPS, 0x000C=QZSS, 0x0030=Galileo, 0x00C0=Beidou, 0x0300=GLONASS, 0x1000=SBAS */
    uint16_t				gnssSatSigConst;

    /** System configuration bits (see eSysConfigBits). */
    uint32_t				sysCfgBits;

    /** Reference latitude, longitude and height above ellipsoid for north east down (NED) calculations (deg, deg, m) */
    double                  refLla[3];

    /** Last latitude, longitude, HAE (height above ellipsoid) used to aid GPS startup (deg, deg, m).  Updated when the distance between current LLA and lastLla exceeds lastLlaUpdateDistance. */
    double					lastLla[3];

    /** Last LLA GPS time since week start (Sunday morning) in milliseconds */
    uint32_t				lastLlaTimeOfWeekMs;

    /** Last LLA GPS number of weeks since January 6th, 1980 */
    uint32_t				lastLlaWeek;

    /** Distance between current and last LLA that triggers an update of lastLla  */
    float					lastLlaUpdateDistance;

    /** Hardware interface configuration bits (see eIoConfig). */
    uint32_t				ioConfig;

    /** Carrier board (i.e. eval board) configuration bits */
    uint32_t				cBrdConfig;

    /** X,Y,Z offset in meters from DOD_ Frame origin to GPS 2 antenna. */
    float					gps2AntOffset[3];

    /** Euler (roll, pitch, yaw) rotation in radians from INS Sensor Frame to Intermediate ZeroVelocity Frame.  Order applied: heading, pitch, roll. */
    float					zeroVelRotation[3];

    /** X,Y,Z offset in meters from Intermediate ZeroVelocity Frame to Zero Velocity Frame. */
    float					zeroVelOffset[3];

    /** Earth magnetic field (magnetic north) inclination (negative pitch offset) in radians */
    float                   magInclination;

    /** Earth magnetic field (magnetic north) declination (heading offset from true north) in radians */
    float                   magDeclination;

    /** Time between GPS time synchronization pulses in milliseconds.  Requires reboot to take effect. */
    uint32_t				gpsTimeSyncPeriodMs;
	
	/** GPS measurement (system input data) update period in milliseconds set on startup. 200ms minimum (5Hz max). */
    uint32_t				startupGPSDtMs;
	
	/** RTK configuration bits (see eRTKConfigBits). */
    uint32_t				RTKCfgBits;

    /** Sensor config to specify the full-scale sensing ranges and output rotation for the IMU and magnetometer (see eSensorConfig in data_sets.h) */
    uint32_t                sensorConfig;

	/** Minimum elevation of a satellite above the horizon to be used in the solution (radians). Low elevation satellites may provide degraded accuracy, due to the long signal path through the atmosphere. */
	float                   gpsMinimumElevation;

    /** Serial port 2 baud rate in bits per second */
    uint32_t				ser2BaudRate;

	/** Wheel encoder: euler angles describing the rotation from imu to left wheel */
    wheel_config_t          wheelConfig;

} nvm_flash_cfg_t;

/** INL2 - Estimate error variances */
typedef struct PACKED
{											
    /** Timestamp in milliseconds */
	unsigned int			timeOfWeekMs;	
    /** NED position error sigma */
	float					PxyzNED[3];		
    /** NED velocity error sigma */
	float					PvelNED[3];		
    /** NED attitude error sigma */
	float					PattNED[3];		
    /** Acceleration bias error sigma */
	float					PABias[3];		
    /** Angular rate bias error sigma */
	float					PWBias[3];		
    /** Barometric altitude bias error sigma */
	float					PBaroBias;		
    /** Mag declination error sigma */
	float					PDeclination;	
} inl2_ned_sigma_t;

/** (DID_STROBE_IN_TIME) Timestamp for input strobe. */
typedef struct PACKED
{
	/** GPS number of weeks since January 6th, 1980 */
	uint32_t				week;

	/** GPS time of week (since Sunday morning) in milliseconds */
	uint32_t				timeOfWeekMs;

	/** Strobe input pin */
	uint32_t				pin;

	/** Strobe serial index number */
	uint32_t				count;
} strobe_in_time_t;

#define DEBUG_I_ARRAY_SIZE		9
#define DEBUG_F_ARRAY_SIZE		9
#define DEBUG_LF_ARRAY_SIZE		3

/* (DID_DEBUG_ARRAY) */
typedef struct PACKED
{
	int32_t					i[DEBUG_I_ARRAY_SIZE];
	f_t						f[DEBUG_F_ARRAY_SIZE];
	double                  lf[DEBUG_LF_ARRAY_SIZE];
} debug_array_t;

#define DEBUG_STRING_SIZE		80

/* (DID_DEBUG_STRING) */
typedef struct PACKED
{
	uint8_t					s[DEBUG_STRING_SIZE];
} debug_string_t;

POP_PACK

PUSH_PACK_8

/** time struct */
typedef struct
{
	/** time (s) expressed by standard time_t */
	int64_t time;

	/** fraction of second under 1 s */
	double sec;         
} gtime_t;

typedef struct PACKED
{
	gtime_t time;
	double rp_ecef[3]; // Rover position
	double rv_ecef[3]; // Rover velocity
	double ra_ecef[3]; // Rover acceleration
	double bp_ecef[3]; // Base position
	double bv_ecef[3]; // Base velocity
	double qr[6]; // rover position and velocity covariance main diagonal
	double b[24]; // satellite bias
	double qb[24]; // main diagonal of sat bias covariances
	uint8_t sat_id[24]; // satellite id of b[]
} rtk_state_t;

typedef struct PACKED
{
	gtime_t time;
	int32_t nv; // number of measurements
	uint8_t sat_id_i[24]; // sat id of measurements (reference sat)
	uint8_t sat_id_j[24]; // sat id of measurements
	uint8_t type[24]; // type (0 = dd-range, 1 = dd-phase, 2 = baseline)
	double v[24]; // residual
} rtk_residual_t;

typedef struct PACKED
{
    gtime_t time;

    uint8_t rej_ovfl;
    uint8_t code_outlier;
    uint8_t phase_outlier;
    uint8_t code_large_residual;

    uint8_t phase_large_residual;
    uint8_t invalid_base_position;
    uint8_t bad_baseline_holdamb;
    uint8_t base_position_error;

    uint8_t outc_ovfl;
    uint8_t reset_timer;
    uint8_t use_ubx_position;
    uint8_t large_v2b;

    uint8_t base_position_update;
    uint8_t rover_position_error;
    uint8_t reset_bias;
    uint8_t start_relpos;

    uint8_t end_relpos;
    uint8_t start_rtkpos;
    uint8_t pnt_pos_error;
    uint8_t no_base_obs_data;

    uint8_t diff_age_error;
    uint8_t moveb_time_sync_error;
    uint8_t waiting_for_rover_packet;
    uint8_t waiting_for_base_packet;

	uint8_t lsq_error;
    uint8_t lack_of_valid_sats;
    uint8_t divergent_pnt_pos_iteration;
    uint8_t chi_square_error;

    uint32_t cycle_slips;

    float ubx_error;

	uint8_t solStatus;
	uint8_t rescode_err_marker;
	uint8_t error_count;
	uint8_t error_code;

    float dist2base;

	uint8_t reserved1;
	uint8_t gdop_error;
	uint8_t warning_count;
	uint8_t warning_code;

    double double_debug[4];

	uint8_t debug[2];
	uint8_t obs_count_bas;
	uint8_t obs_count_rov;

	uint8_t obs_pairs_filtered;
	uint8_t obs_pairs_used;
	uint8_t raw_ptr_queue_overrun;
    uint8_t raw_dat_queue_overrun;
} rtk_debug_t;

POP_PACK

PUSH_PACK_1

/** (DID_GPS_RTK_OPT) RTK processing options */
typedef struct
{
	/** positioning mode (PMODE_???) */
	int32_t mode;           

	/** solution type (0:forward,1:backward,2:combined) */
	int32_t soltype;

	/** number of frequencies (1:L1,2:L1+L2,3:L1+L2+L5) */
	int32_t nf;

	/** navigation systems */
	int32_t navsys;

	/** elevation mask angle (rad) */
	double elmin;

	/** Min snr to consider satellite for rtk */
	int32_t snrmin;

	/** AR mode (0:off,1:continuous,2:instantaneous,3:fix and hold,4:ppp-ar) */
	int32_t modear;

	/** GLONASS AR mode (0:off,1:on,2:auto cal,3:ext cal) */
	int32_t glomodear;

	/** GPS AR mode (0:off,1:on) */
	int32_t gpsmodear;

    /** SBAS AR mode (0:off,1:on) */
    int32_t sbsmodear;

	/** BeiDou AR mode (0:off,1:on) */
	int32_t bdsmodear;

	/** AR filtering to reject bad sats (0:off,1:on) */
	int32_t arfilter;

	/** obs outage count to reset bias */
	int32_t maxout;

    /** reject count to reset bias */
    int32_t maxrej;

	/** min lock count to fix ambiguity */
	int32_t minlock;

	/** min sats to fix integer ambiguities */
	int32_t minfixsats;

	/** min sats to hold integer ambiguities */
	int32_t minholdsats;

	/** min sats to drop sats in AR */
	int32_t mindropsats;

	/** use stdev estimates from receiver to adjust measurement variances */
	int32_t rcvstds;

	/** min fix count to hold ambiguity */
	int32_t minfix;

	/** max iteration to resolve ambiguity */
	int32_t armaxiter;

	/** dynamics model (0:none,1:velociy,2:accel) */
	int32_t dynamics;

	/** number of filter iteration */
	int32_t niter;

	/** interpolate reference obs (for post mission) */
	int32_t intpref;

	/** rover position for fixed mode */
	int32_t rovpos;

	/** base position for relative mode */
	int32_t refpos;

	/** code/phase error ratio */
	double eratio[1];

	/** measurement error factor */
	double err[5];

	/** initial-state std [0]bias,[1]iono [2]trop */
	double std[3];

	/** process-noise std [0]bias,[1]iono [2]trop [3]acch [4]accv [5] pos */
	double prn[6];

	/** satellite clock stability (sec/sec) */
	double sclkstab;

	/** AR validation threshold */
	double thresar[8];

	/** elevation mask of AR for rising satellite (rad) */
	double elmaskar;

	/** elevation mask to hold ambiguity (rad) */
	double elmaskhold;

	/** slip threshold of geometry-free phase (m) */
	double thresslip;

	/** variance for fix-and-hold pseudo measurements (cycle^2) */
	double varholdamb;

	/** gain used for GLO and SBAS sats to adjust ambiguity */
	double gainholdamb;

	/** max difference of time (sec) */
	double maxtdiff;

    /** reset sat biases after this long trying to get fix if not acquired */
    int fix_reset_base_msgs;

    /** reject threshold of NIS */
    double maxinnocode;
    double maxinnophase;
    double maxnis;

	/** reject threshold of gdop */
	double maxgdop;

    /** baseline length constraint {const,sigma before fix, sigma after fix} (m) */
    double baseline[3];
    double max_baseline_error;
    double reset_baseline_error;

    /** maximum error wrt ubx position (triggers reset if more than this far) (m) */
    float max_ubx_error;

	/** rover position for fixed mode {x,y,z} (ecef) (m) */
	double ru[3];

	/** base position for relative mode {x,y,z} (ecef) (m) */
	double rb[3];

	/** max averaging epochs */
	int32_t maxaveep;

	/** output single by dgps/float/fix/ppp outage */
	int32_t outsingle;
} prcopt_t;
typedef prcopt_t gps_rtk_opt_t;

/** Raw satellite observation data */
typedef struct PACKED
{
	/** Receiver local time approximately aligned to the GPS time system (GPST) */
	gtime_t time;

	/** Satellite number in RTKlib notation.  GPS: 1-32, GLONASS: 33-59, Galilleo: 60-89, SBAS: 90-95 */
	uint8_t sat;

	/** receiver number */
	uint8_t rcv;

	/** Cno, carrier-to-noise density ratio (signal strength) (0.25 dB-Hz) */
	uint8_t SNR[1];

	/** Loss of Lock Indicator. Set to non-zero values only when carrier-phase is valid (L > 0).  bit1 = loss-of-lock, bit2 = half-cycle-invalid */
	uint8_t LLI[1];

	/** Code indicator: CODE_L1C (1) = L1C/A,G1C/A,E1C (GPS,GLO,GAL,QZS,SBS), CODE_L1X (12) = E1B+C,L1C(D+P) (GAL,QZS), CODE_L1I (47) = B1I (BeiDou) */
	uint8_t code[1];

	/** Estimated carrier phase measurement standard deviation (0.004 cycles), zero means invalid */
	uint8_t qualL[1];

	/** Estimated pseudorange measurement standard deviation (0.01 m), zero means invalid */
	uint8_t qualP[1];

	/** reserved, for alignment */
	uint8_t reserved;

	/** Observation data carrier-phase (cycle). The carrier phase initial ambiguity is initialized using an approximate value to make the magnitude of the phase close to the pseudorange measurement. Clock resets are applied to both phase and code measurements in accordance with the RINEX specification. */
	double L[1];

	/** Observation data pseudorange (m). GLONASS inter frequency channel delays are compensated with an internal calibration table */
	double P[1]; 

	/** Observation data Doppler measurement (positive sign for approaching satellites) (Hz) */
	float D[1];
} obsd_t;

#define GPS_RAW_MESSAGE_BUF_SIZE    1000
#define MAX_OBSERVATION_COUNT_IN_RTK_MESSAGE (GPS_RAW_MESSAGE_BUF_SIZE / sizeof(obsd_t))

/** observation data */
typedef struct
{
	/** number of observation slots used */
	uint32_t n;

	/** number of observation slots allocated */
	uint32_t nmax;

	/** observation data buffer */
	obsd_t* data;
} obs_t;

/** non-Glonass ephemeris data */
typedef struct
{
    /** Satellite number in RTKlib notation.  GPS: 1-32, GLONASS: 33-59, Galilleo: 60-89, SBAS: 90-95 */
    int32_t sat;

	/** IODE Issue of Data, Ephemeris (ephemeris version) */
	int32_t iode;
	
	/** IODC Issue of Data, Clock (clock version) */
	int32_t iodc;

	/** SV accuracy (URA index) IRN-IS-200H p.97 */
	int32_t sva;            

	/** SV health GPS/QZS (0:ok) */
	int32_t svh;            

	/** GPS/QZS: gps week, GAL: galileo week */
	int32_t week;

	/** GPS/QZS: code on L2. (00 = Invalid, 01 = P Code ON, 11 = C/A code ON, 11 = Invalid).  GAL/CMP: data sources */
	int32_t code;

	/** GPS/QZS: L2 P data flag (indicates that the NAV data stream was commanded OFF on the P-code of the in-phase component of the L2 channel). CMP: nav type */
	int32_t flag;

	/** Time Of Ephemeris, ephemeris reference epoch in seconds within the week (s) */
	gtime_t toe;
	
	/** clock data reference time (s) (20.3.4.5) */
	gtime_t toc;
	
	/** T_trans (s) */
	gtime_t ttr;

	/** Orbit semi-major axis (m) */
	double A;

	/** Orbit eccentricity (non-dimensional)  */
	double e;

	/** Orbit inclination angle at reference time (rad) */
	double i0;

	/** Longitude of ascending node of orbit plane at weekly epoch (rad) */
	double OMG0;

	/** Argument of perigee (rad) */
	double omg;

	/** Mean anomaly at reference time (rad) */
	double M0;

	/** Mean Motion Difference From Computed Value (rad) */
	double deln;

	/** Rate of Right Ascension (rad/s) */
	double OMGd;

	/** Rate of Inclination Angle (rad/s) */
	double idot;

	/** Amplitude of the Cosine Harmonic Correction Term to the Orbit Radius (m) */
	double crc;

	/** Amplitude of the Sine Harmonic Correction Term to the Orbit Radius (m) */
	double crs;

	/** Amplitude of the Cosine Harmonic Correction Term to the Argument of Latitude (rad)  */
	double cuc;

	/** Amplitude of the Sine Harmonic Correction Term to the Argument of Latitude (rad) */
	double cus;

	/** Amplitude of the Cosine Harmonic Correction Term to the Angle of Inclination (rad) */
	double cic;

	/** Amplitude of the Sine Harmonic Correction Term to the Angle of Inclination (rad) */
	double cis;

	/** Time Of Ephemeris, ephemeris reference epoch in seconds within the week (s), same as <toe> above but represented as double type. Note that toe is computed as eph->toe = gst2time(week, eph->toes) */
	double toes;

	/** Fit interval (h) (0: 4 hours, 1: greater than 4 hours) */
	double fit;

	/** SV clock offset, af0 (s) */
	double f0;
	
	/** SV clock drift, af1 (s/s, non-dimensional) */
	double f1;
	
	/** SV clock drift rate, af2 (1/s) */
	double f2;

	/** Group delay parameters GPS/QZS: tgd[0] = TGD (IRN-IS-200H p.103). Galilleo: tgd[0] = BGD E5a/E1, tgd[1] = BGD E5b/E1. Beidou: tgd[0] = BGD1, tgd[1] = BGD2 */
	double tgd[4];

	/** Adot for CNAV, not used */
	double Adot;
	
	/** First derivative of mean motion n (second derivative of mean anomaly M), ndot for CNAV (rad/s/s). Not used. */
	double ndot;
} eph_t;

/** Glonass ephemeris data */
typedef struct
{        
    /** Satellite number in RTKlib notation.  GPS: 1-32, GLONASS: 33-59, Galilleo: 60-89, SBAS: 90-95 */
    int32_t sat;

	/** IODE (0-6 bit of tb field) */
	int32_t iode;

	/** satellite frequency number */
	int32_t frq;

	/** satellite health */
	int32_t svh;
	
	/** satellite accuracy */
	int32_t sva;
	
	/** satellite age of operation */
	int32_t age;

    /** Ephemeris reference epoch in seconds within the week in GPS time gpst (s) */
	gtime_t toe;

	/** message frame time in gpst (s) */
	gtime_t tof;

	/** satellite position (ecef) (m) */
	double pos[3];

	/** satellite velocity (ecef) (m/s) */
	double vel[3];

	/** satellite acceleration (ecef) (m/s^2) */
	double acc[3];

	/** SV clock bias (s) */
	double taun;

	/** relative frequency bias */
	double gamn;

	/** delay between L1 and L2 (s) */
	double dtaun;
} geph_t;

/** SBAS message type */
typedef struct
{
	/** receiption time - week */
	int32_t week;
	
	/** reception time - tow */
	int32_t tow;

	/** SBAS satellite PRN number */
	int32_t prn;

	/** SBAS message (226bit) padded by 0 */
	uint8_t msg[29];

	/** reserved for alighment */
	uint8_t reserved[3];
} sbsmsg_t;

/** station parameter type */
typedef struct
{
	/** antenna delta type (0:enu,1:xyz) */
	int32_t deltype;
	
	/** station position (ecef) (m) */
	double pos[3];

	/** antenna position delta (e/n/u or x/y/z) (m) */
	double del[3];

	/** antenna height (m) */
	double hgt;
	
	/** station id */
	int32_t stationId;
} sta_t;

/** almanac type */
typedef struct
{
	/** satellite number */
	int32_t sat;

	/** sv health (0:ok) */
	int32_t svh;

	/** as and sv config */
	int32_t svconf;

	/* GPS/QZS: gps week, GAL: galileo week */
	int32_t week;

	/* Toa */
	gtime_t toa;        
						
	/** SV orbit parameters - A */
	double A;

	/** SV orbit parameters - e */
	double e;

	/** SV orbit parameters - i0 */
	double i0;

	/** SV orbit parameters - OMG0 */
	double OMG0;
	
	/** SV orbit parameters - omg */
	double omg;
	
	/** SV orbit parameters - M0 */
	double M0;
	
	/** SV orbit parameters - OMGd */
	double OMGd;

	/** Toa (s) in week - toas */
	double toas;

	/** SV clock parameters - af0 */
	double f0;
	
	/** SV clock parameters - af1 */
	double f1;
} alm_t;

/** ionosphere model and utc parameters */
typedef struct
{
	double ion_gps[8];  /* GPS iono model parameters {a0,a1,a2,a3,b0,b1,b2,b3} */
	double ion_gal[4];  /* Galileo iono model parameters {ai0,ai1,ai2,0} */
	double ion_qzs[8];  /* QZSS iono model parameters {a0,a1,a2,a3,b0,b1,b2,b3} */
	double ion_cmp[8];  /* BeiDou iono model parameters {a0,a1,a2,a3,b0,b1,b2,b3} */
	double ion_irn[8];  /* IRNSS iono model parameters {a0,a1,a2,a3,b0,b1,b2,b3} */

	double utc_gps[4];  /* GPS delta-UTC parameters {A0,A1,T,W} */
	double utc_glo[4];  /* GLONASS UTC GPS time parameters */
	double utc_gal[4];  /* Galileo UTC GPS time parameters */
	double utc_qzs[4];  /* QZS UTC GPS time parameters */
	double utc_cmp[4];  /* BeiDou UTC parameters */
	double utc_irn[4];  /* IRNSS UTC parameters */
	double utc_sbs[4];  /* SBAS UTC parameters */

	int32_t leaps;      /* leap seconds (s) */
	
	alm_t alm;			/* almanac */
} ion_model_utc_alm_t;

/** RTK solution status */
typedef enum
{
	/** No status */
	rtk_solution_status_none = 0,

	/** RTK fix */
	rtk_solution_status_fix = 1,

	/** RTK float */
	rtk_solution_status_float = 2,

	/** RTK SBAS */
	rtk_solution_status_sbas = 3,

	/** RTK DGPS */
	rtk_solution_status_dgps = 4,

	/** RTK SINGLE */
	rtk_solution_status_single = 5
} eRtkSolStatus;

/** (DID_GPS1_RTK_POS_REL, DID_GPS2_RTK_CMP_REL) - RTK and Dual GNSS heading base to rover relative info. */
typedef struct PACKED
{
    /** GPS time of week (since Sunday morning) in milliseconds */
    uint32_t                timeOfWeekMs;

    /** Age of differential (seconds) */
    float					differentialAge;

    /** Ambiguity resolution ratio factor for validation */
    float					arRatio;

	/** Vector from base to rover (m) in ECEF - If Compassing enabled, this is the 3-vector from antenna 2 to antenna 1 */
	float					baseToRoverVector[3];

    /** Distance from base to rover (m) */
    float                   baseToRoverDistance;
    
    /** Angle from north to baseToRoverVector in local tangent plane. (rad) */
    float                   baseToRoverHeading;

    /** Accuracy of baseToRoverHeading. (rad) */
    float                   baseToRoverHeadingAcc;

	/** (see eGpsStatus) GPS status: [0x000000xx] number of satellites used, [0x0000xx00] fix type, [0x00xx0000] status flags, NMEA input flag */
	uint32_t                status;
	
} gps_rtk_rel_t;

/** (DID_GPS1_RTK_POS_MISC, DID_GPS2_RTK_CMP_MISC) - requires little endian CPU */
typedef struct PACKED
{
	/** GPS time of week (since Sunday morning) in milliseconds */
	uint32_t                timeOfWeekMs;

	/** Accuracy - estimated standard deviations of the solution assuming a priori error model and error parameters by the positioning options. []: standard deviations {ECEF - x,y,z} or {north, east, down} (meters) */
	float					accuracyPos[3];

	/** Accuracy - estimated standard deviations of the solution assuming a priori error model and error parameters by the positioning options. []: Absolute value of means square root of estimated covariance NE, EU, UN */
	float					accuracyCov[3];

	/** Ambiguity resolution threshold for validation */
	float					arThreshold;

	/** Geometric dilution of precision (meters) */
	float					gDop;
	
	/** Horizontal dilution of precision (meters) */
	float					hDop;
	
	/** Vertical dilution of precision (meters) */
	float					vDop;

	/** Base Position - latitude, longitude, height (degrees, meters) */
 	double					baseLla[3];

    /** Cycle slip counter */
    uint32_t                cycleSlipCount;
	
    /** Rover gps observation element counter */
    uint32_t				roverGpsObservationCount;

    /** Base station gps observation element counter */
    uint32_t				baseGpsObservationCount;

    /** Rover glonass observation element counter */
    uint32_t				roverGlonassObservationCount;

    /** Base station glonass observation element counter */
    uint32_t				baseGlonassObservationCount;

    /** Rover galileo observation element counter */
    uint32_t				roverGalileoObservationCount;

    /** Base station galileo observation element counter */
    uint32_t				baseGalileoObservationCount;

    /** Rover beidou observation element counter */
    uint32_t				roverBeidouObservationCount;

    /** Base station beidou observation element counter */
    uint32_t				baseBeidouObservationCount;

    /** Rover qzs observation element counter */
    uint32_t				roverQzsObservationCount;

    /** Base station qzs observation element counter */
    uint32_t				baseQzsObservationCount;

	/** Rover gps ephemeris element counter */
	uint32_t				roverGpsEphemerisCount;

	/** Base station gps ephemeris element counter */
    uint32_t				baseGpsEphemerisCount;

	/** Rover glonass ephemeris element counter */
	uint32_t				roverGlonassEphemerisCount;

	/** Base station glonass ephemeris element counter */
    uint32_t				baseGlonassEphemerisCount;
	
	/** Rover galileo ephemeris element counter */
	uint32_t				roverGalileoEphemerisCount;

	/** Base station galileo ephemeris element counter */
    uint32_t				baseGalileoEphemerisCount;

    /** Rover beidou ephemeris element counter */
    uint32_t				roverBeidouEphemerisCount;

    /** Base station beidou ephemeris element counter */
    uint32_t				baseBeidouEphemerisCount;

    /** Rover qzs ephemeris element counter */
    uint32_t				roverQzsEphemerisCount;

    /** Base station qzs ephemeris element counter */
    uint32_t				baseQzsEphemerisCount;

	/** Rover sbas element counter */
	uint32_t				roverSbasCount;

	/** Base station sbas element counter */
    uint32_t				baseSbasCount;

	/** Base station antenna position element counter */
    uint32_t				baseAntennaCount;

    /** Ionosphere model, utc and almanac count */
    uint32_t				ionUtcAlmCount;
	
	/** Number of checksum failures from received corrections */
	uint32_t				correctionChecksumFailures;

	/** Time to first RTK fix. */
	uint32_t				timeToFirstFixMs;
    
} gps_rtk_misc_t;

/** RAW data types for DID_GPS_BASE_RAW and DID_GPS2_RAW */
typedef enum
{
	/** obsd_t */
	raw_data_type_observation = 1,

	/** eph_t */
	raw_data_type_ephemeris = 2,

	/** geph_t */
	raw_data_type_glonass_ephemeris = 3,

	/** sbsmsg_t */
	raw_data_type_sbas = 4,

	/** sta_t */
	raw_data_type_base_station_antenna_position = 5,

	/** ion_model_utc_alm_t */
	raw_data_type_ionosphere_model_utc_alm = 6,
	
	/** gps_rtk_misc_t */
	raw_data_type_rtk_solution = 123
} eRawDataType;

typedef union PACKED
{   
    /** Satellite observation data */
    obsd_t              obs[MAX_OBSERVATION_COUNT_IN_RTK_MESSAGE];
    
    /** Satellite non-GLONASS ephemeris data (GPS, Galileo, Beidou, QZSS) */
    eph_t               eph;
    
    /** Satellite GLONASS ephemeris data */
    geph_t              gloEph;
    
    /** Satellite-Based Augmentation Systems (SBAS) data */
    sbsmsg_t            sbas;
        
    /** Base station information (base position, antenna position, antenna height, etc.) */
    sta_t               sta;

    /** Ionosphere model and UTC parameters */
    ion_model_utc_alm_t ion;

    /** Byte buffer */
    uint8_t             buf[GPS_RAW_MESSAGE_BUF_SIZE];
} uGpsRawData;

/** Message wrapper for DID_GPS1_RAW, DID_GPS2_RAW, and DID_GPS_BASE_RAW.  The contents of data can vary for this message and are determined by `dataType` field. */
typedef struct PACKED
{
	/** Receiver index (1=RECEIVER_INDEX_GPS1, 2=RECEIVER_INDEX_EXTERNAL_BASE, or 3=RECEIVER_INDEX_GPS2 ) */
	uint8_t receiverIndex;

	/** Type of data (eRawDataType: 1=observations, 2=ephemeris, 3=glonassEphemeris, 4=SBAS, 5=baseAntenna, 6=IonosphereModel) */
	uint8_t dataType;

	/** Number of observations in data (obsd_t) when dataType==1 (raw_data_type_observation). */
	uint8_t obsCount;

	/** Reserved */
	uint8_t reserved;

    /** Interpret based on dataType (see eRawDataType) */    
    uGpsRawData data;
} gps_raw_t;

/**
* Diagnostic message
*/
typedef struct 
{
	/** GPS time of week (since Sunday morning) in milliseconds */
	uint32_t timeOfWeekMs;
	
	/** Message length, including null terminator */
	uint32_t messageLength;
	
	/** Message data, max size of message is 256 */
	char message[256];
} diag_msg_t;

typedef enum
{
	// default state
	SURVEY_IN_STATE_OFF                     = 0,

	// commands
	SURVEY_IN_STATE_CANCEL                  = 1,
	SURVEY_IN_STATE_START_3D                = 2,
	SURVEY_IN_STATE_START_FLOAT             = 3,
	SURVEY_IN_STATE_START_FIX               = 4,

	// status
	SURVEY_IN_STATE_RUNNING_3D              = 8,
	SURVEY_IN_STATE_RUNNING_FLOAT           = 9,
	SURVEY_IN_STATE_RUNNING_FIX             = 10,
	SURVEY_IN_STATE_SAVE_POS                = 19,
	SURVEY_IN_STATE_DONE                    = 20
} eSurveyInStatus;

/**
* Survey in status
*/
typedef struct
{
	/** State of current survey, eSurveyInStatus */
	uint32_t state;

	/** Maximum time (milliseconds) survey will run if minAccuracy is not first achieved. (ignored if 0). */
	uint32_t maxDurationSec;

	/** Required horizontal accuracy (m) for survey to complete before maxDuration. (ignored if 0) */
	float minAccuracy;

	/** Elapsed time (seconds) of the survey. */
	uint32_t elapsedTimeSec;

	/** Approximate horizontal accuracy of the survey (m). */
	float hAccuracy;

	/** The current surveyed latitude, longitude, altitude (deg, deg, m) */
	double lla[3];
} survey_in_t;


typedef enum
{
    /** SD card logger: card ready */
    EVB_STATUS_SD_CARD_READY                = 0x00000001,

    /** SD card Logger: running */
    EVB_STATUS_SD_LOG_ENABLED               = 0x00000002,

    /** SD card error: card file system */
    EVB_STATUS_SD_ERR_CARD_FAULT            = 0x00000010,

    /** SD card error: card full */
    EVB_STATUS_SD_ERR_CARD_FULL             = 0x00000020,

    /** SD card error: mask */
    EVB_STATUS_SD_ERR_CARD_MASK             = 0x000000F0,

    /** WiFi: enabled */
    EVB_STATUS_WIFI_ENABLED                 = 0x00010000,

    /** WiFi: connected to access point (hot spot) or another device */
    EVB_STATUS_WIFI_CONNECTED               = 0x00020000,

    /** XBee: enabled */
    EVB_STATUS_XBEE_ENABLED                 = 0x00100000,

    /** XBee: connected */
    EVB_STATUS_XBEE_CONNECTED               = 0x00200000,

    /** XBee: configured */
    EVB_STATUS_XBEE_CONFIGURED              = 0x00400000,

    /** XBee: failed to configure */
    EVB_STATUS_XBEE_CONFIG_FAILURE          = 0x00800000,

} eEvbStatus;

/** EVB-2 communications ports. */
enum eEvb2CommPorts
{
    EVB2_PORT_UINS0     = 0,
    EVB2_PORT_UINS1     = 1,
    EVB2_PORT_XBEE      = 2,
    EVB2_PORT_XRADIO    = 3,		// H4-8 (orange) Tx, H4-7 (brown) Rx 
    EVB2_PORT_BLE       = 4,		
    EVB2_PORT_SP330     = 5,		// H3-2 (brown) Tx, H3-5 (green)  Rx
    EVB2_PORT_GPIO_H8   = 6,		// H8-5 (brown) Tx, H8-6 (orange) Rx
    EVB2_PORT_USB       = 7,
    EVB2_PORT_WIFI      = 8,		
	EVB2_PORT_CAN		= 9,		// H2-3 CANL (brown), H2-4 CANH (orange)
    EVB2_PORT_COUNT
};

/** EVB-2 Communications Bridge Options */
enum eEvb2ComBridgeOptions
{
    EVB2_CB_OPTIONS_TRISTATE_UINS_IO  = 0x00000001,
    EVB2_CB_OPTIONS_SP330_RS422       = 0x00000002,
    EVB2_CB_OPTIONS_XBEE_ENABLE       = 0x00000010,
    EVB2_CB_OPTIONS_WIFI_ENABLE       = 0x00000020,
    EVB2_CB_OPTIONS_BLE_ENABLE        = 0x00000040,
    EVB2_CB_OPTIONS_SPI_ENABLE        = 0x00000080,
	EVB2_CB_OPTIONS_CAN_ENABLE	      = 0x00000100,
	EVB2_CB_OPTIONS_I2C_ENABLE	      = 0x00000200,		// Tied to uINS G1,G2
};

enum eEvb2PortOptions
{
	EVB2_PORT_OPTIONS_RADIO_RTK_FILTER		= 0x00000001,	// Allow RTCM3, NMEA, and RTCM3.  Reject IS binary.
	EVB2_PORT_OPTIONS_DEFAULT				= EVB2_PORT_OPTIONS_RADIO_RTK_FILTER,
};

/**
* (DID_EVB_STATUS) EVB-2 status and logger control interface
*/
typedef struct
{
	/** GPS number of weeks since January 6th, 1980 */
	uint32_t                week;

	/** GPS time of week (since Sunday morning) in milliseconds */
	uint32_t                timeOfWeekMs;

	/** Firmware (software) version */
	uint8_t                 firmwareVer[4];

    /** Status (eEvbStatus) */
    uint32_t                evbStatus;

    /** Data logger control state. (see eEvb2LoggerMode) */
    uint32_t                loggerMode;

    /** logger */
    uint32_t                loggerElapsedTimeMs;

    /** WiFi IP address */
    uint32_t                wifiIpAddr;

    /** System command (see eSystemCommand).  99 = software reset */
    uint32_t                sysCommand;

} evb_status_t;

#define WIFI_SSID_PSK_SIZE      40

typedef struct
{
    /** WiFi SSID */
    char                    ssid[WIFI_SSID_PSK_SIZE];

    /** WiFi PSK */
    char                    psk[WIFI_SSID_PSK_SIZE];

} evb_wifi_t;

typedef struct
{  
    /** Server IP address */
    union {
		uint32_t	u32;
		uint8_t		u8[4];
	} ipAddr;

    /** Server port */
    uint32_t                port;

} evb_server_t;

typedef enum
{
    EVB_CFG_BITS_WIFI_SELECT_MASK               = 0x00000003,
    EVB_CFG_BITS_WIFI_SELECT_OFFSET             = 0,
    EVB_CFG_BITS_SERVER_SELECT_MASK             = 0x0000000C,
    EVB_CFG_BITS_SERVER_SELECT_OFFSET           = 2,
    EVB_CFG_BITS_NO_STREAM_PPD_ON_LOG_BUTTON    = 0x00000010,		// Don't enable PPD stream when log button is pressed
    EVB_CFG_BITS_ENABLE_ADC                     = 0x00000200,
} eEvbFlashCfgBits;

#define NUM_WIFI_PRESETS     3
#define EVB_CFG_BITS_SET_IDX_WIFI(bits,idx)     {bits&=EVB_CFG_BITS_WIFI_SELECT_MASK; bits|=((idx<<EVB_CFG_BITS_WIFI_SELECT_OFFSET)&EVB_CFG_BITS_WIFI_SELECT_MASK);}
#define EVB_CFG_BITS_SET_IDX_SERVER(bits,idx)   {bits&=EVB_CFG_BITS_SERVER_SELECT_MASK; bits|=((idx<<EVB_CFG_BITS_SERVER_SELECT_OFFSET)&EVB_CFG_BITS_SERVER_SELECT_MASK);}
#define EVB_CFG_BITS_IDX_WIFI(bits)             ((bits&EVB_CFG_BITS_WIFI_SELECT_MASK)>>EVB_CFG_BITS_WIFI_SELECT_OFFSET)
#define EVB_CFG_BITS_IDX_SERVER(bits)           ((bits&EVB_CFG_BITS_SERVER_SELECT_MASK)>>EVB_CFG_BITS_SERVER_SELECT_OFFSET)

/**
* (DID_EVB_FLASH_CFG) EVB-2 flash config for monitor, config, and logger control interface
*/
typedef struct
{  
    /** Size of this struct */
    uint32_t				size;

    /** Checksum, excluding size and checksum */
    uint32_t                checksum;

    /** Manufacturer method for restoring flash defaults */
    uint32_t                key;

    /** Communications bridge preset. (see eEvb2ComBridgePreset) */
    uint8_t                 cbPreset;

	// 32-bit alignment
	uint8_t                 reserved1[3];

    /** Communications bridge forwarding */
    uint32_t                cbf[EVB2_PORT_COUNT];

    /** Communications bridge options (see eEvb2ComBridgeOptions) */
    uint32_t                cbOptions;

    /** Config bits (see eEvbFlashCfgBits) */
    uint32_t                bits;

    /** Radio preamble ID (PID) - 0x0 to 0x9. Only radios with matching PIDs can communicate together. Different PIDs minimize interference between multiple sets of networks. Checked before the network ID. */
    uint32_t                radioPID;

    /** Radio network ID (NID) - 0x0 to 0x7FFF. Only radios with matching NID can communicate together. Checked after the preamble ID. */
    uint32_t                radioNID;

    /** Radio power level - Transmitter output power level. (XBee PRO SX 0=20dBm, 1=27dBm, 2=30dBm)  */
    uint32_t                radioPowerLevel;

    /** WiFi SSID and PSK */
    evb_wifi_t              wifi[NUM_WIFI_PRESETS];

    /** Server IP and port */
    evb_server_t            server[NUM_WIFI_PRESETS];

    /** Encoder tick to wheel rotation conversion factor (in radians).  Encoder tick count per revolution on 1 channel x gear ratio x 2pi. */
    float                   encoderTickToWheelRad;

	/** CAN baudrate */
	uint32_t				CANbaud_kbps;

	/** CAN receive address */
	uint32_t				can_receive_address;

	/** EVB port for uINS communications and SD card logging. 0=uINS-Ser0 (default), 1=uINS-Ser1, SP330=5, 6=GPIO_H8 (use eEvb2CommPorts) */
	uint8_t                 uinsComPort;

	/** EVB port for uINS aux com and RTK corrections. 0=uINS-Ser0, 1=uINS-Ser1 (default), 5=SP330, 6=GPIO_H8 (use eEvb2CommPorts) */
	uint8_t                 uinsAuxPort;

	// Ensure 32-bit alignment
	uint8_t                	reserved2[2];

	/** Enable radio RTK filtering, etc. (see eEvb2PortOptions) */
	uint32_t                portOptions;

	/** Baud rate for EVB serial port H3 (SP330 RS233 and RS485/422). */
	uint32_t                h3sp330BaudRate;

	/** Baud rate for EVB serial port H4 (TLL to external radio). */
	uint32_t                h4xRadioBaudRate;

	/** Baud rate for EVB serial port H8 (TLL). */
	uint32_t                h8gpioBaudRate;

	/** Wheel encoder configuration (see eWheelCfgBits) */
	uint32_t                wheelCfgBits;

	/** Wheel update period.  Sets the wheel encoder and control update period. (ms) */
	uint32_t				wheelStepPeriodMs;

} evb_flash_cfg_t;


/** EVB-2 communications bridge configuration. */
enum eEvb2ComBridgePreset
{
    /** No change.  Sending this value causes no effect. */
    EVB2_CB_PRESET_NA = 0,

    /** No connections.  Off: XBee, WiFi */
	EVB2_CB_PRESET_ALL_OFF = 1,

    /** [uINS Hub] LED-GRN (uINS-COM): USB, RS232, H8.  (uINS-AUX): XRadio.  Off: XBee, WiFi */
    EVB2_CB_PRESET_RS232 = 2,

    /** [uINS Hub] LED-BLU (uINS-COM): USB, RS232, H8.  (uINS-AUX): XBee, XRadio.  Off: WiFi */
    EVB2_CB_PRESET_RS232_XBEE = 3,

    /** [uINS Hub] LED-PUR (uINS-COM): USB, RS422, H8.  (uINS-AUX): WiFi, XRadio.  Off: XBee */
    EVB2_CB_PRESET_RS422_WIFI = 4,

    /** [uINS Hub] LED-CYA (uINS-SER1 SPI): USB, RS423, H8.  Off: WiFi, XBee.  A reset is required following selection of this CBPreset to enable SPI on the uINS, in order to assert uINS pin 10 (G9/nSPI_EN) during bootup. */
    EVB2_CB_PRESET_SPI_RS232 = 5,

    /** [USB Hub]  LED-YEL (USB): RS232, H8, XBee, XRadio. */
    EVB2_CB_PRESET_USB_HUB_RS232 = 6,

    /** [USB Hub]  LED-WHT (USB): RS485/RS422, H8, XRadio. */
    EVB2_CB_PRESET_USB_HUB_RS422 = 7,
	
    /** Number of bridge configuration presets */
	EVB2_CB_PRESET_COUNT = 8,
    
};

#define EVB2_CB_PRESET_DEFAULT      EVB2_CB_PRESET_RS232

/** Data logger control.  Values labeled CMD  */
enum eEvb2LoggerMode
{
    /** Do not change.  Sending this value causes no effect. */
    EVB2_LOG_NA                         = 0,

    /** Start new log */
    EVB2_LOG_CMD_START                  = 2,

    /** Stop logging */
    EVB2_LOG_CMD_STOP                   = 4,

    /** Purge all data logs from drive */
    EVB2_LOG_CMD_PURGE                  = 1002,
        
};


/** 
* (DID_PORT_MONITOR) Data rate and status monitoring for each communications port. 
*/
typedef struct
{
    /** Tx rate (bytes/s) */
    uint32_t        txBytesPerS;

    /** Rx rate (bytes/s) */
    uint32_t        rxBytesPerS;

    /** Status */
    uint32_t        status;
    
} port_monitor_set_t;

typedef struct
{
	/** Port monitor set */
	port_monitor_set_t port[NUM_SERIAL_PORTS];
		
} port_monitor_t;


/**
* (DID_SYS_FAULT) System Fault Information 
* NOTE: If you modify these, please update crash_info_special_values in IS-src/python/src/ci_hdw/data_sets.py */
#define SYS_FAULT_STATUS_HARDWARE_RESET                 0x00000000
#define SYS_FAULT_STATUS_USER_RESET                     0x00000001
#define SYS_FAULT_STATUS_ENABLE_BOOTLOADER              0x00000002
// General:
#define SYS_FAULT_STATUS_SOFT_RESET                     0x00000010
#define SYS_FAULT_STATUS_FLASH_MIGRATION_EVENT          0x00000020
#define SYS_FAULT_STATUS_FLASH_MIGRATION_COMPLETED      0x00000040
#define SYS_FAULT_STATUS_RTK_MISC_ERROR                 0x00000080
#define SYS_FAULT_STATUS_MASK_GENERAL_ERROR             0xFFFFFFF0
// Critical: (usually associated with system reset)
#define SYS_FAULT_STATUS_HARD_FAULT                     0x00010000
#define SYS_FAULT_STATUS_USAGE_FAULT                    0x00020000
#define SYS_FAULT_STATUS_MEM_MANGE                      0x00040000
#define SYS_FAULT_STATUS_BUS_FAULT                      0x00080000
#define SYS_FAULT_STATUS_MALLOC_FAILED                  0x00100000
#define SYS_FAULT_STATUS_STACK_OVERFLOW                 0x00200000
#define SYS_FAULT_STATUS_INVALID_CODE_OPERATION         0x00400000
#define SYS_FAULT_STATUS_FLASH_MIGRATION_MARKER_UPDATED 0x00800000
#define SYS_FAULT_STATUS_WATCHDOG_RESET                 0x01000000
#define SYS_FAULT_STATUS_RTK_BUFFER_LIMIT               0x02000000
#define SYS_FAULT_STATUS_SENSOR_CALIBRATION             0x04000000
#define SYS_FAULT_STATUS_HARDWARE_DETECTION             0x08000000
#define SYS_FAULT_STATUS_MASK_CRITICAL_ERROR            0xFFFF0000

typedef struct 
{
    /** System fault status */
    uint32_t status;

    /** Fault Type at HardFault */
    uint32_t g1Task;

    /** Multipurpose register - Line number of fault */
    uint32_t g2FileNum;
    
    /** Multipurpose register - File number at fault */
    uint32_t g3LineNum;
        
    /** Multipurpose register - at time of fault.  */
	uint32_t g4;

    /** Multipurpose register - link register value at time of fault.  */
    uint32_t g5Lr;
    
    /** Program Counter value at time of fault */
	uint32_t pc;
    
    /** Program Status Register value at time of fault */
	uint32_t psr;
    	
} system_fault_t;

/** Diagnostic information for internal use */
typedef struct
{
	/** Count of gap of more than 0.5 seconds receiving serial data, driver level, one entry for each com port */
	uint32_t gapCountSerialDriver[NUM_SERIAL_PORTS];

	/** Count of gap of more than 0.5 seconds receiving serial data, class / parser level, one entry for each com port */
	uint32_t gapCountSerialParser[NUM_SERIAL_PORTS];

	/** Count of rx overflow, one entry for each com port */
	uint32_t rxOverflowCount[NUM_SERIAL_PORTS];

	/** Count of tx overflow, one entry for each com port */
	uint32_t txOverflowCount[NUM_SERIAL_PORTS];
	
	/** Count of checksum failures, one entry for each com port */
	uint32_t checksumFailCount[NUM_SERIAL_PORTS];
} internal_diagnostic_t;

/** RTOS tasks */
typedef enum
{
	/** Task 0: Sample	*/
	TASK_SAMPLE = 0,

	/** Task 1: Nav */
	TASK_NAV,

	/** Task 2: Communications */
	TASK_COMMUNICATIONS,

	/** Task 3: Maintenance */
	TASK_MAINTENANCE,

	/** Task 4: Idle */
	TASK_IDLE,

	/** Task 5: Timer */
	TASK_TIMER,

	/** Number of RTOS tasks */
	UINS_RTOS_NUM_TASKS                 // Keep last
} eRtosTask;

/** EVB RTOS tasks */
typedef enum
{
    /** Task 0: Communications */
    EVB_TASK_COMMUNICATIONS,

    /** Task 1: Logger */
    EVB_TASK_LOGGER,

    /** Task 2: WiFi */
    EVB_TASK_WIFI,

    /** Task 3: Maintenance */
    EVB_TASK_MAINTENANCE,

    /** Task 4: Idle */
    EVB_TASK_IDLE,

    /** Task 5: Timer */
    EVB_TASK_TIMER,

    /** Task 6: SPI to uINS */
    EVB_TASK_SPI_UINS_COM,

    /** Number of RTOS tasks */
    EVB_RTOS_NUM_TASKS                  // Keep last
} eEvbRtosTask;

/** Max task name length - do not change */
#define MAX_TASK_NAME_LEN 12

/** RTOS task info */
typedef struct PACKED
{
	/** Task name */
	char                    name[MAX_TASK_NAME_LEN];

	/** Task priority (0 - 8) */
	uint32_t                priority;

	/** Stack high water mark bytes */
	uint32_t                stackUnused;

	/** Task period ms */
	uint32_t                periodMs;

	/** Last run time microseconds */
	uint32_t                runTimeUs;

	/** Max run time microseconds */
	uint32_t                maxRunTimeUs;
	
	/** Rolling average over last 1000 executions */
	float					averageRunTimeUs;
	
	/** Counter of times task took too long to run */
	uint32_t				gapCount;

	/** Cpu usage percent */
    float					cpuUsage;

	/** Handle */
	uint32_t                handle;
} rtos_task_t;

/** (DID_RTOS_INFO) */
typedef struct PACKED
{
    /** Heap high water mark bytes */
    uint32_t                freeHeapSize;

    /** Total memory allocated using RTOS pvPortMalloc() */
    uint32_t				mallocSize;
    
	/** Total memory freed using RTOS vPortFree() */
	uint32_t				freeSize;

	/** Tasks */
	rtos_task_t             task[UINS_RTOS_NUM_TASKS];

} rtos_info_t;

/** (DID_EVB_RTOS_INFO) */
typedef struct PACKED
{
    /** Heap high water mark bytes */
    uint32_t                freeHeapSize;

	/** Total memory allocated using RTOS pvPortMalloc() */
	uint32_t				mallocSize;

	/** Total memory freed using RTOS vPortFree() */
	uint32_t				freeSize;

    /** Tasks */
    rtos_task_t             task[EVB_RTOS_NUM_TASKS];

} evb_rtos_info_t;
enum
{
	CID_INS_TIME,
	CID_INS_STATUS,
	CID_INS_EULER,
	CID_INS_QUATN2B,
	CID_INS_QUATE2B,
	CID_INS_UVW,
	CID_INS_VE,
	CID_INS_LAT,
	CID_INS_LON,
	CID_INS_ALT,
	CID_INS_NORTH_EAST,
	CID_INS_DOWN,
	CID_INS_ECEF_X,
	CID_INS_ECEF_Y,
	CID_INS_ECEF_Z,
	CID_INS_MSL,
	CID_PREINT_PX,
	CID_PREINT_QY,
	CID_PREINT_RZ,
	CID_DUAL_PX,
	CID_DUAL_QY,
	CID_DUAL_RZ,
	CID_GPS1_POS,
	CID_GPS1_RTK_REL,
	CID_ROLL_ROLLRATE,
	NUM_CIDS
};

/** Valid baud rates for Inertial Sense hardware */
typedef enum
{
	CAN_BAUDRATE_20_KBPS   =   20,
	CAN_BAUDRATE_33_KBPS   =   33,
	CAN_BAUDRATE_50_KBPS   =   50,
	CAN_BAUDRATE_83_KBPS   =   83,
	CAN_BAUDRATE_100_KBPS  =  100,
	CAN_BAUDRATE_125_KBPS  =  125,
	CAN_BAUDRATE_200_KBPS  =  200,
	CAN_BAUDRATE_250_KBPS  =  250,
	CAN_BAUDRATE_500_KBPS  =  500,
	CAN_BAUDRATE_1000_KBPS = 1000,

	CAN_BAUDRATE_COUNT = 10
} can_baudrate_t;

/** (DID_CAN_BCAST_PERIOD) Broadcast period of CAN messages */
typedef struct PACKED
{
	/** Broadcast period (ms) - CAN time message. 0 to disable. */
	uint32_t				can_period_mult[NUM_CIDS];
	
	/** Transmit address. */
	uint32_t				can_transmit_address[NUM_CIDS];
	
	/** Baud rate (kbps)  (See can_baudrate_t for valid baud rates)  */
	uint32_t				can_baudrate_kbps;

	/** Receive address. */
	uint32_t				can_receive_address;

} can_config_t;

#if defined(INCLUDE_LUNA_DATA_SETS)
#include "luna_data_sets.h"
#endif

/** Union of datasets */
typedef union PACKED
{
	dev_info_t				devInfo;
	ins_1_t					ins1;
	ins_2_t					ins2;
 	ins_3_t					ins3;
	ins_4_t					ins4;
	imu_t					imu;
	imu3_t					imu3;
	magnetometer_t			mag;
	mag_cal_t				magCal;
	barometer_t				baro;
    wheel_encoder_t         wheelEncoder;
	ground_vehicle_t		groundVehicle;
	pos_measurement_t		posMeasurement;
	preintegrated_imu_t		pImu;
	gps_pos_t				gpsPos;
	gps_vel_t				gpsVel;
	gps_sat_t				gpsSat;
	gps_rtk_rel_t			gpsRtkRel;
	gps_rtk_misc_t			gpsRtkMisc;
	inl2_states_t			inl2States;
	inl2_ned_sigma_t        inl2NedSigma;
	nvm_flash_cfg_t			flashCfg;
    survey_in_t             surveyIn;
	sys_params_t			sysParams;
	sys_sensors_t			sysSensors;
	rtos_info_t				rtosInfo;
	gps_raw_t				gpsRaw;
	sys_sensors_adc_t       sensorsAdc;
	rmc_t					rmc;
	evb_status_t			evbStatus;
	infield_cal_t			infieldCal;

#if defined(INCLUDE_LUNA_DATA_SETS)
	evb_luna_wheel_controller_t     wheelController;
#endif
} uDatasets;

/** Union of INS output datasets */
typedef union PACKED
{
	ins_1_t					ins1;
	ins_2_t					ins2;
	ins_3_t					ins3;
	ins_4_t					ins4;
} uInsOutDatasets;

POP_PACK

/**
Creates a 32 bit checksum from data

@param data the data to create a checksum for
@param count the number of bytes in data

@return the 32 bit checksum for data
*/
uint32_t checksum32(const void* data, int count);
uint32_t serialNumChecksum32(const void* data, int size);
uint32_t flashChecksum32(const void* data, int size);

/**
Flip the endianess of 32 bit values in data

@param data the data to flip 32 bit values in
@param dataLength the number of bytes in data
*/
void flipEndianess32(uint8_t* data, int dataLength);

/**
Flip the bytes of a float in place (4 bytes) - ptr is assumed to be at least 4 bytes

@param ptr the float to flip
*/
void flipFloat(uint8_t* ptr);

/**
Flip the bytes of a float (4 bytes) - ptr is assumed to be at least 4 bytes

@param val the float to flip
@return the flipped float
*/
float flipFloatCopy(float val);

/**
Flip the bytes of a double in place (8 bytes) - ptr is assumed to be at least 8 bytes
Only flips each 4 byte pair, does not flip the individual bytes within the pair

@param ptr the double to flip
*/
void flipDouble(void* ptr);

/**
Flip the bytes of a double in place (8 bytes)
Unlike flipDouble, this also flips the individual bytes in each 4 byte pair

@param val the double to flip
@return the flipped double
*/
double flipDoubleCopy(double val);

/**
Flip double (64 bit) floating point values in data

@param data the data to flip doubles in
@param dataLength the number of bytes in data
@param offset offset into data to start flipping at
@param offsets a list of offsets of all doubles in data, starting at position 0
@param offsetsLength the number of items in offsets
*/
void flipDoubles(uint8_t* data, int dataLength, int offset, uint16_t* offsets, uint16_t offsetsLength);

/**
Flip string values in data - this compensates for the fact that flipEndianess32 is called on all the data

@param data the data to flip string values in
@param dataLength the number of bytes in data
@param offset the offset into data to start flipping strings at
@param offsets a list of offsets and byte lengths into data where strings start at
@param offsetsLength the number of items in offsets, should be 2 times the string count
*/
void flipStrings(uint8_t* data, int dataLength, int offset, uint16_t* offsets, uint16_t offsetsLength);

// BE_SWAP: if big endian then swap, else no-op
// LE_SWAP: if little endian then swap, else no-op
#if CPU_IS_BIG_ENDIAN
#define BE_SWAP64F(_i) flipDoubleCopy(_i)
#define BE_SWAP32F(_i) flipFloatCopy(_i)
#define BE_SWAP32(_i) (SWAP32(_i))
#define BE_SWAP16(_i) (SWAP16(_i))
#define LE_SWAP64F(_i) (_i)
#define LE_SWAP32F(_i) (_i)
#define LE_SWAP32(_i) (_i)
#define LE_SWAP16(_i) (_i)
#else // little endian
#define BE_SWAP64F(_i) (_i)
#define BE_SWAP32F(_i) (_i)
#define BE_SWAP32(_i) (_i)
#define BE_SWAP16(_i) (_i)
#define LE_SWAP64F(_i) flipDoubleCopy(_i)
#define LE_SWAP32F(_i) flipFloatCopy(_i)
#define LE_SWAP32(_i) (SWAP32(_i))
#define LE_SWAP16(_i) (SWAP16(_i))
#endif

/**
Get the offsets of double / int64 (64 bit) values given a data id

@param dataId the data id to get double offsets for
@param offsetsLength receives the number of double offsets

@return a list of offets of doubles or 0 if none, offset will have high bit set if it is an int64 instead of a double
*/
uint16_t* getDoubleOffsets(eDataIDs dataId, uint16_t* offsetsLength);

/**
Gets the offsets and lengths of strings given a data id

@param dataId the data id to get string offsets and lengths for
@param offsetsLength receives the number of items in the return value

@return a list of offsets and lengths of strings for the data id or 0 if none
*/
uint16_t* getStringOffsetsLengths(eDataIDs dataId, uint16_t* offsetsLength);

/** Convert DID to realtime message bits */
uint64_t didToRmcBit(uint32_t dataId, uint64_t defaultRmcBits);

//Time conversion constants
#define SECONDS_PER_WEEK        604800
#define SECONDS_PER_DAY         86400
#define GPS_TO_UNIX_OFFSET      315964800
/** Convert GPS Week and Ms and leapSeconds to Unix seconds**/
double gpsToUnix(uint32_t gpsWeek, uint32_t gpsTimeofWeekMS, uint8_t leapSeconds);

/** Convert Julian Date to calendar date. */
void julianToDate(double julian, int32_t* year, int32_t* month, int32_t* day, int32_t* hour, int32_t* minute, int32_t* second, int32_t* millisecond);

/** Convert GPS Week and Seconds to Julian Date.  Leap seconds are the GPS-UTC offset (18 seconds as of December 31, 2016). */
double gpsToJulian(int32_t gpsWeek, int32_t gpsMilliseconds, int32_t leapSeconds);


#ifndef RTKLIB_H
#define SYS_NONE    0x00                /* navigation system: none */
#define SYS_GPS     0x01                /* navigation system: GPS */
#define SYS_SBS     0x02                /* navigation system: SBAS */
#define SYS_GLO     0x04                /* navigation system: GLONASS */
#define SYS_GAL     0x08                /* navigation system: Galileo */
#define SYS_QZS     0x10                /* navigation system: QZSS */
#define SYS_CMP     0x20                /* navigation system: BeiDou */
#define SYS_IRN     0x40                /* navigation system: IRNS */
#define SYS_LEO     0x80                /* navigation system: LEO */
#define SYS_ALL     0xFF                /* navigation system: all */
#endif

/*
Convert gnssID to ubx gnss indicator (ref [2] 25)

@param gnssID gnssID of satellite
@return ubx gnss indicator
*/
int ubxSys(int gnssID);

#ifndef __RTKLIB_EMBEDDED_DEFINES_H_

#undef ENAGLO
#define ENAGLO

#undef ENAGAL
#define ENAGAL

#undef ENAQZS
//#define ENAQZS

#undef ENASBS
#define ENASBS

#undef MAXSUBFRMLEN
#define MAXSUBFRMLEN 152

#undef MAXRAWLEN
#define MAXRAWLEN 2048

#undef NFREQ
#define NFREQ 1

#undef NFREQGLO
#ifdef ENAGLO
#define NFREQGLO 1
#else
#define NFREQGLO 0
#endif

#undef NFREQGAL
#ifdef ENAGAL
#define NFREQGAL 1
#else
#define NFREQGAL 0
#endif

#undef NEXOBS
#define NEXOBS 0

#undef MAXOBS
#define MAXOBS 56               // Also defined inside rtklib_defines.h
#define HALF_MAXOBS (MAXOBS/2)

#undef NUMSATSOL
#define NUMSATSOL 22

#undef MAXERRMSG
#define MAXERRMSG 0

#ifdef ENASBS

// sbas waas only satellites
#undef MINPRNSBS
#define MINPRNSBS 133                 /* min satellite PRN number of SBAS */

#undef MAXPRNSBS
#define MAXPRNSBS 138                 /* max satellite PRN number of SBAS */

#undef NSATSBS
#define NSATSBS (MAXPRNSBS - MINPRNSBS + 1) /* number of SBAS satellites */

#define SBAS_EPHEMERIS_ARRAY_SIZE NSATSBS

#else

#define SBAS_EPHEMERIS_ARRAY_SIZE 0

#endif


#endif

#ifndef RTKLIB_H

#define MINPRNGPS   1                   /* min satellite PRN number of GPS */
#define MAXPRNGPS   32                  /* max satellite PRN number of GPS */
#define NSATGPS     (MAXPRNGPS-MINPRNGPS+1) /* number of GPS satellites */
#define NSYSGPS     1

#ifdef ENAGLO
#define MINPRNGLO   1                   /* min satellite slot number of GLONASS */
#define MAXPRNGLO   27                  /* max satellite slot number of GLONASS */
#define NSATGLO     (MAXPRNGLO-MINPRNGLO+1) /* number of GLONASS satellites */
#define NSYSGLO     1
#else
#define MINPRNGLO   0
#define MAXPRNGLO   0
#define NSATGLO     0
#define NSYSGLO     0
#endif
#ifdef ENAGAL
#define MINPRNGAL   1                   /* min satellite PRN number of Galileo */
#define MAXPRNGAL   30                  /* max satellite PRN number of Galileo */
#define NSATGAL    (MAXPRNGAL-MINPRNGAL+1) /* number of Galileo satellites */
#define NSYSGAL     1
#else
#define MINPRNGAL   0
#define MAXPRNGAL   0
#define NSATGAL     0
#define NSYSGAL     0
#endif
#ifdef ENAQZS
#define MINPRNQZS   193                 /* min satellite PRN number of QZSS */
#define MAXPRNQZS   199                 /* max satellite PRN number of QZSS */
#define MINPRNQZS_S 183                 /* min satellite PRN number of QZSS SAIF */
#define MAXPRNQZS_S 189                 /* max satellite PRN number of QZSS SAIF */
#define NSATQZS     (MAXPRNQZS-MINPRNQZS+1) /* number of QZSS satellites */
#define NSYSQZS     1
#else
#define MINPRNQZS   0
#define MAXPRNQZS   0
#define MINPRNQZS_S 0
#define MAXPRNQZS_S 0
#define NSATQZS     0
#define NSYSQZS     0
#endif
#ifdef ENACMP
#define MINPRNCMP   1                   /* min satellite sat number of BeiDou */
#define MAXPRNCMP   35                  /* max satellite sat number of BeiDou */
#define NSATCMP     (MAXPRNCMP-MINPRNCMP+1) /* number of BeiDou satellites */
#define NSYSCMP     1
#else
#define MINPRNCMP   0
#define MAXPRNCMP   0
#define NSATCMP     0
#define NSYSCMP     0
#endif
#ifdef ENAIRN
#define MINPRNIRN   1                   /* min satellite sat number of IRNSS */
#define MAXPRNIRN   7                   /* max satellite sat number of IRNSS */
#define NSATIRN     (MAXPRNIRN-MINPRNIRN+1) /* number of IRNSS satellites */
#define NSYSIRN     1
#else
#define MINPRNIRN   0
#define MAXPRNIRN   0
#define NSATIRN     0
#define NSYSIRN     0
#endif
#ifdef ENALEO
#define MINPRNLEO   1                   /* min satellite sat number of LEO */
#define MAXPRNLEO   10                  /* max satellite sat number of LEO */
#define NSATLEO     (MAXPRNLEO-MINPRNLEO+1) /* number of LEO satellites */
#define NSYSLEO     1
#else
#define MINPRNLEO   0
#define MAXPRNLEO   0
#define NSATLEO     0
#define NSYSLEO     0
#endif
#define NSYS        (NSYSGPS+NSYSGLO+NSYSGAL+NSYSQZS+NSYSCMP+NSYSIRN+NSYSLEO) /* number of systems */
#ifndef NSATSBS
#ifdef ENASBS
#define MINPRNSBS   120                 /* min satellite PRN number of SBAS */
#define MAXPRNSBS   142                 /* max satellite PRN number of SBAS */
#define NSATSBS     (MAXPRNSBS-MINPRNSBS+1) /* number of SBAS satellites */
#else
#define MINPRNSBS   0
#define MAXPRNSBS   0
#define NSATSBS     0
#endif
#endif

#endif
/*
Convert satellite constelation and prn/slot number to satellite number

@param sys satellite system (SYS_GPS,SYS_GLO,...)
@param prn satellite prn/slot number
@return satellite number (0:error)
*/
int satNo(int sys, int prn);

/*
convert satellite gnssID + svID to satellite number

@param gnssID satellite system 
@param svID satellite prn/slot number
@return satellite number (0:error)
*/
int satNumCalc(int gnssID, int svID);


#ifdef __cplusplus
}
#endif

#endif // DATA_SETS_H<|MERGE_RESOLUTION|>--- conflicted
+++ resolved
@@ -78,11 +78,7 @@
 #define DID_CAL_MOTION                  (eDataIDs)44 /** INTERNAL USE ONLY (sensor_mcal_group_t) */
 #define DID_SYS_SENSORS_SIGMA           (eDataIDs)45 /** INTERNAL USE ONLY (sys_sensors_t) */
 #define DID_SENSORS_ADC_SIGMA           (eDataIDs)46 /** INTERNAL USE ONLY (sys_sensors_adc_t) */
-<<<<<<< HEAD
-#define DID_INS_DEV_1                   (eDataIDs)47 /** INTERNAL USE ONLY (ins_dev_1_t) (not needed) */
-=======
 #define DID_REFERENCE_MAGNETOMETER      (eDataIDs)47 /** (magnetometer_t) Reference or truth magnetometer used for manufacturing calibration and testing */
->>>>>>> 8313d493
 #define DID_INL2_STATES                 (eDataIDs)48 /** (inl2_states_t) */
 #define DID_INL2_COVARIANCE_LD          (eDataIDs)49 /** (INL2_COVARIANCE_LD_ARRAY_SIZE) */
 #define DID_INL2_STATUS                 (eDataIDs)50 /** (inl2_status_t) */
