/*
MIT LICENSE

Copyright (c) 2014-2023 Inertial Sense, Inc. - http://inertialsense.com

Permission is hereby granted, free of charge, to any person obtaining a copy of this software and associated documentation files(the "Software"), to deal in the Software without restriction, including without limitation the rights to use, copy, modify, merge, publish, distribute, sublicense, and/or sell copies of the Software, and to permit persons to whom the Software is furnished to do so, subject to the following conditions :

The above copyright notice and this permission notice shall be included in all copies or substantial portions of the Software.

THE SOFTWARE IS PROVIDED "AS IS", WITHOUT WARRANTY OF ANY KIND, EXPRESS OR IMPLIED, INCLUDING BUT NOT LIMITED TO THE WARRANTIES OF MERCHANTABILITY, FITNESS FOR A PARTICULAR PURPOSE AND NONINFRINGEMENT.IN NO EVENT SHALL THE AUTHORS OR COPYRIGHT HOLDERS BE LIABLE FOR ANY CLAIM, DAMAGES OR OTHER LIABILITY, WHETHER IN AN ACTION OF CONTRACT, TORT OR OTHERWISE, ARISING FROM, OUT OF OR IN CONNECTION WITH THE SOFTWARE OR THE USE OR OTHER DEALINGS IN THE SOFTWARE.
*/

#ifndef DATA_SETS_H
#define DATA_SETS_H

#include <stdint.h>
#include <stdlib.h>
#include <time.h>
#include <string.h>
#include "ISConstants.h"

#ifdef __cplusplus
extern "C" {
#endif

// *****************************************************************************
// ****** InertialSense binary message Data Identification Numbers (DIDs) ****** 
// ******                                                                 ******
// ****** NEVER REORDER THESE VALUES!                                     ******
// *****************************************************************************
/** Data identifiers - these are unsigned int and #define because enum are signed according to C standard */
typedef uint32_t eDataIDs;

#define DID_NULL                        (eDataIDs)0  /** NULL (INVALID) */
#define DID_DEV_INFO                    (eDataIDs)1  /** (dev_info_t) Device information */
#define DID_IMX_DEV_INFO                (DID_DEV_INFO)
#define DID_SYS_FAULT                   (eDataIDs)2  /** (system_fault_t) System fault information */
#define DID_PIMU                        (eDataIDs)3  /** (pimu_t) Preintegrated IMU (a.k.a. Coning and Sculling integral) in body/IMU frame.  Updated at IMU rate. Also know as delta theta delta velocity, or preintegrated IMU (PIMU). For clarification, the name "Preintegrated IMU" or "PIMU" throughout our User Manual. This data is integrated from the IMU data at the IMU update rate (startupImuDtMs, default 1ms).  The integration period (dt) and output data rate are the same as the NAV rate (startupNavDtMs) and cannot be output at any other rate. If a faster output data rate is desired, DID_IMU_RAW can be used instead. PIMU data acts as a form of compression, adding the benefit of higher integration rates for slower output data rates, preserving the IMU data without adding filter delay and addresses antialiasing. It is most effective for systems that have higher dynamics and lower communications data rates.  The minimum data period is DID_FLASH_CONFIG.startupImuDtMs or 4, whichever is larger (250Hz max). The PIMU value can be converted to IMU by dividing PIMU by dt (i.e. IMU = PIMU / dt)  */
#define DID_INS_1                       (eDataIDs)4  /** (ins_1_t) INS output: euler rotation w/ respect to NED, NED position from reference LLA. */
#define DID_INS_2                       (eDataIDs)5  /** (ins_2_t) INS output: quaternion rotation w/ respect to NED, ellipsoid altitude */
#define DID_GPS1_RCVR_POS               (eDataIDs)6  /** (gps_pos_t) GPS 1 position data from GNSS receiver. */
#define DID_SYS_CMD                     (eDataIDs)7  /** (system_command_t) System commands. Both the command and invCommand fields must be set at the same time for a command to take effect. */
#define DID_NMEA_BCAST_PERIOD           (eDataIDs)8  /** (nmea_msgs_t) Set broadcast periods for NMEA messages */
#define DID_RMC                         (eDataIDs)9  /** (rmc_t) Realtime Message Controller (RMC). The data sets available through RMC are driven by the availability of the data. The RMC provides updates from various data sources (i.e. sensors) as soon as possible with minimal latency. Several of the data sources (sensors) output data at different data rates that do not all correspond. The RMC is provided so that broadcast of sensor data is done as soon as it becomes available. All RMC messages can be enabled using the standard Get Data packet format. */
#define DID_SYS_PARAMS                  (eDataIDs)10 /** (sys_params_t) System parameters / info */
#define DID_SYS_SENSORS                 (eDataIDs)11 /** (sys_sensors_t) System sensor information */
#define DID_FLASH_CONFIG                (eDataIDs)12 /** (nvm_flash_cfg_t) Flash memory configuration */
#define DID_GPS1_POS                    (eDataIDs)13 /** (gps_pos_t) GPS 1 position data.  This comes from DID_GPS1_RCVR_POS or DID_GPS1_RTK_POS, depending on whichever is more accurate. */
#define DID_GPS2_POS                    (eDataIDs)14 /** (gps_pos_t) GPS 2 position data */
#define DID_GPS1_SAT                    (eDataIDs)15 /** (gps_sat_t) GPS 1 GNSS satellite information: sat identifiers, carrier to noise ratio, elevation and azimuth angles, pseudo range residual. */
#define DID_GPS2_SAT                    (eDataIDs)16 /** (gps_sat_t) GPS 2 GNSS satellite information: sat identifiers, carrier to noise ratio, elevation and azimuth angles, pseudo range residual. */
#define DID_GPS1_VERSION                (eDataIDs)17 /** (gps_version_t) GPS 1 version info */
#define DID_GPS2_VERSION                (eDataIDs)18 /** (gps_version_t) GPS 2 version info */
#define DID_MAG_CAL                     (eDataIDs)19 /** (mag_cal_t) Magnetometer calibration */
#define DID_INTERNAL_DIAGNOSTIC         (eDataIDs)20 /** INTERNAL USE ONLY (internal_diagnostic_t) Internal diagnostic info */
#define DID_GPS1_RTK_POS_REL            (eDataIDs)21 /** (gps_rtk_rel_t) RTK precision position base to rover relative info. */
#define DID_GPS1_RTK_POS_MISC           (eDataIDs)22 /** (gps_rtk_misc_t) RTK precision position related data. */
#define DID_FEATURE_BITS                (eDataIDs)23 /** INTERNAL USE ONLY (feature_bits_t) */
#define DID_SENSORS_UCAL                (eDataIDs)24 /** INTERNAL USE ONLY (sensors_w_temp_t) Uncalibrated IMU output. */
#define DID_SENSORS_TCAL                (eDataIDs)25 /** INTERNAL USE ONLY (sensors_w_temp_t) Temperature compensated IMU output. */
#define DID_SENSORS_TC_BIAS             (eDataIDs)26 /** INTERNAL USE ONLY (sensors_t) */
#define DID_IO                          (eDataIDs)27 /** (io_t) I/O */
#define DID_SENSORS_ADC                 (eDataIDs)28 /** INTERNAL USE ONLY (sys_sensors_adc_t) */
#define DID_SCOMP                       (eDataIDs)29 /** INTERNAL USE ONLY (sensor_compensation_t) */
#define DID_GPS1_VEL                    (eDataIDs)30 /** (gps_vel_t) GPS 1 velocity data */
#define DID_GPS2_VEL                    (eDataIDs)31 /** (gps_vel_t) GPS 2 velocity data */
#define DID_HDW_PARAMS                  (eDataIDs)32 /** INTERNAL USE ONLY (hdw_params_t) */
#define DID_NVR_MANAGE_USERPAGE         (eDataIDs)33 /** INTERNAL USE ONLY (nvr_manage_t) */
#define DID_NVR_USERPAGE_SN             (eDataIDs)34 /** INTERNAL USE ONLY (nvm_group_sn_t) */
#define DID_NVR_USERPAGE_G0             (eDataIDs)35 /** INTERNAL USE ONLY (nvm_group_0_t) */
#define DID_NVR_USERPAGE_G1             (eDataIDs)36 /** INTERNAL USE ONLY (nvm_group_1_t) */
#define DID_DEBUG_STRING                (eDataIDs)37 /** INTERNAL USE ONLY (debug_string_t) */
#define DID_RTOS_INFO                   (eDataIDs)38 /** (rtos_info_t) RTOS information. */
#define DID_DEBUG_ARRAY                 (eDataIDs)39 /** INTERNAL USE ONLY (debug_array_t) */
#define DID_SENSORS_MCAL                (eDataIDs)40 /** INTERNAL USE ONLY (sensors_w_temp_t) Temperature compensated and motion calibrated IMU output. */
#define DID_GPS1_TIMEPULSE              (eDataIDs)41 /** INTERNAL USE ONLY (gps_timepulse_t) */
#define DID_CAL_SC                      (eDataIDs)42 /** INTERNAL USE ONLY (sensor_cal_t) */
#define DID_CAL_TEMP_COMP               (eDataIDs)43 /** INTERNAL USE ONLY (sensor_tcal_group_t) */
#define DID_CAL_MOTION                  (eDataIDs)44 /** INTERNAL USE ONLY (sensor_mcal_group_t) */
#define DID_GPS1_SIG                    (eDataIDs)45 /** (gps_sig_t) GPS 1 GNSS signal information. */
#define DID_SENSORS_ADC_SIGMA           (eDataIDs)46 /** INTERNAL USE ONLY (sys_sensors_adc_t) */
#define DID_REFERENCE_MAGNETOMETER      (eDataIDs)47 /** (magnetometer_t) Reference or truth magnetometer used for manufacturing calibration and testing */
#define DID_INL2_STATES                 (eDataIDs)48 /** (inl2_states_t) INS Extended Kalman Filter (EKF) states */
#define DID_INL2_COVARIANCE_LD          (eDataIDs)49 /** (INL2_COVARIANCE_LD_ARRAY_SIZE) */
#define DID_INL2_STATUS                 (eDataIDs)50 /** (inl2_status_t) */
#define DID_INL2_MISC                   (eDataIDs)51 /** (inl2_misc_t) */
#define DID_MAGNETOMETER                (eDataIDs)52 /** (magnetometer_t) Magnetometer sensor output */
#define DID_BAROMETER                   (eDataIDs)53 /** (barometer_t) Barometric pressure sensor data */
#define DID_GPS1_RTK_POS                (eDataIDs)54 /** (gps_pos_t) GPS RTK position data */
#define DID_ROS_COVARIANCE_POSE_TWIST   (eDataIDs)55 /** (ros_covariance_pose_twist_t) INL2 EKF covariances matrix lower diagonals */
#define DID_COMMUNICATIONS_LOOPBACK     (eDataIDs)56 /** INTERNAL USE ONLY - Unit test for communications manager  */
#define DID_IMU3_UNCAL                  (eDataIDs)57 /** INTERNAL USE ONLY (imu3_t) Uncalibrated triple IMU data.  We recommend use of DID_IMU or DID_PIMU as they are calibrated and oversampled and contain less noise.  Minimum data period is DID_FLASH_CONFIG.startupImuDtMs or 4, whichever is larger (250Hz max). */
#define DID_IMU                         (eDataIDs)58 /** (imu_t) Inertial measurement unit data down-sampled from IMU rate (DID_FLASH_CONFIG.startupImuDtMs (1KHz)) to navigation update rate (DID_FLASH_CONFIG.startupNavDtMs) as an anti-aliasing filter to reduce noise and preserve accuracy.  Minimum data period is DID_FLASH_CONFIG.startupNavDtMs (1KHz max).  */
#define DID_INL2_MAG_OBS_INFO           (eDataIDs)59 /** (inl2_mag_obs_info_t) INL2 magnetometer calibration information. */
#define DID_GPS_BASE_RAW                (eDataIDs)60 /** (gps_raw_t) GPS raw data for base station (observation, ephemeris, etc.) - requires little endian CPU. The contents of data can vary for this message and are determined by dataType field. RTK positioning or RTK compassing must be enabled to stream this message. */
#define DID_GPS_RTK_OPT                 (eDataIDs)61 /** (gps_rtk_opt_t) RTK options - requires little endian CPU. */
#define DID_REFERENCE_PIMU              (eDataIDs)62 /** (pimu_t) Reference or truth IMU used for manufacturing calibration and testing */
#define DID_MANUFACTURING_INFO          (eDataIDs)63 /** INTERNAL USE ONLY (manufacturing_info_t) Manufacturing info */
#define DID_BIT                         (eDataIDs)64 /** (bit_t) System built-in self-test */
#define DID_INS_3                       (eDataIDs)65 /** (ins_3_t) Inertial navigation data with quaternion NED to body rotation and ECEF position. */
#define DID_INS_4                       (eDataIDs)66 /** (ins_4_t) INS output: quaternion rotation w/ respect to ECEF, ECEF position. */
#define DID_INL2_NED_SIGMA              (eDataIDs)67 /** (inl2_ned_sigma_t) Standard deviation of INL2 EKF estimates in the NED frame. */
#define DID_STROBE_IN_TIME              (eDataIDs)68 /** (strobe_in_time_t) Timestamp for input strobe. */
#define DID_GPS1_RAW                    (eDataIDs)69 /** (gps_raw_t) GPS raw data for rover (observation, ephemeris, etc.) - requires little endian CPU. The contents of data can vary for this message and are determined by dataType field. RTK positioning or RTK compassing must be enabled to stream this message. */
#define DID_GPS2_RAW                    (eDataIDs)70 /** (gps_raw_t) GPS raw data for rover (observation, ephemeris, etc.) - requires little endian CPU. The contents of data can vary for this message and are determined by dataType field. RTK positioning or RTK compassing must be enabled to stream this message. */
#define DID_WHEEL_ENCODER               (eDataIDs)71 /** (wheel_encoder_t) Wheel encoder data to be fused with GPS-INS measurements, set DID_GROUND_VEHICLE for configuration before sending this message */
#define DID_DIAGNOSTIC_MESSAGE          (eDataIDs)72 /** (diag_msg_t) Diagnostic message */
#define DID_SURVEY_IN                   (eDataIDs)73 /** (survey_in_t) Survey in, used to determine position for RTK base station. Base correction output cannot run during a survey and will be automatically disabled if a survey is started. */
#define DID_CAL_SC_INFO                 (eDataIDs)74 /** INTERNAL USE ONLY (sensor_cal_info_t) */
#define DID_PORT_MONITOR                (eDataIDs)75 /** (port_monitor_t) Data rate and status monitoring for each communications port. */
#define DID_RTK_STATE                   (eDataIDs)76 /** INTERNAL USE ONLY (rtk_state_t) */
#define DID_RTK_PHASE_RESIDUAL          (eDataIDs)77 /** INTERNAL USE ONLY (rtk_residual_t) */
#define DID_RTK_CODE_RESIDUAL           (eDataIDs)78 /** INTERNAL USE ONLY (rtk_residual_t) */
#define DID_RTK_DEBUG                   (eDataIDs)79 /** INTERNAL USE ONLY (rtk_debug_t) */
#define DID_EVB_STATUS                  (eDataIDs)80 /** (evb_status_t) EVB monitor and log control interface. */
#define DID_EVB_FLASH_CFG               (eDataIDs)81 /** (evb_flash_cfg_t) EVB configuration. */
#define DID_EVB_DEBUG_ARRAY             (eDataIDs)82 /** INTERNAL USE ONLY (debug_array_t) */
#define DID_EVB_RTOS_INFO               (eDataIDs)83 /** (evb_rtos_info_t) EVB-2 RTOS information. */
#define DID_GPS2_SIG                    (eDataIDs)84 /** (gps_sig_t) GPS 2 GNSS signal information. */
#define DID_IMU_MAG                     (eDataIDs)85 /** (imu_mag_t) DID_IMU + DID_MAGNETOMETER. Only one of DID_IMU_MAG or DID_PIMU_MAG should be streamed simultaneously. */
#define DID_PIMU_MAG                    (eDataIDs)86 /** (pimu_mag_t) DID_PIMU + DID_MAGNETOMETER. Only one of DID_IMU_MAG or DID_PIMU_MAG should be streamed simultaneously. */
#define DID_GROUND_VEHICLE				(eDataIDs)87 /** (ground_vehicle_t) Static configuration for wheel transform measurements. */
#define DID_POSITION_MEASUREMENT		(eDataIDs)88 /** (pos_measurement_t) External position estimate */
#define DID_RTK_DEBUG_2                 (eDataIDs)89 /** INTERNAL USE ONLY (rtk_debug_2_t) */
#define DID_CAN_CONFIG					(eDataIDs)90 /** (can_config_t) Addresses for CAN messages*/
#define DID_GPS2_RTK_CMP_REL            (eDataIDs)91 /** (gps_rtk_rel_t) Dual GNSS RTK compassing / moving base to rover (GPS 1 to GPS 2) relative info. */
#define DID_GPS2_RTK_CMP_MISC           (eDataIDs)92 /** (gps_rtk_misc_t) RTK Dual GNSS RTK compassing related data. */
#define DID_EVB_DEV_INFO                (eDataIDs)93 /** (dev_info_t) EVB device information */
#define DID_INFIELD_CAL                 (eDataIDs)94 /** (infield_cal_t) Measure and correct IMU calibration error.  Estimate INS rotation to align INS with vehicle. */
#define DID_REFERENCE_IMU               (eDataIDs)95 /** (imu_t) Raw reference or truth IMU used for manufacturing calibration and testing. Input from testbed. */
#define DID_IMU3_RAW                    (eDataIDs)96 /** (imu3_t) Triple IMU data calibrated from DID_IMU3_UNCAL.  We recommend use of DID_IMU or DID_PIMU as they are oversampled and contain less noise. */
#define DID_IMU_RAW                     (eDataIDs)97 /** (imu_t) IMU data averaged from DID_IMU3_RAW.  Use this IMU data for output data rates faster than DID_FLASH_CONFIG.startupNavDtMs.  Otherwise we recommend use of DID_IMU or DID_PIMU as they are oversampled and contain less noise. */

#define DID_GPX_DEV_INFO                (eDataIDs)120 /** (dev_info_t) GPX device information */
#define DID_GPX_FLASH_CFG               (eDataIDs)121 /** (gpx_flash_cfg_t) GPX flash configuration */
#define DID_GPX_RTOS_INFO               (eDataIDs)122 /** (gps_rtos_info_t) GPX RTOs info */
#define DID_GPX_STATUS                  (eDataIDs)123 /** (gpx_status_t) GPX status */
#define DID_GPX_DEBUG_ARRAY             (eDataIDs)124 /** (debug_array_t) GPX debug */
#define DID_GPX_FIRST                             120 /** First of GPX DIDs */
#define DID_GPX_LAST                              124 /** Last of GPX DIDs */

// Adding a new data id?
// 1] Add it above and increment the previous number, include the matching data structure type in the comments
// 2] Add flip doubles and flip strings entries in data_sets.c
// 3] Add data id to ISDataMappings.cpp
// 4] Increment DID_COUNT
// 5) Update the DIDs in IS-src/python/src/ci_hdw/data_sets.py
// 6] Test!

/** Count of data ids (including null data id 0) - MUST BE MULTPLE OF 4 and larger than last DID number! */
#define DID_COUNT		(eDataIDs)132	// Used in SDK
#define DID_COUNT_UINS	(eDataIDs)100	// Used in uINS

/** Maximum number of data ids */
#define DID_MAX_COUNT 256

// END DATA IDENTIFIERS --------------------------------------------------------------------------

/** Maximum number of satellite channels */
#define MAX_NUM_SATELLITES 50

/** Maximum number of satellite signals */
#define MAX_NUM_SAT_SIGNALS 100

/** Maximum length of device info manufacturer string (must be a multiple of 4) */
#define DEVINFO_MANUFACTURER_STRLEN 24
#define DEVINFO_ADDINFO_STRLEN 24


/** Defines the 4 parts to the communications version. See release notes. */
// TODO: Update release notes for v2
// #define PROTOCOL_VERSION_CHAR0       // Major (in ISComm.h)
// #define PROTOCOL_VERSION_CHAR1
#define PROTOCOL_VERSION_CHAR2 0
#define PROTOCOL_VERSION_CHAR3 0

/** Rtk rover receiver index */
#define RECEIVER_INDEX_GPS1 1 // DO NOT CHANGE
#define RECEIVER_INDEX_EXTERNAL_BASE 2 // DO NOT CHANGE
#define RECEIVER_INDEX_GPS2 3 // DO NOT CHANGE

// Max number of devices across all hardware types: uINS-3, uINS-4, and IMX-5
#define NUM_IMU_DEVICES     3		// g_numImuDevices defines the actual number of hardware specific devices
#define NUM_MAG_DEVICES     2		// g_numMagDevices defines the actual number of hardware specific devices

/** INS status flags */
enum eInsStatusFlags
{
    /** Attitude estimate is usable but outside spec (COARSE) */
    INS_STATUS_ATT_ALIGN_COARSE                 = (int)0x00000001,
    /** Velocity estimate is usable but outside spec (COARSE) */
    INS_STATUS_VEL_ALIGN_COARSE                 = (int)0x00000002,
    /** Position estimate is usable but outside spec (COARSE) */
    INS_STATUS_POS_ALIGN_COARSE                 = (int)0x00000004,
    /** Estimate is COARSE mask (usable but outside spec) */
    INS_STATUS_ALIGN_COARSE_MASK                = (int)0x00000007,

    /** Velocity aided by wheel sensor */
    INS_STATUS_WHEEL_AIDING_VEL                 = (int)0x00000008,

    /** Attitude estimate is within spec (FINE) */
    INS_STATUS_ATT_ALIGN_FINE                   = (int)0x00000010,
    /** Velocity estimate is within spec (FINE) */
    INS_STATUS_VEL_ALIGN_FINE                   = (int)0x00000020,
    /** Position estimate is within spec (FINE) */
    INS_STATUS_POS_ALIGN_FINE                   = (int)0x00000040,
    /** Estimate is FINE mask */
    INS_STATUS_ALIGN_FINE_MASK                  = (int)0x00000070,

    /** Heading aided by GPS */
    INS_STATUS_GPS_AIDING_HEADING               = (int)0x00000080,

    /** Position aided by GPS position */
    INS_STATUS_GPS_AIDING_POS                   = (int)0x00000100,
    /** GPS update event occurred in solution, potentially causing discontinuity in position path */
    INS_STATUS_GPS_UPDATE_IN_SOLUTION           = (int)0x00000200,
    /** Reserved for internal purpose */
    INS_STATUS_RESERVED_1                       = (int)0x00000400,																	
    /** Heading aided by magnetic heading */
    INS_STATUS_MAG_AIDING_HEADING               = (int)0x00000800,

    /** Nav mode (set) = estimating velocity and position. AHRS mode (cleared) = NOT estimating velocity and position */
    INS_STATUS_NAV_MODE							= (int)0x00001000,

    /** INS in stationary mode.  If initiated by zero velocity command, user should not move (keep system motionless) to assist on-board processing. */
    INS_STATUS_STATIONARY_MODE					= (int)0x00002000,	
    /** Velocity aided by GPS velocity */
    INS_STATUS_GPS_AIDING_VEL                   = (int)0x00004000,
    /** Vehicle kinematic calibration is good */
    INS_STATUS_KINEMATIC_CAL_GOOD	            = (int)0x00008000,

    /** INS/AHRS Solution Status */
    INS_STATUS_SOLUTION_MASK					= (int)0x000F0000,
    INS_STATUS_SOLUTION_OFFSET					= 16,
#define INS_STATUS_SOLUTION(insStatus)          ((insStatus&INS_STATUS_SOLUTION_MASK)>>INS_STATUS_SOLUTION_OFFSET)

    INS_STATUS_SOLUTION_OFF                     = 0,	// System is off 
    INS_STATUS_SOLUTION_ALIGNING                = 1,	// System is in alignment mode
    INS_STATUS_SOLUTION_ALIGNMENT_COMPLETE      = 2,	// System is aligned but not enough dynamics have been experienced to be with specifications.
    INS_STATUS_SOLUTION_NAV                     = 3,	// System is in navigation mode and solution is good.
    INS_STATUS_SOLUTION_NAV_HIGH_VARIANCE       = 4,	// System is in navigation mode but the attitude uncertainty has exceeded the threshold.
    INS_STATUS_SOLUTION_AHRS                    = 5,	// System is in AHRS mode and solution is good.
    INS_STATUS_SOLUTION_AHRS_HIGH_VARIANCE      = 6,	// System is in AHRS mode but the attitude uncertainty has exceeded the threshold.

    /** GPS compassing antenna offsets are not set in flashCfg. */
    INS_STATUS_RTK_COMPASSING_BASELINE_UNSET    = (int)0x00100000,
    /** GPS antenna baseline specified in flashCfg and measured by GPS do not match. */
    INS_STATUS_RTK_COMPASSING_BASELINE_BAD      = (int)0x00200000,
    INS_STATUS_RTK_COMPASSING_MASK              = (INS_STATUS_RTK_COMPASSING_BASELINE_UNSET|INS_STATUS_RTK_COMPASSING_BASELINE_BAD),
    
    /** Magnetometer is being recalibrated.  Device requires rotation to complete the calibration process. HDW_STATUS_MAG_RECAL_COMPLETE is set when complete. */
    INS_STATUS_MAG_RECALIBRATING				= (int)0x00400000,
    /** Magnetometer is experiencing interference or calibration is bad.  Attention may be required to remove interference (move the device) or recalibrate the magnetometer. */
    INS_STATUS_MAG_INTERFERENCE_OR_BAD_CAL		= (int)0x00800000,

    /** GPS navigation fix type (see eGpsNavFixStatus) */
    INS_STATUS_GPS_NAV_FIX_MASK					= (int)0x03000000,
    INS_STATUS_GPS_NAV_FIX_OFFSET				= 24,
#define INS_STATUS_NAV_FIX_STATUS(insStatus)    ((insStatus&INS_STATUS_GPS_NAV_FIX_MASK)>>INS_STATUS_GPS_NAV_FIX_OFFSET)

    /** RTK compassing heading is accurate.  (RTK fix and hold status) */
    INS_STATUS_RTK_COMPASSING_VALID				= (int)0x04000000,

    /* NOTE: If you add or modify these INS_STATUS_RTK_ values, please update eInsStatusRtkBase in IS-src/python/src/ci_hdw/data_sets.py */
    /** RTK error: Observations invalid or not received  (i.e. RTK differential corrections) */
    INS_STATUS_RTK_RAW_GPS_DATA_ERROR           = (int)0x08000000,
    /** RTK error: Either base observations or antenna position have not been received */
    INS_STATUS_RTK_ERR_BASE_DATA_MISSING        = (int)0x10000000,
    /** RTK error: base position moved when it should be stationary */
    INS_STATUS_RTK_ERR_BASE_POSITION_MOVING     = (int)0x20000000,
    /** RTK error: base position invalid or not surveyed */
    INS_STATUS_RTK_ERR_BASE_POSITION_INVALID    = (int)0x30000000,
    /** RTK error: NO base position received */
    INS_STATUS_RTK_ERR_BASE_MASK                = (int)0x30000000,
    /** GPS base mask */
    INS_STATUS_RTK_ERROR_MASK					= (INS_STATUS_RTK_RAW_GPS_DATA_ERROR|INS_STATUS_RTK_ERR_BASE_MASK),
    
    /** RTOS task ran longer than allotted period */
    INS_STATUS_RTOS_TASK_PERIOD_OVERRUN			= (int)0x40000000,
    /** General fault (eGenFaultCodes) */
    INS_STATUS_GENERAL_FAULT					= (int)0x80000000,
};

/** GPS navigation fix type */
/* NOTE: If you modify this enum, please also modify the eGpsNavFixStatus enum
 *       in IS-src/python/src/ci_hdw/data_sets.py */
enum eGpsNavFixStatus
{
    GPS_NAV_FIX_NONE							= (int)0x00000000,
    GPS_NAV_FIX_POSITIONING_3D					= (int)0x00000001,
    GPS_NAV_FIX_POSITIONING_RTK_FLOAT			= (int)0x00000002,
    GPS_NAV_FIX_POSITIONING_RTK_FIX				= (int)0x00000003,		// Includes fix & hold
};

/** Hardware status flags */
enum eHdwStatusFlags
{
    /** Gyro motion detected sigma */
    HDW_STATUS_MOTION_GYR_SIG					= (int)0x00000001,
    /** Accelerometer motion detected sigma */
    HDW_STATUS_MOTION_ACC_SIG					= (int)0x00000002,
    /** Unit is moving and NOT stationary */
    HDW_STATUS_MOTION_SIG_MASK					= (int)0x00000003,
    /** Gyro motion detected deviation */
    HDW_STATUS_MOTION_GYR_DEV					= (int)0x00000004,
    /** Accelerometer motion detected deviation */
    HDW_STATUS_MOTION_ACC_DEV					= (int)0x00000008,
    /** Motion mask */
    HDW_STATUS_MOTION_MASK						= (int)0x0000000F,

    /** GPS satellite signals are being received (antenna and cable are good) */
    HDW_STATUS_GPS_SATELLITE_RX					= (int)0x00000010,
    /** Event occurred on strobe input pin */
    HDW_STATUS_STROBE_IN_EVENT					= (int)0x00000020,
    /** GPS time of week is valid and reported.  Otherwise the timeOfWeek is local system time. */
    HDW_STATUS_GPS_TIME_OF_WEEK_VALID			= (int)0x00000040,
    /** Reference IMU data being received */
    HDW_STATUS_REFERENCE_IMU_RX	                = (int)0x00000080,

    /** Sensor saturation on gyro */
    HDW_STATUS_SATURATION_GYR					= (int)0x00000100,
    /** Sensor saturation on accelerometer */
    HDW_STATUS_SATURATION_ACC					= (int)0x00000200,
    /** Sensor saturation on magnetometer */
    HDW_STATUS_SATURATION_MAG					= (int)0x00000400,
    /** Sensor saturation on barometric pressure */
    HDW_STATUS_SATURATION_BARO					= (int)0x00000800,

    /** Sensor saturation mask */
    HDW_STATUS_SATURATION_MASK					= (int)0x00000F00,
    /** Sensor saturation offset */
    HDW_STATUS_SATURATION_OFFSET				= 8,

    /** System Reset is Required for proper function */
    HDW_STATUS_SYSTEM_RESET_REQUIRED			= (int)0x00001000,
    /** Reference IMU used in EKF */
    HDW_STATUS_EKF_USING_REFERENCE_IMU		    = (int)0x00002000,
    /** Magnetometer recalibration has finished (when INS_STATUS_MAG_RECALIBRATING is unset).  */
    HDW_STATUS_MAG_RECAL_COMPLETE	            = (int)0x00004000,
    /** System flash write staging or occuring now.  Processor will pause and not respond during a flash write, typicaly 150-250 ms. */
    HDW_STATUS_FLASH_WRITE_PENDING              = (int)0x00008000,

    /** Communications Tx buffer limited */
    HDW_STATUS_ERR_COM_TX_LIMITED				= (int)0x00010000,
    /** Communications Rx buffer overrun */
    HDW_STATUS_ERR_COM_RX_OVERRUN				= (int)0x00020000,

    /** GPS PPS timepulse signal has not been received or is in error */
    HDW_STATUS_ERR_NO_GPS_PPS					= (int)0x00040000,
    /** Time synchronized by GPS PPS */
    HDW_STATUS_GPS_PPS_TIMESYNC					= (int)0x00080000,

    /** Communications parse error count */
    HDW_STATUS_COM_PARSE_ERR_COUNT_MASK			= (int)0x00F00000,
    HDW_STATUS_COM_PARSE_ERR_COUNT_OFFSET		= 20,
#define HDW_STATUS_COM_PARSE_ERROR_COUNT(hdwStatus) ((hdwStatus&HDW_STATUS_COM_PARSE_ERR_COUNT_MASK)>>HDW_STATUS_COM_PARSE_ERR_COUNT_OFFSET)

    /** (BIT) Built-in self-test running */
    HDW_STATUS_BIT_RUNNING						= (int)0x01000000,
    /** (BIT) Built-in self-test passed */
    HDW_STATUS_BIT_PASSED						= (int)0x02000000,
    /** (BIT) Built-in self-test failure */
    HDW_STATUS_BIT_FAULT						= (int)0x03000000,
    /** (BIT) Built-in self-test mask */
    HDW_STATUS_BIT_MASK							= (int)0x03000000,

    /** Temperature outside spec'd operating range */
    HDW_STATUS_ERR_TEMPERATURE					= (int)0x04000000,
    
    /** IMX pins G5-G8 are configure for SPI use */
    HDW_STATUS_SPI_INTERFACE_ENABLED			= (int)0x08000000,

    /** Fault reset cause */
    HDW_STATUS_FAULT_RESET_MASK					= (int)0x70000000,	
    /** Reset from Backup mode (low-power state w/ CPU off) */
    HDW_STATUS_FAULT_RESET_BACKUP_MODE			= (int)0x10000000,
    /** Reset from Watchdog */
    HDW_STATUS_FAULT_RESET_WATCHDOG				= (int)0x20000000,
    /** Reset from Software */
    HDW_STATUS_FAULT_RESET_SOFT					= (int)0x30000000,
    /** Reset from Hardware (NRST pin low) */
    HDW_STATUS_FAULT_RESET_HDW					= (int)0x40000000,

    /** Critical System Fault - CPU error */
    HDW_STATUS_FAULT_SYS_CRITICAL				= (int)0x80000000,
};

/** System status flags */
enum eSysStatusFlags
{
    /**  */
    SYS_STATUS_RESERVED							= (int)0x00000001,
};

// Used to validate GPS position (and velocity)
#define GPS_THRESH_SATS_USED			5
#define GPS_THRESH_P_DOP				3.0f
#define GPS_THRESH_H_ACC				10.0f
#define GPS_THRESH_V_ACC				20.0f
#define GPS_THRESH_S_ACC				2.0f

/** GPS Status */
enum eGpsStatus
{
    GPS_STATUS_NUM_SATS_USED_MASK                   = (int)0x000000FF,

    /** Fix */
    GPS_STATUS_FIX_NONE                             = (int)0x00000000,
    GPS_STATUS_FIX_DEAD_RECKONING_ONLY              = (int)0x00000100,
    GPS_STATUS_FIX_2D                               = (int)0x00000200,
    GPS_STATUS_FIX_3D                               = (int)0x00000300,
    GPS_STATUS_FIX_GPS_PLUS_DEAD_RECK               = (int)0x00000400,
    GPS_STATUS_FIX_TIME_ONLY                        = (int)0x00000500,
    GPS_STATUS_FIX_UNUSED1                          = (int)0x00000600,
    GPS_STATUS_FIX_UNUSED2                          = (int)0x00000700,
    GPS_STATUS_FIX_DGPS                             = (int)0x00000800,
    GPS_STATUS_FIX_SBAS                             = (int)0x00000900,
    GPS_STATUS_FIX_RTK_SINGLE                       = (int)0x00000A00,
    GPS_STATUS_FIX_RTK_FLOAT                        = (int)0x00000B00,
    GPS_STATUS_FIX_RTK_FIX                          = (int)0x00000C00,
    GPS_STATUS_FIX_MASK                             = (int)0x00001F00,
    GPS_STATUS_FIX_BIT_OFFSET                       = (int)8,

    /** Flags  */
    GPS_STATUS_FLAGS_FIX_OK                         = (int)0x00010000,      // within limits (e.g. DOP & accuracy)
    GPS_STATUS_FLAGS_DGPS_USED                      = (int)0x00020000,      // Differential GPS (DGPS) used.
     GPS_STATUS_FLAGS_RTK_FIX_AND_HOLD               = (int)0x00040000,      // RTK feedback on the integer solutions to drive the float biases towards the resolved integers
// 	GPS_STATUS_FLAGS_WEEK_VALID                     = (int)0x00040000,
// 	GPS_STATUS_FLAGS_TOW_VALID                      = (int)0x00080000,
    GPS_STATUS_FLAGS_GPS1_RTK_POSITION_ENABLED      = (int)0x00100000,      // GPS1 RTK precision positioning mode enabled
    GPS_STATUS_FLAGS_STATIC_MODE                    = (int)0x00200000,      // Static mode
    GPS_STATUS_FLAGS_GPS2_RTK_COMPASS_ENABLED       = (int)0x00400000,      // GPS2 RTK moving base mode enabled
    GPS_STATUS_FLAGS_GPS1_RTK_RAW_GPS_DATA_ERROR    = (int)0x00800000,      // GPS1 RTK error: observations or ephemeris are invalid or not received (i.e. RTK differential corrections)
    GPS_STATUS_FLAGS_GPS1_RTK_BASE_DATA_MISSING     = (int)0x01000000,      // GPS1 RTK error: Either base observations or antenna position have not been received.
    GPS_STATUS_FLAGS_GPS1_RTK_BASE_POSITION_MOVING  = (int)0x02000000,      // GPS1 RTK error: base position moved when it should be stationary
    GPS_STATUS_FLAGS_GPS1_RTK_BASE_POSITION_INVALID = (int)0x03000000,      // GPS1 RTK error: base position is invalid or not surveyed well
    GPS_STATUS_FLAGS_GPS1_RTK_BASE_POSITION_MASK    = (int)0x03000000,      // GPS1 RTK error: base position error bitmask
    GPS_STATUS_FLAGS_ERROR_MASK                     = (GPS_STATUS_FLAGS_GPS1_RTK_RAW_GPS_DATA_ERROR|
                                                       GPS_STATUS_FLAGS_GPS1_RTK_BASE_POSITION_MASK),
    GPS_STATUS_FLAGS_GPS1_RTK_POSITION_VALID        = (int)0x04000000,      // GPS1 RTK precision position and carrier phase range solution with fixed ambiguities (i.e. < 6cm horizontal accuracy).  The carrier phase range solution with floating ambiguities occurs if GPS_STATUS_FIX_RTK_FIX is set and GPS_STATUS_FLAGS_GPS1_RTK_POSITION_VALID is not set (i.e. > 6cm horizontal accuracy).
    GPS_STATUS_FLAGS_GPS2_RTK_COMPASS_VALID         = (int)0x08000000,      // GPS2 RTK moving base heading.  Indicates RTK fix and hold with single band RTK compassing.
    GPS_STATUS_FLAGS_GPS2_RTK_COMPASS_BASELINE_BAD  = (int)0x00002000,
    GPS_STATUS_FLAGS_GPS2_RTK_COMPASS_BASELINE_UNSET= (int)0x00004000,
    GPS_STATUS_FLAGS_GPS2_RTK_COMPASS_MASK          = (GPS_STATUS_FLAGS_GPS2_RTK_COMPASS_ENABLED|
                                                       GPS_STATUS_FLAGS_GPS2_RTK_COMPASS_VALID|
                                                       GPS_STATUS_FLAGS_GPS2_RTK_COMPASS_BASELINE_BAD|
                                                       GPS_STATUS_FLAGS_GPS2_RTK_COMPASS_BASELINE_UNSET),
    GPS_STATUS_FLAGS_GPS_NMEA_DATA                  = (int)0x00008000,      // 1 = Data from NMEA message
    GPS_STATUS_FLAGS_GPS_PPS_TIMESYNC               = (int)0x10000000,      // Time is synchronized by GPS PPS. 

    GPS_STATUS_FLAGS_MASK                           = (int)0xFFFFE000,    
    GPS_STATUS_FLAGS_BIT_OFFSET                     = (int)16,
    
};

PUSH_PACK_1

/** (DID_POSITION_MEASUREMENT) External position estimate*/
typedef struct PACKED
{
    /** GPS time of week (since Sunday morning) in seconds */
    double					timeOfWeek;

    /** Position in ECEF (earth-centered earth-fixed) frame in meters */
    double					ecef[3];
    
    /** Heading with respect to NED frame (rad)*/
    float 					psi;
    
    /** The Upper Diagonal of accuracy covariance matrix*/
    float					accuracyCovUD[6]; // Matrix accuracyCovUD Described below
    // 0 1 2
    // _ 3 4
    // _ _ 5

}pos_measurement_t;

/** (DID_DEV_INFO) Device information */
typedef struct PACKED
{
    /** Reserved bits */
    uint32_t        reserved;

    /** Serial number */
    uint32_t        serialNumber;

    /** Hardware version */
    uint8_t         hardwareVer[4];

    /** Firmware (software) version */
    uint8_t         firmwareVer[4];

    /** Build number */
    uint32_t        buildNumber;

    /** Communications protocol version */
    uint8_t         protocolVer[4];

    /** Repository revision number */
    uint32_t        repoRevision;

    /** Manufacturer name */
    char            manufacturer[DEVINFO_MANUFACTURER_STRLEN];

	/** Build type (Release: 'a'=ALPHA, 'b'=BETA, 'c'=RELEASE CANDIDATE, 'r'=PRODUCTION RELEASE, 'd'=debug) */
	uint8_t         buildType;
    
    /** Build date year - 2000 */
	uint8_t         buildYear;
    /** Build date month */
	uint8_t         buildMonth;
    /** Build date day */
	uint8_t         buildDay;

    /** Build time hour */
    uint8_t         buildHour;
    /** Build time minute */
    uint8_t         buildMinute;
    /** Build time second */
    uint8_t         buildSecond;
    /** Build time millisecond */
    uint8_t         buildMillisecond;

    /** Additional info */
    char            addInfo[DEVINFO_ADDINFO_STRLEN];
} dev_info_t;

/** (DID_MANUFACTURING_INFO) Manufacturing info */
typedef struct PACKED
{
    /** Inertial Sense serial number */
    uint32_t		serialNumber;

    /** Inertial Sense lot number */
    uint32_t		lotNumber;

    /** Inertial Sense manufacturing date (YYYYMMDDHHMMSS) */
    char			date[16];

	/** Key - write: unlock manufacting info, read: number of times OTP has been set, 15 max */
	uint32_t		key;

	/** Platform / carrier board (ePlatformCfg::PLATFORM_CFG_TYPE_MASK).  Only valid if greater than zero. */
	int32_t			platformType;

	/** Microcontroller unique identifier, 128 bits for SAM / 96 for STM32 */
	uint32_t 		uid[4];
} manufacturing_info_t;

/** (DID_INS_1) INS output: euler rotation w/ respect to NED, NED position from reference LLA */
typedef struct PACKED
{
    /** GPS number of weeks since January 6th, 1980 */
    uint32_t				week;
    
    /** GPS time of week (since Sunday morning) in seconds */
    double					timeOfWeek;

    /** INS status flags (eInsStatusFlags). Copy of DID_SYS_PARAMS.insStatus */
    uint32_t				insStatus;

    /** Hardware status flags (eHdwStatusFlags). Copy of DID_SYS_PARAMS.hdwStatus */
    uint32_t				hdwStatus;

    /** Euler angles: roll, pitch, yaw in radians with respect to NED */
    float					theta[3];

    /** Velocity U, V, W in meters per second.  Convert to NED velocity using "vectorBodyToReference( uvw, theta, vel_ned )". */
    float					uvw[3];

    /** WGS84 latitude, longitude, height above ellipsoid (degrees,degrees,meters) */
    double					lla[3];

    /** North, east and down (meters) offset from reference latitude, longitude, and altitude to current latitude, longitude, and altitude */
    float					ned[3];
} ins_1_t;


/** (DID_INS_2) INS output: quaternion rotation w/ respect to NED, ellipsoid altitude */
typedef struct PACKED
{
    /** GPS number of weeks since January 6th, 1980 */
    uint32_t				week;
    
    /** GPS time of week (since Sunday morning) in seconds */
    double					timeOfWeek;

    /** INS status flags (eInsStatusFlags). Copy of DID_SYS_PARAMS.insStatus */
    uint32_t				insStatus;

    /** Hardware status flags (eHdwStatusFlags). Copy of DID_SYS_PARAMS.hdwStatus */
    uint32_t				hdwStatus;

    /** Quaternion body rotation with respect to NED: W, X, Y, Z */
    float					qn2b[4];

    /** Velocity U, V, W in meters per second.  Convert to NED velocity using "quatRot(vel_ned, qn2b, uvw)". */
    float					uvw[3];

    /** WGS84 latitude, longitude, height above ellipsoid in meters (not MSL) */
    double					lla[3];
} ins_2_t;


/** (DID_INS_3) INS output: quaternion rotation w/ respect to NED, msl altitude */
typedef struct PACKED
{
    /** GPS number of weeks since January 6th, 1980 */
    uint32_t				week;
    
    /** GPS time of week (since Sunday morning) in seconds */
    double					timeOfWeek;

    /** INS status flags (eInsStatusFlags). Copy of DID_SYS_PARAMS.insStatus */
    uint32_t				insStatus;

    /** Hardware status flags (eHdwStatusFlags). Copy of DID_SYS_PARAMS.hdwStatus */
    uint32_t				hdwStatus;

    /** Quaternion body rotation with respect to NED: W, X, Y, Z */
    float					qn2b[4];

    /** Velocity U, V, W in meters per second.  Convert to NED velocity using "quatRot(vel_ned, qn2b, uvw)". */
    float					uvw[3];

    /** WGS84 latitude, longitude, height above ellipsoid in meters (not MSL) */
    double					lla[3];

    /** height above mean sea level (MSL) in meters */
    float					msl;
} ins_3_t;


/** (DID_INS_4) INS output: quaternion rotation w/ respect to ECEF, ECEF position */
typedef struct PACKED
{
    /** GPS number of weeks since January 6th, 1980 */
    uint32_t				week;
    
    /** GPS time of week (since Sunday morning) in seconds */
    double					timeOfWeek;

    /** INS status flags (eInsStatusFlags). Copy of DID_SYS_PARAMS.insStatus */
    uint32_t				insStatus;

    /** Hardware status flags (eHdwStatusFlags). Copy of DID_SYS_PARAMS.hdwStatus */
    uint32_t				hdwStatus;

    /** Quaternion body rotation with respect to ECEF: W, X, Y, Z */
    float					qe2b[4];

    /** Velocity in ECEF (earth-centered earth-fixed) frame in meters per second */
    float					ve[3];

    /** Position in ECEF (earth-centered earth-fixed) frame in meters */
    double					ecef[3];
} ins_4_t;


/** Inertial Measurement Unit (IMU) data */
typedef struct PACKED
{
    /** Gyroscope P, Q, R in radians / second */
    float                   pqr[3];

    /** Acceleration X, Y, Z in meters / second squared */
    float                   acc[3];
} imus_t;


/** (DID_IMU, DID_REFERENCE_IMU) Inertial Measurement Unit (IMU) data */
typedef struct PACKED
{
    /** Time since boot up in seconds.  Convert to GPS time of week by adding gps.towOffset */
    double                  time;

    /** IMU Status (eImuStatus) */
    uint32_t                status;

    /** Inertial Measurement Unit (IMU) */
    imus_t					I;
} imu_t;


/** (DID_IMU3_UNCAL) Dual Inertial Measurement Units (IMUs) data */
typedef struct PACKED
{
    /** Time since boot up in seconds.  Convert to GPS time of week by adding gps.towOffset */
    double                  time;

    /** IMU Status (eImuStatus) */
    uint32_t                status;

    /** Inertial Measurement Units (IMUs) */
    imus_t                  I[3];

} imu3_t;


/** (DID_MAGNETOMETER) Magnetometer sensor data */
typedef struct PACKED
{
    /** Time since boot up in seconds.  Convert to GPS time of week by adding gps.towOffset */
    double                  time;
    
    /** Magnetometers in Gauss */
    float                   mag[3];
} magnetometer_t;


/** (DID_BAROMETER) Barometric pressure sensor data */
typedef struct PACKED
{
    /** Time since boot up in seconds.  Convert to GPS time of week by adding gps.towOffset */
    double                  time;
    
    /** Barometric pressure in kilopascals */
    float                   bar;

    /** MSL altitude from barometric pressure sensor in meters */
    float                   mslBar;

    /** Temperature of barometric pressure sensor in Celsius */
    float                   barTemp;

    /** Relative humidity as a percent (%rH). Range is 0% - 100% */
    float                   humidity;
} barometer_t;


/** (DID_PIMU, DID_REFERENCE_PIMU) Preintegraed IMU (a.k.a. Coning and Sculling integral) in body/IMU frame. */
typedef struct PACKED
{
    /** Time since boot up in seconds.  Convert to GPS time of week by adding gps.towOffset */
    double                  time;

    /** Integral period in seconds for delta theta and delta velocity.  This is configured using DID_FLASH_CONFIG.startupNavDtMs. */
    float					dt;

    /** IMU Status (eImuStatus) */
    uint32_t                status;

    /** IMU delta theta (gyroscope {p,q,r} integral) in radians in sensor frame */
    float                   theta[3];

    /** IMU delta velocity (accelerometer {x,y,z} integral) in m/s in sensor frame */
    float                   vel[3];

} pimu_t;


/** (DID_IMU_MAG) imu + mag */
typedef struct PACKED
{
    /** imu - raw or pre-integrated depending on data id */
    imu_t imu;
    
    /** mag */
    magnetometer_t mag;
} imu_mag_t;


/** (DID_PIMU_MAG) preintegrated imu + mag */
typedef struct PACKED
{
    /** Preintegrated IMU */
    pimu_t pimu;
    
    /** Magnetometer */
    magnetometer_t mag;
} pimu_mag_t;


/** IMU Status */
enum eImuStatus
{
    /** Sensor saturation on IMU1 gyro */
    IMU_STATUS_SATURATION_IMU1_GYR              = (int)0x00000001,
    /** Sensor saturation on IMU2 gyro */
    IMU_STATUS_SATURATION_IMU2_GYR              = (int)0x00000002,
    /** Sensor saturation on IMU3 gyro */
    IMU_STATUS_SATURATION_IMU3_GYR              = (int)0x00000004,
    /** Sensor saturation on IMU1 accelerometer */
    IMU_STATUS_SATURATION_IMU1_ACC              = (int)0x00000008,
    /** Sensor saturation on IMU2 accelerometer */
    IMU_STATUS_SATURATION_IMU2_ACC              = (int)0x00000010,
    /** Sensor saturation on IMU3 accelerometer */
    IMU_STATUS_SATURATION_IMU3_ACC              = (int)0x00000020,
    /** Sensor saturation mask */
    IMU_STATUS_SATURATION_MASK                  = (int)0x0000003F,

    /** Magnetometer sample occured */
    IMU_STATUS_MAG_UPDATE						= (int)0x00000100,
    
    /** Reserved */
    // IMU_STATUS_RESERVED2						= (int)0x00000400,

//     /** Sensor saturation happened within past 10 seconds */
//     IMU_STATUS_SATURATION_HISTORY               = (int)0x00000100,
//     /** Sample rate fault happened within past 10 seconds */
//     IMU_STATUS_SAMPLE_RATE_FAULT_HISTORY        = (int)0x00000200,

    /** IMU1 gyros available */
    IMU_STATUS_GYR1_OK                          = (int)0x00010000,
    /** IMU2 gyros and accelerometers available */
    IMU_STATUS_GYR2_OK                          = (int)0x00020000,
    /** IMU3 gyros available */
    IMU_STATUS_GYR3_OK                          = (int)0x00040000,
    /** IMU1 accelerometers available */
    IMU_STATUS_ACC1_OK                          = (int)0x00080000,
    /** IMU2 accelerometers available */
    IMU_STATUS_ACC2_OK                          = (int)0x00100000,
    /** IMU3 accelerometers available */
    IMU_STATUS_ACC3_OK                          = (int)0x00200000,
    /** IMU1 available */
    IMU_STATUS_IMU1_OK                          = (int)(IMU_STATUS_GYR1_OK | IMU_STATUS_ACC1_OK),
    /** IMU2 available */
    IMU_STATUS_IMU2_OK                          = (int)(IMU_STATUS_GYR2_OK | IMU_STATUS_ACC2_OK),
    /** IMU3 available */
    IMU_STATUS_IMU3_OK                          = (int)(IMU_STATUS_GYR3_OK | IMU_STATUS_ACC3_OK),
    /** IMU gyros and accelerometers available */
    IMU_STATUS_IMU_OK_MASK                      = (int)0x003F0000,
};

/** (DID_GPS1_POS, DID_GPS1_RCVR_POS, DID_GPS2_POS) GPS position data */
typedef struct PACKED
{
    /** GPS number of weeks since January 6th, 1980 */
    uint32_t                week;

    /** GPS time of week (since Sunday morning) in milliseconds */
    uint32_t                timeOfWeekMs;

    /** (see eGpsStatus) GPS status: [0x000000xx] number of satellites used, [0x0000xx00] fix type, [0x00xx0000] status flags, NMEA input flag */
    uint32_t                status;

    /** Position in ECEF {x,y,z} (m) */
    double					ecef[3];
    
    /** Position - WGS84 latitude, longitude, height above ellipsoid (not MSL) (degrees, m) */
    double					lla[3];

    /** Height above mean sea level (MSL) in meters */
    float					hMSL;

    /** Horizontal accuracy in meters */
    float					hAcc;

    /** Vertical accuracy in meters */
    float					vAcc;

    /** Position dilution of precision (unitless) */
    float                   pDop;

    /** Average of all non-zero satellite carrier to noise ratios (signal strengths) in dBHz */
    float                   cnoMean;

    /** Time sync offset between local time since boot up to GPS time of week in seconds.  Add this to IMU and sensor time to get GPS time of week in seconds. */
    double                  towOffset;
    
    /** GPS leap second (GPS-UTC) offset. Receiver's best knowledge of the leap seconds offset from UTC to GPS time. Subtract from GPS time of week to get UTC time of week. (18 seconds as of December 31, 2016) */
    uint8_t					leapS;

    /** Number of satellites used */
    uint8_t					satsUsed;

    /** Standard deviation of cnoMean over past 5 seconds (dBHz x10) */
    uint8_t					cnoMeanSigma;

    /** Reserved for future use */
    uint8_t					reserved;

} gps_pos_t;


/** (DID_GPS1_VEL, DID_GPS2_VEL) GPS velocity data */
typedef struct PACKED
{
    /** GPS time of week (since Sunday morning) in milliseconds */
    uint32_t                timeOfWeekMs;

    /** GPS Velocity.  Velocity is in ECEF {vx,vy,vz} (m/s) if status bit GPS_STATUS_FLAGS_GPS_NMEA_DATA (0x00008000) is NOT set.  Velocity is in local tangent plane with no vertical velocity {vNorth, vEast, 0} (m/s) if status bit GPS_STATUS_FLAGS_GPS_NMEA_DATA (0x00008000) is set. */
    float					vel[3];	

    /** Speed accuracy in meters / second */
    float					sAcc;
    
    /** (see eGpsStatus) GPS status: [0x000000xx] number of satellites used, [0x0000xx00] fix type, [0x00xx0000] status flags, NMEA input flag */
    uint32_t                status;
} gps_vel_t;


/** GPS Satellite information */
typedef struct PACKED
{
    /** GNSS identifier (see eSatSvGnssId) */
    uint8_t					gnssId;

    /** Satellite identifier */
    uint8_t					svId;

    /** (deg) Elevation (range: +/-90) */
    int8_t					elev;

    /** (deg) Azimuth (range: +/-180) */
    int16_t					azim;

    /** (dBHz) Carrier to noise ratio (signal strength) */
    uint8_t					cno;

    /** (see eSatSvStatus) */
    uint16_t				status;

} gps_sat_sv_t;

/** Sat SV - GNSS System ID */
enum eSatSvGnssId
{
    SAT_SV_GNSS_ID_UNKNOWN      = 0,
    SAT_SV_GNSS_ID_GNSS         = 0, 	// (multi-constellation)
    SAT_SV_GNSS_ID_GPS          = 1,	// GPS (USA)
    SAT_SV_GNSS_ID_SBS          = 2,	// SBAS (multiple regional systems, see flash config for selection)
    SAT_SV_GNSS_ID_GAL          = 3,	// Galileo (European Union)	
    SAT_SV_GNSS_ID_BEI          = 4,	// BeiDou (China)
    SAT_SV_GNSS_ID_QZS          = 5,	// QZSS (Japan)
    SAT_SV_GNSS_ID_GLO          = 6,	// GLONASS (Russia)	
    SAT_SV_GNSS_ID_IRN          = 7,	// IRNSS / NavIC (India)	
    SAT_SV_GNSS_ID_IME          = 8,	// IMES (Japan's Indoor Messaging System)
};

/** GPS Sat Status */
enum eSatSvStatus
{
    SAT_SV_STATUS_SIGNAL_QUALITY_MASK               = 0x0007,   // see eSatSigQuality
    SAT_SV_STATUS_USED_IN_SOLUTION                  = 0x0008,	// Used in the solution
    SAT_SV_STATUS_USED_IN_SOLUTION_OFFSET           = 3,
    SAT_SV_STATUS_HEALTH_UNKNOWN                    = 0x0000,	// 0 = unknown
    SAT_SV_STATUS_HEALTH_GOOD                       = 0x0010,	// 1 = healthy
    SAT_SV_STATUS_HEALTH_BAD                        = 0x0020,	// 2 = unhealthy
    SAT_SV_STATUS_HEALTH_MASK                       = 0x0030,
    SAT_SV_STATUS_HEALTH_OFFSET                     = 4,

    SAT_SV_STATUS_RTK_SOL_FIX_STATUS_MASK           = 0x0300,	// 1=float, 2=fix
    SAT_SV_STATUS_RTK_SOL_FIX_STATUS_OFFSET         = 8,
    SAT_SV_STATUS_RTK_SOL_FIX_STATUS_FLOAT          = 1,	
    SAT_SV_STATUS_RTK_SOL_FIX_STATUS_FIX            = 2,	

    // SAT_SV_STATUS_HEALTH_MASK                       = 0x00000030,
    // NAV_SAT_FLAGS_HEALTH_OFFSET                     = 4,
    // SAT_SV_STATUS_DIFFCORR                          = 0x00000040,
    // SAT_SV_STATUS_SMOOTHED                          = 0x00000080,
    // SAT_SV_STATUS_ORBITSOURCE_MASK                  = 0x00000700,
    // SAT_SV_STATUS_ORBITSOURCE_OFFSET                = 8,
    // SAT_SV_STATUS_EPHAVAIL                          = 0x00000800,
    // SAT_SV_STATUS_ALMAVAIL                          = 0x00001000,
    // SAT_SV_STATUS_ANOAVAIL                          = 0x00002000,
    // SAT_SV_STATUS_AOPAVAIL                          = 0x00004000,	
};

/** (DID_GPS1_SAT, DID_GPS2_SAT) GPS satellite information */
typedef struct PACKED
{
    /** GPS time of week (since Sunday morning) in milliseconds */
	uint32_t                timeOfWeekMs;				
    /** Number of satellites in the sky */
	uint32_t				numSats;					
    /** Satellite information list */
	gps_sat_sv_t			sat[MAX_NUM_SATELLITES];	
} gps_sat_t;

enum eSatSvSigId
{
    SAT_SV_SIG_ID_GPS_L1CA          = 0,
    SAT_SV_SIG_ID_GPS_L2CL          = 3,
    SAT_SV_SIG_ID_GPS_L2CM          = 4,
    SAT_SV_SIG_ID_GPS_L5I           = 6,
    SAT_SV_SIG_ID_GPS_L5Q           = 7,
    SAT_SV_SIG_ID_GPS_L5            = SAT_SV_SIG_ID_GPS_L5Q,

    SAT_SV_SIG_ID_SBAS_L1CA         = 0,
    SAT_SV_SIG_ID_SBAS_L2           = 1,
    SAT_SV_SIG_ID_SBAS_L5           = 2,

    SAT_SV_SIG_ID_Galileo_E1C2      = 0,
    SAT_SV_SIG_ID_Galileo_E1B2      = 1,
    SAT_SV_SIG_ID_Galileo_E1BC      = SAT_SV_SIG_ID_Galileo_E1B2,
    SAT_SV_SIG_ID_Galileo_E5aI      = 3,
    SAT_SV_SIG_ID_Galileo_E5aQ      = 4,
    SAT_SV_SIG_ID_Galileo_E5a       = SAT_SV_SIG_ID_Galileo_E5aQ,
    SAT_SV_SIG_ID_Galileo_E5bI      = 5,
    SAT_SV_SIG_ID_Galileo_E5bQ      = 6,
    SAT_SV_SIG_ID_Galileo_E5        = SAT_SV_SIG_ID_Galileo_E5bQ,

    SAT_SV_SIG_ID_BeiDou_B1D1       = 0,
    SAT_SV_SIG_ID_BeiDou_B1D2       = 1,
    SAT_SV_SIG_ID_BeiDou_B2D1       = 2,
    SAT_SV_SIG_ID_BeiDou_B2D2       = 3,
    SAT_SV_SIG_ID_BeiDou_B2         = SAT_SV_SIG_ID_BeiDou_B2D1,
    SAT_SV_SIG_ID_BeiDou_B1C        = 5,
    SAT_SV_SIG_ID_BeiDou_B2a        = 7,

    SAT_SV_SIG_ID_QZSS_L1CA         = 0,
    SAT_SV_SIG_ID_QZSS_L1S          = 1,
    SAT_SV_SIG_ID_QZSS_L2CM         = 4,
    SAT_SV_SIG_ID_QZSS_L2CL         = 5,
    SAT_SV_SIG_ID_QZSS_L2           = SAT_SV_SIG_ID_QZSS_L2CL,
    SAT_SV_SIG_ID_QZSS_L5I          = 8,
    SAT_SV_SIG_ID_QZSS_L5Q          = 9,
    SAT_SV_SIG_ID_QZSS_L5           = SAT_SV_SIG_ID_QZSS_L5Q,

    SAT_SV_SIG_ID_GLONASS_L1OF      = 0,
    SAT_SV_SIG_ID_GLONASS_L2OF      = 2,

    SAT_SV_SIG_ID_NAVIC_L5A         = 0, 
};

enum eSatSigQuality
{
    SAT_SIG_QUALITY_NO_SIGNAL                   = 0, 	// no signal
    SAT_SIG_QUALITY_SEARCHING                   = 1, 	// searching signal
    SAT_SIG_QUALITY_ACQUIRED                    = 2, 	// signal acquired
    SAT_SIG_QUALITY_DETECTED                    = 3, 	// signal detected but unusable
    SAT_SIG_QUALITY_CODE_LOCK_TIME_SYNC         = 4, 	// code locked and time synchronized
    SAT_SIG_QUALITY_CODE_CARRIER_TIME_SYNC_1    = 5, 	// code and carrier locked and time synchronized
    SAT_SIG_QUALITY_CODE_CARRIER_TIME_SYNC_2    = 6, 	// "
    SAT_SIG_QUALITY_CODE_CARRIER_TIME_SYNC_3    = 7, 	// "
};

enum eSatSigStatus
{
    SAT_SIG_STATUS_HEALTH_UNKNOWN                    = 0x0000,	// 0 = unknown
    SAT_SIG_STATUS_HEALTH_GOOD                       = 0x0001,	// 1 = healthy
    SAT_SIG_STATUS_HEALTH_BAD                        = 0x0002,	// 2 = unhealthy
    SAT_SIG_STATUS_HEALTH_MASK                       = 0x0003,
    SAT_SIG_STATUS_USED_IN_SOLUTION                  = 0x0004,  // Signal is used in the solution
    SAT_SIG_STATUS_USED_IN_SOLUTION_OFFSET           = 2,
};


/** GPS satellite signal information */
typedef struct PACKED
{
    /** GNSS identifier (see eSatSvGnssId) */
    uint8_t					gnssId;

    /** Satellite identifier */
    uint8_t					svId;

    /** Signal identifier, frequency description (eSatSvSigId) */
    uint8_t					sigId;

    /** (dBHz) Carrier to noise ratio (signal strength) */
    uint8_t					cno;

    /** Quality indicator (see eSatSigQuality) */
    uint8_t					quality;

    /** Status flags (see eSatSigStatus) */
    uint16_t				status;

} gps_sig_sv_t;

/** (DID_GPS1_SIG, DID_GPS2_SIG) GPS satellite signal information */
typedef struct PACKED
{
    /** GPS time of week (since Sunday morning) in milliseconds */
	uint32_t                timeOfWeekMs;				
    /** Number of satellite signals in the following satelliate signal list */
	uint32_t				numSigs;					
    /** Satellite signal list */
	gps_sig_sv_t			sig[MAX_NUM_SAT_SIGNALS];	
} gps_sig_t;

typedef uint8_t         gps_extension_ver_t[30];
#define GPS_VER_NUM_EXTENSIONS	6
/** (DID_GPS1_VERSION) GPS version strings */
typedef struct PACKED
{
    /** Software version */
    uint8_t                 swVersion[30];
    /** Hardware version */
    uint8_t                 hwVersion[10];		
    /** Extension 30 bytes array description  */
	gps_extension_ver_t     extension[GPS_VER_NUM_EXTENSIONS];		
} gps_version_t;

// (DID_INL2_STATES) INL2 - INS Extended Kalman Filter (EKF) states
typedef struct PACKED
{
    /** GPS time of week (since Sunday morning) in seconds */
    double                  timeOfWeek;					

    /** Quaternion body rotation with respect to ECEF */
    float					qe2b[4];                    

    /** (m/s) Velocity in ECEF frame */
    float					ve[3];						

    /** (m)     Position in ECEF frame */
    double					ecef[3];				

    /** (rad/s) Gyro bias */
    float					biasPqr[3];	           
    
    /** (m/s^2) Accelerometer bias */
    float					biasAcc[3];	            
    
    /** (m)     Barometer bias */
    float					biasBaro;               
	
    /** (rad)   Magnetic declination */
    float					magDec;                 
	
    /** (rad)   Magnetic inclination */
    float					magInc;                 
} inl2_states_t;

// (DID_ROS_COVARIANCE_POSE_TWIST) INL2 - INS Extended Kalman Filter (EKF) state covariance
typedef struct PACKED
{
    /** GPS time of week (since Sunday morning) in seconds */
    double                  timeOfWeek;

    /** (rad^2, m^2)  EKF attitude and position error covariance matrix lower diagonal in body (attitude) and ECEF (position) frames */
    float					covPoseLD[21];

    /** ((m/s)^2, (rad/s)^2)   EKF velocity and angular rate error covariance matrix lower diagonal in ECEF (velocity) and body (attitude) frames */
    float					covTwistLD[21];

} ros_covariance_pose_twist_t;

// (DID_INL2_STATUS)
typedef struct PACKED
{
    int						ahrs;
    int						zero_accel;
    int						zero_angrate;
    int						accel_motion;
    int						rot_motion;
    int						zero_vel;
    int						ahrs_gps_cnt;			// Counter of sequential valid GPS data (for switching from AHRS to navigation)
    float					att_err;
    int						att_coarse;				// Flag whether initial attitude error converged
    int						att_aligned;			// Flag whether initial attitude error converged
    int						att_aligning;
    int						start_proc_done;		// Cold/hot start procedure completed
    int						mag_cal_good;
    int						mag_cal_done;
    int						stat_magfield;
} inl2_status_t;

/** Generic 1 axis sensor */
typedef struct PACKED
{
    /** Time in seconds */
    double                  time;

    /** Three axis sensor */
    float                   val;
} gen_1axis_sensor_t;

/** Generic 3 axis sensor */
typedef struct PACKED
{
    /** Time in seconds */
    double                  time;

    /** Three axis sensor */
    float                   val[3];
} gen_3axis_sensor_t;

/** Generic dual 3 axis sensor */
typedef struct PACKED
{
    /** Time in seconds */
    double                  time;

    /** First three axis sensor */
    float                   val1[3];

    /** Second three axis sensor */
    float                   val2[3];
} gen_dual_3axis_sensor_t;

/** Generic 3 axis sensor */
typedef struct PACKED
{
    /** Time in seconds */
    double                  time;

    /** Three axis sensor */
    double                  val[3];
} gen_3axis_sensord_t;

/** (DID_SYS_SENSORS) Output from system sensors */
typedef struct PACKED
{
    /** Time since boot up in seconds.  Convert to GPS time of week by adding gps.towOffset */
    double					time;

    /** Temperature in Celsius */
    float                   temp;

    /** Gyros in radians / second */
    float                   pqr[3];

    /** Accelerometers in meters / second squared */
    float                   acc[3];

    /** Magnetometers in Gauss */
    float                   mag[3];

    /** Barometric pressure in kilopascals */
    float                   bar;

    /** Temperature of barometric pressure sensor in Celsius */
    float                   barTemp;

    /** MSL altitude from barometric pressure sensor in meters */
    float                   mslBar;
    
    /** Relative humidity as a percent (%rH). Range is 0% - 100% */
    float                   humidity;

    /** EVB system input voltage in volts. uINS pin 5 (G2/AN2).  Use 10K/1K resistor divider between Vin and GND.  */
    float                   vin;

    /** ADC analog input in volts. uINS pin 4, (G1/AN1). */
    float                   ana1;

    /** ADC analog input in volts. uINS pin 19 (G3/AN3). */
    float                   ana3;

    /** ADC analog input in volts. uINS pin 20 (G4/AN4). */
    float                   ana4;
} sys_sensors_t;

/** INS output */
typedef struct PACKED
{
    /** GPS time of week (since Sunday morning) in milliseconds */
    uint32_t                timeOfWeekMs;

    /** Latitude, longitude and height above ellipsoid (rad, rad, m) */
    double                  lla[3];

    /** Velocities in body frames of X, Y and Z (m/s) */
    float                   uvw[3];

    /** Quaternion body rotation with respect to NED: W, X, Y, Z */
    float					qn2b[4];
} ins_output_t;

/** (DID_SYS_PARAMS) System parameters */
typedef struct PACKED
{
    /** GPS time of week (since Sunday morning) in milliseconds */
    uint32_t                timeOfWeekMs;

    /** INS status flags (eInsStatusFlags) */
    uint32_t                insStatus;

    /** Hardware status flags (eHdwStatusFlags) */
    uint32_t                hdwStatus;

    /** IMU temperature */
    float					imuTemp;

    /** Baro temperature */
    float					baroTemp;

    /** MCU temperature (not available yet) */
    float					mcuTemp;

    /** System status flags (eSysStatusFlags) */
    uint32_t				sysStatus;

    /** IMU sample period in milliseconds. Zero disables sampling. */
    uint32_t				imuPeriodMs;

    /** Preintegrated IMU (PIMU) integration period and navigation filter update period (ms). */
    uint32_t				navPeriodMs;

    /** Actual sample period relative to GPS PPS (sec) */
    double					sensorTruePeriod;

<<<<<<< HEAD
    /** Reserved */
    uint32_t				flashCfgChecksum;

    /** Reserved */
    float					reserved3;
=======
	/** Reserved */
	uint32_t				flashCfgChecksum;

	/** Reserved */
	float					reserved3;
>>>>>>> 364cf337

    /** General fault code descriptor (eGenFaultCodes).  Set to zero to reset fault code. */
    uint32_t				genFaultCode;
} sys_params_t;

/*! General Fault Code descriptor */
enum eGenFaultCodes
{
    /*! INS state limit overrun - UVW */
    GFC_INS_STATE_ORUN_UVW				= 0x00000001,
    /*! INS state limit overrun - Latitude */
    GFC_INS_STATE_ORUN_LAT				= 0x00000002,
    /*! INS state limit overrun - Altitude */
    GFC_INS_STATE_ORUN_ALT				= 0x00000004,
    /*! Unhandled interrupt */
    GFC_UNHANDLED_INTERRUPT				= 0x00000010,
    /*! Fault: sensor initialization  */
    GFC_INIT_SENSORS					= 0x00000100,
    /*! Fault: SPI bus initialization  */
    GFC_INIT_SPI						= 0x00000200,
    /*! Fault: SPI configuration  */
    GFC_CONFIG_SPI						= 0x00000400,
    /*! Fault: GPS1 init  */
    GFC_INIT_GPS1						= 0x00000800,
    /*! Fault: GPS2 init  */
    GFC_INIT_GPS2                       = 0x00001000,
    /*! Flash failed to load valid values */
    GFC_FLASH_INVALID_VALUES			= 0x00002000,
    /*! Flash checksum failure */
    GFC_FLASH_CHECKSUM_FAILURE			= 0x00004000,
    /*! Flash write failure */
    GFC_FLASH_WRITE_FAILURE				= 0x00008000,
    /*! System Fault: general */
    GFC_SYS_FAULT_GENERAL				= 0x00010000,
    /*! System Fault: CRITICAL system fault (see DID_SYS_FAULT) */
    GFC_SYS_FAULT_CRITICAL			    = 0x00020000,
    /*! Sensor(s) saturated */
    GFC_SENSOR_SATURATION 				= 0x00040000,
    /*! Fault: IMU initialization */
    GFC_INIT_IMU						= 0x00100000,
    /*! Fault: Magnetometer initialization */
    GFC_INIT_MAGNETOMETER				= 0x00400000,
    /*! Fault: Barometer initialization */
    GFC_INIT_BAROMETER					= 0x00200000,
    /*! Fault: I2C initialization */
    GFC_INIT_I2C						= 0x00800000,
    /*! Fault: Chip erase line toggled but did not meet required hold time.  This is caused by noise/transient on chip erase pin.  */
    GFC_CHIP_ERASE_INVALID				= 0x01000000,
};


/** (DID_SYS_CMD) System Commands */
typedef struct PACKED
{
    /** System commands (see eSystemCommand) 1=save current persistent messages, 5=zero motion, 97=save flash, 99=software reset.  "invCommand" (following variable) must be set to bitwise inverse of this value for this command to be processed.  */
    uint32_t                command;

    /** Error checking field that must be set to bitwise inverse of command field for the command to take effect.  */
    uint32_t                invCommand;

} system_command_t;

enum eSystemCommand 
{
    SYS_CMD_NONE                                        = 0,            // (uint32 inv: 4294967295)
    SYS_CMD_SAVE_PERSISTENT_MESSAGES                    = 1,            // (uint32 inv: 4294967294)
    SYS_CMD_ENABLE_BOOTLOADER_AND_RESET                 = 2,            // (uint32 inv: 4294967293)
    SYS_CMD_ENABLE_SENSOR_STATS                         = 3,            // (uint32 inv: 4294967292)
    SYS_CMD_ENABLE_RTOS_STATS                           = 4,            // (uint32 inv: 4294967291)
    SYS_CMD_ZERO_MOTION                                 = 5,            // (uint32 inv: 4294967290)
    SYS_CMD_REF_POINT_STATIONARY                        = 6,            // (uint32 inv: 4294967289)
    SYS_CMD_REF_POINT_MOVING                            = 7,            // (uint32 inv: 4294967288)

    SYS_CMD_ENABLE_GPS_LOW_LEVEL_CONFIG                 = 10,           // (uint32 inv: 4294967285)
    SYS_CMD_DISABLE_SERIAL_PORT_BRIDGE                  = 11,           // (uint32 inv: 4294967284)
    SYS_CMD_ENABLE_SERIAL_PORT_BRIDGE_USB_TO_GPS1       = 12,           // (uint32 inv: 4294967283)
    SYS_CMD_ENABLE_SERIAL_PORT_BRIDGE_USB_TO_GPS2       = 13,           // (uint32 inv: 4294967282)
    SYS_CMD_ENABLE_SERIAL_PORT_BRIDGE_USB_TO_SER0       = 14,           // (uint32 inv: 4294967281)
    SYS_CMD_ENABLE_SERIAL_PORT_BRIDGE_USB_TO_SER1       = 15,           // (uint32 inv: 4294967280)	
    SYS_CMD_ENABLE_SERIAL_PORT_BRIDGE_USB_TO_SER2       = 16,           // (uint32 inv: 4294967279)
    SYS_CMD_ENABLE_SERIAL_PORT_BRIDGE_SER0_TO_GPS1      = 17,           // (uint32 inv: 4294967278)
    SYS_CMD_ENABLE_SERIAL_PORT_BRIDGE_CUR_PORT_TO_GPS1  = 18,           // (uint32 inv: 4294967277)	
    SYS_CMD_ENABLE_SERIAL_PORT_BRIDGE_CUR_PORT_TO_GPS2  = 19,           // (uint32 inv: 4294967276)	
    SYS_CMD_ENABLE_SERIAL_PORT_BRIDGE_CUR_PORT_TO_USB   = 20,           // (uint32 inv: 4294967275)	
    SYS_CMD_ENABLE_SERIAL_PORT_BRIDGE_CUR_PORT_TO_SER0  = 21,           // (uint32 inv: 4294967274)	
    SYS_CMD_ENABLE_SERIAL_PORT_BRIDGE_CUR_PORT_TO_SER1  = 22,           // (uint32 inv: 4294967273)	
    SYS_CMD_ENABLE_SERIAL_PORT_BRIDGE_CUR_PORT_TO_SER2  = 23,           // (uint32 inv: 4294967272)	

    SYS_CMD_GPX_ENABLE_BOOTLOADER_MODE                  = 30,           // (uint32 inv: 4294967265)
    SYS_CMD_GPX_ENABLE_GNSS1_CHIPSET_BOOTLOADER         = 31,           // (uint32 inv: 4294967264)
    SYS_CMD_GPX_ENABLE_GNSS2_CHIPSET_BOOTLOADER         = 32,           // (uint32 inv: 4294967263)

    SYS_CMD_TEST_GPIO                                   = 64,           // (uint32 inv: 4294967231)

    SYS_CMD_SAVE_FLASH                                  = 97,           // (uint32 inv: 4294967198)
    SYS_CMD_SAVE_GPS_ASSIST_TO_FLASH_RESET              = 98,           // (uint32 inv: 4294967197)
    SYS_CMD_SOFTWARE_RESET                              = 99,           // (uint32 inv: 4294967196)
    SYS_CMD_MANF_UNLOCK                                 = 1122334455,   // (uint32 inv: 3172632840) 
    SYS_CMD_MANF_FACTORY_RESET                          = 1357924680,   // (uint32 inv: 2937042615) SYS_CMD_MANF_RESET_UNLOCK must be sent prior to this command.
    SYS_CMD_MANF_CHIP_ERASE                             = 1357924681,   // (uint32 inv: 2937042614) SYS_CMD_MANF_RESET_UNLOCK must be sent prior to this command.
    SYS_CMD_MANF_DOWNGRADE_CALIBRATION                  = 1357924682,   // (uint32 inv: 2937042613) SYS_CMD_MANF_RESET_UNLOCK must be sent prior to this command.
};

enum eSerialPortBridge
{
    SERIAL_PORT_BRIDGE_DISABLED         = 0,

    SERIAL_PORT_BRIDGE_GPS1_TO_USB      = 1,
    SERIAL_PORT_BRIDGE_GPS1_TO_SER0     = 2,
    SERIAL_PORT_BRIDGE_GPS1_TO_SER1     = 3,
    SERIAL_PORT_BRIDGE_GPS1_TO_SER2     = 4,

    SERIAL_PORT_BRIDGE_GPS2_TO_USB      = 5,
    SERIAL_PORT_BRIDGE_GPS2_TO_SER0     = 6,
    SERIAL_PORT_BRIDGE_GPS2_TO_SER1     = 7,
    SERIAL_PORT_BRIDGE_GPS2_TO_SER2     = 8,

    SERIAL_PORT_BRIDGE_USB_TO_SER0      = 9,
    SERIAL_PORT_BRIDGE_USB_TO_SER1      = 10,
    SERIAL_PORT_BRIDGE_USB_TO_SER2      = 11,
    SERIAL_PORT_BRIDGE_SER0_TO_SER1     = 12,
    SERIAL_PORT_BRIDGE_SER0_TO_SER2     = 13,
    SERIAL_PORT_BRIDGE_SER1_TO_SER2     = 14,

    SERIAL_PORT_BRIDGE_USB_TO_USB       = 15,   // loopback
    SERIAL_PORT_BRIDGE_SER0_TO_SER0     = 16,   // loopback
    SERIAL_PORT_BRIDGE_SER1_TO_SER1     = 17,   // loopback
    SERIAL_PORT_BRIDGE_SER2_TO_SER2     = 18,   // loopback
};

/** (DID_NMEA_BCAST_PERIOD) Set NMEA message broadcast periods. This data structure is zeroed out on stop_all_broadcasts */
typedef struct PACKED
{
    /** Options: Port selection[0x0=current, 0xFF=all, 0x1=ser0, 0x2=ser1, 0x4=ser2, 0x8=USB] (see RMC_OPTIONS_...) */
    uint32_t				options;

	/** Broadcast period multiple - NMEA IMU data. 0 to disable. */
	uint16_t				pimu;

	/** Broadcast period multiple - NMEA preintegrated IMU: delta theta (rad) and delta velocity (m/s). 0 to disable. */
	uint16_t				ppimu;
	
	/** Broadcast period multiple - NMEA INS output: euler rotation w/ respect to NED, NED position from reference LLA. 0 to disable. */
	uint16_t				pins1;

	/** Broadcast period multiple - NMEA INS output: quaternion rotation w/ respect to NED, ellipsoid altitude. 0 to disable. */
	uint16_t				pins2;
	
	/** Broadcast period multiple - NMEA GPS position data. 0 to disable. */
	uint16_t				pgpsp;

	/** Broadcast period multiple - NMEA Raw IMU data (up to 1KHz).  Use this IMU data for output data rates faster than DID_FLASH_CONFIG.startupNavDtMs.  Otherwise we recommend use of pimu or ppimu as they are oversampled and contain less noise. 0 to disable. */
	uint16_t				primu;

	/** Broadcast period multiple - NMEA standard GGA GNSS 3D location, fix, and accuracy. 0 to disable. */
	uint16_t				gga;

	/** Broadcast period multiple - NMEA standard GLL GNSS 2D location and time. 0 to disable. */
	uint16_t				gll;

	/** Broadcast period multiple - NMEA standard GSA GNSS DOP and active satellites. 0 to disable. */
	uint16_t				gsa;

	/** Broadcast period multiple - NMEA standard recommended minimum specific GPS/Transit data. 0 to disable. */
	uint16_t				rmc;
	
	/** Broadcast period multiple - NMEA standard Data and Time. 0 to disable. */
	uint16_t				zda;

	/** Broadcast period multiple - NMEA standard Inertial Attitude Data. 0 to disable. */
	uint16_t				pashr;

	/** Broadcast period multiple - NMEA standard satelliate information. */
	uint16_t				gsv;

	/** Reserved */
	uint16_t				reserved;

} nmea_msgs_t;

typedef struct PACKED
{
    /** (rad/s) Gyros.  Units only apply for calibrated data. */
    f_t						pqr[3];

    /** (m/s^2) Accelerometers.  Units only apply for calibrated data. */
    f_t						acc[3];

    /** (°C) Temperature of IMU.  Units only apply for calibrated data. */
    f_t						temp;
} sensors_imu_w_temp_t;

typedef struct PACKED
{                                       // Units only apply for calibrated data
    f_t						mag[3];         // (uT)		Magnetometers
} sensors_mag_t;

typedef struct PACKED
{
    /** (rad/s) Gyros.  Units only apply for calibrated data. */
    f_t						pqr[3];

    /** (m/s^2) Accelerometers.  Units only apply for calibrated data. */
    f_t						acc[3];

    /** (uT) Magnetometers.  Units only apply for calibrated data. */
    f_t						mag[3];
} sensors_mpu_t;

// (DID_SENSORS_TC_BIAS)
typedef struct PACKED
{
    /** Time since boot up in seconds.  Convert to GPS time of week by adding gps.towOffset */
    double                  time;                                       // Units only apply for calibrated data

    sensors_mpu_t			mpu[NUM_IMU_DEVICES];
} sensors_t;

typedef struct PACKED
{
    f_t						xyz[3];
} mag_xyz_t;

// (DID_SENSORS_UCAL, DID_SENSORS_TCAL, DID_SENSORS_MCAL)
typedef struct PACKED
{
    imu3_t					imu3;

    /** (°C) Temperature of IMU.  Units only apply for calibrated data. */
    f_t						temp[NUM_IMU_DEVICES];

    /** (uT) Magnetometers.  Units only apply for calibrated data. */
    mag_xyz_t				mag[NUM_MAG_DEVICES];
} sensors_w_temp_t;

typedef struct PACKED
{
    f_t						lpfLsb[3];      // Low-pass filtered of g_sensors.lsb
    f_t						lpfTemp;		// (°C) Low-pass filtered sensor temperature
    f_t						k[3];			// Slope (moved from flash to here)
    f_t						temp;			// (°C)	Temperature of sensor
    f_t                     tempRampRate;   // (°C/s) Temperature ramp rate
    uint32_t                tci;            // Index of current temperature compensation point
    uint32_t                numTcPts;       // Total number of tc points
    f_t                     dtTemp;			// (°C) Temperature from last calibration point
} sensor_comp_unit_t;

typedef struct PACKED
{                                       // Sensor temperature compensation
    uint32_t                timeMs;         // (ms) Time since boot up.
    sensor_comp_unit_t		pqr[NUM_IMU_DEVICES];
    sensor_comp_unit_t		acc[NUM_IMU_DEVICES];
    sensor_comp_unit_t		mag[NUM_MAG_DEVICES];
    imus_t 					referenceImu;	// External reference IMU
    float                   referenceMag[3];// External reference magnetometer (heading reference)
    uint32_t                sampleCount;    // Number of samples collected
    uint32_t                calState;       // state machine (see eScompCalState)
    uint32_t				status;         // Status used to control LED and indicate valid sensor samples (see eScompStatus)
    f_t						alignAccel[3];  // Alignment acceleration
} sensor_compensation_t;

#define NUM_ANA_CHANNELS	4
typedef struct PACKED
{                                       // LSB units for all except temperature, which is Celsius.
    double					time;
    sensors_imu_w_temp_t	imu[NUM_IMU_DEVICES];
    sensors_mag_t			mag[NUM_MAG_DEVICES];   // Magnetometers
    f_t						bar;            		// Barometric pressure
    f_t						barTemp;				// Temperature of barometric pressure sensor
    f_t                     humidity;				// Relative humidity as a percent (%rH).  Range is 0% - 100%
    f_t						ana[NUM_ANA_CHANNELS]; // ADC analog input
} sys_sensors_adc_t;

#define NUM_COM_PORTS       4	// Number of communication ports.  (Ser0, Ser1, Ser2, and USB).
#ifndef NUM_SERIAL_PORTS
#define NUM_SERIAL_PORTS	6
#endif

/** Realtime Message Controller (used in rmc_t). 
    The data sets available through RMC are broadcast at the availability of the data.  A goal of RMC is 
    to provide updates from each onboard sensor as fast as possible with minimal latency.  The RMC is 
    provided so that broadcast of sensor data is done as soon as it becomes available.   The exception to
    this rule is the INS output data, which has a configurable output data rate according to DID_RMC.insPeriodMs.
*/

#define RMC_OPTIONS_PORT_MASK           0x000000FF
#define RMC_OPTIONS_PORT_ALL            (RMC_OPTIONS_PORT_MASK)
#define RMC_OPTIONS_PORT_CURRENT        0x00000000
#define RMC_OPTIONS_PORT_SER0           0x00000001
#define RMC_OPTIONS_PORT_SER1           0x00000002	// also SPI
#define RMC_OPTIONS_PORT_SER2           0x00000004
#define RMC_OPTIONS_PORT_USB            0x00000008
#define RMC_OPTIONS_PRESERVE_CTRL       0x00000100	// Prevent any messages from getting turned off by bitwise OR'ing new message bits with current message bits.
#define RMC_OPTIONS_PERSISTENT          0x00000200	// Save current port RMC to flash memory for use following reboot, eliminating need to re-enable RMC to start data streaming.  

// RMC message data rates:
#define RMC_BITS_INS1                   0x0000000000000001      // rmc.insPeriodMs (4ms default)
#define RMC_BITS_INS2                   0x0000000000000002      // "
#define RMC_BITS_INS3                   0x0000000000000004      // "
#define RMC_BITS_INS4                   0x0000000000000008      // "
#define RMC_BITS_IMU                    0x0000000000000010      // DID_FLASH_CONFIG.startupNavDtMs (4ms default)
#define RMC_BITS_PIMU                   0x0000000000000020      // "
#define RMC_BITS_BAROMETER              0x0000000000000040      // ~8ms
#define RMC_BITS_MAGNETOMETER           0x0000000000000080      // ~10ms
// #define RMC_BITS_UNUSED              0x0000000000000100
// #define RMC_BITS_UNUSED              0x0000000000000200 
#define RMC_BITS_GPS1_POS               0x0000000000000400      // DID_FLASH_CONFIG.startupGpsDtMs (200ms default)
#define RMC_BITS_GPS2_POS               0x0000000000000800      // "
#define RMC_BITS_GPS1_RAW               0x0000000000001000      // "
#define RMC_BITS_GPS2_RAW               0x0000000000002000      // "
#define RMC_BITS_GPS1_SAT               0x0000000000004000      // 1s
#define RMC_BITS_GPS2_SAT               0x0000000000008000      // "
#define RMC_BITS_GPS_BASE_RAW           0x0000000000010000      // 
#define RMC_BITS_STROBE_IN_TIME         0x0000000000020000      // On strobe input event
#define RMC_BITS_DIAGNOSTIC_MESSAGE     0x0000000000040000
#define RMC_BITS_IMU3_UNCAL             0x0000000000080000      // DID_FLASH_CONFIG.startupImuDtMs (1ms default)
#define RMC_BITS_GPS1_VEL               0x0000000000100000      // DID_FLASH_CONFIG.startupGpsDtMs (200ms default)
#define RMC_BITS_GPS2_VEL               0x0000000000200000      // "
#define RMC_BITS_GPS1_UBX_POS           0x0000000000400000      // "
#define RMC_BITS_GPS1_RTK_POS           0x0000000000800000      // "
#define RMC_BITS_GPS1_RTK_POS_REL       0x0000000001000000      // "
#define RMC_BITS_GPS1_RTK_POS_MISC      0x0000000004000000      // "
#define RMC_BITS_INL2_NED_SIGMA         0x0000000008000000
#define RMC_BITS_RTK_STATE              0x0000000010000000
#define RMC_BITS_RTK_CODE_RESIDUAL      0x0000000020000000
#define RMC_BITS_RTK_PHASE_RESIDUAL     0x0000000040000000
#define RMC_BITS_WHEEL_ENCODER          0x0000000080000000
#define RMC_BITS_GROUND_VEHICLE         0x0000000100000000
// #define RMC_BITS_UNUSED              0x0000000200000000
#define RMC_BITS_IMU_MAG                0x0000000400000000
#define RMC_BITS_PIMU_MAG               0x0000000800000000
#define RMC_BITS_GPS1_RTK_HDG_REL       0x0000001000000000      // DID_FLASH_CONFIG.startupGpsDtMs (200ms default)
#define RMC_BITS_GPS1_RTK_HDG_MISC      0x0000002000000000      // "
#define RMC_BITS_REFERENCE_IMU          0x0000004000000000		// DID_FLASH_CONFIG.startupNavDtMs
#define RMC_BITS_REFERENCE_PIMU         0x0000008000000000		// "
#define RMC_BITS_IMU3_RAW               0x0000010000000000
#define RMC_BITS_IMU_RAW                0x0000020000000000
#define RMC_BITS_GPS1_SIG               0x0000040000000000      // 1s
#define RMC_BITS_GPS2_SIG               0x0000080000000000      // "
#define RMC_BITS_GPX_RTOS_INFO          0x0000100000000000      // 1ms
#define RMC_BITS_GPX_DEBUG              0x0000200000000000      // 1ms

#define RMC_BITS_MASK                   0x0FFFFFFFFFFFFFFF
#define RMC_BITS_INTERNAL_PPD           0x4000000000000000      // 
#define RMC_BITS_PRESET                 0x8000000000000000		// Indicate BITS is a preset.  This sets the rmc period multiple and enables broadcasting.

#define RMC_PRESET_PPD_NAV_PERIOD_MULT_MS	100

// Preset: Post Processing Data
#define RMC_PRESET_PPD_BITS_NO_IMU		(RMC_BITS_PRESET \
                                        | RMC_BITS_INS2 \
                                        | RMC_BITS_BAROMETER \
                                        | RMC_BITS_MAGNETOMETER \
                                        | RMC_BITS_GPS1_POS \
                                        | RMC_BITS_GPS2_POS \
                                        | RMC_BITS_GPS1_VEL \
                                        | RMC_BITS_GPS2_VEL \
                                        | RMC_BITS_GPS1_RAW \
                                        | RMC_BITS_GPS2_RAW \
                                        | RMC_BITS_GPS_BASE_RAW \
                                        | RMC_BITS_GPS1_RTK_POS_REL \
                                        | RMC_BITS_GPS1_RTK_HDG_REL \
                                        | RMC_BITS_INTERNAL_PPD \
                                        | RMC_BITS_DIAGNOSTIC_MESSAGE)
#define RMC_PRESET_PPD_BITS				(RMC_PRESET_PPD_BITS_NO_IMU \
                                        | RMC_BITS_PIMU \
                                        | RMC_BITS_REFERENCE_PIMU)
#define RMC_PRESET_INS_BITS				(RMC_BITS_INS2 \
                                        | RMC_BITS_GPS1_POS \
                                        | RMC_BITS_PRESET)
#define RMC_PRESET_PPD_BITS_IMU3		(RMC_PRESET_PPD_BITS_NO_IMU \
                                        | RMC_BITS_IMU3_UNCAL)
#define RMC_PRESET_PPD_BITS_RTK_DBG		(RMC_PRESET_PPD_BITS \
                                        | RMC_BITS_RTK_STATE \
                                        | RMC_BITS_RTK_CODE_RESIDUAL \
                                        | RMC_BITS_RTK_PHASE_RESIDUAL)
#define RMC_PRESET_PPD_GROUND_VEHICLE	(RMC_PRESET_PPD_BITS \
                                        | RMC_BITS_WHEEL_ENCODER \
                                        | RMC_BITS_GROUND_VEHICLE)
#define RMC_PRESET_ALLAN_VARIANCE		(RMC_BITS_PRESET \
                                        | RMC_BITS_IMU)

/** (DID_RMC) Realtime message controller (RMC). */
typedef struct PACKED
{
    /** Data stream enable bits for the specified ports.  (see RMC_BITS_...) */
    uint64_t                bits;

    /** Options to select alternate ports to output data, etc.  (see RMC_OPTIONS_...) */
    uint32_t				options;
    
    /** IMU and Integrated IMU data transmit period is set using DID_SYS_PARAMS.navPeriodMs */
} rmc_t;

enum eNmeaAsciiMsgId
{
    NMEA_MSG_ID_PIMU      = 0,
    NMEA_MSG_ID_PPIMU     = 1,
    NMEA_MSG_ID_PRIMU     = 2,
    NMEA_MSG_ID_PINS1     = 3,
    NMEA_MSG_ID_PINS2     = 4,
    NMEA_MSG_ID_PGPSP     = 5,
    NMEA_MSG_ID_GGA       = 6,
    NMEA_MSG_ID_GLL       = 7,
    NMEA_MSG_ID_GSA       = 8,
    NMEA_MSG_ID_RMC       = 9,
    NMEA_MSG_ID_ZDA       = 10,
    NMEA_MSG_ID_PASHR     = 11, 
    NMEA_MSG_ID_PSTRB     = 12,
    NMEA_MSG_ID_INFO      = 13,
    NMEA_MSG_ID_GSV       = 14,
    NMEA_MSG_ID_VTG       = 15,
    NMEA_MSG_ID_INTEL     = 16,
}; 

#define NMEA_RMC_BITS_PIMU          (1<<NMEA_MSG_ID_PIMU)
#define NMEA_RMC_BITS_PPIMU         (1<<NMEA_MSG_ID_PPIMU)
#define NMEA_RMC_BITS_PRIMU         (1<<NMEA_MSG_ID_PRIMU)
#define NMEA_RMC_BITS_PINS1         (1<<NMEA_MSG_ID_PINS1)
#define NMEA_RMC_BITS_PINS2         (1<<NMEA_MSG_ID_PINS2)
#define NMEA_RMC_BITS_PGPSP         (1<<NMEA_MSG_ID_PGPSP)
#define NMEA_RMC_BITS_GGA           (1<<NMEA_MSG_ID_GGA)
#define NMEA_RMC_BITS_GLL           (1<<NMEA_MSG_ID_GLL)
#define NMEA_RMC_BITS_GSA           (1<<NMEA_MSG_ID_GSA)
#define NMEA_RMC_BITS_RMC           (1<<NMEA_MSG_ID_RMC)
#define NMEA_RMC_BITS_ZDA           (1<<NMEA_MSG_ID_ZDA)
#define NMEA_RMC_BITS_PASHR         (1<<NMEA_MSG_ID_PASHR)
#define NMEA_RMC_BITS_PSTRB         (1<<NMEA_MSG_ID_PSTRB)
#define NMEA_RMC_BITS_INFO          (1<<NMEA_MSG_ID_INFO)
#define NMEA_RMC_BITS_GSV           (1<<NMEA_MSG_ID_GSV)
#define NMEA_RMC_BITS_VTG           (1<<NMEA_MSG_ID_VTG)
#define NMEA_RMC_BITS_INTEL         (1<<NMEA_MSG_ID_INTEL)

/** Realtime message controller internal (RMCI). */
typedef struct PACKED
{
    /** Data stream enable bits for the specified ports.  (see RMC_BITS_...) */
    uint64_t                bits;

    /** Options to select alternate ports to output data, etc.  (see RMC_OPTIONS_...) */
    uint32_t				options;
    
    /** Used for both the DID binary and NMEA messages.  */
    uint8_t                 periodMultiple[DID_COUNT];

    /** NMEA data stream enable bits for the specified ports.  (see NMEA_RMC_BITS_...) */
    uint32_t                bitsNmea;

} rmci_t;

// GPX Realtime Message Controller (GRMC) - message broadcast mechanism.
#define GRMC_BITS_DEV_INFO              0x0000000000000001
#define GRMC_BITS_FLASH_CFG             0x0000000000000002
#define GRMC_BITS_STATUS                0x0000000000000004
#define GRMC_BITS_RTOS_INFO             0x0000000000000008
#define GRMC_BITS_DEBUG_ARRAY           0x0000000000000010
#define GRMC_BITS_GPS1_POS              0x0000000000001000
#define GRMC_BITS_GPS1_VEL              0x0000000000002000
#define GRMC_BITS_GPS1_SAT              0x0000000000004000
#define GRMC_BITS_GPS1_SIG              0x0000000000008000
#define GRMC_BITS_GPS1_RAW              0x0000000000010000
#define GRMC_BITS_GPS1_VERSION          0x0000000000020000
#define GRMC_BITS_GPS2_POS              0x0000000000100000
#define GRMC_BITS_GPS2_VEL              0x0000000000200000
#define GRMC_BITS_GPS2_SAT              0x0000000000400000
#define GRMC_BITS_GPS2_SIG              0x0000000000800000
#define GRMC_BITS_GPS2_RAW              0x0000000001000000
#define GRMC_BITS_GPS2_VERSION          0x0000000002000000
#define GMRC_BITS_GPS1_RTK_POS_MISC     0x0000000010000000
#define GMRC_BITS_GPS1_RTK_POS_REL      0x0000000020000000
#define GMRC_BITS_GPS2_RTK_CMP_MISC     0x0000000040000000
#define GMRC_BITS_GPS2_RTK_CMP_REL      0x0000000080000000

/** (DID_IO) Input/Output */
typedef struct PACKED
{
    /** GPS time of week (since Sunday morning) in milliseconds */
    uint32_t                timeOfWeekMs;

    /** General purpose I/O status */
    uint32_t				gpioStatus;
} io_t;

enum eMagCalState
{
    MAG_CAL_STATE_DO_NOTHING		= (int)0, 

    /** COMMAND: Recalibrate magnetometers using multiple axis */
    MAG_CAL_STATE_MULTI_AXIS		= (int)1,

    /** COMMAND: Recalibrate magnetometers using only one axis */
    MAG_CAL_STATE_SINGLE_AXIS		= (int)2,

    /** COMMAND: Stop mag recalibration and do not save results */
    MAG_CAL_STATE_ABORT				= (int)101,

    /** STATUS: Mag recalibration is in progress */
    MAG_CAL_STATE_RECAL_RUNNING		= (int)200,

    /** STATUS: Mag recalibration has completed */
    MAG_CAL_STATE_RECAL_COMPLETE	= (int)201,
};

/** (DID_MAG_CAL) Magnetometer Calibration */
typedef struct PACKED
{
    /** Mag recalibration state.  COMMANDS: 1=multi-axis, 2=single-axis, 101=abort, STATUS: 200=running, 201=done (see eMagCalState) */
    uint32_t                state;
    
    /** Mag recalibration progress indicator: 0-100 % */
    float					progress;

	/** Magnetic declination estimate */
	float					declination;
} mag_cal_t;

// (DID_INL2_MAG_OBS_INFO)
typedef struct PACKED
{											// INL2 - Magnetometer observer info 
    /** Timestamp in milliseconds */
    uint32_t				timeOfWeekMs;	

    /** Number of calibration samples */
    uint32_t				Ncal_samples;

    /** Data ready to be processed */
    uint32_t				ready;

    /** Calibration data present.  Set to -1 to force mag recalibration. */	
    uint32_t				calibrated;

    /** Allow mag to auto-recalibrate */
    uint32_t				auto_recal;

    /** Bad sample data */		
    uint32_t				outlier;

    /** Heading from magnetometer */
    float					magHdg;

    /** Heading from INS */			
    float					insHdg;

	/** Difference between mag heading and (INS heading plus mag declination) */
	float					magInsHdgDelta;

    /** Normalized innovation squared (likelihood metric) */
    float					nis;

    /** Threshold for maximum NIS */
    float					nis_threshold;

    /** Magnetometer calibration matrix. Must be initialized with a unit matrix, not zeros! */
    float					Wcal[9];

    /** Active calibration set (0 or 1) */
    uint32_t				activeCalSet;

    /** Offset between magnetometer heading and estimate heading */
    float					magHdgOffset;

    /** Scaled computed variance between calibrated magnetometer samples.  */
    float                   Tcal;

    /** Calibrated magnetometer output can be produced using: Bcal = Wcal * (Braw - bias_cal) */
    float                   bias_cal[3];
} inl2_mag_obs_info_t;

/** Built-in Test: State */
enum eBitState
{
    BIT_STATE_OFF					                    = (int)0,
    BIT_STATE_DONE				                        = (int)1,   // Test is finished
    BIT_STATE_CMD_FULL_STATIONARY                       = (int)2,   // (FULL) Comprehensive test.  Requires system be completely stationary without vibrations. 
    BIT_STATE_CMD_BASIC_MOVING                          = (int)3,   // (BASIC) Ignores sensor output.  Can be run while moving.  This mode is automatically run after bootup.
    BIT_STATE_CMD_FULL_STATIONARY_HIGH_ACCURACY         = (int)4,   // Same as BIT_STATE_CMD_FULL_STATIONARY but with higher requirements for accuracy.  In order to pass, this test may require the Infield Calibration (DID_INFIELD_CAL) to be run. 
    BIT_STATE_RESERVED_2                                = (int)5,   
    BIT_STATE_RUNNING                                   = (int)6,   
    BIT_STATE_FINISHING                                 = (int)7,	// Computing results
    BIT_STATE_CMD_OFF                                   = (int)8,   // Stop built-in test
};

/** Built-in Test: Test Mode */
enum eBitTestMode
{
    BIT_TEST_MODE_SIM_GPS_NOISE                         = (int)100, // Simulate CNO noise
};

/** Hardware built-in test (BIT) flags */
enum eHdwBitStatusFlags
{
    HDW_BIT_PASSED_MASK             = (int)0x0000000F,
    HDW_BIT_PASSED_ALL              = (int)0x00000001,
    HDW_BIT_PASSED_NO_GPS           = (int)0x00000002,    // Passed w/o valid GPS signal
    HDW_BIT_MODE_MASK               = (int)0x000000F0,    // BIT mode run
    HDW_BIT_MODE_OFFSET             = (int)4,
#define HDW_BIT_MODE(hdwBitStatus) ((hdwBitStatus&HDW_BIT_MODE_MASK)>>HDW_BIT_MODE_OFFSET)
    HDW_BIT_FAILED_MASK             = (int)0xFFFFFF00,
    HDW_BIT_FAILED_AHRS_MASK        = (int)0xFFFF0F00,
    HDW_BIT_FAULT_NOISE_PQR         = (int)0x00000100,
    HDW_BIT_FAULT_NOISE_ACC         = (int)0x00000200,
    HDW_BIT_FAULT_MAGNETOMETER      = (int)0x00000400,
    HDW_BIT_FAULT_BAROMETER         = (int)0x00000800,
    HDW_BIT_FAULT_GPS_NO_COM        = (int)0x00001000,    // No GPS serial communications
    HDW_BIT_FAULT_GPS_POOR_CNO      = (int)0x00002000,    // Poor GPS signal strength.  Check antenna
    HDW_BIT_FAULT_GPS_POOR_ACCURACY = (int)0x00002000,    // Low number of satellites, or bad accuracy 
    HDW_BIT_FAULT_GPS_NOISE         = (int)0x00004000,    // (Not implemented)
};

/** Calibration built-in test flags */
enum eCalBitStatusFlags
{
    CAL_BIT_PASSED_MASK             = (int)0x0000000F,
    CAL_BIT_PASSED_ALL              = (int)0x00000001,
    CAL_BIT_MODE_MASK               = (int)0x000000F0,    // BIT mode run
    CAL_BIT_MODE_OFFSET             = (int)4,
#define CAL_BIT_MODE(calBitStatus) ((calBitStatus&CAL_BIT_MODE_MASK)>>CAL_BIT_MODE_OFFSET)
    CAL_BIT_FAILED_MASK             = (int)0x00FFFF00,
    CAL_BIT_FAULT_TCAL_EMPTY        = (int)0x00000100,    // Temperature calibration not present
    CAL_BIT_FAULT_TCAL_TSPAN        = (int)0x00000200,    // Temperature calibration temperature range is inadequate
    CAL_BIT_FAULT_TCAL_INCONSISTENT = (int)0x00000400,    // Temperature calibration number of points or slopes are not consistent
    CAL_BIT_FAULT_TCAL_CORRUPT      = (int)0x00000800,    // Temperature calibration memory corruption
    CAL_BIT_FAULT_TCAL_PQR_BIAS     = (int)0x00001000,    // Temperature calibration gyro bias
    CAL_BIT_FAULT_TCAL_PQR_SLOPE    = (int)0x00002000,    // Temperature calibration gyro slope
    CAL_BIT_FAULT_TCAL_PQR_LIN      = (int)0x00004000,    // Temperature calibration gyro linearity
    CAL_BIT_FAULT_TCAL_ACC_BIAS     = (int)0x00008000,    // Temperature calibration accelerometer bias
    CAL_BIT_FAULT_TCAL_ACC_SLOPE    = (int)0x00010000,    // Temperature calibration accelerometer slope
    CAL_BIT_FAULT_TCAL_ACC_LIN      = (int)0x00020000,    // Temperature calibration accelerometer linearity
    CAL_BIT_FAULT_CAL_SERIAL_NUM    = (int)0x00040000,    // Calibration info: wrong device serial number
    CAL_BIT_FAULT_MCAL_EMPTY        = (int)0x00100000,    // Motion calibration Cross-axis alignment is not calibrated
    CAL_BIT_FAULT_MCAL_INVALID      = (int)0x00200000,    // Motion calibration Cross-axis alignment is poorly formed
    CAL_BIT_FAULT_MOTION_PQR        = (int)0x00400000,    // Motion on gyros
    CAL_BIT_FAULT_MOTION_ACC        = (int)0x00800000,    // Motion on accelerometers
    CAL_BIT_NOTICE_IMU1_PQR_BIAS    = (int)0x01000000,    // IMU 1 gyro bias offset detected.  If stationary, zero gyros command may be used.
    CAL_BIT_NOTICE_IMU2_PQR_BIAS    = (int)0x02000000,    // IMU 2 gyro bias offset detected.  If stationary, zero gyros command may be used.
    CAL_BIT_NOTICE_IMU1_ACC_BIAS    = (int)0x10000000,    // IMU 1 accelerometer bias offset detected.  If stationary, zero accelerometer command may be used only on the vertical access.
    CAL_BIT_NOTICE_IMU2_ACC_BIAS    = (int)0x20000000,    // IMU 2 accelerometer bias offset detected.  If stationary, zero accelerometer command may be used only on the vertical access.
};


/** (DID_BIT) Built-in self-test parameters */
typedef struct PACKED
{
    /** Built-in self-test state (see eBitState) */
    uint32_t                state;

    /** Hardware BIT status (see eHdwBitStatusFlags) */
    uint32_t                hdwBitStatus;

    /** Calibration BIT status (see eCalBitStatusFlags) */
    uint32_t                calBitStatus;

    /** Temperature calibration bias */
    float                   tcPqrBias;
    float                   tcAccBias;

    /** Temperature calibration slope */
    float                   tcPqrSlope;
    float                   tcAccSlope;

    /** Temperature calibration linearity */
    float                   tcPqrLinearity;
    float                   tcAccLinearity;

    /** Gyro error (rad/s) */
    float                   pqr;

    /** Accelerometer error (m/s^2) */
    float                   acc;

    /** Angular rate standard deviation */
    float                   pqrSigma;

    /** Acceleration standard deviation */
    float                   accSigma;

    /** Self-test mode (see eBitTestMode) */
    uint32_t                testMode;

} bit_t;


enum eInfieldCalState
{
    /** User Commands: */
    INFIELD_CAL_STATE_CMD_OFF                           = 0,

    /** Initialization Commands.  Select one of the following to clear prior samples and set the mode.  Zero accels requires vertical alignment.  No motion is required for all unless disabled.  */
    INFIELD_CAL_STATE_CMD_INIT_ZERO_IMU                     = 1,    // Zero accel and gyro biases.
    INFIELD_CAL_STATE_CMD_INIT_ZERO_GYRO                    = 2,    // Zero only gyro  biases.
    INFIELD_CAL_STATE_CMD_INIT_ZERO_ACCEL                   = 3,    // Zero only accel biases.
    INFIELD_CAL_STATE_CMD_INIT_ZERO_ATTITUDE                = 4,    // Zero (level) INS attitude by adjusting INS rotation.
    INFIELD_CAL_STATE_CMD_INIT_ZERO_ATTITUDE_IMU            = 5,    // Zero gyro and accel biases.  Zero (level) INS attitude by adjusting INS rotation. 
    INFIELD_CAL_STATE_CMD_INIT_ZERO_ATTITUDE_GYRO           = 6,    // Zero only gyro  biases.  Zero (level) INS attitude by adjusting INS rotation. 
    INFIELD_CAL_STATE_CMD_INIT_ZERO_ATTITUDE_ACCEL          = 7,    // Zero only accel biases.  Zero (level) INS attitude by adjusting INS rotation.
    INFIELD_CAL_STATE_CMD_INIT_OPTION_DISABLE_MOTION_DETECT     = 0x00010000,	// Bitwise AND this with the above init commands to disable motion detection during sampling (allow for more tolerant sampling).
    INFIELD_CAL_STATE_CMD_INIT_OPTION_DISABLE_REQUIRE_VERTIAL   = 0x00020000,	// Bitwise AND this with the above init commands to disable vertical alignment requirement for accelerometer bias calibration (allow for more tolerant sampling).

    /** Sample and End Commands: */
    INFIELD_CAL_STATE_CMD_START_SAMPLE                  = 8,	// Initiate 5 second sensor sampling and averaging.  Run for each orientation and 180 degree yaw rotation.
    INFIELD_CAL_STATE_CMD_SAVE_AND_FINISH               = 9,    // Run this command to compute and save results.  Must be run following INFIELD_CAL_STATE_CMD_START_SAMPLE.
    
    /** Status: (read only) */
    INFIELD_CAL_STATE_READY_FOR_SAMPLING                = 50,   // System has been initialized and is waiting for user to intiate sampling.  User must send a command to exit this state.
    INFIELD_CAL_STATE_SAMPLING                          = 51,   // System is averaging the IMU data.  Minimize all motion and vibration.
    INFIELD_CAL_STATE_RUN_BIT_AND_FINISH                = 52,   // Follow up calibration zero with BIT and copy out IMU biases.
    INFIELD_CAL_STATE_SAVED_AND_FINISHED                = 53,   // Calculations are complete and DID_INFIELD_CAL.imu holds the update IMU biases.  Updates are saved to flash. 

    /** Error Status: (read only) */
    INFIELD_CAL_STATE_ERROR_NOT_INITIALIZED             = 100,  // Init command (INFIELD_CAL_STATE_CMD_INIT_...) not set. 
    INFIELD_CAL_STATE_ERROR_SAMPLE_ABORT_MOTION_DETECTED= 101,  // Error: Motion detected. Sampling aborted. 
    INFIELD_CAL_STATE_ERROR_SAMPLE_ABORT_NOT_VERTICAL   = 102,  // Error: System not vertical. Sampling aborted. 
    INFIELD_CAL_STATE_ERROR_NO_SAMPLES_COLLECTED        = 103,  // Error: No samples have been collected
    INFIELD_CAL_STATE_ERROR_POOR_CAL_FIT                = 104,  // Error: Calibration zero is not 

    /** Internal Use Only */
    INFIELD_CAL_STATE_CMD_MASK                          = 0x0000FFFF,
    INFIELD_CAL_STATE_CMD_START_SAMPLE_BIT              = 11,	// Initiate 5 second sensor sample and averaging.  Does not save sample into cal data.
};

enum eInfieldCalStatus
{
    INFIELD_CAL_STATUS_AXIS_DN_GRAVITY                  = 0x00000001,	// Axis points in direction of gravity more than any other axis.
    INFIELD_CAL_STATUS_AXIS_DN_SAMPLED                  = 0x00000002,	// Sampled
    INFIELD_CAL_STATUS_AXIS_DN_SAMPLED_180              = 0x00000004,	// Sampled based on average of two orientations with 180 degree delta yaw. 
    INFIELD_CAL_STATUS_AXIS_UP_GRAVITY                  = 0x00000008,	// Axis points in direction of gravity more than any other axis.
    INFIELD_CAL_STATUS_AXIS_UP_SAMPLED                  = 0x00000010,	// Sampled
    INFIELD_CAL_STATUS_AXIS_UP_SAMPLED_180              = 0x00000020,	// Sampled based on average of two orientations with 180 degree delta yaw.

    INFIELD_CAL_STATUS_SAMPLE_X_OFFSET                  = 0,
    INFIELD_CAL_STATUS_SAMPLE_Y_OFFSET                  = 6,
    INFIELD_CAL_STATUS_SAMPLE_Z_OFFSET                  = 12,
    
    INFIELD_CAL_STATUS_AXIS_MASK                        = 0x0000003F,
    INFIELD_CAL_STATUS_AXES_GRAVITY_MASK                = ( \
        ((INFIELD_CAL_STATUS_AXIS_DN_GRAVITY|INFIELD_CAL_STATUS_AXIS_UP_GRAVITY)<<INFIELD_CAL_STATUS_SAMPLE_X_OFFSET) | \
        ((INFIELD_CAL_STATUS_AXIS_DN_GRAVITY|INFIELD_CAL_STATUS_AXIS_UP_GRAVITY)<<INFIELD_CAL_STATUS_SAMPLE_Y_OFFSET) | \
        ((INFIELD_CAL_STATUS_AXIS_DN_GRAVITY|INFIELD_CAL_STATUS_AXIS_UP_GRAVITY)<<INFIELD_CAL_STATUS_SAMPLE_Z_OFFSET) ),

    INFIELD_CAL_STATUS_ENABLED_ZERO_ACCEL               = 0x00100000,	// Zero accel bias.  Require vertical alignment for sampling. 
    INFIELD_CAL_STATUS_ENABLED_ZERO_GYRO                = 0x00200000,	// Zero gyro bias.
    INFIELD_CAL_STATUS_ENABLED_ZERO_ATTITUDE            = 0x00400000,	// Zero (level) INS attitude by adjusting INS rotation.
    INFIELD_CAL_STATUS_ENABLED_MOTION_DETECT            = 0x00800000,	// Require no motion during sampling. 
    INFIELD_CAL_STATUS_ENABLED_NORMAL_MASK              = 0x00F00000,
    INFIELD_CAL_STATUS_ENABLED_BIT                      = 0x01000000,	// Used for BIT 
    INFIELD_CAL_STATUS_DISABLED_REQUIRE_VERTICAL        = 0x02000000,	// Do not require vertical alignment for accelerometer calibration. 

    INFIELD_CAL_STATUS_AXIS_NOT_VERTICAL                = 0x10000000,	// Axis is not aligned vertically and cannot be used for zero accel sampling.  
    INFIELD_CAL_STATUS_MOTION_DETECTED                  = 0x20000000,	// System is not stationary and cannot be used for infield calibration.
};

/** Inertial Measurement Unit (IMU) data */
typedef struct PACKED
{
    /** Vertical axis acceleration (m/s^2) */
    float                   acc[3];
} imus_acc_t;

typedef struct PACKED
{
    imus_acc_t              dev[NUM_IMU_DEVICES];

    float					yaw;		// (rad) Heading of IMU sample.  Used to determine how to average additional samples.  0 = invalid, 999 = averaged
} infield_cal_direction_t;

typedef struct PACKED
{
    infield_cal_direction_t down;		// Pointed toward earth
    infield_cal_direction_t up;			// Pointed toward sky
} infield_cal_vaxis_t;

// (DID_INFIELD_CAL)
typedef struct PACKED
{
    /** Used to set and monitor the state of the infield calibration system. (see eInfieldCalState) */
    uint32_t                state;

    /** Infield calibration status. (see eInfieldCalStatus) */
    uint32_t                status;

    /** Number of samples used in IMU average. sampleTimeMs = 0 means "imu" member contains the IMU bias from flash.  */
    uint32_t                sampleTimeMs;

    /** Dual purpose variable.  1.) This is the averaged IMU sample when sampleTimeMs != 0.  2.) This is a mirror of the motion calibration IMU bias from flash when sampleTimeMs = 0. */ 
    imus_t                  imu[NUM_IMU_DEVICES];

    /** Collected data used to solve for the bias error and INS rotation.  Vertical axis: 0 = X, 1 = Y, 2 = Z  */
    infield_cal_vaxis_t		calData[3];

} infield_cal_t;


/** System Configuration (used with DID_FLASH_CONFIG.sysCfgBits) */
enum eSysConfigBits
{
	UNUSED1                                             = (int)0x00000001,
	UNUSED2                                             = (int)0x00000002,
	/*! Enable automatic mag recalibration */
	SYS_CFG_BITS_AUTO_MAG_RECAL                         = (int)0x00000004,
	/*! Disable mag declination estimation */
	SYS_CFG_BITS_DISABLE_MAG_DECL_ESTIMATION            = (int)0x00000008,

    /*! Disable LEDs */
    SYS_CFG_BITS_DISABLE_LEDS                           = (int)0x00000010,

    /** Magnetometer recalibration.  (see eMagCalState) 1 = multi-axis, 2 = single-axis */
    SYS_CFG_BITS_MAG_RECAL_MODE_MASK					= (int)0x00000700,
    SYS_CFG_BITS_MAG_RECAL_MODE_OFFSET					= 8,
#define SYS_CFG_BITS_MAG_RECAL_MODE(sysCfgBits) ((sysCfgBits&SYS_CFG_BITS_MAG_RECAL_MODE_MASK)>>SYS_CFG_BITS_MAG_RECAL_MODE_OFFSET)

    /** Disable magnetometer fusion */
    SYS_CFG_BITS_DISABLE_MAGNETOMETER_FUSION			= (int)0x00001000,
    /** Disable barometer fusion */
    SYS_CFG_BITS_DISABLE_BAROMETER_FUSION				= (int)0x00002000,
    /** Disable GPS 1 fusion */
    SYS_CFG_BITS_DISABLE_GPS1_FUSION					= (int)0x00004000,
    /** Disable GPS 2 fusion */
    SYS_CFG_BITS_DISABLE_GPS2_FUSION					= (int)0x00008000,

    /** Disable automatic Zero Velocity Updates (ZUPT).  Disabling automatic ZUPT is useful for degraded GPS environments or applications with very slow velocities. */
    SYS_CFG_BITS_DISABLE_AUTO_ZERO_VELOCITY_UPDATES		= (int)0x00010000,
    /** Disable automatic Zero Angular Rate Updates (ZARU).  Disabling automatic ZARU is useful for applications with small/slow angular rates. */
    SYS_CFG_BITS_DISABLE_AUTO_ZERO_ANGULAR_RATE_UPDATES	= (int)0x00020000,
    /** Disable INS EKF updates */
    SYS_CFG_BITS_DISABLE_INS_EKF						= (int)0x00040000,
    /** Prevent built-in test (BIT) from running automatically on startup */
    SYS_CFG_BITS_DISABLE_AUTO_BIT_ON_STARTUP			= (int)0x00080000,

    /** Disable wheel encoder fusion */
    SYS_CFG_BITS_DISABLE_WHEEL_ENCODER_FUSION			= (int)0x00100000,
    /** Disable packet encoding, binary data will have all bytes as is */
    SYS_CFG_BITS_DISABLE_PACKET_ENCODING				= (int)0x00400000,

    /** Use reference IMU in EKF instead of onboard IMU */
    SYS_CFG_USE_REFERENCE_IMU_IN_EKF					= (int)0x01000000,
    /** Reference point stationary on strobe input */
    SYS_CFG_EKF_REF_POINT_STATIONARY_ON_STROBE_INPUT	= (int)0x02000000,

};

/** GNSS satellite system signal constellation (used with nvm_flash_cfg_t.gnssSatSigConst) */
enum eGnssSatSigConst
{
	/*! GPS  */
	GNSS_SAT_SIG_CONST_GPS                              = (uint16_t)0x0003,
	/*! QZSS  */
	GNSS_SAT_SIG_CONST_QZS                              = (uint16_t)0x000C,
	/*! Galileo  */
	GNSS_SAT_SIG_CONST_GAL                              = (uint16_t)0x0030,
	/*! BeiDou  */
	GNSS_SAT_SIG_CONST_BDS                              = (uint16_t)0x00C0,
	/*! GLONASS  */
	GNSS_SAT_SIG_CONST_GLO                              = (uint16_t)0x0300,
	/*! SBAS  */
	GNSS_SAT_SIG_CONST_SBS                              = (uint16_t)0x1000,
	/*! IRNSS / NavIC  */
	GNSS_SAT_SIG_CONST_IRN                              = (uint16_t)0x2000,
	/*! IMES  */
	GNSS_SAT_SIG_CONST_IME                              = (uint16_t)0x4000,

	/*! GNSS default */
	GNSS_SAT_SIG_CONST_DEFAULT = \
		GNSS_SAT_SIG_CONST_GPS | \
		GNSS_SAT_SIG_CONST_SBS | \
		GNSS_SAT_SIG_CONST_QZS | \
		GNSS_SAT_SIG_CONST_GAL | \
		GNSS_SAT_SIG_CONST_GLO | \
		GNSS_SAT_SIG_CONST_BDS
};

/** RTK Configuration (used with nvm_flash_cfg_t.RTKCfgBits) */
enum eRTKConfigBits
{
    /** Enable onboard RTK GNSS precision positioning (GPS1) */
    RTK_CFG_BITS_ROVER_MODE_RTK_POSITIONING				= (int)0x00000001,

    /** Enable external RTK GNSS positioning (GPS1) */
    RTK_CFG_BITS_ROVER_MODE_RTK_POSITIONING_EXTERNAL	= (int)0x00000002,

    /** Enable external RTK GNSS compassing on uBlox F9P (GPS2) */
    RTK_CFG_BITS_ROVER_MODE_RTK_COMPASSING_F9P			= (int)0x00000004,

    /** Enable dual GNSS RTK compassing (GPS2 to GPS1) */
    RTK_CFG_BITS_ROVER_MODE_RTK_COMPASSING				= (int)0x00000008,	

    /** Mask of RTK GNSS positioning types */
    RTK_CFG_BITS_ROVER_MODE_RTK_POSITIONING_MASK		= (RTK_CFG_BITS_ROVER_MODE_RTK_POSITIONING|RTK_CFG_BITS_ROVER_MODE_RTK_POSITIONING_EXTERNAL),

    /** Mask of dual GNSS RTK compassing types */
    RTK_CFG_BITS_ROVER_MODE_RTK_COMPASSING_MASK			= (RTK_CFG_BITS_ROVER_MODE_RTK_COMPASSING|RTK_CFG_BITS_ROVER_MODE_RTK_COMPASSING_F9P),

    /** Mask of RTK position, heading, and base modes */
    RTK_CFG_BITS_ROVER_MODE_MASK						= (int)0x0000000F,
    
    /** Enable RTK base and output ublox data from GPS 1 on serial port 0 */
    RTK_CFG_BITS_BASE_OUTPUT_GPS1_UBLOX_SER0			= (int)0x00000010,

    /** Enable RTK base and output ublox data from GPS 1 on serial port 1 */
    RTK_CFG_BITS_BASE_OUTPUT_GPS1_UBLOX_SER1			= (int)0x00000020,

    /** Enable RTK base and output ublox data from GPS 1 on serial port 2 */
    RTK_CFG_BITS_BASE_OUTPUT_GPS1_UBLOX_SER2			= (int)0x00000040,

    /** Enable RTK base and output ublox data from GPS 1 on USB port */
    RTK_CFG_BITS_BASE_OUTPUT_GPS1_UBLOX_USB				= (int)0x00000080,

    /** Enable RTK base and output RTCM3 data from GPS 1 on serial port 0 */
    RTK_CFG_BITS_BASE_OUTPUT_GPS1_RTCM3_SER0			= (int)0x00000100,
    
    /** Enable RTK base and output RTCM3 data from GPS 1 on serial port 1 */
    RTK_CFG_BITS_BASE_OUTPUT_GPS1_RTCM3_SER1			= (int)0x00000200,

    /** Enable RTK base and output RTCM3 data from GPS 1 on serial port 2 */
    RTK_CFG_BITS_BASE_OUTPUT_GPS1_RTCM3_SER2			= (int)0x00000400,

    /** Enable RTK base and output RTCM3 data from GPS 1 on USB port */
    RTK_CFG_BITS_BASE_OUTPUT_GPS1_RTCM3_USB				= (int)0x00000800,

    /** Enable RTK base and output ublox data from GPS 2 on serial port 0 */
    RTK_CFG_BITS_BASE_OUTPUT_GPS2_UBLOX_SER0			= (int)0x00001000,

    /** Enable RTK base and output ublox data from GPS 2 on serial port 1 */
    RTK_CFG_BITS_BASE_OUTPUT_GPS2_UBLOX_SER1			= (int)0x00002000,

    /** Enable RTK base and output ublox data from GPS 2 on serial port 2 */
    RTK_CFG_BITS_BASE_OUTPUT_GPS2_UBLOX_SER2			= (int)0x00004000,

    /** Enable RTK base and output ublox data from GPS 2 on USB port */
    RTK_CFG_BITS_BASE_OUTPUT_GPS2_UBLOX_USB				= (int)0x00008000,

    /** Enable RTK base and output RTCM3 data from GPS 2 on serial port 0 */
    RTK_CFG_BITS_BASE_OUTPUT_GPS2_RTCM3_SER0			= (int)0x00010000,
    
    /** Enable RTK base and output RTCM3 data from GPS 2 on serial port 1 */
    RTK_CFG_BITS_BASE_OUTPUT_GPS2_RTCM3_SER1			= (int)0x00020000,

    /** Enable RTK base and output RTCM3 data from GPS 2 on serial port 2 */
    RTK_CFG_BITS_BASE_OUTPUT_GPS2_RTCM3_SER2			= (int)0x00040000,

    /** Enable RTK base and output RTCM3 data from GPS 2 on USB port */
    RTK_CFG_BITS_BASE_OUTPUT_GPS2_RTCM3_USB				= (int)0x00080000,

    /** Enable base mode moving position. (For future use. Not implemented. This bit should always be 0 for now.) TODO: Implement moving base. */
    RTK_CFG_BITS_BASE_POS_MOVING						= (int)0x00100000,
    
    /** Reserved for future use */
    RTK_CFG_BITS_RESERVED1								= (int)0x00200000,	
    
    /** When using RTK, specifies whether the base station is identical hardware to this rover. If so, there are optimizations enabled to get fix faster. */
    RTK_CFG_BITS_RTK_BASE_IS_IDENTICAL_TO_ROVER			= (int)0x00400000,

    /** Forward all messages between the selected GPS and serial port.  Disable for RTK base use (to forward only GPS raw messages and use the surveyed location refLLA instead of current GPS position).  */
    RTK_CFG_BITS_GPS_PORT_PASS_THROUGH					= (int)0x00800000,

    /** All base station bits */
    RTK_CFG_BITS_BASE_MODE = (
        RTK_CFG_BITS_BASE_OUTPUT_GPS1_UBLOX_SER0 | RTK_CFG_BITS_BASE_OUTPUT_GPS1_RTCM3_SER0 |
        RTK_CFG_BITS_BASE_OUTPUT_GPS1_UBLOX_SER1 | RTK_CFG_BITS_BASE_OUTPUT_GPS1_RTCM3_SER1 |
        RTK_CFG_BITS_BASE_OUTPUT_GPS1_UBLOX_SER2 | RTK_CFG_BITS_BASE_OUTPUT_GPS1_RTCM3_SER2 |
        RTK_CFG_BITS_BASE_OUTPUT_GPS1_UBLOX_USB  | RTK_CFG_BITS_BASE_OUTPUT_GPS1_RTCM3_USB  |
        RTK_CFG_BITS_BASE_OUTPUT_GPS2_UBLOX_SER0 | RTK_CFG_BITS_BASE_OUTPUT_GPS2_RTCM3_SER0 |
        RTK_CFG_BITS_BASE_OUTPUT_GPS2_UBLOX_SER1 | RTK_CFG_BITS_BASE_OUTPUT_GPS2_RTCM3_SER1 |
        RTK_CFG_BITS_BASE_OUTPUT_GPS2_UBLOX_SER2 | RTK_CFG_BITS_BASE_OUTPUT_GPS2_RTCM3_SER2 |
        RTK_CFG_BITS_BASE_OUTPUT_GPS2_UBLOX_USB  | RTK_CFG_BITS_BASE_OUTPUT_GPS2_RTCM3_USB ),

    /** Base station bits enabled on Ser0 */
    RTK_CFG_BITS_RTK_BASE_SER0 = (
        RTK_CFG_BITS_BASE_OUTPUT_GPS1_UBLOX_SER0 | RTK_CFG_BITS_BASE_OUTPUT_GPS1_RTCM3_SER0 |
        RTK_CFG_BITS_BASE_OUTPUT_GPS2_UBLOX_SER0 | RTK_CFG_BITS_BASE_OUTPUT_GPS2_RTCM3_SER0 ),

    /** Base station bits enabled on Ser1 */
    RTK_CFG_BITS_RTK_BASE_SER1 = (
        RTK_CFG_BITS_BASE_OUTPUT_GPS1_UBLOX_SER1 | RTK_CFG_BITS_BASE_OUTPUT_GPS1_RTCM3_SER1 |
        RTK_CFG_BITS_BASE_OUTPUT_GPS2_UBLOX_SER1 | RTK_CFG_BITS_BASE_OUTPUT_GPS2_RTCM3_SER1 ),

    /** Base station bits enabled on Ser2 */
    RTK_CFG_BITS_RTK_BASE_SER2 = (
        RTK_CFG_BITS_BASE_OUTPUT_GPS1_UBLOX_SER2 | RTK_CFG_BITS_BASE_OUTPUT_GPS1_RTCM3_SER2 |
        RTK_CFG_BITS_BASE_OUTPUT_GPS2_UBLOX_SER2 | RTK_CFG_BITS_BASE_OUTPUT_GPS2_RTCM3_SER2 ),

    /** Base station bits for GPS1 Ublox */
    RTK_CFG_BITS_RTK_BASE_OUTPUT_GPS1_UBLOX = (
        RTK_CFG_BITS_BASE_OUTPUT_GPS1_UBLOX_SER0 |
        RTK_CFG_BITS_BASE_OUTPUT_GPS1_UBLOX_SER1 |
        RTK_CFG_BITS_BASE_OUTPUT_GPS1_UBLOX_SER2 |
        RTK_CFG_BITS_BASE_OUTPUT_GPS1_UBLOX_USB ),

    /** Base station bits for GPS2 Ublox */
    RTK_CFG_BITS_RTK_BASE_OUTPUT_GPS2_UBLOX = (
        RTK_CFG_BITS_BASE_OUTPUT_GPS2_UBLOX_SER0 |
        RTK_CFG_BITS_BASE_OUTPUT_GPS2_UBLOX_SER1 |
        RTK_CFG_BITS_BASE_OUTPUT_GPS2_UBLOX_SER2 |
        RTK_CFG_BITS_BASE_OUTPUT_GPS2_UBLOX_USB ),

    /** Base station bits for GPS1 RTCM */
    RTK_CFG_BITS_RTK_BASE_OUTPUT_GPS1_RTCM = (
        RTK_CFG_BITS_BASE_OUTPUT_GPS1_RTCM3_SER0 |
        RTK_CFG_BITS_BASE_OUTPUT_GPS1_RTCM3_SER1 | 
        RTK_CFG_BITS_BASE_OUTPUT_GPS1_RTCM3_SER2 | 
        RTK_CFG_BITS_BASE_OUTPUT_GPS1_RTCM3_USB ),

    /** Base station bits for GPS2 RTCM */
    RTK_CFG_BITS_RTK_BASE_OUTPUT_GPS2_RTCM = (
        RTK_CFG_BITS_BASE_OUTPUT_GPS2_RTCM3_SER0 |
        RTK_CFG_BITS_BASE_OUTPUT_GPS2_RTCM3_SER1 |
        RTK_CFG_BITS_BASE_OUTPUT_GPS2_RTCM3_SER2 |
        RTK_CFG_BITS_BASE_OUTPUT_GPS2_RTCM3_USB),

    /** Rover on-board RTK engine used */
    RTK_CFG_BITS_ROVER_MODE_ONBOARD_MASK = (RTK_CFG_BITS_ROVER_MODE_RTK_POSITIONING | RTK_CFG_BITS_ROVER_MODE_RTK_COMPASSING),

    /** Mask of Rover, Compassing, and Base modes */
    RTK_CFG_BITS_ALL_MODES_MASK = (RTK_CFG_BITS_ROVER_MODE_MASK | RTK_CFG_BITS_BASE_MODE),	
};

/** Sensor Configuration (used with nvm_flash_cfg_t.sensorConfig) */
enum eSensorConfig
{
    /** Gyro full-scale sensing range selection: +- 250, 500, 1000, 2000 deg/s */	
    SENSOR_CFG_GYR_FS_250				= (int)0x00000000,
    SENSOR_CFG_GYR_FS_500				= (int)0x00000001,
    SENSOR_CFG_GYR_FS_1000				= (int)0x00000002,
    SENSOR_CFG_GYR_FS_2000				= (int)0x00000003,
    SENSOR_CFG_GYR_FS_MASK				= (int)0x00000003,
    SENSOR_CFG_GYR_FS_OFFSET			= (int)0,
    
    /** Accelerometer full-scale sensing range selection: +- 2, 4, 8, 16 m/s^2 */
    SENSOR_CFG_ACC_FS_2G				= (int)0x00000000,
    SENSOR_CFG_ACC_FS_4G				= (int)0x00000001,
    SENSOR_CFG_ACC_FS_8G				= (int)0x00000002,
    SENSOR_CFG_ACC_FS_16G				= (int)0x00000003,
    SENSOR_CFG_ACC_FS_MASK				= (int)0x0000000C,
    SENSOR_CFG_ACC_FS_OFFSET			= (int)2,
    
    /** Gyro digital low-pass filter (DLPF) is set automatically based on the IMU sample rate.  The following 
    bit values can be used to override the bandwidth (frequency) to: 250, 184, 92, 41, 20, 10, 5 Hz */
    SENSOR_CFG_GYR_DLPF_250HZ			= (int)0x00000000,
    SENSOR_CFG_GYR_DLPF_184HZ			= (int)0x00000001,
    SENSOR_CFG_GYR_DLPF_92HZ			= (int)0x00000002,
    SENSOR_CFG_GYR_DLPF_41HZ			= (int)0x00000003,
    SENSOR_CFG_GYR_DLPF_20HZ			= (int)0x00000004,
    SENSOR_CFG_GYR_DLPF_10HZ			= (int)0x00000005,
    SENSOR_CFG_GYR_DLPF_5HZ				= (int)0x00000006,
     SENSOR_CFG_GYR_DLPF_MASK			= (int)0x00000F00,
    SENSOR_CFG_GYR_DLPF_OFFSET			= (int)8,

    /** Accelerometer digital low-pass filter (DLPF) is set automatically based on the IMU sample rate.  The 
    following bit values can be used to override the bandwidth (frequency) to: 218, 218, 99, 45, 21, 10, 5 Hz */
    SENSOR_CFG_ACC_DLPF_218HZ			= (int)0x00000000,
    SENSOR_CFG_ACC_DLPF_218HZb			= (int)0x00000001,
    SENSOR_CFG_ACC_DLPF_99HZ			= (int)0x00000002,
    SENSOR_CFG_ACC_DLPF_45HZ			= (int)0x00000003,
    SENSOR_CFG_ACC_DLPF_21HZ			= (int)0x00000004,
    SENSOR_CFG_ACC_DLPF_10HZ			= (int)0x00000005,
    SENSOR_CFG_ACC_DLPF_5HZ				= (int)0x00000006,
    SENSOR_CFG_ACC_DLPF_MASK			= (int)0x0000F000,
    SENSOR_CFG_ACC_DLPF_OFFSET			= (int)12,

    /** Euler rotation of IMU and magnetometer from Hardware Frame to Sensor Frame.  Rotation applied in the order of yaw, pitch, roll from the sensor frame (labeled on uINS). */
    SENSOR_CFG_SENSOR_ROTATION_MASK        = (int)0x00FF0000,
    SENSOR_CFG_SENSOR_ROTATION_OFFSET      = (int)16,
    SENSOR_CFG_SENSOR_ROTATION_0_0_0       = (int)0,	// roll, pitch, yaw rotation (deg).
    SENSOR_CFG_SENSOR_ROTATION_0_0_90      = (int)1,
    SENSOR_CFG_SENSOR_ROTATION_0_0_180     = (int)2,
    SENSOR_CFG_SENSOR_ROTATION_0_0_N90     = (int)3,
    SENSOR_CFG_SENSOR_ROTATION_90_0_0      = (int)4,
    SENSOR_CFG_SENSOR_ROTATION_90_0_90     = (int)5,
    SENSOR_CFG_SENSOR_ROTATION_90_0_180    = (int)6,
    SENSOR_CFG_SENSOR_ROTATION_90_0_N90    = (int)7,
    SENSOR_CFG_SENSOR_ROTATION_180_0_0     = (int)8,
    SENSOR_CFG_SENSOR_ROTATION_180_0_90    = (int)9,
    SENSOR_CFG_SENSOR_ROTATION_180_0_180   = (int)10,
    SENSOR_CFG_SENSOR_ROTATION_180_0_N90   = (int)11,
    SENSOR_CFG_SENSOR_ROTATION_N90_0_0     = (int)12,
    SENSOR_CFG_SENSOR_ROTATION_N90_0_90    = (int)13,
    SENSOR_CFG_SENSOR_ROTATION_N90_0_180   = (int)14,
    SENSOR_CFG_SENSOR_ROTATION_N90_0_N90   = (int)15,
    SENSOR_CFG_SENSOR_ROTATION_0_90_0      = (int)16,
    SENSOR_CFG_SENSOR_ROTATION_0_90_90     = (int)17,
    SENSOR_CFG_SENSOR_ROTATION_0_90_180    = (int)18,
    SENSOR_CFG_SENSOR_ROTATION_0_90_N90    = (int)19,
    SENSOR_CFG_SENSOR_ROTATION_0_N90_0     = (int)20,
    SENSOR_CFG_SENSOR_ROTATION_0_N90_90    = (int)21,
    SENSOR_CFG_SENSOR_ROTATION_0_N90_180   = (int)22,
    SENSOR_CFG_SENSOR_ROTATION_0_N90_N90   = (int)23,

    /** Triple IMU fault detection level. Higher levels add new features to previous levels */
    SENSOR_CFG_IMU_FAULT_DETECT_MASK	   	= (int)0x0F000000,
    SENSOR_CFG_IMU_FAULT_DETECT_OFFSET		= (int)24,
    SENSOR_CFG_IMU_FAULT_DETECT_NONE		= (int)0,	// Simple averaging
    SENSOR_CFG_IMU_FAULT_DETECT_OFFLINE		= (int)1,	// One or more IMUs is offline or stuck
    SENSOR_CFG_IMU_FAULT_DETECT_LARGE_BIAS	= (int)2,
    SENSOR_CFG_IMU_FAULT_DETECT_BIAS_JUMPS	= (int)3,
    SENSOR_CFG_IMU_FAULT_DETECT_SENSOR_NOISE = (int)4,
};

/** IO configuration (used with nvm_flash_cfg_t.ioConfig) */
enum eIoConfig
{
    /** Strobe (input and output) trigger on rising edge (0 = falling edge) (ioConfig[0]) */
    IO_CONFIG_STROBE_TRIGGER_HIGH               = (int)0x00000001,

    // G1,G2 - STROBE, CAN, Ser2, I2C (future) (ioConfig[3-1])
    /** G1,G2 - STROBE input on G2 */
    IO_CONFIG_G1G2_STROBE_INPUT_G2              = (int)0x00000002,
    /** G1,G2 - CAN Bus */
    IO_CONFIG_G1G2_CAN_BUS                      = (int)0x00000004,
    /** G1,G2 - General Communications on Ser2. Excludes GPS communications. */
    IO_CONFIG_G1G2_COM2                         = (int)0x00000006,
    /** G1,G2 - I2C */
    IO_CONFIG_G1G2_I2C							= (int)0x00000008,
    /** G1,G2 - MASK.  Note: This G1,G2 setting is overriden when GPS1 or GPS2 is configured to use Ser2. */
    IO_CONFIG_G1G2_MASK                         = (int)0x0000000E,
    /** G1,G2 - Default */
    IO_CONFIG_G1G2_DEFAULT                      = IO_CONFIG_G1G2_CAN_BUS,

    // G9 - STROBE, QDEC0 (future) (ioConfig[5-4])
    /** G9 - Strobe input */
    IO_CONFIG_G9_STROBE_INPUT                   = (int)0x00000010,
    /** G9 - Enable Nav update strobe output pulse on G9 (uINS pin 10) indicating preintegrated IMU and navigation updates */
    IO_CONFIG_G9_STROBE_OUTPUT_NAV              = (int)0x00000020,
    /** G9 - SPI DRDY */
    IO_CONFIG_G9_SPI_DRDY                    	= (int)0x00000030,
    /** G9 - Bit mask */
    IO_CONFIG_G9_MASK                           = (int)0x00000030,
    /** G9 - Default */
    IO_CONFIG_G9_DEFAULT                        = (int)0,	

    // G6,G7 - Ser1, QDEC0 (future) (ioConfig[7-6])
    /** G6,G7 - General Communications on Ser1. Excludes GPS communications.  Overriden when SPI is enabled (G9 held low on bootup/config). */
    IO_CONFIG_G6G7_COM1                         = (int)0x00000040,
    /** G6,G7 - Quadrature wheel encoder input (G6 QDEC0-A).  Overriden when SPI is enabled (G9 held low on bootup/config). */
//  IO_CONFIG_G6G7_QDEC0_INPUT_G6               = (int)0x00000080,
<<<<<<< HEAD
    /** G6,G7 - Bit mask */
    IO_CONFIG_G6G7_MASK                         = (int)0x000000C0,
    /** G6,G7 - Default */
    IO_CONFIG_G6G7_DEFAULT                      = IO_CONFIG_G6G7_COM1,	

    // G5,G8 - STROBE, QDEC1 (future), SPI (enabled when G9 is held low on bootup/config) (ioConfig[10-8])
    /** G5,G8 - Strobe input on G5 */
    IO_CONFIG_G5G8_STROBE_INPUT_G5              = (int)0x00000100,
    /** G5,G8 - Strobe input on G8 */
    IO_CONFIG_G5G8_STROBE_INPUT_G8              = (int)0x00000200,
    /** G5,G8 - Strobe input on both G5 and G8 */
    IO_CONFIG_G5G8_STROBE_INPUT_G5_G8           = (int)0x00000300,
    /** G5,G8 - Strobe input on both G5 and G8 */
    IO_CONFIG_G5G8_G6G7_SPI_ENABLE              = (int)0x00000400,
    /** G5,G8 - Quadrature wheel encoder input (G5 QDEC1-B, G8 QDEC1-A) */
    IO_CONFIG_G5G8_QDEC_INPUT                   = (int)0x00000500,
    /** G5,G8 - Bit mask */
    IO_CONFIG_G5G8_MASK                         = (int)0x00000700,
    /** G5,G8 - Default */
    IO_CONFIG_G5G8_DEFAULT                      = (int)0,	

    /** G15 (GPS PPS) - STROBE (ioConfig[11]) */
    IO_CONFIG_G15_STROBE_INPUT                  = (int)0x00000800,

    /** GPS TIMEPULSE source (ioConfig[15-13]) */
	IO_CFG_GPS_TIMEPUSE_SOURCE_OFFSET			= (int)13,
	IO_CFG_GPS_TIMEPUSE_SOURCE_MASK				= (int)0x00000007,
	IO_CFG_GPS_TIMEPUSE_SOURCE_BITMASK			= (int)(IO_CFG_GPS_TIMEPUSE_SOURCE_MASK<<IO_CFG_GPS_TIMEPUSE_SOURCE_OFFSET),	
    IO_CFG_GPS_TIMEPUSE_SOURCE_DISABLED			= (int)0,
    IO_CFG_GPS_TIMEPUSE_SOURCE_GPS1_PPS_PIN20	= (int)1,
    IO_CFG_GPS_TIMEPUSE_SOURCE_GPS2_PPS			= (int)2,
    IO_CFG_GPS_TIMEPUSE_SOURCE_STROBE_G2_PIN6	= (int)3,
    IO_CFG_GPS_TIMEPUSE_SOURCE_STROBE_G5_PIN9	= (int)4,
    IO_CFG_GPS_TIMEPUSE_SOURCE_STROBE_G8_PIN12	= (int)5,
    IO_CFG_GPS_TIMEPUSE_SOURCE_STROBE_G9_PIN13	= (int)6,
#define SET_STATUS_OFFSET_MASK(result,val,offset,mask)	{ (result) &= ~((mask)<<(offset)); (result) |= ((val)<<(offset)); }
#define IO_CFG_GPS_TIMEPUSE_SOURCE(ioConfig) ((ioConfig>>IO_CFG_GPS_TIMEPUSE_SOURCE_OFFSET)&IO_CFG_GPS_TIMEPUSE_SOURCE_MASK)
    
    /** GPS 1 source OFFSET */
    IO_CONFIG_GPS1_SOURCE_OFFSET				= (int)16,				// ioConfig[18-16]
    /** GPS 2 source OFFSET */
    IO_CONFIG_GPS2_SOURCE_OFFSET				= (int)19,				// ioConfig[21-19]
    /** GPS 1 type OFFSET */
    IO_CONFIG_GPS1_TYPE_OFFSET					= (int)22,				// ioConfig[24-22]
    /** GPS 2 type OFFSET */
    IO_CONFIG_GPS2_TYPE_OFFSET					= (int)25,				// ioConfig[27-25]

    /** GPS 1 skip initialization (ioConfig[12]) */
    IO_CONFIG_GPS1_NO_INIT 						= (int)0x00001000,
    /** GPS 2 skip initialization (ioConfig[28]) */
    IO_CONFIG_GPS2_NO_INIT 						= (int)0x10000000,

    /** GPS source MASK */
    IO_CONFIG_GPS_SOURCE_MASK					= (int)0x00000007,
    /** GPS source - Disable */
    IO_CONFIG_GPS_SOURCE_DISABLE				= (int)0,
    /** GPS source - GNSS receiver 1 onboard uINS */
    IO_CONFIG_GPS_SOURCE_ONBOARD_1				= (int)1,
    /** GPS source - GNSS receiver 2 onboard uINS */
    IO_CONFIG_GPS_SOURCE_ONBOARD_2				= (int)2,
    /** GPS source - Serial 0 */
    IO_CONFIG_GPS_SOURCE_SER0					= (int)3,
    /** GPS source - Serial 1 */
    IO_CONFIG_GPS_SOURCE_SER1					= (int)4,
    /** GPS source - Serial 2 */
    IO_CONFIG_GPS_SOURCE_SER2					= (int)5,
    /** GPS source - last type */
    IO_CONFIG_GPS_SOURCE_LAST					= IO_CONFIG_GPS_SOURCE_SER2,	// set to last source

    /** GPS type MASK */
    IO_CONFIG_GPS_TYPE_MASK						= (int)0x00000007,
    /** GPS type - ublox M8 */
    IO_CONFIG_GPS_TYPE_UBX_M8					= (int)0,
    /** GPS type - ublox ZED-F9P w/ RTK */
    IO_CONFIG_GPS_TYPE_UBX_F9P					= (int)1,
    /** GPS type - NMEA */
    IO_CONFIG_GPS_TYPE_NMEA						= (int)2,
    /** GPS type - InertialSense GPX */
    IO_CONFIG_GPS_TYPE_GPX						= (int)3,
    /** GPS type - Sony CXD5610 */
    IO_CONFIG_GPS_TYPE_CXD5610					= (int)4,
    /** GPS type - last type */
    IO_CONFIG_GPS_TYPE_LAST						= IO_CONFIG_GPS_TYPE_CXD5610,		// Set to last type
=======
	/** G6,G7 - Bit mask */
	IO_CONFIG_G6G7_MASK                         = (int)0x000000C0,
	/** G6,G7 - Default */
	IO_CONFIG_G6G7_DEFAULT                      = IO_CONFIG_G6G7_COM1,	

	// G5,G8 - STROBE, QDEC1 (future), SPI (enabled when G9 is held low on bootup/config)
	/** G5,G8 - Strobe input on G5 */
	IO_CONFIG_G5G8_STROBE_INPUT_G5              = (int)0x00000100,
	/** G5,G8 - Strobe input on G8 */
	IO_CONFIG_G5G8_STROBE_INPUT_G8              = (int)0x00000200,
	/** G5,G8 - Strobe input on both G5 and G8 */
	IO_CONFIG_G5G8_STROBE_INPUT_G5_G8           = (int)0x00000300,
	/** G5,G8 - Strobe input on both G5 and G8 */
	IO_CONFIG_G5G8_G6G7_SPI_ENABLE              = (int)0x00000400,
	/** G5,G8 - Quadrature wheel encoder input (G5 QDEC1-B, G8 QDEC1-A) */
	IO_CONFIG_G5G8_QDEC_INPUT                   = (int)0x00000500,
	/** G5,G8 - Bit mask */
	IO_CONFIG_G5G8_MASK                         = (int)0x00000700,
	/** G5,G8 - Default */
	IO_CONFIG_G5G8_DEFAULT                      = (int)0,	

	/** G15 (GPS PPS) - STROBE */
	IO_CONFIG_G15_STROBE_INPUT                  = (int)0x00000800,
	// IO_CONFIG_                               = (int)0x00001000,

	/** GPS TIMEPULSE source */
	IO_CFG_GPS_TIMEPUSE_SOURCE_OFFSET			= (int)13,
	IO_CFG_GPS_TIMEPUSE_SOURCE_MASK				= (int)0x00000007,
	IO_CFG_GPS_TIMEPUSE_SOURCE_BITMASK			= (int)(IO_CFG_GPS_TIMEPUSE_SOURCE_MASK<<IO_CFG_GPS_TIMEPUSE_SOURCE_OFFSET),	
	IO_CFG_GPS_TIMEPUSE_SOURCE_DISABLED			= (int)0,
	IO_CFG_GPS_TIMEPUSE_SOURCE_GPS1_PPS_PIN20	= (int)1,
	IO_CFG_GPS_TIMEPUSE_SOURCE_GPS2_PPS			= (int)2,
	IO_CFG_GPS_TIMEPUSE_SOURCE_STROBE_G2_PIN6	= (int)3,
	IO_CFG_GPS_TIMEPUSE_SOURCE_STROBE_G5_PIN9	= (int)4,
	IO_CFG_GPS_TIMEPUSE_SOURCE_STROBE_G8_PIN12	= (int)5,
	IO_CFG_GPS_TIMEPUSE_SOURCE_STROBE_G9_PIN13	= (int)6,
#define SET_STATUS_OFFSET_MASK(result,val,offset,mask)	{ (result) &= ~((mask)<<(offset)); (result) |= ((val)<<(offset)); }	
#define IO_CFG_GPS_TIMEPUSE_SOURCE(ioConfig) ((ioConfig>>IO_CFG_GPS_TIMEPUSE_SOURCE_OFFSET)&IO_CFG_GPS_TIMEPUSE_SOURCE_MASK)
	
	/** GPS 1 source OFFSET */
	IO_CONFIG_GPS1_SOURCE_OFFSET				= (int)16,
	/** GPS 2 source OFFSET */
	IO_CONFIG_GPS2_SOURCE_OFFSET				= (int)19,
	/** GPS 1 type OFFSET */
	IO_CONFIG_GPS1_TYPE_OFFSET					= (int)22,
	/** GPS 2 type OFFSET */
	IO_CONFIG_GPS2_TYPE_OFFSET					= (int)25,

	/** GPS 1 skip initialization */
	IO_CONFIG_GPS1_NO_INIT 						= (int)0x01000000,		// bit 24 of 0-31
	/** GPS 2 skip initialization */
	IO_CONFIG_GPS2_NO_INIT 						= (int)0x08000000,		// bit 27 of 0-31

	/** GPS source MASK */
	IO_CONFIG_GPS_SOURCE_MASK					= (int)0x00000007,
	/** GPS source - Disable */
	IO_CONFIG_GPS_SOURCE_DISABLE				= (int)0,
	/** GPS source - GNSS receiver 1 onboard uINS */
	IO_CONFIG_GPS_SOURCE_ONBOARD_1				= (int)1,
	/** GPS source - GNSS receiver 2 onboard uINS */
	IO_CONFIG_GPS_SOURCE_ONBOARD_2				= (int)2,
	/** GPS source - Serial 0 */
	IO_CONFIG_GPS_SOURCE_SER0					= (int)3,
	/** GPS source - Serial 1 */
	IO_CONFIG_GPS_SOURCE_SER1					= (int)4,
	/** GPS source - Serial 2 */
	IO_CONFIG_GPS_SOURCE_SER2					= (int)5,
	/** GPS source - last type */
	IO_CONFIG_GPS_SOURCE_LAST					= IO_CONFIG_GPS_SOURCE_SER2,	// set to last source

	/** GPS type MASK */
	IO_CONFIG_GPS_TYPE_MASK						= (int)0x00000003,
	/** GPS type - ublox M8 */
	IO_CONFIG_GPS_TYPE_UBX_M8					= (int)0,
	/** GPS type - ublox ZED-F9P w/ RTK */
	IO_CONFIG_GPS_TYPE_UBX_F9P					= (int)1,
	/** GPS type - NMEA */
	IO_CONFIG_GPS_TYPE_NMEA						= (int)2,
	/** GPS type - last type */
    IO_CONFIG_GPS_TYPE_LAST						= IO_CONFIG_GPS_TYPE_NMEA,		// Set to last type
>>>>>>> 364cf337

#define IO_CONFIG_GPS1_SOURCE(ioConfig) (((ioConfig)>>IO_CONFIG_GPS1_SOURCE_OFFSET)&IO_CONFIG_GPS_SOURCE_MASK)
#define IO_CONFIG_GPS2_SOURCE(ioConfig) (((ioConfig)>>IO_CONFIG_GPS2_SOURCE_OFFSET)&IO_CONFIG_GPS_SOURCE_MASK)
#define IO_CONFIG_GPS1_TYPE(ioConfig)   (((ioConfig)>>IO_CONFIG_GPS1_TYPE_OFFSET)&IO_CONFIG_GPS_TYPE_MASK)
#define IO_CONFIG_GPS2_TYPE(ioConfig)   (((ioConfig)>>IO_CONFIG_GPS2_TYPE_OFFSET)&IO_CONFIG_GPS_TYPE_MASK)

#define SET_IO_CFG_GPS1_SOURCE(result,val)  SET_STATUS_OFFSET_MASK(result, val, IO_CONFIG_GPS1_SOURCE_OFFSET, IO_CONFIG_GPS_SOURCE_MASK)
#define SET_IO_CFG_GPS2_SOURCE(result,val)  SET_STATUS_OFFSET_MASK(result, val, IO_CONFIG_GPS2_SOURCE_OFFSET, IO_CONFIG_GPS_SOURCE_MASK)
#define SET_IO_CFG_GPS1_TYPE(result,val)    SET_STATUS_OFFSET_MASK(result, val, IO_CONFIG_GPS1_TYPE_OFFSET, IO_CONFIG_GPS_TYPE_MASK)
#define SET_IO_CFG_GPS2_TYPE(result,val)    SET_STATUS_OFFSET_MASK(result, val, IO_CONFIG_GPS2_TYPE_OFFSET, IO_CONFIG_GPS_TYPE_MASK)

<<<<<<< HEAD
    /** IMU 1 disable (ioConfig[29]) */	
    IO_CONFIG_IMU_1_DISABLE						= (int)0x20000000,
    /** IMU 2 disable (ioConfig[30]) */
    IO_CONFIG_IMU_2_DISABLE						= (int)0x40000000,
    /** IMU 3 disable (ioConfig[31]) */
    IO_CONFIG_IMU_3_DISABLE						= (int)0x80000000,
=======
	/** IMU 1 disable */	
	IO_CONFIG_IMU_1_DISABLE						= (int)0x10000000,
	/** IMU 2 disable */
	IO_CONFIG_IMU_2_DISABLE						= (int)0x20000000,
	/** IMU 3 disable */
	IO_CONFIG_IMU_3_DISABLE						= (int)0x40000000,

	/** Unused bits */
	// IO_CONFIG_                               = (int)0x80000000,
>>>>>>> 364cf337
};

#define IO_CONFIG_DEFAULT 	(IO_CONFIG_G1G2_DEFAULT | IO_CONFIG_G5G8_DEFAULT | IO_CONFIG_G6G7_DEFAULT | IO_CONFIG_G9_DEFAULT | (IO_CONFIG_GPS_SOURCE_ONBOARD_1<<IO_CONFIG_GPS1_SOURCE_OFFSET) | (IO_CONFIG_GPS_SOURCE_ONBOARD_2<<IO_CONFIG_GPS2_SOURCE_OFFSET))

enum ePlatformConfig
{
    // IMX Carrier Board
<<<<<<< HEAD
    PLATFORM_CFG_TYPE_MASK                      = (int)0x0000001F,
    PLATFORM_CFG_TYPE_NONE                      = (int)0,		// IMX-5 default
    PLATFORM_CFG_TYPE_NONE_ONBOARD_G2           = (int)1,		// uINS-3 default
    PLATFORM_CFG_TYPE_RUG1                      = (int)2,
    PLATFORM_CFG_TYPE_RUG2_0_G1                 = (int)3,
    PLATFORM_CFG_TYPE_RUG2_0_G2                 = (int)4,
    PLATFORM_CFG_TYPE_RUG2_1_G0                 = (int)5,	    // PCB RUG-2.1, Case RUG-3.  GPS1 timepulse on G9
    PLATFORM_CFG_TYPE_RUG2_1_G1                 = (int)6,       // "
    PLATFORM_CFG_TYPE_RUG2_1_G2                 = (int)7,       // "
    PLATFORM_CFG_TYPE_RUG3_G0                   = (int)8,       // PCB RUG-3.x.  GPS1 timepulse on GPS1_PPS TIMESYNC (pin 20)
    PLATFORM_CFG_TYPE_RUG3_G1                   = (int)9,       // "
    PLATFORM_CFG_TYPE_RUG3_G2                   = (int)10,      // "
    PLATFORM_CFG_TYPE_EVB2_G2                   = (int)11,
    PLATFORM_CFG_TYPE_RESERVED1                 = (int)12,
    PLATFORM_CFG_TYPE_IG1_0_G2                  = (int)13,      // PCB IG-1.0.  GPS1 timepulse on G8
    PLATFORM_CFG_TYPE_IG1_G1                    = (int)14,      // PCB IG-1.1 and later.  GPS1 timepulse on GPS1_PPS TIMESYNC (pin 20)
    PLATFORM_CFG_TYPE_IG1_G2                    = (int)15,
    PLATFORM_CFG_TYPE_IG2                       = (int)16,		// IG-2 w/ IMX-5 and GPX-1
    PLATFORM_CFG_TYPE_LAMBDA_G1                 = (int)17,		// Enable UBX output on Lambda for testbed
    PLATFORM_CFG_TYPE_LAMBDA_G2                 = (int)18,		// "
    PLATFORM_CFG_TYPE_TBED2_G1_W_LAMBDA         = (int)19,		// Enable UBX input from Lambda
    PLATFORM_CFG_TYPE_TBED2_G2_W_LAMBDA         = (int)20,		// "
    PLATFORM_CFG_TYPE_COUNT                     = (int)21,
=======
    PLATFORM_CFG_TYPE_MASK                      = (int)0x0000003F,
    PLATFORM_CFG_TYPE_FROM_MANF_OTP             = (int)0x00000080,  // Type is overwritten from manufacturing OTP memory
    PLATFORM_CFG_TYPE_NONE                      = (int)0,           // IMX-5 default
    PLATFORM_CFG_TYPE_NONE_ONBOARD_G2           = (int)1,           // uINS-3 default
    PLATFORM_CFG_TYPE_RUG1                      = (int)2,
    PLATFORM_CFG_TYPE_RUG2_0_G1                 = (int)3,
    PLATFORM_CFG_TYPE_RUG2_0_G2                 = (int)4,
    PLATFORM_CFG_TYPE_RUG2_1_G0                 = (int)5,           // PCB RUG-2.1, Case RUG-3.  GPS1 timepulse on G9
    PLATFORM_CFG_TYPE_RUG2_1_G1                 = (int)6,           // "
    PLATFORM_CFG_TYPE_RUG2_1_G2                 = (int)7,           // "
    PLATFORM_CFG_TYPE_RUG3_G0                   = (int)8,           // PCB RUG-3.x.  GPS1 timepulse on GPS1_PPS TIMESYNC (pin 20)
    PLATFORM_CFG_TYPE_RUG3_G1                   = (int)9,           // "
    PLATFORM_CFG_TYPE_RUG3_G2                   = (int)10,          // "
    PLATFORM_CFG_TYPE_EVB2_G2                   = (int)11,
    PLATFORM_CFG_TYPE_RESERVED1                 = (int)12,
    PLATFORM_CFG_TYPE_IG1_0_G2                  = (int)13,          // PCB IG-1.0.  GPS1 timepulse on G8
    PLATFORM_CFG_TYPE_IG1_G1                    = (int)14,          // PCB IG-1.1 and later.  GPS1 timepulse on GPS1_PPS TIMESYNC (pin 20)
    PLATFORM_CFG_TYPE_IG1_G2                    = (int)15,
    PLATFORM_CFG_TYPE_LAMBDA_G1                 = (int)16,          // Enable UBX output on Lambda for testbed
    PLATFORM_CFG_TYPE_LAMBDA_G2              	= (int)17,          // "
    PLATFORM_CFG_TYPE_TESTBED_G1_W_LAMBDA       = (int)18,          // Enable UBX input from Lambda
    PLATFORM_CFG_TYPE_TESTBED_G2_W_LAMBDA       = (int)19,          // "
    PLATFORM_CFG_TYPE_COUNT                     = (int)20,
>>>>>>> 364cf337

    // Presets
    PLATFORM_CFG_PRESET_MASK                    = (int)0x0000FF00,
    PLATFORM_CFG_PRESET_OFFSET                  = (int)8,

    // RUG-3 - Presets
<<<<<<< HEAD
    PLATFORM_CFG_RUG3_PRESET__0__PRESETS_DISABLED								= 0,	// Don't use presets.  IOEXP_BITS can be set directly.
    PLATFORM_CFG_RUG3_PRESET__1__S0_RS232_7_9___CAN_11_12______S1_GPS1			= 1,	// RUG-3-G0 default
    PLATFORM_CFG_RUG3_PRESET__2__S0_TTL_7_9_____CAN_11_12______S1_GPS1			= 2,
    PLATFORM_CFG_RUG3_PRESET__3__S0_TTL_7_9_____S2_TTL_8_10____S1_GPS1			= 3,
    PLATFORM_CFG_RUG3_PRESET__4__S0_RS232_7_9___S1_RS232_8_10__S2_GPS1			= 4,
    PLATFORM_CFG_RUG3_PRESET__5__S1_RS485_7_8_9_10_____________S2_GPS1__S0_GPS2	= 5,
    PLATFORM_CFG_RUG3_PRESET__6__SPI_7_8_9_10__________________S2_GPS1__S0_GPS2	= 6,
    PLATFORM_CFG_RUG3_PRESET__7__S1_RS232_8_10_________________S2_GPS1__S0_GPS2	= 7,	// RUG-3-G2 default
    PLATFORM_CFG_RUG3_PRESET__8_________________CAN_11_12______S1_GPS1__S0_GPS2	= 8,
    PLATFORM_CFG_RUG3_PRESET__9__S2_TTL_8_10___________________S1_GPS1__S0_GPS2	= 9,
    PLATFORM_CFG_RUG3_PRESET__COUNT												= 10,

    PLATFORM_CFG_RUG3_PRESET__G0_DEFAULT		= PLATFORM_CFG_RUG3_PRESET__1__S0_RS232_7_9___CAN_11_12______S1_GPS1,
    PLATFORM_CFG_RUG3_PRESET__G2_DEFAULT		= PLATFORM_CFG_RUG3_PRESET__7__S1_RS232_8_10_________________S2_GPS1__S0_GPS2,
=======
    PLATFORM_CFG_RUG3_PRESET__0__PRESETS_DISABLED                               = 0,    // Don't use presets.  IOEXP_BITS can be set directly.
    PLATFORM_CFG_RUG3_PRESET__1__S0_RS232_7_9___CAN_11_12______S1_GPS1          = 1,    // RUG-3-G0 default
    PLATFORM_CFG_RUG3_PRESET__2__S0_TTL_7_9_____CAN_11_12______S1_GPS1          = 2,
    PLATFORM_CFG_RUG3_PRESET__3__S0_TTL_7_9_____S2_TTL_8_10____S1_GPS1          = 3,
    PLATFORM_CFG_RUG3_PRESET__4__S0_RS232_7_9___S1_RS232_8_10__S2_GPS1          = 4,
    PLATFORM_CFG_RUG3_PRESET__5__S1_RS485_7_8_9_10_____________S2_GPS1__S0_GPS2 = 5,
    PLATFORM_CFG_RUG3_PRESET__6__SPI_7_8_9_10__________________S2_GPS1__S0_GPS2 = 6,
    PLATFORM_CFG_RUG3_PRESET__7__S1_RS232_8_10_________________S2_GPS1__S0_GPS2 = 7,    // RUG-3-G2 default
    PLATFORM_CFG_RUG3_PRESET__8_________________CAN_11_12______S1_GPS1__S0_GPS2 = 8,
    PLATFORM_CFG_RUG3_PRESET__9__S2_TTL_8_10___________________S1_GPS1__S0_GPS2 = 9,
    PLATFORM_CFG_RUG3_PRESET__COUNT                                             = 10,

    PLATFORM_CFG_RUG3_PRESET__G0_DEFAULT        = PLATFORM_CFG_RUG3_PRESET__1__S0_RS232_7_9___CAN_11_12______S1_GPS1,
    PLATFORM_CFG_RUG3_PRESET__G2_DEFAULT        = PLATFORM_CFG_RUG3_PRESET__7__S1_RS232_8_10_________________S2_GPS1__S0_GPS2,
>>>>>>> 364cf337

    // RUG-3 - I/O Expander disabled if platform type is != PLATFORM_CFG_TYPE_RUG3_x.
    PLATFORM_CFG_RUG3_IOEXP_BIT_MASK            = (int)0x00FF0000,
    PLATFORM_CFG_RUG3_IOEXP_BIT_OFFSET          = (int)16,

    RUG3_IOEXP_BIT_OFFSET_n232_485              = (int)0,
    RUG3_IOEXP_BIT_OFFSET_n232_TTL              = (int)1,
    RUG3_IOEXP_BIT_OFFSET_nRS_CAN               = (int)2,
    RUG3_IOEXP_BIT_OFFSET_nGPS2_RS              = (int)3,
    RUG3_IOEXP_BIT_OFFSET_nSPIEN                = (int)4,
    RUG3_IOEXP_BIT_OFFSET_nSPI_SER              = (int)5,
    RUG3_IOEXP_BIT_OFFSET_nGPSRST               = (int)6,

    PLATFORM_CFG_UPDATE_IO_CONFIG               = (int)0x01000000,    // Generate ioConfig based on platform config
};

/** (DID_WHEEL_ENCODER) Message to communicate wheel encoder measurements to GPS-INS */
typedef struct PACKED
{
    /** Time of measurement wrt current week */
    double timeOfWeek;

    /** Status Word */
    uint32_t status;

    /** Left wheel angle (rad) */
    float theta_l;

    /** Right wheel angle (rad) */
    float theta_r;
    
    /** Left wheel angular rate (rad/s) */
    float omega_l;

    /** Right wheel angular rate (rad/s) */
    float omega_r;

    /** Left wheel revolution count */
    uint32_t wrap_count_l;

    /** Right wheel revolution count */
    uint32_t wrap_count_r;

} wheel_encoder_t;

enum eWheelCfgBits
{
    WHEEL_CFG_BITS_ENABLE_ENCODER           = (int)0x00000002,
    WHEEL_CFG_BITS_ENABLE_CONTROL           = (int)0x00000004,
    WHEEL_CFG_BITS_ENABLE_MASK              = (int)0x0000000F,
    WHEEL_CFG_BITS_DIRECTION_REVERSE_LEFT   = (int)0x00000100,
    WHEEL_CFG_BITS_DIRECTION_REVERSE_RIGHT  = (int)0x00000200,
    WHEEL_CFG_BITS_ENCODER_SOURCE			= (int)0x00000400,	// 0 = uINS, 1 = EVB
};

typedef enum
{
    GV_MODE_STANDBY                         = 0,
    GV_MODE_LEARNING                        = 1,
    GV_CMD_LEARNING_START                   = 2,    // Use provided transform and sigma
    GV_CMD_LEARNING_RESUME                  = 3,    // Reset sigma values
    GV_CMD_LEARNING_CLEAR_AND_START         = 4,    // Zero transform and reset sigma values
    GV_CMD_LEARNING_STOP_AND_SAVE           = 5,
    GV_CMD_LEARNING_CANCEL                  = 6,
 } eGroundVehicleMode;

typedef struct PACKED
{
    /** Euler angles describing the rotation from imu (body) to the wheel frame (center of the non-steering axle) in radians */
    float                   e_b2w[3];

    /** Euler angle standard deviation of measurements describing the rotation from imu (body) to the wheel frame (center of the non-steering axle) in radians */
    float                   e_b2w_sigma[3];

    /** Translation from the imu (body) to the wheel frame origin (center of the non-steering axle), expressed in the imu (body) frame in meters */
    float                   t_b2w[3];

    /** Translation standard deviation from the imu (body) to the wheel frame origin (center of the non-steering axle), expressed in the imu (body) frame in meters */
    float                   t_b2w_sigma[3];

} wheel_transform_t;

typedef struct PACKED
{
    /** Config bits (see eWheelCfgBits) */
    uint32_t                bits;

    /** Euler angles and offset describing the rotation and tranlation from imu (body) to the wheel frame (center of the non-steering axle) */
    wheel_transform_t       transform;

    /** Distance between the left and right wheels */
    float                   track_width;

    /** Estimate of wheel radius */
    float                   radius;

} wheel_config_t;

typedef enum
{
    /** Kinematic learing is solving for the translation from IMU to wheel (wheel_config). */ 
    GV_STATUS_LEARNING_ENABLED		= 0x00000001,
    
    /** Navigation is running without GPS input. */ 
    GV_STATUS_DEAD_RECKONING		= 0x01000000,

    /** Vehicle kinematic parameters agree with GPS. */ 
    GV_STATUS_KINEMATIC_CAL_GOOD	= 0x02000000,

    /** Vehicle kinematic learning has converged and is complete. */ 
    GV_STATUS_LEARNING_CONVERGED    = 0x04000000,

    /** Vehicle kinematic learning data (wheel_config_t) is missing. */ 
    GV_STATUS_LEARNING_NEEDED       = 0x08000000,

} eGroundVehicleStatus;

/** (DID_GROUND_VEHICLE) Configuration of ground vehicle kinematic constraints. */
typedef struct PACKED
{
    /** GPS time of week (since Sunday morning) in milliseconds */
    uint32_t				timeOfWeekMs;

    /** Ground vehicle status flags (eGroundVehicleStatus) */
    uint32_t                status;

    /** Current mode of the ground vehicle.  Use this field to apply commands. (see eGroundVehicleMode) */
    uint32_t                mode;

    /** Wheel transform, track width, and wheel radius. */
    wheel_config_t       	wheelConfig;

} ground_vehicle_t;

typedef enum
{
    DYNAMIC_MODEL_PORTABLE          = 0,
    DYNAMIC_MODEL_STATIONARY        = 2,
    DYNAMIC_MODEL_PEDESTRIAN        = 3,
    DYNAMIC_MODEL_GROUND_VEHICLE    = 4,
    DYNAMIC_MODEL_MARINE            = 5,
    DYNAMIC_MODEL_AIRBORNE_1G       = 6,
    DYNAMIC_MODEL_AIRBORNE_2G       = 7,
    DYNAMIC_MODEL_AIRBORNE_4G       = 8,
    DYNAMIC_MODEL_WRIST             = 9,
    DYNAMIC_MODEL_INDOOR            = 10
} eInsDynModel;

/** (DID_FLASH_CONFIG) Configuration data
 * IMPORTANT! These fields should not be deleted, they can be deprecated and marked as reserved,
 * or new fields added to the end.
*/
typedef struct PACKED
{
    /** Size of group or union, which is nvm_group_x_t + padding */
    uint32_t				size;

    /** Checksum, excluding size and checksum */
    uint32_t                checksum;

    /** Manufacturer method for restoring flash defaults */
    uint32_t                key;

    /** IMU sample (system input data) period in milliseconds set on startup. Cannot be larger than startupNavDtMs. Zero disables sensor/IMU sampling. */
    uint32_t				startupImuDtMs;

    /** Navigation filter (system output data) update period in milliseconds set on startup. 1ms minimum (1KHz max). */
    uint32_t				startupNavDtMs;

    /** Serial port 0 baud rate in bits per second */
    uint32_t				ser0BaudRate;

    /** Serial port 1 baud rate in bits per second */
    uint32_t				ser1BaudRate;

    /** Rotation in radians about the X,Y,Z axes from Sensor Frame to Intermediate Output Frame.  Order applied: Z,Y,X. */
    float					insRotation[3];

    /** X,Y,Z offset in meters from Intermediate Output Frame to INS Output Frame. */
    float					insOffset[3];

    /** X,Y,Z offset in meters in Sensor Frame to GPS 1 antenna. */
    float					gps1AntOffset[3];
 
    /** INS dynamic platform model (see eInsDynModel).  Options are: 0=PORTABLE, 2=STATIONARY, 3=PEDESTRIAN, 4=GROUND VEHICLE, 5=SEA, 6=AIRBORNE_1G, 7=AIRBORNE_2G, 8=AIRBORNE_4G, 9=WRIST.  Used to balance noise and performance characteristics of the system.  The dynamics selected here must be at least as fast as your system or you experience accuracy error.  This is tied to the GPS position estimation model and intend in the future to be incorporated into the INS position model. */
    uint8_t					dynamicModel;

    /** Debug */
    uint8_t					debug;

    /** Satellite system constellation used in GNSS solution.  (see eGnssSatSigConst) 0x0003=GPS, 0x000C=QZSS, 0x0030=Galileo, 0x00C0=Beidou, 0x0300=GLONASS, 0x1000=SBAS */
    uint16_t				gnssSatSigConst;

    /** System configuration bits (see eSysConfigBits). */
    uint32_t				sysCfgBits;

    /** Reference latitude, longitude and height above ellipsoid for north east down (NED) calculations (deg, deg, m) */
    double                  refLla[3];

    /** Last latitude, longitude, HAE (height above ellipsoid) used to aid GPS startup (deg, deg, m).  Updated when the distance between current LLA and lastLla exceeds lastLlaUpdateDistance. */
    double					lastLla[3];

    /** Last LLA GPS time since week start (Sunday morning) in milliseconds */
    uint32_t				lastLlaTimeOfWeekMs;

    /** Last LLA GPS number of weeks since January 6th, 1980 */
    uint32_t				lastLlaWeek;

    /** Distance between current and last LLA that triggers an update of lastLla  */
    float					lastLlaUpdateDistance;

    /** Hardware interface configuration bits (see eIoConfig). */
    uint32_t				ioConfig;

    /** Hardware platform specifying the IMX carrier board type (i.e. RUG, EVB, IG) and configuration bits (see ePlatformConfig).  The platform type is used to simplify the GPS and I/O configuration process.  */
    uint32_t				platformConfig;

    /** X,Y,Z offset in meters in Sensor Frame origin to GPS 2 antenna. */
    float					gps2AntOffset[3];

    /** Euler (roll, pitch, yaw) rotation in radians from INS Sensor Frame to Intermediate ZeroVelocity Frame.  Order applied: heading, pitch, roll. */
    float					zeroVelRotation[3];

    /** X,Y,Z offset in meters from Intermediate ZeroVelocity Frame to Zero Velocity Frame. */
    float					zeroVelOffset[3];

    /** (sec) User defined delay for GPS time.  This parameter can be used to account for GPS antenna cable delay.  */
    float                   gpsTimeUserDelay;

    /** Earth magnetic field (magnetic north) declination (heading offset from true north) in radians */
    float                   magDeclination;

    /** Time between GPS time synchronization pulses in milliseconds.  Requires reboot to take effect. */
    uint32_t				gpsTimeSyncPeriodMs;
    
    /** GPS measurement (system input data) update period in milliseconds set on startup. 200ms minimum (5Hz max). */
    uint32_t				startupGPSDtMs;
    
    /** RTK configuration bits (see eRTKConfigBits). */
    uint32_t				RTKCfgBits;

    /** Sensor config to specify the full-scale sensing ranges and output rotation for the IMU and magnetometer (see eSensorConfig in data_sets.h) */
    uint32_t                sensorConfig;

    /** Minimum elevation of a satellite above the horizon to be used in the solution (radians). Low elevation satellites may provide degraded accuracy, due to the long signal path through the atmosphere. */
    float                   gpsMinimumElevation;

    /** Serial port 2 baud rate in bits per second */
    uint32_t				ser2BaudRate;

    /** Wheel encoder: euler angles describing the rotation from imu to left wheel */
    wheel_config_t          wheelConfig;

} nvm_flash_cfg_t;

/** (DID_INL2_NED_SIGMA) Standard deviation of INL2 EKF estimates in the NED frame. */
typedef struct PACKED
{											
    /** Timestamp in milliseconds */
    unsigned int			timeOfWeekMs;	
    /** NED position error sigma */
    float					StdPosNed[3];		
    /** NED velocity error sigma */
    float					StdVelNed[3];		
    /** NED attitude error sigma */
    float					StdAttNed[3];		
    /** Acceleration bias error sigma */
    float					StdAccBias[3];		
    /** Angular rate bias error sigma */
    float					StdGyrBias[3];		
    /** Barometric altitude bias error sigma */
	float					StdBarBias;		
    /** Mag declination error sigma */
	float					StdMagDeclination;	
} inl2_ned_sigma_t;

/** (DID_STROBE_IN_TIME) Timestamp for input strobe. */
typedef struct PACKED
{
    /** GPS number of weeks since January 6th, 1980 */
    uint32_t				week;

    /** GPS time of week (since Sunday morning) in milliseconds */
    uint32_t				timeOfWeekMs;

    /** Strobe input pin (i.e. G1, G2, G5, or G9) */
    uint16_t				pin;

    /** Strobe serial index number */
    uint16_t				count;
} strobe_in_time_t;

#define DEBUG_I_ARRAY_SIZE		9
#define DEBUG_F_ARRAY_SIZE		9
#define DEBUG_LF_ARRAY_SIZE		3

/* (DID_DEBUG_ARRAY) */
typedef struct PACKED
{
    int32_t					i[DEBUG_I_ARRAY_SIZE];
    f_t						f[DEBUG_F_ARRAY_SIZE];
    double                  lf[DEBUG_LF_ARRAY_SIZE];
} debug_array_t;

#define DEBUG_STRING_SIZE		80

/* (DID_DEBUG_STRING) */
typedef struct PACKED
{
    uint8_t					s[DEBUG_STRING_SIZE];
} debug_string_t;

POP_PACK

PUSH_PACK_8

/** time struct */
typedef struct
{
    /** time (s) expressed by standard time_t */
    int64_t time;

    /** fraction of second under 1 s */
    double sec;         
} gtime_t;

typedef struct PACKED
{
    gtime_t time;
    double rp_ecef[3]; // Rover position
    double rv_ecef[3]; // Rover velocity
    double ra_ecef[3]; // Rover acceleration
    double bp_ecef[3]; // Base position
    double bv_ecef[3]; // Base velocity
    double qr[6]; // rover position and velocity covariance main diagonal
    double b[24]; // satellite bias
    double qb[24]; // main diagonal of sat bias covariances
    uint8_t sat_id[24]; // satellite id of b[]
} rtk_state_t;

typedef struct PACKED
{
    gtime_t time;
    int32_t nv; // number of measurements
    uint8_t sat_id_i[24]; // sat id of measurements (reference sat)
    uint8_t sat_id_j[24]; // sat id of measurements
    uint8_t type[24]; // type (0 = dd-range, 1 = dd-phase, 2 = baseline)
    double v[24]; // residual
} rtk_residual_t;

typedef struct PACKED
{
    gtime_t time;

    uint8_t rej_ovfl;
    uint8_t code_outlier;
    uint8_t phase_outlier;
    uint8_t code_large_residual;

    uint8_t phase_large_residual;
    uint8_t invalid_base_position;
    uint8_t bad_baseline_holdamb;
    uint8_t base_position_error;

    uint8_t outc_ovfl;
    uint8_t reset_timer;
    uint8_t use_ubx_position;
    uint8_t large_v2b;

    uint8_t base_position_update;
    uint8_t rover_position_error;
    uint8_t reset_bias;
    uint8_t start_relpos;

    uint8_t end_relpos;
    uint8_t start_rtkpos;
    uint8_t pnt_pos_error;
    uint8_t no_base_obs_data;

    uint8_t diff_age_error;
    uint8_t moveb_time_sync_error;
    uint8_t waiting_for_rover_packet;
    uint8_t waiting_for_base_packet;

    uint8_t lsq_error;
    uint8_t lack_of_valid_sats;
    uint8_t divergent_pnt_pos_iteration;
    uint8_t chi_square_error;

    uint32_t cycle_slips;

    float ubx_error;

    uint8_t solStatus;
    uint8_t rescode_err_marker;
    uint8_t error_count;
    uint8_t error_code;

    float dist2base;

    uint8_t reserved1;
    uint8_t gdop_error;
    uint8_t warning_count;
    uint8_t warning_code;

    double double_debug[4];

    uint8_t debug[2];
    uint8_t obs_count_bas;
    uint8_t obs_count_rov;

    uint8_t obs_pairs_filtered;
    uint8_t obs_pairs_used;
    uint8_t raw_ptr_queue_overrun;
    uint8_t raw_dat_queue_overrun;
} rtk_debug_t;

POP_PACK

PUSH_PACK_1

/** (DID_GPS_RTK_OPT) RTK processing options */
typedef struct
{
    /** positioning mode (PMODE_???) */
    int32_t mode;           

    /** solution type (0:forward,1:backward,2:combined) */
    int32_t soltype;

    /** number of frequencies (1:L1,2:L1+L2,3:L1+L2+L5) */
    int32_t nf;

    /** navigation systems */
    int32_t navsys;

    /** elevation mask angle (rad) */
    double elmin;

    /** Min snr to consider satellite for rtk */
    int32_t snrmin;

    /** AR mode (0:off,1:continuous,2:instantaneous,3:fix and hold,4:ppp-ar) */
    int32_t modear;

    /** GLONASS AR mode (0:off,1:on,2:auto cal,3:ext cal) */
    int32_t glomodear;

    /** GPS AR mode (0:off,1:on) */
    int32_t gpsmodear;

    /** SBAS AR mode (0:off,1:on) */
    int32_t sbsmodear;

    /** BeiDou AR mode (0:off,1:on) */
    int32_t bdsmodear;

    /** AR filtering to reject bad sats (0:off,1:on) */
    int32_t arfilter;

    /** obs outage count to reset bias */
    int32_t maxout;

    /** reject count to reset bias */
    int32_t maxrej;

    /** min lock count to fix ambiguity */
    int32_t minlock;

    /** min sats to fix integer ambiguities */
    int32_t minfixsats;

    /** min sats to hold integer ambiguities */
    int32_t minholdsats;

    /** min sats to drop sats in AR */
    int32_t mindropsats;

    /** use stdev estimates from receiver to adjust measurement variances */
    int32_t rcvstds;

    /** min fix count to hold ambiguity */
    int32_t minfix;

    /** max iteration to resolve ambiguity */
    int32_t armaxiter;

    /** dynamics model (0:none,1:velociy,2:accel) */
    int32_t dynamics;

    /** number of filter iteration */
    int32_t niter;

    /** interpolate reference obs (for post mission) */
    int32_t intpref;

    /** rover position for fixed mode */
    int32_t rovpos;

    /** base position for relative mode */
    int32_t refpos;

    /** code/phase error ratio */
    double eratio[1];

    /** measurement error factor */
    double err[5];

    /** initial-state std [0]bias,[1]iono [2]trop */
    double std[3];

    /** process-noise std [0]bias,[1]iono [2]trop [3]acch [4]accv [5] pos */
    double prn[6];

    /** satellite clock stability (sec/sec) */
    double sclkstab;

    /** AR validation threshold */
    double thresar[8];

    /** elevation mask of AR for rising satellite (rad) */
    double elmaskar;

    /** elevation mask to hold ambiguity (rad) */
    double elmaskhold;

    /** slip threshold of geometry-free phase (m) */
    double thresslip;

    /** variance for fix-and-hold pseudo measurements (cycle^2) */
    double varholdamb;

    /** gain used for GLO and SBAS sats to adjust ambiguity */
    double gainholdamb;

    /** max difference of time (sec) */
    double maxtdiff;

    /** reset sat biases after this long trying to get fix if not acquired */
    int fix_reset_base_msgs;

    /** reject threshold of NIS */
    double maxinnocode;
    double maxinnophase;
    double maxnis;

    /** reject threshold of gdop */
    double maxgdop;

    /** baseline length constraint {const,sigma before fix, sigma after fix} (m) */
    double baseline[3];
    double max_baseline_error;
    double reset_baseline_error;

    /** maximum error wrt ubx position (triggers reset if more than this far) (m) */
    float max_ubx_error;

    /** rover position for fixed mode {x,y,z} (ecef) (m) */
    double ru[3];

    /** base position for relative mode {x,y,z} (ecef) (m) */
    double rb[3];

    /** max averaging epochs */
    int32_t maxaveep;

    /** output single by dgps/float/fix/ppp outage */
    int32_t outsingle;
} prcopt_t;
typedef prcopt_t gps_rtk_opt_t;

/** Raw satellite observation data */
typedef struct PACKED
{
    /** Receiver local time approximately aligned to the GPS time system (GPST) */
    gtime_t time;

    /** Satellite number in RTKlib notation.  GPS: 1-32, GLONASS: 33-59, Galilleo: 60-89, SBAS: 90-95 */
    uint8_t sat;

    /** receiver number */
    uint8_t rcv;

    /** Cno, carrier-to-noise density ratio (signal strength) (0.25 dB-Hz) */
    uint8_t SNR[1];

    /** Loss of Lock Indicator. Set to non-zero values only when carrier-phase is valid (L > 0).  bit1 = loss-of-lock, bit2 = half-cycle-invalid */
    uint8_t LLI[1];

    /** Code indicator: CODE_L1C (1) = L1C/A,G1C/A,E1C (GPS,GLO,GAL,QZS,SBS), CODE_L1X (12) = E1B+C,L1C(D+P) (GAL,QZS), CODE_L1I (47) = B1I (BeiDou) */
    uint8_t code[1];

    /** Estimated carrier phase measurement standard deviation (0.004 cycles), zero means invalid */
    uint8_t qualL[1];

    /** Estimated pseudorange measurement standard deviation (0.01 m), zero means invalid */
    uint8_t qualP[1];

    /** reserved, for alignment */
    uint8_t reserved;

    /** Observation data carrier-phase (cycle). The carrier phase initial ambiguity is initialized using an approximate value to make the magnitude of the phase close to the pseudorange measurement. Clock resets are applied to both phase and code measurements in accordance with the RINEX specification. */
    double L[1];

    /** Observation data pseudorange (m). GLONASS inter frequency channel delays are compensated with an internal calibration table */
    double P[1]; 

    /** Observation data Doppler measurement (positive sign for approaching satellites) (Hz) */
    float D[1];
} obsd_t;

#define GPS_RAW_MESSAGE_BUF_SIZE    1000
#define MAX_OBSERVATION_COUNT_IN_RTK_MESSAGE (GPS_RAW_MESSAGE_BUF_SIZE / sizeof(obsd_t))

/** observation data */
typedef struct
{
    /** number of observation slots used */
    uint32_t n;

    /** number of observation slots allocated */
    uint32_t nmax;

    /** observation data buffer */
    obsd_t* data;
} obs_t;

/** non-Glonass ephemeris data */
typedef struct
{
    /** Satellite number in RTKlib notation.  GPS: 1-32, GLONASS: 33-59, Galilleo: 60-89, SBAS: 90-95 */
    int32_t sat;

    /** IODE Issue of Data, Ephemeris (ephemeris version) */
    int32_t iode;
    
    /** IODC Issue of Data, Clock (clock version) */
    int32_t iodc;

    /** SV accuracy (URA index) IRN-IS-200H p.97 */
    int32_t sva;            

    /** SV health GPS/QZS (0:ok) */
    int32_t svh;            

    /** GPS/QZS: gps week, GAL: galileo week */
    int32_t week;

    /** GPS/QZS: code on L2. (00 = Invalid, 01 = P Code ON, 11 = C/A code ON, 11 = Invalid).  GAL/CMP: data sources */
    int32_t code;

    /** GPS/QZS: L2 P data flag (indicates that the NAV data stream was commanded OFF on the P-code of the in-phase component of the L2 channel). CMP: nav type */
    int32_t flag;

    /** Time Of Ephemeris, ephemeris reference epoch in seconds within the week (s) */
    gtime_t toe;
    
    /** clock data reference time (s) (20.3.4.5) */
    gtime_t toc;
    
    /** T_trans (s) */
    gtime_t ttr;

    /** Orbit semi-major axis (m) */
    double A;

    /** Orbit eccentricity (non-dimensional)  */
    double e;

	/** Orbit inclination angle at reference time (rad) */
	double i0;

    /** Longitude of ascending node of orbit plane at weekly epoch (rad) */
    double OMG0;

    /** Argument of perigee (rad) */
    double omg;

    /** Mean anomaly at reference time (rad) */
    double M0;

    /** Mean Motion Difference From Computed Value (rad) */
    double deln;

    /** Rate of Right Ascension (rad/s) */
    double OMGd;

    /** Rate of Inclination Angle (rad/s) */
    double idot;

    /** Amplitude of the Cosine Harmonic Correction Term to the Orbit Radius (m) */
    double crc;

    /** Amplitude of the Sine Harmonic Correction Term to the Orbit Radius (m) */
    double crs;

    /** Amplitude of the Cosine Harmonic Correction Term to the Argument of Latitude (rad)  */
    double cuc;

    /** Amplitude of the Sine Harmonic Correction Term to the Argument of Latitude (rad) */
    double cus;

    /** Amplitude of the Cosine Harmonic Correction Term to the Angle of Inclination (rad) */
    double cic;

    /** Amplitude of the Sine Harmonic Correction Term to the Angle of Inclination (rad) */
    double cis;

    /** Time Of Ephemeris, ephemeris reference epoch in seconds within the week (s), same as <toe> above but represented as double type. Note that toe is computed as eph->toe = gst2time(week, eph->toes) */
    double toes;

    /** Fit interval (h) (0: 4 hours, 1: greater than 4 hours) */
    double fit;

    /** SV clock offset, af0 (s) */
    double f0;
    
    /** SV clock drift, af1 (s/s, non-dimensional) */
    double f1;
    
    /** SV clock drift rate, af2 (1/s) */
    double f2;

    /** Group delay parameters GPS/QZS: tgd[0] = TGD (IRN-IS-200H p.103). Galilleo: tgd[0] = BGD E5a/E1, tgd[1] = BGD E5b/E1. Beidou: tgd[0] = BGD1, tgd[1] = BGD2 */
    double tgd[4];

    /** Adot for CNAV, not used */
    double Adot;
    
    /** First derivative of mean motion n (second derivative of mean anomaly M), ndot for CNAV (rad/s/s). Not used. */
    double ndot;
} eph_t;

/** Glonass ephemeris data */
typedef struct
{        
    /** Satellite number in RTKlib notation.  GPS: 1-32, GLONASS: 33-59, Galilleo: 60-89, SBAS: 90-95 */
    int32_t sat;

    /** IODE (0-6 bit of tb field) */
    int32_t iode;

    /** satellite frequency number */
    int32_t frq;

    /** satellite health */
    int32_t svh;
    
    /** satellite accuracy */
    int32_t sva;
    
    /** satellite age of operation */
    int32_t age;

    /** Ephemeris reference epoch in seconds within the week in GPS time gpst (s) */
    gtime_t toe;

    /** message frame time in gpst (s) */
    gtime_t tof;

    /** satellite position (ecef) (m) */
    double pos[3];

    /** satellite velocity (ecef) (m/s) */
    double vel[3];

    /** satellite acceleration (ecef) (m/s^2) */
    double acc[3];

    /** SV clock bias (s) */
    double taun;

    /** relative frequency bias */
    double gamn;

    /** delay between L1 and L2 (s) */
    double dtaun;
} geph_t;

/** SBAS message type */
typedef struct
{
    /** receiption time - week */
    int32_t week;
    
    /** reception time - tow */
    int32_t tow;

    /** SBAS satellite PRN number */
    int32_t prn;

    /** SBAS message (226bit) padded by 0 */
    uint8_t msg[29];

    /** reserved for alighment */
    uint8_t reserved[3];
} sbsmsg_t;

/** station parameter type */
typedef struct
{
    /** antenna delta type (0:enu,1:xyz) */
    int32_t deltype;
    
    /** station position (ecef) (m) */
    double pos[3];

    /** antenna position delta (e/n/u or x/y/z) (m) */
    double del[3];

    /** antenna height (m) */
    double hgt;
    
    /** station id */
    int32_t stationId;
} sta_t;

/** almanac type */
typedef struct
{
    /** satellite number */
    int32_t sat;

    /** sv health (0:ok) */
    int32_t svh;

    /** as and sv config */
    int32_t svconf;

    /* GPS/QZS: gps week, GAL: galileo week */
    int32_t week;

    /* Toa */
    gtime_t toa;        
                        
    /** SV orbit parameters - A */
    double A;

    /** SV orbit parameters - e */
    double e;

    /** SV orbit parameters - i0 */
    double i0;

    /** SV orbit parameters - OMG0 */
    double OMG0;
    
    /** SV orbit parameters - omg */
    double omg;
    
    /** SV orbit parameters - M0 */
    double M0;
    
    /** SV orbit parameters - OMGd */
    double OMGd;

    /** Toa (s) in week - toas */
    double toas;

    /** SV clock parameters - af0 */
    double f0;
    
    /** SV clock parameters - af1 */
    double f1;
} alm_t;

/** ionosphere model and utc parameters */
typedef struct
{
    double ion_gps[8];  /* GPS iono model parameters {a0,a1,a2,a3,b0,b1,b2,b3} */
    double ion_gal[4];  /* Galileo iono model parameters {ai0,ai1,ai2,0} */
    double ion_qzs[8];  /* QZSS iono model parameters {a0,a1,a2,a3,b0,b1,b2,b3} */
    double ion_cmp[8];  /* BeiDou iono model parameters {a0,a1,a2,a3,b0,b1,b2,b3} */
    double ion_irn[8];  /* IRNSS iono model parameters {a0,a1,a2,a3,b0,b1,b2,b3} */

    double utc_gps[4];  /* GPS delta-UTC parameters {A0,A1,T,W} */
    double utc_glo[4];  /* GLONASS UTC GPS time parameters */
    double utc_gal[4];  /* Galileo UTC GPS time parameters */
    double utc_qzs[4];  /* QZS UTC GPS time parameters */
    double utc_cmp[4];  /* BeiDou UTC parameters */
    double utc_irn[4];  /* IRNSS UTC parameters */
    double utc_sbs[4];  /* SBAS UTC parameters */

    int32_t leaps;      /* leap seconds (s) */
    
    alm_t alm;			/* almanac */
} ion_model_utc_alm_t;

/** RTK solution status */
typedef enum
{
    /** No status */
    rtk_solution_status_none = 0,

    /** RTK fix */
    rtk_solution_status_fix = 1,

    /** RTK float */
    rtk_solution_status_float = 2,

    /** RTK SBAS */
    rtk_solution_status_sbas = 3,

    /** RTK DGPS */
    rtk_solution_status_dgps = 4,

    /** RTK SINGLE */
    rtk_solution_status_single = 5
} eRtkSolStatus;

/** (DID_GPS1_RTK_POS_REL, DID_GPS2_RTK_CMP_REL) - RTK and Dual GNSS heading base to rover relative info. */
typedef struct PACKED
{
    /** GPS time of week (since Sunday morning) in milliseconds */
    uint32_t                timeOfWeekMs;

    /** Age of differential (seconds) */
    float					differentialAge;

    /** Ambiguity resolution ratio factor for validation */
    float					arRatio;

    /** Vector from base to rover (m) in ECEF - If Compassing enabled, this is the 3-vector from antenna 2 to antenna 1 */
    float					baseToRoverVector[3];

    /** Distance from base to rover (m) */
    float                   baseToRoverDistance;
    
    /** Angle from north to baseToRoverVector in local tangent plane. (rad) */
    float                   baseToRoverHeading;

    /** Accuracy of baseToRoverHeading. (rad) */
    float                   baseToRoverHeadingAcc;

    /** (see eGpsStatus) GPS status: [0x000000xx] number of satellites used, [0x0000xx00] fix type, [0x00xx0000] status flags, NMEA input flag */
    uint32_t                status;
    
} gps_rtk_rel_t;

/** (DID_GPS1_RTK_POS_MISC, DID_GPS2_RTK_CMP_MISC) - requires little endian CPU */
typedef struct PACKED
{
    /** GPS time of week (since Sunday morning) in milliseconds */
    uint32_t                timeOfWeekMs;

    /** Accuracy - estimated standard deviations of the solution assuming a priori error model and error parameters by the positioning options. []: standard deviations {ECEF - x,y,z} or {north, east, down} (meters) */
    float					accuracyPos[3];

    /** Accuracy - estimated standard deviations of the solution assuming a priori error model and error parameters by the positioning options. []: Absolute value of means square root of estimated covariance NE, EU, UN */
    float					accuracyCov[3];

    /** Ambiguity resolution threshold for validation */
    float					arThreshold;

    /** Geometric dilution of precision (meters) */
    float					gDop;
    
    /** Horizontal dilution of precision (meters) */
    float					hDop;
    
    /** Vertical dilution of precision (meters) */
    float					vDop;

    /** Base Position - latitude, longitude, height (degrees, meters) */
     double					baseLla[3];

    /** Cycle slip counter */
    uint32_t                cycleSlipCount;
    
    /** Rover gps observation element counter */
    uint32_t				roverGpsObservationCount;

    /** Base station gps observation element counter */
    uint32_t				baseGpsObservationCount;

    /** Rover glonass observation element counter */
    uint32_t				roverGlonassObservationCount;

    /** Base station glonass observation element counter */
    uint32_t				baseGlonassObservationCount;

    /** Rover galileo observation element counter */
    uint32_t				roverGalileoObservationCount;

    /** Base station galileo observation element counter */
    uint32_t				baseGalileoObservationCount;

    /** Rover beidou observation element counter */
    uint32_t				roverBeidouObservationCount;

    /** Base station beidou observation element counter */
    uint32_t				baseBeidouObservationCount;

    /** Rover qzs observation element counter */
    uint32_t				roverQzsObservationCount;

    /** Base station qzs observation element counter */
    uint32_t				baseQzsObservationCount;

    /** Rover gps ephemeris element counter */
    uint32_t				roverGpsEphemerisCount;

    /** Base station gps ephemeris element counter */
    uint32_t				baseGpsEphemerisCount;

    /** Rover glonass ephemeris element counter */
    uint32_t				roverGlonassEphemerisCount;

    /** Base station glonass ephemeris element counter */
    uint32_t				baseGlonassEphemerisCount;
    
    /** Rover galileo ephemeris element counter */
    uint32_t				roverGalileoEphemerisCount;

    /** Base station galileo ephemeris element counter */
    uint32_t				baseGalileoEphemerisCount;

    /** Rover beidou ephemeris element counter */
    uint32_t				roverBeidouEphemerisCount;

    /** Base station beidou ephemeris element counter */
    uint32_t				baseBeidouEphemerisCount;

    /** Rover qzs ephemeris element counter */
    uint32_t				roverQzsEphemerisCount;

    /** Base station qzs ephemeris element counter */
    uint32_t				baseQzsEphemerisCount;

    /** Rover sbas element counter */
    uint32_t				roverSbasCount;

    /** Base station sbas element counter */
    uint32_t				baseSbasCount;

    /** Base station antenna position element counter */
    uint32_t				baseAntennaCount;

    /** Ionosphere model, utc and almanac count */
    uint32_t				ionUtcAlmCount;
    
    /** Number of checksum failures from received corrections */
    uint32_t				correctionChecksumFailures;

    /** Time to first RTK fix. */
    uint32_t				timeToFirstFixMs;
    
} gps_rtk_misc_t;

/** RAW data types for DID_GPS_BASE_RAW and DID_GPS2_RAW */
typedef enum
{
    /** obsd_t */
    raw_data_type_observation = 1,

    /** eph_t */
    raw_data_type_ephemeris = 2,

    /** geph_t */
    raw_data_type_glonass_ephemeris = 3,

    /** sbsmsg_t */
    raw_data_type_sbas = 4,

    /** sta_t */
    raw_data_type_base_station_antenna_position = 5,

    /** ion_model_utc_alm_t */
    raw_data_type_ionosphere_model_utc_alm = 6,
    
    /** gps_rtk_misc_t */
    raw_data_type_rtk_solution = 123
} eRawDataType;



typedef union PACKED
{   
    /** Satellite observation data */
    obsd_t              obs[MAX_OBSERVATION_COUNT_IN_RTK_MESSAGE];
    
    /** Satellite non-GLONASS ephemeris data (GPS, Galileo, Beidou, QZSS) */
    eph_t               eph;
    
    /** Satellite GLONASS ephemeris data */
    geph_t              gloEph;
    
    /** Satellite-Based Augmentation Systems (SBAS) data */
    sbsmsg_t            sbas;
        
    /** Base station information (base position, antenna position, antenna height, etc.) */
    sta_t               sta;

    /** Ionosphere model and UTC parameters */
    ion_model_utc_alm_t ion;

    /** Byte buffer */
    uint8_t             buf[GPS_RAW_MESSAGE_BUF_SIZE];

} uGpsRawData;

/** Message wrapper for DID_GPS1_RAW, DID_GPS2_RAW, and DID_GPS_BASE_RAW.  The contents of data can vary for this message and are determined by `dataType` field. */
typedef struct PACKED
{
    /** Receiver index (1=RECEIVER_INDEX_GPS1, 2=RECEIVER_INDEX_EXTERNAL_BASE, or 3=RECEIVER_INDEX_GPS2 ) */
    uint8_t receiverIndex;

    /** Type of data (eRawDataType: 1=observations, 2=ephemeris, 3=glonassEphemeris, 4=SBAS, 5=baseAntenna, 6=IonosphereModel) */
    uint8_t dataType;

    /** Number of observations in data (obsd_t) when dataType==1 (raw_data_type_observation). */
    uint8_t obsCount;

    /** Reserved */
    uint8_t reserved;

    /** Interpret based on dataType (see eRawDataType) */    
    uGpsRawData data;
} gps_raw_t;

// (DID_GPS1_TIMEPULSE)
typedef struct
{
    /*! (s)	Week seconds offset from MCU to GPS time. */
    double		towOffset;			

    /*! (s)	Week seconds for next timepulse (from start of GPS week) */
    double		towGps;				

    /*! (s)	Local MCU week seconds */
    double		timeMcu;			

    /*! (ms) Local timestamp of TIM-TP message used to validate timepulse. */
    uint32_t	msgTimeMs;			

    /*! (ms) Local timestamp of time sync pulse external interrupt used to validate timepulse. */
    uint32_t	plsTimeMs;			

    /*! Counter for successful timesync events. */
    uint8_t		syncCount;			

    /*! Counter for failed timesync events. */
    uint8_t		badPulseAgeCount;			

    /*! Counter for GPS PPS interrupt re-initalization. */
    uint8_t		ppsInterruptReinitCount;

    /*! */
    uint8_t		unused;			

    /*! (ms) Local timestamp of last valid PPS sync. */
    uint32_t	lastSyncTimeMs;		

    /*! (ms) Time since last valid PPS sync. */
    uint32_t 	sinceLastSyncTimeMs;

} gps_timepulse_t;

/**
* Diagnostic message
*/
typedef struct 
{
    /** GPS time of week (since Sunday morning) in milliseconds */
    uint32_t timeOfWeekMs;
    
    /** Message length, including null terminator */
    uint32_t messageLength;
    
    /** Message data, max size of message is 256 */
    char message[256];
} diag_msg_t;

typedef enum
{
    // default state
    SURVEY_IN_STATE_OFF                     = 0,

    // commands
    SURVEY_IN_STATE_CANCEL                  = 1,
    SURVEY_IN_STATE_START_3D                = 2,
    SURVEY_IN_STATE_START_FLOAT             = 3,
    SURVEY_IN_STATE_START_FIX               = 4,

    // status
    SURVEY_IN_STATE_RUNNING_3D              = 8,
    SURVEY_IN_STATE_RUNNING_FLOAT           = 9,
    SURVEY_IN_STATE_RUNNING_FIX             = 10,
    SURVEY_IN_STATE_SAVE_POS                = 19,
    SURVEY_IN_STATE_DONE                    = 20
} eSurveyInStatus;

/**
* Survey in status
*/
typedef struct
{
    /** State of current survey, eSurveyInStatus */
    uint32_t state;

    /** Maximum time (milliseconds) survey will run if minAccuracy is not first achieved. (ignored if 0). */
    uint32_t maxDurationSec;

    /** Required horizontal accuracy (m) for survey to complete before maxDuration. (ignored if 0) */
    float minAccuracy;

    /** Elapsed time (seconds) of the survey. */
    uint32_t elapsedTimeSec;

    /** Approximate horizontal accuracy of the survey (m). */
    float hAccuracy;

    /** The current surveyed latitude, longitude, altitude (deg, deg, m) */
    double lla[3];
} survey_in_t;


//////////////////////////////////////////////////////////////////////////
//  GPX
//////////////////////////////////////////////////////////////////////////

/**
* (DID_GPX_FLASH_CFG) GPX flash config.
*/
typedef struct
{  
    /** Size of this struct */
    uint32_t                size;

    /** Checksum, excluding size and checksum */
    uint32_t                checksum;

    /** Manufacturer method for restoring flash defaults */
    uint32_t                key;

    /** Serial port 0 baud rate in bits per second */
    uint32_t                ser0BaudRate;

    /** Serial port 1 baud rate in bits per second */
    uint32_t                ser1BaudRate;

    /** Serial port 2 baud rate in bits per second */
    uint32_t                ser2BaudRate;

    /** GPS measurement (system input data) update period in milliseconds set on startup. 200ms minimum (5Hz max). */
    uint32_t                startupGPSDtMs;

    /** X,Y,Z offset in meters in Sensor Frame to GPS 1 antenna. */
    float                   gps1AntOffset[3];

    /** X,Y,Z offset in meters in Sensor Frame to GPS 2 antenna. */
    float                   gps2AntOffset[3];
 
    /** Satellite system constellation used in GNSS solution.  (see eGnssSatSigConst) 0x0003=GPS, 0x000C=QZSS, 0x0030=Galileo, 0x00C0=Beidou, 0x0300=GLONASS, 0x1000=SBAS */
    uint16_t                gnssSatSigConst;

    /** Dynamic platform model (see eInsDynModel).  Options are: 0=PORTABLE, 2=STATIONARY, 3=PEDESTRIAN, 4=GROUND VEHICLE, 5=SEA, 6=AIRBORNE_1G, 7=AIRBORNE_2G, 8=AIRBORNE_4G, 9=WRIST.  Used to balance noise and performance characteristics of the system.  The dynamics selected here must be at least as fast as your system or you experience accuracy error.  This is tied to the GPS position estimation model and intend in the future to be incorporated into the INS position model. */
    uint8_t                 dynamicModel;

    /** Debug */
    uint8_t                 debug;

    /** Time between GPS time synchronization pulses in milliseconds.  Requires reboot to take effect. */
    uint32_t                gpsTimeSyncPeriodMs;

    /** (sec) User defined delay for GPS time.  This parameter can be used to account for GPS antenna cable delay.  */
    float                   gpsTimeUserDelay;

    /** Minimum elevation of a satellite above the horizon to be used in the solution (radians). Low elevation satellites may provide degraded accuracy, due to the long signal path through the atmosphere. */
    float                   gpsMinimumElevation;

    /** RTK configuration bits (see eRTKConfigBits). */
    uint32_t                RTKCfgBits;

} gpx_flash_cfg_t;

/**
* (DID_GPX_STATUS) GPX status.
*/
typedef struct
{
	/** GPS time of week (since Sunday morning) in milliseconds */
	uint32_t               	timeOfWeekMs;
	
	/** Status (eGpxStatus) */
	uint32_t                gpxStatus;

} gpx_status_t;


//////////////////////////////////////////////////////////////////////////
//  EVB
//////////////////////////////////////////////////////////////////////////

typedef enum
{
    /** SD card logger: card ready */
    EVB_STATUS_SD_CARD_READY                = 0x00000001,

    /** SD card Logger: running */
    EVB_STATUS_SD_LOG_ENABLED               = 0x00000002,

    /** SD card error: card file system */
    EVB_STATUS_SD_ERR_CARD_FAULT            = 0x00000010,

    /** SD card error: card full */
    EVB_STATUS_SD_ERR_CARD_FULL             = 0x00000020,

    /** SD card error: mask */
    EVB_STATUS_SD_ERR_CARD_MASK             = 0x000000F0,

    /** WiFi: enabled */
    EVB_STATUS_WIFI_ENABLED                 = 0x00010000,

    /** WiFi: connected to access point (hot spot) or another device */
    EVB_STATUS_WIFI_CONNECTED               = 0x00020000,

    /** XBee: enabled */
    EVB_STATUS_XBEE_ENABLED                 = 0x00100000,

    /** XBee: connected */
    EVB_STATUS_XBEE_CONNECTED               = 0x00200000,

    /** XBee: configured */
    EVB_STATUS_XBEE_CONFIGURED              = 0x00400000,

    /** XBee: failed to configure */
    EVB_STATUS_XBEE_CONFIG_FAILURE          = 0x00800000,

    /** System flash write staging or occuring now.  Processor will pause and not respond during a flash write, typicaly 150-250 ms. */
    EVB_STATUS_FLASH_WRITE_IN_PROGRESS      = 0x01000000,

    /** Manufacturing unlocked */
    EVB_STATUS_MANF_UNLOCKED                = 0x02000000,

} eEvbStatus;

/** EVB-2 communications ports. */
enum eEvb2CommPorts
{
    EVB2_PORT_UINS0     = 0,
    EVB2_PORT_UINS1     = 1,
    EVB2_PORT_XBEE      = 2,
    EVB2_PORT_XRADIO    = 3,		// H4-8 (orange) Tx, H4-7 (brown) Rx 
    EVB2_PORT_BLE       = 4,		
    EVB2_PORT_SP330     = 5,		// H3-2 (brown) Tx, H3-5 (green)  Rx
    EVB2_PORT_GPIO_H8   = 6,		// H8-5 (brown) Tx, H8-6 (orange) Rx
    EVB2_PORT_USB       = 7,
    EVB2_PORT_WIFI      = 8,		
    EVB2_PORT_CAN		= 9,		// H2-3 CANL (brown), H2-4 CANH (orange)
    EVB2_PORT_COUNT
};

/** EVB-2 Communications Bridge Options */
enum eEvb2ComBridgeOptions
{
    EVB2_CB_OPTIONS_TRISTATE_UINS_IO  = 0x00000001,
    EVB2_CB_OPTIONS_SP330_RS422       = 0x00000002,
    EVB2_CB_OPTIONS_XBEE_ENABLE       = 0x00000010,
    EVB2_CB_OPTIONS_WIFI_ENABLE       = 0x00000020,
    EVB2_CB_OPTIONS_BLE_ENABLE        = 0x00000040,
    EVB2_CB_OPTIONS_SPI_ENABLE        = 0x00000080,
    EVB2_CB_OPTIONS_CAN_ENABLE	      = 0x00000100,
    EVB2_CB_OPTIONS_I2C_ENABLE	      = 0x00000200,		// Tied to uINS G1,G2
};

enum eEvb2PortOptions
{
    EVB2_PORT_OPTIONS_RADIO_RTK_FILTER		= 0x00000001,	// Allow RTCM3, NMEA, and RTCM3.  Reject IS binary.
    EVB2_PORT_OPTIONS_DEFAULT				= EVB2_PORT_OPTIONS_RADIO_RTK_FILTER,
};

/**
* (DID_EVB_STATUS) EVB-2 status and logger control interface
*/
typedef struct
{
    /** GPS number of weeks since January 6th, 1980 */
    uint32_t                week;

    /** GPS time of week (since Sunday morning) in milliseconds */
    uint32_t                timeOfWeekMs;

    /** Firmware (software) version */
    uint8_t                 firmwareVer[4];

    /** Status (eEvbStatus) */
    uint32_t                evbStatus;

    /** Data logger control state. (see eEvb2LoggerMode) */
    uint32_t                loggerMode;

    /** logger */
    uint32_t                loggerElapsedTimeMs;

    /** WiFi IP address */
    uint32_t                wifiIpAddr;

    /** System command (see eSystemCommand).  99 = software reset */
    uint32_t                sysCommand;

    /** Time sync offset between local time since boot up to GPS time of week in seconds.  Add this to IMU and sensor time to get GPS time of week in seconds. */
    double                  towOffset;

} evb_status_t;

#define WIFI_SSID_PSK_SIZE      40

typedef struct
{
    /** WiFi SSID */
    char                    ssid[WIFI_SSID_PSK_SIZE];

    /** WiFi PSK */
    char                    psk[WIFI_SSID_PSK_SIZE];

} evb_wifi_t;

typedef struct
{  
    /** Server IP address */
    union {
        uint32_t	u32;
        uint8_t		u8[4];
    } ipAddr;

    /** Server port */
    uint32_t                port;

} evb_server_t;

typedef enum
{
    EVB_CFG_BITS_WIFI_SELECT_MASK               = 0x00000003,
    EVB_CFG_BITS_WIFI_SELECT_OFFSET             = 0,
    EVB_CFG_BITS_SERVER_SELECT_MASK             = 0x0000000C,
    EVB_CFG_BITS_SERVER_SELECT_OFFSET           = 2,
    EVB_CFG_BITS_NO_STREAM_PPD_ON_LOG_BUTTON    = 0x00000010,		// Don't enable PPD stream when log button is pressed
    EVB_CFG_BITS_ENABLE_ADC4                    = 0x00000200,
    EVB_CFG_BITS_ENABLE_ADC10					= 0x00000400,
} eEvbFlashCfgBits;

#define NUM_WIFI_PRESETS     3
#define EVB_CFG_BITS_SET_IDX_WIFI(bits,idx)     {bits&=EVB_CFG_BITS_WIFI_SELECT_MASK; bits|=((idx<<EVB_CFG_BITS_WIFI_SELECT_OFFSET)&EVB_CFG_BITS_WIFI_SELECT_MASK);}
#define EVB_CFG_BITS_SET_IDX_SERVER(bits,idx)   {bits&=EVB_CFG_BITS_SERVER_SELECT_MASK; bits|=((idx<<EVB_CFG_BITS_SERVER_SELECT_OFFSET)&EVB_CFG_BITS_SERVER_SELECT_MASK);}
#define EVB_CFG_BITS_IDX_WIFI(bits)             ((bits&EVB_CFG_BITS_WIFI_SELECT_MASK)>>EVB_CFG_BITS_WIFI_SELECT_OFFSET)
#define EVB_CFG_BITS_IDX_SERVER(bits)           ((bits&EVB_CFG_BITS_SERVER_SELECT_MASK)>>EVB_CFG_BITS_SERVER_SELECT_OFFSET)

/**
* (DID_EVB_FLASH_CFG) EVB-2 flash config for monitor, config, and logger control interface
*/
typedef struct
{  
    /** Size of this struct */
    uint32_t				size;

    /** Checksum, excluding size and checksum */
    uint32_t                checksum;

    /** Manufacturer method for restoring flash defaults */
    uint32_t                key;

    /** Communications bridge preset. (see eEvb2ComBridgePreset) */
    uint8_t                 cbPreset;

    // 32-bit alignment
    uint8_t                 reserved1[3];

    /** Communications bridge forwarding */
    uint32_t                cbf[EVB2_PORT_COUNT];

    /** Communications bridge options (see eEvb2ComBridgeOptions) */
    uint32_t                cbOptions;

    /** Config bits (see eEvbFlashCfgBits) */
    uint32_t                bits;

    /** Radio preamble ID (PID) - 0x0 to 0x9. Only radios with matching PIDs can communicate together. Different PIDs minimize interference between multiple sets of networks. Checked before the network ID. */
    uint32_t                radioPID;

    /** Radio network ID (NID) - 0x0 to 0x7FFF. Only radios with matching NID can communicate together. Checked after the preamble ID. */
    uint32_t                radioNID;

    /** Radio power level - Transmitter output power level. (XBee PRO SX 0=20dBm, 1=27dBm, 2=30dBm)  */
    uint32_t                radioPowerLevel;

    /** WiFi SSID and PSK */
    evb_wifi_t              wifi[NUM_WIFI_PRESETS];

    /** Server IP and port */
    evb_server_t            server[NUM_WIFI_PRESETS];

    /** Encoder tick to wheel rotation conversion factor (in radians).  Encoder tick count per revolution on 1 channel x gear ratio x 2pi. */
    float                   encoderTickToWheelRad;

    /** CAN baudrate */
    uint32_t				CANbaud_kbps;

    /** CAN receive address */
    uint32_t				can_receive_address;

    /** EVB port for uINS communications and SD card logging. 0=uINS-Ser0 (default), 1=uINS-Ser1, SP330=5, 6=GPIO_H8 (use eEvb2CommPorts) */
    uint8_t                 uinsComPort;

    /** EVB port for uINS aux com and RTK corrections. 0=uINS-Ser0, 1=uINS-Ser1 (default), 5=SP330, 6=GPIO_H8 (use eEvb2CommPorts) */
    uint8_t                 uinsAuxPort;

    // Ensure 32-bit alignment
    uint8_t                	reserved2[2];

    /** Enable radio RTK filtering, etc. (see eEvb2PortOptions) */
    uint32_t                portOptions;

    /** Baud rate for EVB serial port H3 (SP330 RS233 and RS485/422). */
    uint32_t                h3sp330BaudRate;

    /** Baud rate for EVB serial port H4 (TLL to external radio). */
    uint32_t                h4xRadioBaudRate;

    /** Baud rate for EVB serial port H8 (TLL). */
    uint32_t                h8gpioBaudRate;

    /** Wheel encoder configuration (see eWheelCfgBits) */
    uint32_t                wheelCfgBits;

    /** Wheel update period.  Sets the wheel encoder and control update period. (ms) */
    uint32_t				velocityControlPeriodMs;

} evb_flash_cfg_t;


/** EVB-2 communications bridge configuration. */
enum eEvb2ComBridgePreset
{
    /** No change.  Sending this value causes no effect. */
    EVB2_CB_PRESET_NA = 0,

    /** No connections.  Off: XBee, WiFi */
    EVB2_CB_PRESET_ALL_OFF = 1,

    /** [uINS Hub] LED-GRN (uINS-COM): USB, RS232, H8.  (uINS-AUX): XRadio.  Off: XBee, WiFi */
    EVB2_CB_PRESET_RS232 = 2,

    /** [uINS Hub] LED-BLU (uINS-COM): USB, RS232, H8.  (uINS-AUX): XBee, XRadio.  Off: WiFi */
    EVB2_CB_PRESET_RS232_XBEE = 3,

    /** [uINS Hub] LED-PUR (uINS-COM): USB, RS422, H8.  (uINS-AUX): WiFi, XRadio.  Off: XBee */
    EVB2_CB_PRESET_RS422_WIFI = 4,

    /** [uINS Hub] LED-CYA (uINS-SER1 SPI): USB, RS423, H8.  Off: WiFi, XBee.  A reset is required following selection of this CBPreset to enable SPI on the uINS, in order to assert uINS pin 10 (G9/nSPI_EN) during bootup. */
    EVB2_CB_PRESET_SPI_RS232 = 5,

    /** [USB Hub]  LED-YEL (USB): RS232, H8, XBee, XRadio. */
    EVB2_CB_PRESET_USB_HUB_RS232 = 6,

    /** [USB Hub]  LED-WHT (USB): RS485/RS422, H8, XRadio. */
    EVB2_CB_PRESET_USB_HUB_RS422 = 7,
    
    /** Number of bridge configuration presets */
    EVB2_CB_PRESET_COUNT = 8,
    
};

#define EVB2_CB_PRESET_DEFAULT      EVB2_CB_PRESET_RS232

/** Data logger control.  Values labeled CMD  */
enum eEvb2LoggerMode
{
    /** Do not change.  Sending this value causes no effect. */
    EVB2_LOG_NA                         = 0,

    /** Start new log */
    EVB2_LOG_CMD_START                  = 2,

    /** Stop logging */
    EVB2_LOG_CMD_STOP                   = 4,

    /** Purge all data logs from drive */
    EVB2_LOG_CMD_PURGE                  = 1002,
        
};


/** 
* (DID_PORT_MONITOR) Data rate and status monitoring for each communications port. 
*/
typedef struct
{
    /** Tx rate (bytes/s) */
    uint32_t        txBytesPerS;

    /** Rx rate (bytes/s) */
    uint32_t        rxBytesPerS;

    /** Status */
    uint32_t        status;
    
} port_monitor_set_t;

typedef struct
{
    /** Port monitor set */
    port_monitor_set_t port[NUM_SERIAL_PORTS];
        
} port_monitor_t;


/**
* (DID_SYS_FAULT) System Fault Information 
* NOTE: If you modify these, please update crash_info_special_values in IS-src/python/src/ci_hdw/data_sets.py */
#define SYS_FAULT_STATUS_HARDWARE_RESET                 0x00000000
#define SYS_FAULT_STATUS_USER_RESET                     0x00000001
#define SYS_FAULT_STATUS_ENABLE_BOOTLOADER              0x00000002
// General:
#define SYS_FAULT_STATUS_SOFT_RESET                     0x00000010
#define SYS_FAULT_STATUS_FLASH_MIGRATION_EVENT          0x00000020
#define SYS_FAULT_STATUS_FLASH_MIGRATION_COMPLETED      0x00000040
#define SYS_FAULT_STATUS_RTK_MISC_ERROR                 0x00000080
#define SYS_FAULT_STATUS_MASK_GENERAL_ERROR             0xFFFFFFF0
// Critical: (usually associated with system reset)
#define SYS_FAULT_STATUS_HARD_FAULT                     0x00010000
#define SYS_FAULT_STATUS_USAGE_FAULT                    0x00020000
#define SYS_FAULT_STATUS_MEM_MANGE                      0x00040000
#define SYS_FAULT_STATUS_BUS_FAULT                      0x00080000
#define SYS_FAULT_STATUS_MALLOC_FAILED                  0x00100000
#define SYS_FAULT_STATUS_STACK_OVERFLOW                 0x00200000
#define SYS_FAULT_STATUS_INVALID_CODE_OPERATION         0x00400000
#define SYS_FAULT_STATUS_FLASH_MIGRATION_MARKER_UPDATED 0x00800000
#define SYS_FAULT_STATUS_WATCHDOG_RESET                 0x01000000
#define SYS_FAULT_STATUS_RTK_BUFFER_LIMIT               0x02000000
#define SYS_FAULT_STATUS_SENSOR_CALIBRATION             0x04000000
#define SYS_FAULT_STATUS_HARDWARE_DETECTION             0x08000000
#define SYS_FAULT_STATUS_MASK_CRITICAL_ERROR            0xFFFF0000

typedef struct 
{
    /** System fault status */
    uint32_t status;

    /** Fault Type at HardFault */
    uint32_t g1Task;

    /** Multipurpose register - Line number of fault */
    uint32_t g2FileNum;
    
    /** Multipurpose register - File number at fault */
    uint32_t g3LineNum;
        
    /** Multipurpose register - at time of fault.  */
    uint32_t g4;

    /** Multipurpose register - link register value at time of fault.  */
    uint32_t g5Lr;
    
    /** Program Counter value at time of fault */
    uint32_t pc;
    
    /** Program Status Register value at time of fault */
    uint32_t psr;
        
} system_fault_t;

/** Diagnostic information for internal use */
typedef struct
{
    /** Count of gap of more than 0.5 seconds receiving serial data, driver level, one entry for each com port */
    uint32_t gapCountSerialDriver[NUM_SERIAL_PORTS];

    /** Count of gap of more than 0.5 seconds receiving serial data, class / parser level, one entry for each com port */
    uint32_t gapCountSerialParser[NUM_SERIAL_PORTS];

    /** Count of rx overflow, one entry for each com port */
    uint32_t rxOverflowCount[NUM_SERIAL_PORTS];

    /** Count of tx overflow, one entry for each com port */
    uint32_t txOverflowCount[NUM_SERIAL_PORTS];
    
    /** Count of checksum failures, one entry for each com port */
    uint32_t checksumFailCount[NUM_SERIAL_PORTS];
} internal_diagnostic_t;

/** RTOS tasks */
typedef enum
{
    /** Task 0: Sample	*/
    IMX_TASK_SAMPLE = 0,

    /** Task 1: Nav */
    IMX_TASK_NAV,

    /** Task 2: Communications */
    IMX_TASK_COMMUNICATIONS,

    /** Task 3: Maintenance */
    IMX_TASK_MAINTENANCE,

    /** Task 4: Idle */
    IMX_TASK_IDLE,

    /** Task 5: Timer */
    IMX_TASK_TIMER,

    /** Number of RTOS tasks */
    IMX_RTOS_NUM_TASKS                 // Keep last
} eImxRtosTask;

/** RTOS tasks */
typedef enum
{
    /** Task 0: Sample	*/
    GPX_TASK_COMM = 0,

    /** Task 1: Nav */
    GPX_TASK_RTK,

    /** Task 2: Idle */
    GPX_TASK_IDLE,

    /** Task 3: Timer */
    GPX_TASK_TIMER,

    /** Number of RTOS tasks */
    GPX_RTOS_NUM_TASKS,					// Keep last
} eGpxRtosTask;

/** EVB RTOS tasks */
typedef enum
{
    /** Task 0: Communications */
    EVB_TASK_COMMUNICATIONS,

    /** Task 1: Logger */
    EVB_TASK_LOGGER,

    /** Task 2: WiFi */
    EVB_TASK_WIFI,

    /** Task 3: Maintenance */
    EVB_TASK_MAINTENANCE,

    /** Task 4: Idle */
    EVB_TASK_IDLE,

    /** Task 5: Timer */
    EVB_TASK_TIMER,

    /** Task 6: SPI to uINS */
    EVB_TASK_SPI_UINS_COM,

    /** Number of RTOS tasks */
    EVB_RTOS_NUM_TASKS                  // Keep last
} eEvbRtosTask;

/** RTOS tasks */
typedef enum
{
#if defined(GPX_1)
    TASK_IDLE           = GPX_TASK_IDLE,
    TASK_TIMER          = GPX_TASK_TIMER,
	RTOS_NUM_TASKS      = GPX_RTOS_NUM_TASKS
#else   // IMX_5    
    TASK_IDLE           = IMX_TASK_IDLE,
    TASK_TIMER          = IMX_TASK_TIMER,
	RTOS_NUM_TASKS      = IMX_RTOS_NUM_TASKS
#endif
} eRtosTask;

/** Max task name length - do not change */
#define MAX_TASK_NAME_LEN 12

/** RTOS task info */
typedef struct PACKED
{
    /** Task name */
    char                    name[MAX_TASK_NAME_LEN];

    /** Task priority (0 - 8) */
    uint32_t                priority;

    /** Stack high water mark bytes */
    uint32_t                stackUnused;

    /** Task period ms */
    uint32_t                periodMs;

    /** Last run time microseconds */
    uint32_t                runTimeUs;

    /** Max run time microseconds */
    uint32_t                maxRunTimeUs;
    
    /** Rolling average over last 1000 executions */
    float					averageRunTimeUs;
    
    /** Counter of times task took too long to run */
    uint32_t				gapCount;

    /** Cpu usage percent */
    float					cpuUsage;

    /** Handle */
    uint32_t                handle;

    /** Local time when task loop started (following delay) */
    uint32_t                profileStartTimeUs;
} rtos_task_t;

/** Internal RTOS task profiling info (processor ticks instead of usec) */
typedef struct PACKED
{
    /** Last run time microseconds */
    uint32_t                runTimeTicks;

    /** Max run time microseconds */
    uint32_t                maxRunTimeTicks;
    
    /** Rolling average over last 1000 executions */
    float					averageRunTimeTicks;

    /** Local time when task loop started (following delay) */
    uint32_t                profileStartTimeTicks;

    /** Counter of times task took too long to run */
    uint32_t				gapCount;

    uint32_t 				periodTicks;
    
} rtos_profile_t;

/** (DID_RTOS_INFO) */
typedef struct PACKED
{
    /** Heap high water mark bytes */
    uint32_t                freeHeapSize;

    /** Total memory allocated using RTOS pvPortMalloc() */
    uint32_t				mallocSize;

    /** Total memory freed using RTOS vPortFree() */
    uint32_t				freeSize;

    /** Tasks */
    rtos_task_t             task[IMX_RTOS_NUM_TASKS];

} rtos_info_t;

/** (DID_GPX_RTOS_INFO) */
typedef struct PACKED
{
    /** Heap high water mark bytes */
    uint32_t                freeHeapSize;

    /** Total memory allocated using RTOS pvPortMalloc() */
    uint32_t				mallocSize;

    /** Total memory freed using RTOS vPortFree() */
    uint32_t				freeSize;

    /** Tasks */
    rtos_task_t             task[GPX_RTOS_NUM_TASKS];

} gpx_rtos_info_t;

/** (DID_EVB_RTOS_INFO) */
typedef struct PACKED
{
    /** Heap high water mark bytes */
    uint32_t                freeHeapSize;

    /** Total memory allocated using RTOS pvPortMalloc() */
    uint32_t				mallocSize;

    /** Total memory freed using RTOS vPortFree() */
    uint32_t				freeSize;

    /** Tasks */
    rtos_task_t             task[EVB_RTOS_NUM_TASKS];

} evb_rtos_info_t;

enum
{
    CID_INS_TIME,
    CID_INS_STATUS,
    CID_INS_EULER,
    CID_INS_QUATN2B,
    CID_INS_QUATE2B,
    CID_INS_UVW,
    CID_INS_VE,
    CID_INS_LAT,
    CID_INS_LON,
    CID_INS_ALT,
    CID_INS_NORTH_EAST,
    CID_INS_DOWN,
    CID_INS_ECEF_X,
    CID_INS_ECEF_Y,
    CID_INS_ECEF_Z,
    CID_INS_MSL,
    CID_PREINT_PX,
    CID_PREINT_QY,
    CID_PREINT_RZ,
    CID_DUAL_PX,
    CID_DUAL_QY,
    CID_DUAL_RZ,
    CID_GPS1_POS,
    CID_GPS1_RTK_REL,
    CID_ROLL_ROLLRATE,
    NUM_CIDS
};

/** Valid baud rates for Inertial Sense hardware */
typedef enum
{
    CAN_BAUDRATE_20_KBPS   =   20,
    CAN_BAUDRATE_33_KBPS   =   33,
    CAN_BAUDRATE_50_KBPS   =   50,
    CAN_BAUDRATE_83_KBPS   =   83,
    CAN_BAUDRATE_100_KBPS  =  100,
    CAN_BAUDRATE_125_KBPS  =  125,
    CAN_BAUDRATE_200_KBPS  =  200,
    CAN_BAUDRATE_250_KBPS  =  250,
    CAN_BAUDRATE_500_KBPS  =  500,
    CAN_BAUDRATE_1000_KBPS = 1000,

    CAN_BAUDRATE_COUNT = 10
} can_baudrate_t;

/** (DID_CAN_BCAST_PERIOD) Broadcast period of CAN messages */
typedef struct PACKED
{
    /** Broadcast period multiple - CAN time message. 0 to disable. */
    uint16_t				can_period_mult[NUM_CIDS];
    
    /** Transmit address. */
    uint32_t				can_transmit_address[NUM_CIDS];
    
    /** Baud rate (kbps)  (See can_baudrate_t for valid baud rates)  */
    uint16_t				can_baudrate_kbps;

    /** Receive address. */
    uint32_t				can_receive_address;

} can_config_t;

#if defined(INCLUDE_LUNA_DATA_SETS)
#include "luna_data_sets.h"
#endif

/** Union of datasets */
typedef union PACKED
{
    dev_info_t				devInfo;
    ins_1_t					ins1;
    ins_2_t					ins2;
    ins_3_t					ins3;
    ins_4_t					ins4;
    imu_t					imu;
    imu3_t					imu3;
    magnetometer_t			mag;
    mag_cal_t				magCal;
    barometer_t				baro;
    wheel_encoder_t			wheelEncoder;
    ground_vehicle_t		groundVehicle;
    pos_measurement_t		posMeasurement;
    pimu_t					pImu;
    gps_pos_t				gpsPos;
    gps_vel_t				gpsVel;
    gps_sat_t				gpsSat;
    gps_rtk_rel_t			gpsRtkRel;
    gps_rtk_misc_t			gpsRtkMisc;
    inl2_states_t			inl2States;
    inl2_ned_sigma_t        inl2NedSigma;
    nvm_flash_cfg_t			flashCfg;
    survey_in_t             surveyIn;
    sys_params_t			sysParams;
    sys_sensors_t			sysSensors;
    rtos_info_t				rtosInfo;
    gps_raw_t				gpsRaw;
    sys_sensors_adc_t       sensorsAdc;
    rmc_t					rmc;
    evb_status_t			evbStatus;
    infield_cal_t			infieldCal;

#if defined(INCLUDE_LUNA_DATA_SETS)
    evb_luna_velocity_control_t     wheelController;
#endif
} uDatasets;

/** Union of INS output datasets */
typedef union PACKED
{
    ins_1_t					ins1;
    ins_2_t					ins2;
    ins_3_t					ins3;
    ins_4_t					ins4;
} uInsOutDatasets;

POP_PACK

/**
Creates a 32 bit checksum from data

@param data the data to create a checksum for
@param count the number of bytes in data

@return the 32 bit checksum for data
*/
uint32_t checksum32(const void* data, int count);
uint32_t serialNumChecksum32(const void* data, int size);
uint32_t flashChecksum32(const void* data, int size);

/**
Flip the endianess of 32 bit values in data

@param data the data to flip 32 bit values in
@param dataLength the number of bytes in data
*/
void flipEndianess32(uint8_t* data, int dataLength);

/**
Flip the bytes of a float in place (4 bytes) - ptr is assumed to be at least 4 bytes

@param ptr the float to flip
*/
void flipFloat(uint8_t* ptr);

/**
Flip the bytes of a float (4 bytes) - ptr is assumed to be at least 4 bytes

@param val the float to flip
@return the flipped float
*/
float flipFloatCopy(float val);

/**
Flip the bytes of a double in place (8 bytes) - ptr is assumed to be at least 8 bytes
Only flips each 4 byte pair, does not flip the individual bytes within the pair

@param ptr the double to flip
*/
void flipDouble(void* ptr);

/**
Flip the bytes of a double in place (8 bytes)
Unlike flipDouble, this also flips the individual bytes in each 4 byte pair

@param val the double to flip
@return the flipped double
*/
double flipDoubleCopy(double val);

/**
Flip double (64 bit) floating point values in data

@param data the data to flip doubles in
@param dataLength the number of bytes in data
@param offset offset into data to start flipping at
@param offsets a list of offsets of all doubles in data, starting at position 0
@param offsetsLength the number of items in offsets
*/
void flipDoubles(uint8_t* data, int dataLength, int offset, uint16_t* offsets, uint16_t offsetsLength);

/**
Flip string values in data - this compensates for the fact that flipEndianess32 is called on all the data

@param data the data to flip string values in
@param dataLength the number of bytes in data
@param offset the offset into data to start flipping strings at
@param offsets a list of offsets and byte lengths into data where strings start at
@param offsetsLength the number of items in offsets, should be 2 times the string count
*/
void flipStrings(uint8_t* data, int dataLength, int offset, uint16_t* offsets, uint16_t offsetsLength);

// BE_SWAP: if big endian then swap, else no-op
// LE_SWAP: if little endian then swap, else no-op
#if CPU_IS_BIG_ENDIAN
#define BE_SWAP64F(_i) flipDoubleCopy(_i)
#define BE_SWAP32F(_i) flipFloatCopy(_i)
#define BE_SWAP32(_i) (SWAP32(_i))
#define BE_SWAP16(_i) (SWAP16(_i))
#define LE_SWAP64F(_i) (_i)
#define LE_SWAP32F(_i) (_i)
#define LE_SWAP32(_i) (_i)
#define LE_SWAP16(_i) (_i)
#else // little endian
#define BE_SWAP64F(_i) (_i)
#define BE_SWAP32F(_i) (_i)
#define BE_SWAP32(_i) (_i)
#define BE_SWAP16(_i) (_i)
#define LE_SWAP64F(_i) flipDoubleCopy(_i)
#define LE_SWAP32F(_i) flipFloatCopy(_i)
#define LE_SWAP32(_i) (SWAP32(_i))
#define LE_SWAP16(_i) (SWAP16(_i))
#endif

/**
Get the offsets of double / int64 (64 bit) values given a data id

@param dataId the data id to get double offsets for
@param offsetsLength receives the number of double offsets

@return a list of offets of doubles or 0 if none, offset will have high bit set if it is an int64 instead of a double
*/
uint16_t* getDoubleOffsets(eDataIDs dataId, uint16_t* offsetsLength);

/**
Gets the offsets and lengths of strings given a data id

@param dataId the data id to get string offsets and lengths for
@param offsetsLength receives the number of items in the return value

@return a list of offsets and lengths of strings for the data id or 0 if none
*/
uint16_t* getStringOffsetsLengths(eDataIDs dataId, uint16_t* offsetsLength);

/** DID to RMC bit look-up table */
extern const uint64_t g_didToRmcBit[DID_COUNT];
uint64_t didToRmcBit(uint32_t dataId, uint64_t defaultRmcBits, uint64_t devInfoRmcBits);

/** DID to NMEA RMC bit look-up table */
extern const uint64_t g_didToNmeaRmcBit[DID_COUNT];

/** DID to GPX RMC bit look-up table */
extern const uint64_t g_gpxDidToGrmcBit[DID_COUNT];

//Time conversion constants
#define SECONDS_PER_WEEK        604800
#define SECONDS_PER_DAY         86400
#define GPS_TO_UNIX_OFFSET      315964800
/** Convert GPS Week and Ms and leapSeconds to Unix seconds**/
double gpsToUnix(uint32_t gpsWeek, uint32_t gpsTimeofWeekMS, uint8_t leapSeconds);

/** Convert Julian Date to calendar date. */
void julianToDate(double julian, int32_t* year, int32_t* month, int32_t* day, int32_t* hour, int32_t* minute, int32_t* second, int32_t* millisecond);

/** Convert GPS Week and Seconds to Julian Date.  Leap seconds are the GPS-UTC offset (18 seconds as of December 31, 2016). */
double gpsToJulian(int32_t gpsWeek, int32_t gpsMilliseconds, int32_t leapSeconds);


#ifndef GPX_1

#ifndef RTKLIB_H
#define SYS_NONE    0x00                /* navigation system: none */
#define SYS_GPS     0x01                /* navigation system: GPS */
#define SYS_SBS     0x02                /* navigation system: SBAS */
#define SYS_GLO     0x04                /* navigation system: GLONASS */
#define SYS_GAL     0x08                /* navigation system: Galileo */
#define SYS_QZS     0x10                /* navigation system: QZSS */
#define SYS_CMP     0x20                /* navigation system: BeiDou */
#define SYS_IRN     0x40                /* navigation system: IRNS */
#define SYS_LEO     0x80                /* navigation system: LEO */
#define SYS_ALL     0xFF                /* navigation system: all */
#endif

/*
Convert gnssID to ubx gnss indicator (ref [2] 25)

@param gnssID gnssID of satellite
@return ubx gnss indicator
*/
int ubxSys(int gnssID);

#ifndef __RTKLIB_EMBEDDED_DEFINES_H_

#undef ENAGLO
#define ENAGLO

#undef ENAGAL
#define ENAGAL

#undef ENAQZS
//#define ENAQZS

#undef ENASBS
#define ENASBS

#undef MAXSUBFRMLEN
#define MAXSUBFRMLEN 152

#undef MAXRAWLEN
#define MAXRAWLEN 2048

#undef NFREQ
#define NFREQ 1

#undef NFREQGLO
#ifdef ENAGLO
#define NFREQGLO 1
#else
#define NFREQGLO 0
#endif

#undef NFREQGAL
#ifdef ENAGAL
#define NFREQGAL 1
#else
#define NFREQGAL 0
#endif

#undef NEXOBS
#define NEXOBS 0

#undef MAXOBS
#define MAXOBS 56               // Also defined inside rtklib_defines.h
#define HALF_MAXOBS (MAXOBS/2)

#undef NUMSATSOL
#define NUMSATSOL 22

#undef MAXERRMSG
#define MAXERRMSG 0

#ifdef ENASBS

// sbas waas only satellites
#undef MINPRNSBS
#define MINPRNSBS 133                 /* min satellite PRN number of SBAS */

#undef MAXPRNSBS
#define MAXPRNSBS 138                 /* max satellite PRN number of SBAS */

#undef NSATSBS
#define NSATSBS (MAXPRNSBS - MINPRNSBS + 1) /* number of SBAS satellites */

#define SBAS_EPHEMERIS_ARRAY_SIZE NSATSBS

#else

#define SBAS_EPHEMERIS_ARRAY_SIZE 0

#endif


#endif

#ifndef RTKLIB_H

#define MINPRNGPS   1                   /* min satellite PRN number of GPS */
#define MAXPRNGPS   32                  /* max satellite PRN number of GPS */
#define NSATGPS     (MAXPRNGPS-MINPRNGPS+1) /* number of GPS satellites */
#define NSYSGPS     1

#ifdef ENAGLO
#define MINPRNGLO   1                   /* min satellite slot number of GLONASS */
#define MAXPRNGLO   27                  /* max satellite slot number of GLONASS */
#define NSATGLO     (MAXPRNGLO-MINPRNGLO+1) /* number of GLONASS satellites */
#define NSYSGLO     1
#else
#define MINPRNGLO   0
#define MAXPRNGLO   0
#define NSATGLO     0
#define NSYSGLO     0
#endif
#ifdef ENAGAL
#define MINPRNGAL   1                   /* min satellite PRN number of Galileo */
#define MAXPRNGAL   30                  /* max satellite PRN number of Galileo */
#define NSATGAL    (MAXPRNGAL-MINPRNGAL+1) /* number of Galileo satellites */
#define NSYSGAL     1
#else
#define MINPRNGAL   0
#define MAXPRNGAL   0
#define NSATGAL     0
#define NSYSGAL     0
#endif
#ifdef ENAQZS
#define MINPRNQZS   193                 /* min satellite PRN number of QZSS */
#define MAXPRNQZS   199                 /* max satellite PRN number of QZSS */
#define MINPRNQZS_S 183                 /* min satellite PRN number of QZSS SAIF */
#define MAXPRNQZS_S 189                 /* max satellite PRN number of QZSS SAIF */
#define NSATQZS     (MAXPRNQZS-MINPRNQZS+1) /* number of QZSS satellites */
#define NSYSQZS     1
#else
#define MINPRNQZS   0
#define MAXPRNQZS   0
#define MINPRNQZS_S 0
#define MAXPRNQZS_S 0
#define NSATQZS     0
#define NSYSQZS     0
#endif
#ifdef ENACMP
#define MINPRNCMP   1                   /* min satellite sat number of BeiDou */
#define MAXPRNCMP   35                  /* max satellite sat number of BeiDou */
#define NSATCMP     (MAXPRNCMP-MINPRNCMP+1) /* number of BeiDou satellites */
#define NSYSCMP     1
#else
#define MINPRNCMP   0
#define MAXPRNCMP   0
#define NSATCMP     0
#define NSYSCMP     0
#endif
#ifdef ENAIRN
#define MINPRNIRN   1                   /* min satellite sat number of IRNSS */
#define MAXPRNIRN   7                   /* max satellite sat number of IRNSS */
#define NSATIRN     (MAXPRNIRN-MINPRNIRN+1) /* number of IRNSS satellites */
#define NSYSIRN     1
#else
#define MINPRNIRN   0
#define MAXPRNIRN   0
#define NSATIRN     0
#define NSYSIRN     0
#endif
#ifdef ENALEO
#define MINPRNLEO   1                   /* min satellite sat number of LEO */
#define MAXPRNLEO   10                  /* max satellite sat number of LEO */
#define NSATLEO     (MAXPRNLEO-MINPRNLEO+1) /* number of LEO satellites */
#define NSYSLEO     1
#else
#define MINPRNLEO   0
#define MAXPRNLEO   0
#define NSATLEO     0
#define NSYSLEO     0
#endif
#define NSYS        (NSYSGPS+NSYSGLO+NSYSGAL+NSYSQZS+NSYSCMP+NSYSIRN+NSYSLEO) /* number of systems */
#ifndef NSATSBS
#ifdef ENASBS
#define MINPRNSBS   120                 /* min satellite PRN number of SBAS */
#define MAXPRNSBS   142                 /* max satellite PRN number of SBAS */
#define NSATSBS     (MAXPRNSBS-MINPRNSBS+1) /* number of SBAS satellites */
#else
#define MINPRNSBS   0
#define MAXPRNSBS   0
#define NSATSBS     0
#endif
#endif

#endif

#endif

/*
Convert satellite constelation and prn/slot number to satellite number

@param sys satellite system (SYS_GPS,SYS_GLO,...)
@param prn satellite prn/slot number
@return satellite number (0:error)
*/
int satNo(int sys, int prn);

/*
convert satellite gnssID + svID to satellite number

@param gnssID satellite system 
@param svID satellite prn/slot number
@return satellite number (0:error)
*/
int satNumCalc(int gnssID, int svID);


#ifdef __cplusplus
}
#endif

#endif // DATA_SETS_H<|MERGE_RESOLUTION|>--- conflicted
+++ resolved
@@ -1284,19 +1284,11 @@
     /** Actual sample period relative to GPS PPS (sec) */
     double					sensorTruePeriod;
 
-<<<<<<< HEAD
     /** Reserved */
     uint32_t				flashCfgChecksum;
 
     /** Reserved */
     float					reserved3;
-=======
-	/** Reserved */
-	uint32_t				flashCfgChecksum;
-
-	/** Reserved */
-	float					reserved3;
->>>>>>> 364cf337
 
     /** General fault code descriptor (eGenFaultCodes).  Set to zero to reset fault code. */
     uint32_t				genFaultCode;
@@ -2430,7 +2422,6 @@
     IO_CONFIG_G6G7_COM1                         = (int)0x00000040,
     /** G6,G7 - Quadrature wheel encoder input (G6 QDEC0-A).  Overriden when SPI is enabled (G9 held low on bootup/config). */
 //  IO_CONFIG_G6G7_QDEC0_INPUT_G6               = (int)0x00000080,
-<<<<<<< HEAD
     /** G6,G7 - Bit mask */
     IO_CONFIG_G6G7_MASK                         = (int)0x000000C0,
     /** G6,G7 - Default */
@@ -2454,6 +2445,7 @@
 
     /** G15 (GPS PPS) - STROBE (ioConfig[11]) */
     IO_CONFIG_G15_STROBE_INPUT                  = (int)0x00000800,
+	// IO_CONFIG_                               = (int)0x00001000,
 
     /** GPS TIMEPULSE source (ioConfig[15-13]) */
 	IO_CFG_GPS_TIMEPUSE_SOURCE_OFFSET			= (int)13,
@@ -2514,88 +2506,6 @@
     IO_CONFIG_GPS_TYPE_CXD5610					= (int)4,
     /** GPS type - last type */
     IO_CONFIG_GPS_TYPE_LAST						= IO_CONFIG_GPS_TYPE_CXD5610,		// Set to last type
-=======
-	/** G6,G7 - Bit mask */
-	IO_CONFIG_G6G7_MASK                         = (int)0x000000C0,
-	/** G6,G7 - Default */
-	IO_CONFIG_G6G7_DEFAULT                      = IO_CONFIG_G6G7_COM1,	
-
-	// G5,G8 - STROBE, QDEC1 (future), SPI (enabled when G9 is held low on bootup/config)
-	/** G5,G8 - Strobe input on G5 */
-	IO_CONFIG_G5G8_STROBE_INPUT_G5              = (int)0x00000100,
-	/** G5,G8 - Strobe input on G8 */
-	IO_CONFIG_G5G8_STROBE_INPUT_G8              = (int)0x00000200,
-	/** G5,G8 - Strobe input on both G5 and G8 */
-	IO_CONFIG_G5G8_STROBE_INPUT_G5_G8           = (int)0x00000300,
-	/** G5,G8 - Strobe input on both G5 and G8 */
-	IO_CONFIG_G5G8_G6G7_SPI_ENABLE              = (int)0x00000400,
-	/** G5,G8 - Quadrature wheel encoder input (G5 QDEC1-B, G8 QDEC1-A) */
-	IO_CONFIG_G5G8_QDEC_INPUT                   = (int)0x00000500,
-	/** G5,G8 - Bit mask */
-	IO_CONFIG_G5G8_MASK                         = (int)0x00000700,
-	/** G5,G8 - Default */
-	IO_CONFIG_G5G8_DEFAULT                      = (int)0,	
-
-	/** G15 (GPS PPS) - STROBE */
-	IO_CONFIG_G15_STROBE_INPUT                  = (int)0x00000800,
-	// IO_CONFIG_                               = (int)0x00001000,
-
-	/** GPS TIMEPULSE source */
-	IO_CFG_GPS_TIMEPUSE_SOURCE_OFFSET			= (int)13,
-	IO_CFG_GPS_TIMEPUSE_SOURCE_MASK				= (int)0x00000007,
-	IO_CFG_GPS_TIMEPUSE_SOURCE_BITMASK			= (int)(IO_CFG_GPS_TIMEPUSE_SOURCE_MASK<<IO_CFG_GPS_TIMEPUSE_SOURCE_OFFSET),	
-	IO_CFG_GPS_TIMEPUSE_SOURCE_DISABLED			= (int)0,
-	IO_CFG_GPS_TIMEPUSE_SOURCE_GPS1_PPS_PIN20	= (int)1,
-	IO_CFG_GPS_TIMEPUSE_SOURCE_GPS2_PPS			= (int)2,
-	IO_CFG_GPS_TIMEPUSE_SOURCE_STROBE_G2_PIN6	= (int)3,
-	IO_CFG_GPS_TIMEPUSE_SOURCE_STROBE_G5_PIN9	= (int)4,
-	IO_CFG_GPS_TIMEPUSE_SOURCE_STROBE_G8_PIN12	= (int)5,
-	IO_CFG_GPS_TIMEPUSE_SOURCE_STROBE_G9_PIN13	= (int)6,
-#define SET_STATUS_OFFSET_MASK(result,val,offset,mask)	{ (result) &= ~((mask)<<(offset)); (result) |= ((val)<<(offset)); }	
-#define IO_CFG_GPS_TIMEPUSE_SOURCE(ioConfig) ((ioConfig>>IO_CFG_GPS_TIMEPUSE_SOURCE_OFFSET)&IO_CFG_GPS_TIMEPUSE_SOURCE_MASK)
-	
-	/** GPS 1 source OFFSET */
-	IO_CONFIG_GPS1_SOURCE_OFFSET				= (int)16,
-	/** GPS 2 source OFFSET */
-	IO_CONFIG_GPS2_SOURCE_OFFSET				= (int)19,
-	/** GPS 1 type OFFSET */
-	IO_CONFIG_GPS1_TYPE_OFFSET					= (int)22,
-	/** GPS 2 type OFFSET */
-	IO_CONFIG_GPS2_TYPE_OFFSET					= (int)25,
-
-	/** GPS 1 skip initialization */
-	IO_CONFIG_GPS1_NO_INIT 						= (int)0x01000000,		// bit 24 of 0-31
-	/** GPS 2 skip initialization */
-	IO_CONFIG_GPS2_NO_INIT 						= (int)0x08000000,		// bit 27 of 0-31
-
-	/** GPS source MASK */
-	IO_CONFIG_GPS_SOURCE_MASK					= (int)0x00000007,
-	/** GPS source - Disable */
-	IO_CONFIG_GPS_SOURCE_DISABLE				= (int)0,
-	/** GPS source - GNSS receiver 1 onboard uINS */
-	IO_CONFIG_GPS_SOURCE_ONBOARD_1				= (int)1,
-	/** GPS source - GNSS receiver 2 onboard uINS */
-	IO_CONFIG_GPS_SOURCE_ONBOARD_2				= (int)2,
-	/** GPS source - Serial 0 */
-	IO_CONFIG_GPS_SOURCE_SER0					= (int)3,
-	/** GPS source - Serial 1 */
-	IO_CONFIG_GPS_SOURCE_SER1					= (int)4,
-	/** GPS source - Serial 2 */
-	IO_CONFIG_GPS_SOURCE_SER2					= (int)5,
-	/** GPS source - last type */
-	IO_CONFIG_GPS_SOURCE_LAST					= IO_CONFIG_GPS_SOURCE_SER2,	// set to last source
-
-	/** GPS type MASK */
-	IO_CONFIG_GPS_TYPE_MASK						= (int)0x00000003,
-	/** GPS type - ublox M8 */
-	IO_CONFIG_GPS_TYPE_UBX_M8					= (int)0,
-	/** GPS type - ublox ZED-F9P w/ RTK */
-	IO_CONFIG_GPS_TYPE_UBX_F9P					= (int)1,
-	/** GPS type - NMEA */
-	IO_CONFIG_GPS_TYPE_NMEA						= (int)2,
-	/** GPS type - last type */
-    IO_CONFIG_GPS_TYPE_LAST						= IO_CONFIG_GPS_TYPE_NMEA,		// Set to last type
->>>>>>> 364cf337
 
 #define IO_CONFIG_GPS1_SOURCE(ioConfig) (((ioConfig)>>IO_CONFIG_GPS1_SOURCE_OFFSET)&IO_CONFIG_GPS_SOURCE_MASK)
 #define IO_CONFIG_GPS2_SOURCE(ioConfig) (((ioConfig)>>IO_CONFIG_GPS2_SOURCE_OFFSET)&IO_CONFIG_GPS_SOURCE_MASK)
@@ -2607,24 +2517,12 @@
 #define SET_IO_CFG_GPS1_TYPE(result,val)    SET_STATUS_OFFSET_MASK(result, val, IO_CONFIG_GPS1_TYPE_OFFSET, IO_CONFIG_GPS_TYPE_MASK)
 #define SET_IO_CFG_GPS2_TYPE(result,val)    SET_STATUS_OFFSET_MASK(result, val, IO_CONFIG_GPS2_TYPE_OFFSET, IO_CONFIG_GPS_TYPE_MASK)
 
-<<<<<<< HEAD
     /** IMU 1 disable (ioConfig[29]) */	
     IO_CONFIG_IMU_1_DISABLE						= (int)0x20000000,
     /** IMU 2 disable (ioConfig[30]) */
     IO_CONFIG_IMU_2_DISABLE						= (int)0x40000000,
     /** IMU 3 disable (ioConfig[31]) */
     IO_CONFIG_IMU_3_DISABLE						= (int)0x80000000,
-=======
-	/** IMU 1 disable */	
-	IO_CONFIG_IMU_1_DISABLE						= (int)0x10000000,
-	/** IMU 2 disable */
-	IO_CONFIG_IMU_2_DISABLE						= (int)0x20000000,
-	/** IMU 3 disable */
-	IO_CONFIG_IMU_3_DISABLE						= (int)0x40000000,
-
-	/** Unused bits */
-	// IO_CONFIG_                               = (int)0x80000000,
->>>>>>> 364cf337
 };
 
 #define IO_CONFIG_DEFAULT 	(IO_CONFIG_G1G2_DEFAULT | IO_CONFIG_G5G8_DEFAULT | IO_CONFIG_G6G7_DEFAULT | IO_CONFIG_G9_DEFAULT | (IO_CONFIG_GPS_SOURCE_ONBOARD_1<<IO_CONFIG_GPS1_SOURCE_OFFSET) | (IO_CONFIG_GPS_SOURCE_ONBOARD_2<<IO_CONFIG_GPS2_SOURCE_OFFSET))
@@ -2632,8 +2530,8 @@
 enum ePlatformConfig
 {
     // IMX Carrier Board
-<<<<<<< HEAD
     PLATFORM_CFG_TYPE_MASK                      = (int)0x0000001F,
+    PLATFORM_CFG_TYPE_FROM_MANF_OTP             = (int)0x00000080,  // Type is overwritten from manufacturing OTP memory
     PLATFORM_CFG_TYPE_NONE                      = (int)0,		// IMX-5 default
     PLATFORM_CFG_TYPE_NONE_ONBOARD_G2           = (int)1,		// uINS-3 default
     PLATFORM_CFG_TYPE_RUG1                      = (int)2,
@@ -2656,38 +2554,12 @@
     PLATFORM_CFG_TYPE_TBED2_G1_W_LAMBDA         = (int)19,		// Enable UBX input from Lambda
     PLATFORM_CFG_TYPE_TBED2_G2_W_LAMBDA         = (int)20,		// "
     PLATFORM_CFG_TYPE_COUNT                     = (int)21,
-=======
-    PLATFORM_CFG_TYPE_MASK                      = (int)0x0000003F,
-    PLATFORM_CFG_TYPE_FROM_MANF_OTP             = (int)0x00000080,  // Type is overwritten from manufacturing OTP memory
-    PLATFORM_CFG_TYPE_NONE                      = (int)0,           // IMX-5 default
-    PLATFORM_CFG_TYPE_NONE_ONBOARD_G2           = (int)1,           // uINS-3 default
-    PLATFORM_CFG_TYPE_RUG1                      = (int)2,
-    PLATFORM_CFG_TYPE_RUG2_0_G1                 = (int)3,
-    PLATFORM_CFG_TYPE_RUG2_0_G2                 = (int)4,
-    PLATFORM_CFG_TYPE_RUG2_1_G0                 = (int)5,           // PCB RUG-2.1, Case RUG-3.  GPS1 timepulse on G9
-    PLATFORM_CFG_TYPE_RUG2_1_G1                 = (int)6,           // "
-    PLATFORM_CFG_TYPE_RUG2_1_G2                 = (int)7,           // "
-    PLATFORM_CFG_TYPE_RUG3_G0                   = (int)8,           // PCB RUG-3.x.  GPS1 timepulse on GPS1_PPS TIMESYNC (pin 20)
-    PLATFORM_CFG_TYPE_RUG3_G1                   = (int)9,           // "
-    PLATFORM_CFG_TYPE_RUG3_G2                   = (int)10,          // "
-    PLATFORM_CFG_TYPE_EVB2_G2                   = (int)11,
-    PLATFORM_CFG_TYPE_RESERVED1                 = (int)12,
-    PLATFORM_CFG_TYPE_IG1_0_G2                  = (int)13,          // PCB IG-1.0.  GPS1 timepulse on G8
-    PLATFORM_CFG_TYPE_IG1_G1                    = (int)14,          // PCB IG-1.1 and later.  GPS1 timepulse on GPS1_PPS TIMESYNC (pin 20)
-    PLATFORM_CFG_TYPE_IG1_G2                    = (int)15,
-    PLATFORM_CFG_TYPE_LAMBDA_G1                 = (int)16,          // Enable UBX output on Lambda for testbed
-    PLATFORM_CFG_TYPE_LAMBDA_G2              	= (int)17,          // "
-    PLATFORM_CFG_TYPE_TESTBED_G1_W_LAMBDA       = (int)18,          // Enable UBX input from Lambda
-    PLATFORM_CFG_TYPE_TESTBED_G2_W_LAMBDA       = (int)19,          // "
-    PLATFORM_CFG_TYPE_COUNT                     = (int)20,
->>>>>>> 364cf337
 
     // Presets
     PLATFORM_CFG_PRESET_MASK                    = (int)0x0000FF00,
     PLATFORM_CFG_PRESET_OFFSET                  = (int)8,
 
     // RUG-3 - Presets
-<<<<<<< HEAD
     PLATFORM_CFG_RUG3_PRESET__0__PRESETS_DISABLED								= 0,	// Don't use presets.  IOEXP_BITS can be set directly.
     PLATFORM_CFG_RUG3_PRESET__1__S0_RS232_7_9___CAN_11_12______S1_GPS1			= 1,	// RUG-3-G0 default
     PLATFORM_CFG_RUG3_PRESET__2__S0_TTL_7_9_____CAN_11_12______S1_GPS1			= 2,
@@ -2702,22 +2574,6 @@
 
     PLATFORM_CFG_RUG3_PRESET__G0_DEFAULT		= PLATFORM_CFG_RUG3_PRESET__1__S0_RS232_7_9___CAN_11_12______S1_GPS1,
     PLATFORM_CFG_RUG3_PRESET__G2_DEFAULT		= PLATFORM_CFG_RUG3_PRESET__7__S1_RS232_8_10_________________S2_GPS1__S0_GPS2,
-=======
-    PLATFORM_CFG_RUG3_PRESET__0__PRESETS_DISABLED                               = 0,    // Don't use presets.  IOEXP_BITS can be set directly.
-    PLATFORM_CFG_RUG3_PRESET__1__S0_RS232_7_9___CAN_11_12______S1_GPS1          = 1,    // RUG-3-G0 default
-    PLATFORM_CFG_RUG3_PRESET__2__S0_TTL_7_9_____CAN_11_12______S1_GPS1          = 2,
-    PLATFORM_CFG_RUG3_PRESET__3__S0_TTL_7_9_____S2_TTL_8_10____S1_GPS1          = 3,
-    PLATFORM_CFG_RUG3_PRESET__4__S0_RS232_7_9___S1_RS232_8_10__S2_GPS1          = 4,
-    PLATFORM_CFG_RUG3_PRESET__5__S1_RS485_7_8_9_10_____________S2_GPS1__S0_GPS2 = 5,
-    PLATFORM_CFG_RUG3_PRESET__6__SPI_7_8_9_10__________________S2_GPS1__S0_GPS2 = 6,
-    PLATFORM_CFG_RUG3_PRESET__7__S1_RS232_8_10_________________S2_GPS1__S0_GPS2 = 7,    // RUG-3-G2 default
-    PLATFORM_CFG_RUG3_PRESET__8_________________CAN_11_12______S1_GPS1__S0_GPS2 = 8,
-    PLATFORM_CFG_RUG3_PRESET__9__S2_TTL_8_10___________________S1_GPS1__S0_GPS2 = 9,
-    PLATFORM_CFG_RUG3_PRESET__COUNT                                             = 10,
-
-    PLATFORM_CFG_RUG3_PRESET__G0_DEFAULT        = PLATFORM_CFG_RUG3_PRESET__1__S0_RS232_7_9___CAN_11_12______S1_GPS1,
-    PLATFORM_CFG_RUG3_PRESET__G2_DEFAULT        = PLATFORM_CFG_RUG3_PRESET__7__S1_RS232_8_10_________________S2_GPS1__S0_GPS2,
->>>>>>> 364cf337
 
     // RUG-3 - I/O Expander disabled if platform type is != PLATFORM_CFG_TYPE_RUG3_x.
     PLATFORM_CFG_RUG3_IOEXP_BIT_MASK            = (int)0x00FF0000,
