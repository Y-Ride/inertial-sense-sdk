/*
MIT LICENSE

Copyright (c) 2014-2023 Inertial Sense, Inc. - http://inertialsense.com

Permission is hereby granted, free of charge, to any person obtaining a copy of this software and associated documentation files(the "Software"), to deal in the Software without restriction, including without limitation the rights to use, copy, modify, merge, publish, distribute, sublicense, and/or sell copies of the Software, and to permit persons to whom the Software is furnished to do so, subject to the following conditions :

The above copyright notice and this permission notice shall be included in all copies or substantial portions of the Software.

THE SOFTWARE IS PROVIDED "AS IS", WITHOUT WARRANTY OF ANY KIND, EXPRESS OR IMPLIED, INCLUDING BUT NOT LIMITED TO THE WARRANTIES OF MERCHANTABILITY, FITNESS FOR A PARTICULAR PURPOSE AND NONINFRINGEMENT.IN NO EVENT SHALL THE AUTHORS OR COPYRIGHT HOLDERS BE LIABLE FOR ANY CLAIM, DAMAGES OR OTHER LIABILITY, WHETHER IN AN ACTION OF CONTRACT, TORT OR OTHERWISE, ARISING FROM, OUT OF OR IN CONNECTION WITH THE SOFTWARE OR THE USE OR OTHER DEALINGS IN THE SOFTWARE.
*/

#ifndef DATA_SETS_H
#define DATA_SETS_H

#include <stdint.h>
#include <stdlib.h>
#include <time.h>
#include <string.h>
#include "ISConstants.h"

#ifdef __cplusplus
extern "C" {
#endif

// *****************************************************************************
// ****** InertialSense binary message Data Identification Numbers (DIDs) ****** 
// ******                                                                 ******
// ****** NEVER REORDER THESE VALUES!                                     ******
// *****************************************************************************
/** Data identifiers - these are unsigned int and #define because enum are signed according to C standard */
typedef uint32_t eDataIDs;

#define DID_NULL                        (eDataIDs)0  /** NULL (INVALID) */
#define DID_DEV_INFO                    (eDataIDs)1  /** (dev_info_t) Device information */
#define DID_SYS_FAULT                   (eDataIDs)2  /** (system_fault_t) System fault information */
#define DID_PIMU                        (eDataIDs)3  /** (pimu_t) Preintegrated IMU (a.k.a. Coning and Sculling integral) in body/IMU frame.  Updated at IMU rate. Also know as delta theta delta velocity, or preintegrated IMU (PIMU). For clarification, the name "Preintegrated IMU" or "PIMU" throughout our User Manual. This data is integrated from the IMU data at the IMU update rate (startupImuDtMs, default 1ms).  The integration period (dt) and output data rate are the same as the NAV rate (startupNavDtMs) and cannot be output at any other rate. If a faster output data rate is desired, DID_IMU_RAW can be used instead. PIMU data acts as a form of compression, adding the benefit of higher integration rates for slower output data rates, preserving the IMU data without adding filter delay and addresses antialiasing. It is most effective for systems that have higher dynamics and lower communications data rates.  The minimum data period is DID_FLASH_CONFIG.startupImuDtMs or 4, whichever is larger (250Hz max). The PIMU value can be converted to IMU by dividing PIMU by dt (i.e. IMU = PIMU / dt)  */
#define DID_INS_1                       (eDataIDs)4  /** (ins_1_t) INS output: euler rotation w/ respect to NED, NED position from reference LLA. */
#define DID_INS_2                       (eDataIDs)5  /** (ins_2_t) INS output: quaternion rotation w/ respect to NED, ellipsoid altitude */
#define DID_GPS1_RCVR_POS               (eDataIDs)6  /** (gps_pos_t) GPS 1 position data from GNSS receiver. */
#define DID_SYS_CMD                     (eDataIDs)7  /** (system_command_t) System commands. Both the command and invCommand fields must be set at the same time for a command to take effect. */
#define DID_ASCII_BCAST_PERIOD          (eDataIDs)8  /** (ascii_msgs_t) Broadcast period for ASCII messages */
#define DID_RMC                         (eDataIDs)9  /** (rmc_t) Realtime Message Controller (RMC). The data sets available through RMC are driven by the availability of the data. The RMC provides updates from various data sources (i.e. sensors) as soon as possible with minimal latency. Several of the data sources (sensors) output data at different data rates that do not all correspond. The RMC is provided so that broadcast of sensor data is done as soon as it becomes available. All RMC messages can be enabled using the standard Get Data packet format. */
#define DID_SYS_PARAMS                  (eDataIDs)10 /** (sys_params_t) System parameters / info */
#define DID_SYS_SENSORS                 (eDataIDs)11 /** (sys_sensors_t) System sensor information */
#define DID_FLASH_CONFIG                (eDataIDs)12 /** (nvm_flash_cfg_t) Flash memory configuration */
#define DID_GPS1_POS                    (eDataIDs)13 /** (gps_pos_t) GPS 1 position data.  This comes from DID_GPS1_RCVR_POS or DID_GPS1_RTK_POS, depending on whichever is more accurate. */
#define DID_GPS2_POS                    (eDataIDs)14 /** (gps_pos_t) GPS 2 position data */
#define DID_GPS1_SAT                    (eDataIDs)15 /** (gps_sat_t) GPS 1 GNSS satellite information: sat identifiers, carrier to noise ratio, elevation and azimuth angles, pseudo range residual. */
#define DID_GPS2_SAT                    (eDataIDs)16 /** (gps_sat_t) GPS 2 GNSS satellite information: sat identifiers, carrier to noise ratio, elevation and azimuth angles, pseudo range residual. */
#define DID_GPS1_VERSION                (eDataIDs)17 /** (gps_version_t) GPS 1 version info */
#define DID_GPS2_VERSION                (eDataIDs)18 /** (gps_version_t) GPS 2 version info */
#define DID_MAG_CAL                     (eDataIDs)19 /** (mag_cal_t) Magnetometer calibration */
#define DID_INTERNAL_DIAGNOSTIC         (eDataIDs)20 /** INTERNAL USE ONLY (internal_diagnostic_t) Internal diagnostic info */
#define DID_GPS1_RTK_POS_REL            (eDataIDs)21 /** (gps_rtk_rel_t) RTK precision position base to rover relative info. */
#define DID_GPS1_RTK_POS_MISC           (eDataIDs)22 /** (gps_rtk_misc_t) RTK precision position related data. */
#define DID_FEATURE_BITS                (eDataIDs)23 /** INTERNAL USE ONLY (feature_bits_t) */
#define DID_SENSORS_UCAL                (eDataIDs)24 /** INTERNAL USE ONLY (sensors_w_temp_t) Uncalibrated IMU output. */
#define DID_SENSORS_TCAL                (eDataIDs)25 /** INTERNAL USE ONLY (sensors_w_temp_t) Temperature compensated IMU output. */
#define DID_SENSORS_TC_BIAS             (eDataIDs)26 /** INTERNAL USE ONLY (sensors_t) */
#define DID_IO                          (eDataIDs)27 /** (io_t) I/O */
#define DID_SENSORS_ADC                 (eDataIDs)28 /** INTERNAL USE ONLY (sys_sensors_adc_t) */
#define DID_SCOMP                       (eDataIDs)29 /** INTERNAL USE ONLY (sensor_compensation_t) */
#define DID_GPS1_VEL                    (eDataIDs)30 /** (gps_vel_t) GPS 1 velocity data */
#define DID_GPS2_VEL                    (eDataIDs)31 /** (gps_vel_t) GPS 2 velocity data */
#define DID_HDW_PARAMS                  (eDataIDs)32 /** INTERNAL USE ONLY (hdw_params_t) */
#define DID_NVR_MANAGE_USERPAGE         (eDataIDs)33 /** INTERNAL USE ONLY (nvr_manage_t) */
#define DID_NVR_USERPAGE_SN             (eDataIDs)34 /** INTERNAL USE ONLY (nvm_group_sn_t) */
#define DID_NVR_USERPAGE_G0             (eDataIDs)35 /** INTERNAL USE ONLY (nvm_group_0_t) */
#define DID_NVR_USERPAGE_G1             (eDataIDs)36 /** INTERNAL USE ONLY (nvm_group_1_t) */
#define DID_DEBUG_STRING                (eDataIDs)37 /** INTERNAL USE ONLY (debug_string_t) */
#define DID_RTOS_INFO                   (eDataIDs)38 /** (rtos_info_t) RTOS information. */
#define DID_DEBUG_ARRAY                 (eDataIDs)39 /** INTERNAL USE ONLY (debug_array_t) */
#define DID_SENSORS_MCAL                (eDataIDs)40 /** INTERNAL USE ONLY (sensors_w_temp_t) Temperature compensated and motion calibrated IMU output. */
#define DID_GPS1_TIMEPULSE              (eDataIDs)41 /** INTERNAL USE ONLY (gps_timepulse_t) */
#define DID_CAL_SC                      (eDataIDs)42 /** INTERNAL USE ONLY (sensor_cal_t) */
#define DID_CAL_TEMP_COMP               (eDataIDs)43 /** INTERNAL USE ONLY (sensor_tcal_group_t) */
#define DID_CAL_MOTION                  (eDataIDs)44 /** INTERNAL USE ONLY (sensor_mcal_group_t) */
#define DID_GPS1_SIG                    (eDataIDs)45 /** (gps_sig_t) GPS 1 GNSS signal information. */
#define DID_SENSORS_ADC_SIGMA           (eDataIDs)46 /** INTERNAL USE ONLY (sys_sensors_adc_t) */
#define DID_REFERENCE_MAGNETOMETER      (eDataIDs)47 /** (magnetometer_t) Reference or truth magnetometer used for manufacturing calibration and testing */
#define DID_INL2_STATES                 (eDataIDs)48 /** (inl2_states_t) INS Extended Kalman Filter (EKF) states */
#define DID_INL2_COVARIANCE_LD          (eDataIDs)49 /** (INL2_COVARIANCE_LD_ARRAY_SIZE) */
#define DID_INL2_STATUS                 (eDataIDs)50 /** (inl2_status_t) */
#define DID_INL2_MISC                   (eDataIDs)51 /** (inl2_misc_t) */
#define DID_MAGNETOMETER                (eDataIDs)52 /** (magnetometer_t) Magnetometer sensor output */
#define DID_BAROMETER                   (eDataIDs)53 /** (barometer_t) Barometric pressure sensor data */
#define DID_GPS1_RTK_POS                (eDataIDs)54 /** (gps_pos_t) GPS RTK position data */
#define DID_ROS_COVARIANCE_POSE_TWIST   (eDataIDs)55 /** (ros_covariance_pose_twist_t) INL2 EKF covariances matrix lower diagonals */
#define DID_COMMUNICATIONS_LOOPBACK     (eDataIDs)56 /** INTERNAL USE ONLY - Unit test for communications manager  */
#define DID_IMU3_UNCAL                  (eDataIDs)57 /** INTERNAL USE ONLY (imu3_t) Uncalibrated triple IMU data.  We recommend use of DID_IMU or DID_PIMU as they are calibrated and oversampled and contain less noise.  Minimum data period is DID_FLASH_CONFIG.startupImuDtMs or 4, whichever is larger (250Hz max). */
#define DID_IMU                         (eDataIDs)58 /** (imu_t) Inertial measurement unit data down-sampled from IMU rate (DID_FLASH_CONFIG.startupImuDtMs (1KHz)) to navigation update rate (DID_FLASH_CONFIG.startupNavDtMs) as an anti-aliasing filter to reduce noise and preserve accuracy.  Minimum data period is DID_FLASH_CONFIG.startupNavDtMs (1KHz max).  */
#define DID_INL2_MAG_OBS_INFO           (eDataIDs)59 /** (inl2_mag_obs_info_t) INL2 magnetometer calibration information. */
#define DID_GPS_BASE_RAW                (eDataIDs)60 /** (gps_raw_t) GPS raw data for base station (observation, ephemeris, etc.) - requires little endian CPU. The contents of data can vary for this message and are determined by dataType field. RTK positioning or RTK compassing must be enabled to stream this message. */
#define DID_GPS_RTK_OPT                 (eDataIDs)61 /** (gps_rtk_opt_t) RTK options - requires little endian CPU. */
#define DID_REFERENCE_PIMU              (eDataIDs)62 /** (pimu_t) Reference or truth IMU used for manufacturing calibration and testing */
#define DID_MANUFACTURING_INFO          (eDataIDs)63 /** INTERNAL USE ONLY (manufacturing_info_t) Manufacturing info */
#define DID_BIT                         (eDataIDs)64 /** (bit_t) System built-in self-test */
#define DID_INS_3                       (eDataIDs)65 /** (ins_3_t) Inertial navigation data with quaternion NED to body rotation and ECEF position. */
#define DID_INS_4                       (eDataIDs)66 /** (ins_4_t) INS output: quaternion rotation w/ respect to ECEF, ECEF position. */
#define DID_INL2_NED_SIGMA              (eDataIDs)67 /** (inl2_ned_sigma_t) Standard deviation of INL2 EKF estimates in the NED frame. */
#define DID_STROBE_IN_TIME              (eDataIDs)68 /** (strobe_in_time_t) Timestamp for input strobe. */
#define DID_GPS1_RAW                    (eDataIDs)69 /** (gps_raw_t) GPS raw data for rover (observation, ephemeris, etc.) - requires little endian CPU. The contents of data can vary for this message and are determined by dataType field. RTK positioning or RTK compassing must be enabled to stream this message. */
#define DID_GPS2_RAW                    (eDataIDs)70 /** (gps_raw_t) GPS raw data for rover (observation, ephemeris, etc.) - requires little endian CPU. The contents of data can vary for this message and are determined by dataType field. RTK positioning or RTK compassing must be enabled to stream this message. */
#define DID_WHEEL_ENCODER               (eDataIDs)71 /** (wheel_encoder_t) Wheel encoder data to be fused with GPS-INS measurements, set DID_GROUND_VEHICLE for configuration before sending this message */
#define DID_DIAGNOSTIC_MESSAGE          (eDataIDs)72 /** (diag_msg_t) Diagnostic message */
#define DID_SURVEY_IN                   (eDataIDs)73 /** (survey_in_t) Survey in, used to determine position for RTK base station. Base correction output cannot run during a survey and will be automatically disabled if a survey is started. */
#define DID_CAL_SC_INFO                 (eDataIDs)74 /** INTERNAL USE ONLY (sensor_cal_info_t) */
#define DID_PORT_MONITOR                (eDataIDs)75 /** (port_monitor_t) Data rate and status monitoring for each communications port. */
#define DID_RTK_STATE                   (eDataIDs)76 /** INTERNAL USE ONLY (rtk_state_t) */
#define DID_RTK_PHASE_RESIDUAL          (eDataIDs)77 /** INTERNAL USE ONLY (rtk_residual_t) */
#define DID_RTK_CODE_RESIDUAL           (eDataIDs)78 /** INTERNAL USE ONLY (rtk_residual_t) */
#define DID_RTK_DEBUG                   (eDataIDs)79 /** INTERNAL USE ONLY (rtk_debug_t) */
#define DID_EVB_STATUS                  (eDataIDs)80 /** (evb_status_t) EVB monitor and log control interface. */
#define DID_EVB_FLASH_CFG               (eDataIDs)81 /** (evb_flash_cfg_t) EVB configuration. */
#define DID_EVB_DEBUG_ARRAY             (eDataIDs)82 /** INTERNAL USE ONLY (debug_array_t) */
#define DID_EVB_RTOS_INFO               (eDataIDs)83 /** (evb_rtos_info_t) EVB-2 RTOS information. */
#define DID_GPS2_SIG                    (eDataIDs)84 /** (gps_sig_t) GPS 2 GNSS signal information. */
#define DID_IMU_MAG                     (eDataIDs)85 /** (imu_mag_t) DID_IMU + DID_MAGNETOMETER. Only one of DID_IMU_MAG or DID_PIMU_MAG should be streamed simultaneously. */
#define DID_PIMU_MAG                    (eDataIDs)86 /** (pimu_mag_t) DID_PIMU + DID_MAGNETOMETER. Only one of DID_IMU_MAG or DID_PIMU_MAG should be streamed simultaneously. */
#define DID_GROUND_VEHICLE				(eDataIDs)87 /** (ground_vehicle_t) Static configuration for wheel transform measurements. */
#define DID_POSITION_MEASUREMENT		(eDataIDs)88 /** (pos_measurement_t) External position estimate */
#define DID_RTK_DEBUG_2                 (eDataIDs)89 /** INTERNAL USE ONLY (rtk_debug_2_t) */
#define DID_CAN_CONFIG					(eDataIDs)90 /** (can_config_t) Addresses for CAN messages*/
#define DID_GPS2_RTK_CMP_REL            (eDataIDs)91 /** (gps_rtk_rel_t) Dual GNSS RTK compassing / moving base to rover (GPS 1 to GPS 2) relative info. */
#define DID_GPS2_RTK_CMP_MISC           (eDataIDs)92 /** (gps_rtk_misc_t) RTK Dual GNSS RTK compassing related data. */
#define DID_EVB_DEV_INFO                (eDataIDs)93 /** (dev_info_t) EVB device information */
#define DID_INFIELD_CAL                 (eDataIDs)94 /** (infield_cal_t) Measure and correct IMU calibration error.  Estimate INS rotation to align INS with vehicle. */
#define DID_REFERENCE_IMU               (eDataIDs)95 /** (imu_t) Raw reference or truth IMU used for manufacturing calibration and testing. Input from testbed. */
#define DID_IMU3_RAW                    (eDataIDs)96 /** (imu3_t) Triple IMU data calibrated from DID_IMU3_UNCAL.  We recommend use of DID_IMU or DID_PIMU as they are oversampled and contain less noise. */
#define DID_IMU_RAW                     (eDataIDs)97 /** (imu_t) IMU data averaged from DID_IMU3_RAW.  Use this IMU data for output data rates faster than DID_FLASH_CONFIG.startupNavDtMs.  Otherwise we recommend use of DID_IMU or DID_PIMU as they are oversampled and contain less noise. */

#define DID_GPX_DEV_INFO                (eDataIDs)120 /** (dev_info_t) GPX device information */
#define DID_GPX_FLASH_CFG               (eDataIDs)121 /** (gpx_flash_cfg_t) GPX flash configuration */
#define DID_GPX_RTOS_INFO               (eDataIDs)122 /** (rtos_info_t) GPX RTOs info */
#define DID_GPX_STATUS                  (eDataIDs)123 /** (gpx_status_t) GPX status */
#define DID_GPX_DEBUG_ARRAY             (eDataIDs)124 /** (debug_array_t) GPX debug */
#define DID_GPX_FIRST                             120 /** First of GPX DIDs */
#define DID_GPX_LAST                              124 /** Last of GPX DIDs */

// Adding a new data id?
// 1] Add it above and increment the previous number, include the matching data structure type in the comments
// 2] Add flip doubles and flip strings entries in data_sets.c
// 3] Add data id to ISDataMappings.cpp
// 4] Increment DID_COUNT
// 5) Update the DIDs in IS-src/python/src/ci_hdw/data_sets.py
// 6] Test!

/** Count of data ids (including null data id 0) - MUST BE MULTPLE OF 4 and larger than last DID number! */
#define DID_COUNT		(eDataIDs)132	// Used in SDK
#define DID_COUNT_UINS	(eDataIDs)100	// Used in uINS

/** Maximum number of data ids */
#define DID_MAX_COUNT 256

// END DATA IDENTIFIERS --------------------------------------------------------------------------

/** Maximum number of satellite channels */
#define MAX_NUM_SATELLITES 50

/** Maximum number of satellite signals */
#define MAX_NUM_SAT_SIGNALS 100

/** Maximum length of device info manufacturer string (must be a multiple of 4) */
#define DEVINFO_MANUFACTURER_STRLEN 24
#define DEVINFO_ADDINFO_STRLEN 24


/** Defines the 4 parts to the communications version. See release notes. */
// TODO: Update release notes for v2
// #define PROTOCOL_VERSION_CHAR0       // Major (in ISComm.h)
// #define PROTOCOL_VERSION_CHAR1
#define PROTOCOL_VERSION_CHAR2 0
#define PROTOCOL_VERSION_CHAR3 0

/** Rtk rover receiver index */
#define RECEIVER_INDEX_GPS1 1 // DO NOT CHANGE
#define RECEIVER_INDEX_EXTERNAL_BASE 2 // DO NOT CHANGE
#define RECEIVER_INDEX_GPS2 3 // DO NOT CHANGE

// Max number of devices across all hardware types: uINS-3, uINS-4, and IMX-5
#define NUM_IMU_DEVICES     3		// g_numImuDevices defines the actual number of hardware specific devices
#define NUM_MAG_DEVICES     2		// g_numMagDevices defines the actual number of hardware specific devices

/** INS status flags */
enum eInsStatusFlags
{
    /** Attitude estimate is usable but outside spec (COARSE) */
    INS_STATUS_ATT_ALIGN_COARSE                 = (int)0x00000001,
    /** Velocity estimate is usable but outside spec (COARSE) */
    INS_STATUS_VEL_ALIGN_COARSE                 = (int)0x00000002,
    /** Position estimate is usable but outside spec (COARSE) */
    INS_STATUS_POS_ALIGN_COARSE                 = (int)0x00000004,
    /** Estimate is COARSE mask (usable but outside spec) */
    INS_STATUS_ALIGN_COARSE_MASK                = (int)0x00000007,

    /** Velocity aided by wheel sensor */
    INS_STATUS_WHEEL_AIDING_VEL                 = (int)0x00000008,

    /** Attitude estimate is within spec (FINE) */
    INS_STATUS_ATT_ALIGN_FINE                   = (int)0x00000010,
    /** Velocity estimate is within spec (FINE) */
    INS_STATUS_VEL_ALIGN_FINE                   = (int)0x00000020,
    /** Position estimate is within spec (FINE) */
    INS_STATUS_POS_ALIGN_FINE                   = (int)0x00000040,
    /** Estimate is FINE mask */
    INS_STATUS_ALIGN_FINE_MASK                  = (int)0x00000070,

    /** Heading aided by GPS */
    INS_STATUS_GPS_AIDING_HEADING               = (int)0x00000080,

    /** Position aided by GPS position */
    INS_STATUS_GPS_AIDING_POS                   = (int)0x00000100,
    /** GPS update event occurred in solution, potentially causing discontinuity in position path */
    INS_STATUS_GPS_UPDATE_IN_SOLUTION           = (int)0x00000200,
    /** Reserved for internal purpose */
    INS_STATUS_RESERVED_1                       = (int)0x00000400,																	
    /** Heading aided by magnetic heading */
    INS_STATUS_MAG_AIDING_HEADING               = (int)0x00000800,

    /** Nav mode (set) = estimating velocity and position. AHRS mode (cleared) = NOT estimating velocity and position */
    INS_STATUS_NAV_MODE							= (int)0x00001000,

    /** INS in stationary mode.  If initiated by zero velocity command, user should not move (keep system motionless) to assist on-board processing. */
    INS_STATUS_STATIONARY_MODE					= (int)0x00002000,	
    /** Velocity aided by GPS velocity */
    INS_STATUS_GPS_AIDING_VEL                   = (int)0x00004000,
    /** Vehicle kinematic calibration is good */
    INS_STATUS_KINEMATIC_CAL_GOOD	            = (int)0x00008000,

    /** INS/AHRS Solution Status */
    INS_STATUS_SOLUTION_MASK					= (int)0x000F0000,
    INS_STATUS_SOLUTION_OFFSET					= 16,
#define INS_STATUS_SOLUTION(insStatus)          ((insStatus&INS_STATUS_SOLUTION_MASK)>>INS_STATUS_SOLUTION_OFFSET)

    INS_STATUS_SOLUTION_OFF                     = 0,	// System is off 
    INS_STATUS_SOLUTION_ALIGNING                = 1,	// System is in alignment mode
    INS_STATUS_SOLUTION_ALIGNMENT_COMPLETE      = 2,	// System is aligned but not enough dynamics have been experienced to be with specifications.
    INS_STATUS_SOLUTION_NAV                     = 3,	// System is in navigation mode and solution is good.
    INS_STATUS_SOLUTION_NAV_HIGH_VARIANCE       = 4,	// System is in navigation mode but the attitude uncertainty has exceeded the threshold.
    INS_STATUS_SOLUTION_AHRS                    = 5,	// System is in AHRS mode and solution is good.
    INS_STATUS_SOLUTION_AHRS_HIGH_VARIANCE      = 6,	// System is in AHRS mode but the attitude uncertainty has exceeded the threshold.

    /** GPS compassing antenna offsets are not set in flashCfg. */
    INS_STATUS_RTK_COMPASSING_BASELINE_UNSET    = (int)0x00100000,
    /** GPS antenna baseline specified in flashCfg and measured by GPS do not match. */
    INS_STATUS_RTK_COMPASSING_BASELINE_BAD      = (int)0x00200000,
    INS_STATUS_RTK_COMPASSING_MASK              = (INS_STATUS_RTK_COMPASSING_BASELINE_UNSET|INS_STATUS_RTK_COMPASSING_BASELINE_BAD),
    
    /** Magnetometer is being recalibrated.  Device requires rotation to complete the calibration process. HDW_STATUS_MAG_RECAL_COMPLETE is set when complete. */
    INS_STATUS_MAG_RECALIBRATING				= (int)0x00400000,
    /** Magnetometer is experiencing interference or calibration is bad.  Attention may be required to remove interference (move the device) or recalibrate the magnetometer. */
    INS_STATUS_MAG_INTERFERENCE_OR_BAD_CAL		= (int)0x00800000,

    /** GPS navigation fix type (see eGpsNavFixStatus) */
    INS_STATUS_GPS_NAV_FIX_MASK					= (int)0x03000000,
    INS_STATUS_GPS_NAV_FIX_OFFSET				= 24,
#define INS_STATUS_NAV_FIX_STATUS(insStatus)    ((insStatus&INS_STATUS_GPS_NAV_FIX_MASK)>>INS_STATUS_GPS_NAV_FIX_OFFSET)

    /** RTK compassing heading is accurate.  (RTK fix and hold status) */
    INS_STATUS_RTK_COMPASSING_VALID				= (int)0x04000000,

    /* NOTE: If you add or modify these INS_STATUS_RTK_ values, please update eInsStatusRtkBase in IS-src/python/src/ci_hdw/data_sets.py */
    /** RTK error: Observations invalid or not received  (i.e. RTK differential corrections) */
    INS_STATUS_RTK_RAW_GPS_DATA_ERROR           = (int)0x08000000,
    /** RTK error: Either base observations or antenna position have not been received */
    INS_STATUS_RTK_ERR_BASE_DATA_MISSING        = (int)0x10000000,
    /** RTK error: base position moved when it should be stationary */
    INS_STATUS_RTK_ERR_BASE_POSITION_MOVING     = (int)0x20000000,
    /** RTK error: base position invalid or not surveyed */
    INS_STATUS_RTK_ERR_BASE_POSITION_INVALID    = (int)0x30000000,
    /** RTK error: NO base position received */
    INS_STATUS_RTK_ERR_BASE_MASK                = (int)0x30000000,
    /** GPS base mask */
    INS_STATUS_RTK_ERROR_MASK					= (INS_STATUS_RTK_RAW_GPS_DATA_ERROR|INS_STATUS_RTK_ERR_BASE_MASK),
    
    /** RTOS task ran longer than allotted period */
    INS_STATUS_RTOS_TASK_PERIOD_OVERRUN			= (int)0x40000000,
    /** General fault (eGenFaultCodes) */
    INS_STATUS_GENERAL_FAULT					= (int)0x80000000,
};

/** GPS navigation fix type */
/* NOTE: If you modify this enum, please also modify the eGpsNavFixStatus enum
 *       in IS-src/python/src/ci_hdw/data_sets.py */
enum eGpsNavFixStatus
{
    GPS_NAV_FIX_NONE							= (int)0x00000000,
    GPS_NAV_FIX_POSITIONING_3D					= (int)0x00000001,
    GPS_NAV_FIX_POSITIONING_RTK_FLOAT			= (int)0x00000002,
    GPS_NAV_FIX_POSITIONING_RTK_FIX				= (int)0x00000003,		// Includes fix & hold
};

/** Hardware status flags */
enum eHdwStatusFlags
{
    /** Gyro motion detected sigma */
    HDW_STATUS_MOTION_GYR_SIG					= (int)0x00000001,
    /** Accelerometer motion detected sigma */
    HDW_STATUS_MOTION_ACC_SIG					= (int)0x00000002,
    /** Unit is moving and NOT stationary */
    HDW_STATUS_MOTION_SIG_MASK					= (int)0x00000003,
    /** Gyro motion detected deviation */
    HDW_STATUS_MOTION_GYR_DEV					= (int)0x00000004,
    /** Accelerometer motion detected deviation */
    HDW_STATUS_MOTION_ACC_DEV					= (int)0x00000008,
    /** Motion mask */
    HDW_STATUS_MOTION_MASK						= (int)0x0000000F,

    /** GPS satellite signals are being received (antenna and cable are good) */
    HDW_STATUS_GPS_SATELLITE_RX					= (int)0x00000010,
    /** Event occurred on strobe input pin */
    HDW_STATUS_STROBE_IN_EVENT					= (int)0x00000020,
    /** GPS time of week is valid and reported.  Otherwise the timeOfWeek is local system time. */
    HDW_STATUS_GPS_TIME_OF_WEEK_VALID			= (int)0x00000040,
    /** Reference IMU data being received */
    HDW_STATUS_REFERENCE_IMU_RX	                = (int)0x00000080,

    /** Sensor saturation on gyro */
    HDW_STATUS_SATURATION_GYR					= (int)0x00000100,
    /** Sensor saturation on accelerometer */
    HDW_STATUS_SATURATION_ACC					= (int)0x00000200,
    /** Sensor saturation on magnetometer */
    HDW_STATUS_SATURATION_MAG					= (int)0x00000400,
    /** Sensor saturation on barometric pressure */
    HDW_STATUS_SATURATION_BARO					= (int)0x00000800,

    /** Sensor saturation mask */
    HDW_STATUS_SATURATION_MASK					= (int)0x00000F00,
    /** Sensor saturation offset */
    HDW_STATUS_SATURATION_OFFSET				= 8,

    /** System Reset is Required for proper function */
    HDW_STATUS_SYSTEM_RESET_REQUIRED			= (int)0x00001000,
    /** Reference IMU used in EKF */
    HDW_STATUS_EKF_USING_REFERENCE_IMU		    = (int)0x00002000,
    /** Magnetometer recalibration has finished (when INS_STATUS_MAG_RECALIBRATING is unset).  */
    HDW_STATUS_MAG_RECAL_COMPLETE	            = (int)0x00004000,
    /** System flash write staging or occuring now.  Processor will pause and not respond during a flash write, typicaly 150-250 ms. */
    HDW_STATUS_FLASH_WRITE_PENDING              = (int)0x00008000,

    /** Communications Tx buffer limited */
    HDW_STATUS_ERR_COM_TX_LIMITED				= (int)0x00010000,
    /** Communications Rx buffer overrun */
    HDW_STATUS_ERR_COM_RX_OVERRUN				= (int)0x00020000,

    /** GPS PPS timepulse signal has not been received or is in error */
    HDW_STATUS_ERR_NO_GPS_PPS					= (int)0x00040000,
    /** Time synchronized by GPS PPS */
    HDW_STATUS_GPS_PPS_TIMESYNC					= (int)0x00080000,

    /** Communications parse error count */
    HDW_STATUS_COM_PARSE_ERR_COUNT_MASK			= (int)0x00F00000,
    HDW_STATUS_COM_PARSE_ERR_COUNT_OFFSET		= 20,
#define HDW_STATUS_COM_PARSE_ERROR_COUNT(hdwStatus) ((hdwStatus&HDW_STATUS_COM_PARSE_ERR_COUNT_MASK)>>HDW_STATUS_COM_PARSE_ERR_COUNT_OFFSET)

    /** (BIT) Built-in self-test running */
    HDW_STATUS_BIT_RUNNING						= (int)0x01000000,
    /** (BIT) Built-in self-test passed */
    HDW_STATUS_BIT_PASSED						= (int)0x02000000,
    /** (BIT) Built-in self-test failure */
    HDW_STATUS_BIT_FAULT						= (int)0x03000000,
    /** (BIT) Built-in self-test mask */
    HDW_STATUS_BIT_MASK							= (int)0x03000000,

    /** Temperature outside spec'd operating range */
    HDW_STATUS_ERR_TEMPERATURE					= (int)0x04000000,
    
    /** IMX pins G5-G8 are configure for SPI use */
    HDW_STATUS_SPI_INTERFACE_ENABLED			= (int)0x08000000,

    /** Fault reset cause */
    HDW_STATUS_FAULT_RESET_MASK					= (int)0x70000000,	
    /** Reset from Backup mode (low-power state w/ CPU off) */
    HDW_STATUS_FAULT_RESET_BACKUP_MODE			= (int)0x10000000,
    /** Reset from Watchdog */
    HDW_STATUS_FAULT_RESET_WATCHDOG				= (int)0x20000000,
    /** Reset from Software */
    HDW_STATUS_FAULT_RESET_SOFT					= (int)0x30000000,
    /** Reset from Hardware (NRST pin low) */
    HDW_STATUS_FAULT_RESET_HDW					= (int)0x40000000,

    /** Critical System Fault - CPU error */
    HDW_STATUS_FAULT_SYS_CRITICAL				= (int)0x80000000,
};

/** System status flags */
enum eSysStatusFlags
{
    /**  */
    SYS_STATUS_RESERVED							= (int)0x00000001,
};

// Used to validate GPS position (and velocity)
#define GPS_THRESH_SATS_USED			5
#define GPS_THRESH_P_DOP				3.0f
#define GPS_THRESH_H_ACC				10.0f
#define GPS_THRESH_V_ACC				20.0f
#define GPS_THRESH_S_ACC				2.0f

/** GPS Status */
enum eGpsStatus
{
    GPS_STATUS_NUM_SATS_USED_MASK                   = (int)0x000000FF,

    /** Fix */
    GPS_STATUS_FIX_NONE                             = (int)0x00000000,
    GPS_STATUS_FIX_DEAD_RECKONING_ONLY              = (int)0x00000100,
    GPS_STATUS_FIX_2D                               = (int)0x00000200,
    GPS_STATUS_FIX_3D                               = (int)0x00000300,
    GPS_STATUS_FIX_GPS_PLUS_DEAD_RECK               = (int)0x00000400,
    GPS_STATUS_FIX_TIME_ONLY                        = (int)0x00000500,
    GPS_STATUS_FIX_UNUSED1                          = (int)0x00000600,
    GPS_STATUS_FIX_UNUSED2                          = (int)0x00000700,
    GPS_STATUS_FIX_DGPS                             = (int)0x00000800,
    GPS_STATUS_FIX_SBAS                             = (int)0x00000900,
    GPS_STATUS_FIX_RTK_SINGLE                       = (int)0x00000A00,
    GPS_STATUS_FIX_RTK_FLOAT                        = (int)0x00000B00,
    GPS_STATUS_FIX_RTK_FIX                          = (int)0x00000C00,
    GPS_STATUS_FIX_MASK                             = (int)0x00001F00,
    GPS_STATUS_FIX_BIT_OFFSET                       = (int)8,

    /** Flags  */
    GPS_STATUS_FLAGS_FIX_OK                         = (int)0x00010000,      // within limits (e.g. DOP & accuracy)
    GPS_STATUS_FLAGS_DGPS_USED                      = (int)0x00020000,      // Differential GPS (DGPS) used.
     GPS_STATUS_FLAGS_RTK_FIX_AND_HOLD               = (int)0x00040000,      // RTK feedback on the integer solutions to drive the float biases towards the resolved integers
// 	GPS_STATUS_FLAGS_WEEK_VALID                     = (int)0x00040000,
// 	GPS_STATUS_FLAGS_TOW_VALID                      = (int)0x00080000,
    GPS_STATUS_FLAGS_GPS1_RTK_POSITION_ENABLED      = (int)0x00100000,      // GPS1 RTK precision positioning mode enabled
    GPS_STATUS_FLAGS_STATIC_MODE                    = (int)0x00200000,      // Static mode
    GPS_STATUS_FLAGS_GPS2_RTK_COMPASS_ENABLED       = (int)0x00400000,      // GPS2 RTK moving base mode enabled
    GPS_STATUS_FLAGS_GPS1_RTK_RAW_GPS_DATA_ERROR    = (int)0x00800000,      // GPS1 RTK error: observations or ephemeris are invalid or not received (i.e. RTK differential corrections)
    GPS_STATUS_FLAGS_GPS1_RTK_BASE_DATA_MISSING     = (int)0x01000000,      // GPS1 RTK error: Either base observations or antenna position have not been received.
    GPS_STATUS_FLAGS_GPS1_RTK_BASE_POSITION_MOVING  = (int)0x02000000,      // GPS1 RTK error: base position moved when it should be stationary
    GPS_STATUS_FLAGS_GPS1_RTK_BASE_POSITION_INVALID = (int)0x03000000,      // GPS1 RTK error: base position is invalid or not surveyed well
    GPS_STATUS_FLAGS_GPS1_RTK_BASE_POSITION_MASK    = (int)0x03000000,      // GPS1 RTK error: base position error bitmask
    GPS_STATUS_FLAGS_ERROR_MASK                     = (GPS_STATUS_FLAGS_GPS1_RTK_RAW_GPS_DATA_ERROR|
                                                       GPS_STATUS_FLAGS_GPS1_RTK_BASE_POSITION_MASK),
    GPS_STATUS_FLAGS_GPS1_RTK_POSITION_VALID        = (int)0x04000000,      // GPS1 RTK precision position and carrier phase range solution with fixed ambiguities (i.e. < 6cm horizontal accuracy).  The carrier phase range solution with floating ambiguities occurs if GPS_STATUS_FIX_RTK_FIX is set and GPS_STATUS_FLAGS_GPS1_RTK_POSITION_VALID is not set (i.e. > 6cm horizontal accuracy).
    GPS_STATUS_FLAGS_GPS2_RTK_COMPASS_VALID         = (int)0x08000000,      // GPS2 RTK moving base heading.  Indicates RTK fix and hold with single band RTK compassing.
    GPS_STATUS_FLAGS_GPS2_RTK_COMPASS_BASELINE_BAD  = (int)0x00002000,
    GPS_STATUS_FLAGS_GPS2_RTK_COMPASS_BASELINE_UNSET= (int)0x00004000,
    GPS_STATUS_FLAGS_GPS2_RTK_COMPASS_MASK          = (GPS_STATUS_FLAGS_GPS2_RTK_COMPASS_ENABLED|
                                                       GPS_STATUS_FLAGS_GPS2_RTK_COMPASS_VALID|
                                                       GPS_STATUS_FLAGS_GPS2_RTK_COMPASS_BASELINE_BAD|
                                                       GPS_STATUS_FLAGS_GPS2_RTK_COMPASS_BASELINE_UNSET),
    GPS_STATUS_FLAGS_GPS_NMEA_DATA                  = (int)0x00008000,      // 1 = Data from NMEA message
    GPS_STATUS_FLAGS_GPS_PPS_TIMESYNC               = (int)0x10000000,      // Time is synchronized by GPS PPS. 

    GPS_STATUS_FLAGS_MASK                           = (int)0xFFFFE000,    
    GPS_STATUS_FLAGS_BIT_OFFSET                     = (int)16,
    
};

PUSH_PACK_1

/** (DID_POSITION_MEASUREMENT) External position estimate*/
typedef struct PACKED
{
    /** GPS time of week (since Sunday morning) in seconds */
    double					timeOfWeek;

    /** Position in ECEF (earth-centered earth-fixed) frame in meters */
    double					ecef[3];
    
    /** Heading with respect to NED frame (rad)*/
    float 					psi;
    
    /** The Upper Diagonal of accuracy covariance matrix*/
    float					accuracyCovUD[6]; // Matrix accuracyCovUD Described below
    // 0 1 2
    // _ 3 4
    // _ _ 5

}pos_measurement_t;


/** (DID_DEV_INFO) Device information */
typedef struct PACKED
{
    /** Reserved bits */
    uint32_t        reserved;

    /** Serial number */
    uint32_t        serialNumber;

    /** Hardware version */
    uint8_t         hardwareVer[4];

    /** Firmware (software) version */
    uint8_t         firmwareVer[4];

    /** Build number */
    uint32_t        buildNumber;

    /** Communications protocol version */
    uint8_t         protocolVer[4];

    /** Repository revision number */
    uint32_t        repoRevision;

    /** Manufacturer name */
    char            manufacturer[DEVINFO_MANUFACTURER_STRLEN];

    /** Build date, little endian order: [0] = status ('r'=release, 'd'=debug), [1] = year-2000, [2] = month, [3] = day.  Reversed byte order for big endian systems */
    uint8_t         buildDate[4];

    /** Build date, little endian order: [0] = hour, [1] = minute, [2] = second, [3] = millisecond.  Reversed byte order for big endian systems */
    uint8_t         buildTime[4];

    /** Additional info */
    char            addInfo[DEVINFO_ADDINFO_STRLEN];
} dev_info_t;

/** (DID_MANUFACTURING_INFO) Manufacturing info */
typedef struct PACKED
{
    /** Inertial Sense serial number */
    uint32_t		serialNumber;

    /** Inertial Sense lot number */
    uint32_t		lotNumber;

    /** Inertial Sense manufacturing date (YYYYMMDDHHMMSS) */
    char			date[16];

    /** Key */
    uint32_t		key;

    /** Microcontroller unique identifier, 128 bits for SAM / 96 for STM32 */
    uint32_t 		uid[4];
} manufacturing_info_t;

/** (DID_INS_1) INS output: euler rotation w/ respect to NED, NED position from reference LLA */
typedef struct PACKED
{
    /** GPS number of weeks since January 6th, 1980 */
    uint32_t				week;
    
    /** GPS time of week (since Sunday morning) in seconds */
    double					timeOfWeek;

    /** INS status flags (eInsStatusFlags). Copy of DID_SYS_PARAMS.insStatus */
    uint32_t				insStatus;

    /** Hardware status flags (eHdwStatusFlags). Copy of DID_SYS_PARAMS.hdwStatus */
    uint32_t				hdwStatus;

    /** Euler angles: roll, pitch, yaw in radians with respect to NED */
    float					theta[3];

    /** Velocity U, V, W in meters per second.  Convert to NED velocity using "vectorBodyToReference( uvw, theta, vel_ned )". */
    float					uvw[3];

    /** WGS84 latitude, longitude, height above ellipsoid (degrees,degrees,meters) */
    double					lla[3];

    /** North, east and down (meters) offset from reference latitude, longitude, and altitude to current latitude, longitude, and altitude */
    float					ned[3];
} ins_1_t;


/** (DID_INS_2) INS output: quaternion rotation w/ respect to NED, ellipsoid altitude */
typedef struct PACKED
{
    /** GPS number of weeks since January 6th, 1980 */
    uint32_t				week;
    
    /** GPS time of week (since Sunday morning) in seconds */
    double					timeOfWeek;

    /** INS status flags (eInsStatusFlags). Copy of DID_SYS_PARAMS.insStatus */
    uint32_t				insStatus;

    /** Hardware status flags (eHdwStatusFlags). Copy of DID_SYS_PARAMS.hdwStatus */
    uint32_t				hdwStatus;

    /** Quaternion body rotation with respect to NED: W, X, Y, Z */
    float					qn2b[4];

    /** Velocity U, V, W in meters per second.  Convert to NED velocity using "quatRot(vel_ned, qn2b, uvw)". */
    float					uvw[3];

    /** WGS84 latitude, longitude, height above ellipsoid in meters (not MSL) */
    double					lla[3];
} ins_2_t;


/** (DID_INS_3) INS output: quaternion rotation w/ respect to NED, msl altitude */
typedef struct PACKED
{
    /** GPS number of weeks since January 6th, 1980 */
    uint32_t				week;
    
    /** GPS time of week (since Sunday morning) in seconds */
    double					timeOfWeek;

    /** INS status flags (eInsStatusFlags). Copy of DID_SYS_PARAMS.insStatus */
    uint32_t				insStatus;

    /** Hardware status flags (eHdwStatusFlags). Copy of DID_SYS_PARAMS.hdwStatus */
    uint32_t				hdwStatus;

    /** Quaternion body rotation with respect to NED: W, X, Y, Z */
    float					qn2b[4];

    /** Velocity U, V, W in meters per second.  Convert to NED velocity using "quatRot(vel_ned, qn2b, uvw)". */
    float					uvw[3];

    /** WGS84 latitude, longitude, height above ellipsoid in meters (not MSL) */
    double					lla[3];

    /** height above mean sea level (MSL) in meters */
    float					msl;
} ins_3_t;


/** (DID_INS_4) INS output: quaternion rotation w/ respect to ECEF, ECEF position */
typedef struct PACKED
{
    /** GPS number of weeks since January 6th, 1980 */
    uint32_t				week;
    
    /** GPS time of week (since Sunday morning) in seconds */
    double					timeOfWeek;

    /** INS status flags (eInsStatusFlags). Copy of DID_SYS_PARAMS.insStatus */
    uint32_t				insStatus;

    /** Hardware status flags (eHdwStatusFlags). Copy of DID_SYS_PARAMS.hdwStatus */
    uint32_t				hdwStatus;

    /** Quaternion body rotation with respect to ECEF: W, X, Y, Z */
    float					qe2b[4];

    /** Velocity in ECEF (earth-centered earth-fixed) frame in meters per second */
    float					ve[3];

    /** Position in ECEF (earth-centered earth-fixed) frame in meters */
    double					ecef[3];
} ins_4_t;


/** Inertial Measurement Unit (IMU) data */
typedef struct PACKED
{
    /** Gyroscope P, Q, R in radians / second */
    float                   pqr[3];

    /** Acceleration X, Y, Z in meters / second squared */
    float                   acc[3];
} imus_t;


/** (DID_IMU, DID_REFERENCE_IMU) Inertial Measurement Unit (IMU) data */
typedef struct PACKED
{
    /** Time since boot up in seconds.  Convert to GPS time of week by adding gps.towOffset */
    double                  time;

    /** IMU Status (eImuStatus) */
    uint32_t                status;

    /** Inertial Measurement Unit (IMU) */
    imus_t					I;
} imu_t;


/** (DID_IMU3_UNCAL) Dual Inertial Measurement Units (IMUs) data */
typedef struct PACKED
{
    /** Time since boot up in seconds.  Convert to GPS time of week by adding gps.towOffset */
    double                  time;

    /** IMU Status (eImuStatus) */
    uint32_t                status;

    /** Inertial Measurement Units (IMUs) */
    imus_t                  I[3];

} imu3_t;


/** (DID_MAGNETOMETER) Magnetometer sensor data */
typedef struct PACKED
{
    /** Time since boot up in seconds.  Convert to GPS time of week by adding gps.towOffset */
    double                  time;
    
    /** Magnetometers in Gauss */
    float                   mag[3];
} magnetometer_t;


/** (DID_BAROMETER) Barometric pressure sensor data */
typedef struct PACKED
{
    /** Time since boot up in seconds.  Convert to GPS time of week by adding gps.towOffset */
    double                  time;
    
    /** Barometric pressure in kilopascals */
    float                   bar;

    /** MSL altitude from barometric pressure sensor in meters */
    float                   mslBar;

    /** Temperature of barometric pressure sensor in Celsius */
    float                   barTemp;

    /** Relative humidity as a percent (%rH). Range is 0% - 100% */
    float                   humidity;
} barometer_t;


/** (DID_PIMU, DID_REFERENCE_PIMU) Preintegraed IMU (a.k.a. Coning and Sculling integral) in body/IMU frame. */
typedef struct PACKED
{
    /** Time since boot up in seconds.  Convert to GPS time of week by adding gps.towOffset */
    double                  time;

    /** Integral period in seconds for delta theta and delta velocity.  This is configured using DID_FLASH_CONFIG.startupNavDtMs. */
    float					dt;

    /** IMU Status (eImuStatus) */
    uint32_t                status;

    /** IMU delta theta (gyroscope {p,q,r} integral) in radians in sensor frame */
    float                   theta[3];

    /** IMU delta velocity (accelerometer {x,y,z} integral) in m/s in sensor frame */
    float                   vel[3];

} pimu_t;


/** (DID_IMU_MAG) imu + mag */
typedef struct PACKED
{
    /** imu - raw or pre-integrated depending on data id */
    imu_t imu;
    
    /** mag */
    magnetometer_t mag;
} imu_mag_t;


/** (DID_PIMU_MAG) preintegrated imu + mag */
typedef struct PACKED
{
    /** Preintegrated IMU */
    pimu_t pimu;
    
    /** Magnetometer */
    magnetometer_t mag;
} pimu_mag_t;


/** IMU Status */
enum eImuStatus
{
    /** Sensor saturation on IMU1 gyro */
    IMU_STATUS_SATURATION_IMU1_GYR              = (int)0x00000001,
    /** Sensor saturation on IMU2 gyro */
    IMU_STATUS_SATURATION_IMU2_GYR              = (int)0x00000002,
    /** Sensor saturation on IMU3 gyro */
    IMU_STATUS_SATURATION_IMU3_GYR              = (int)0x00000004,
    /** Sensor saturation on IMU1 accelerometer */
    IMU_STATUS_SATURATION_IMU1_ACC              = (int)0x00000008,
    /** Sensor saturation on IMU2 accelerometer */
    IMU_STATUS_SATURATION_IMU2_ACC              = (int)0x00000010,
    /** Sensor saturation on IMU3 accelerometer */
    IMU_STATUS_SATURATION_IMU3_ACC              = (int)0x00000020,
    /** Sensor saturation mask */
    IMU_STATUS_SATURATION_MASK                  = (int)0x0000003F,

    /** Magnetometer sample occured */
    IMU_STATUS_MAG_UPDATE						= (int)0x00000100,
    
    /** Reserved */
    // IMU_STATUS_RESERVED2						= (int)0x00000400,

//     /** Sensor saturation happened within past 10 seconds */
//     IMU_STATUS_SATURATION_HISTORY               = (int)0x00000100,
//     /** Sample rate fault happened within past 10 seconds */
//     IMU_STATUS_SAMPLE_RATE_FAULT_HISTORY        = (int)0x00000200,

    /** IMU1 gyros available */
    IMU_STATUS_GYR1_OK                          = (int)0x00010000,
    /** IMU2 gyros and accelerometers available */
    IMU_STATUS_GYR2_OK                          = (int)0x00020000,
    /** IMU3 gyros available */
    IMU_STATUS_GYR3_OK                          = (int)0x00040000,
    /** IMU1 accelerometers available */
    IMU_STATUS_ACC1_OK                          = (int)0x00080000,
    /** IMU2 accelerometers available */
    IMU_STATUS_ACC2_OK                          = (int)0x00100000,
    /** IMU3 accelerometers available */
    IMU_STATUS_ACC3_OK                          = (int)0x00200000,
    /** IMU1 available */
    IMU_STATUS_IMU1_OK                          = (int)(IMU_STATUS_GYR1_OK | IMU_STATUS_ACC1_OK),
    /** IMU2 available */
    IMU_STATUS_IMU2_OK                          = (int)(IMU_STATUS_GYR2_OK | IMU_STATUS_ACC2_OK),
    /** IMU3 available */
    IMU_STATUS_IMU3_OK                          = (int)(IMU_STATUS_GYR3_OK | IMU_STATUS_ACC3_OK),
    /** IMU gyros and accelerometers available */
    IMU_STATUS_IMU_OK_MASK                      = (int)0x003F0000,
};

/** (DID_GPS1_POS, DID_GPS1_RCVR_POS, DID_GPS2_POS) GPS position data */
typedef struct PACKED
{
    /** GPS number of weeks since January 6th, 1980 */
    uint32_t                week;

    /** GPS time of week (since Sunday morning) in milliseconds */
    uint32_t                timeOfWeekMs;

    /** (see eGpsStatus) GPS status: [0x000000xx] number of satellites used, [0x0000xx00] fix type, [0x00xx0000] status flags, NMEA input flag */
    uint32_t                status;

    /** Position in ECEF {x,y,z} (m) */
    double					ecef[3];
    
    /** Position - WGS84 latitude, longitude, height above ellipsoid (not MSL) (degrees, m) */
    double					lla[3];

    /** Height above mean sea level (MSL) in meters */
    float					hMSL;

    /** Horizontal accuracy in meters */
    float					hAcc;

    /** Vertical accuracy in meters */
    float					vAcc;

    /** Position dilution of precision (unitless) */
    float                   pDop;

    /** Average of all non-zero satellite carrier to noise ratios (signal strengths) in dBHz */
    float                   cnoMean;

    /** Time sync offset between local time since boot up to GPS time of week in seconds.  Add this to IMU and sensor time to get GPS time of week in seconds. */
    double                  towOffset;
    
    /** GPS leap second (GPS-UTC) offset. Receiver's best knowledge of the leap seconds offset from UTC to GPS time. Subtract from GPS time of week to get UTC time of week. (18 seconds as of December 31, 2016) */
    uint8_t					leapS;

    /** Number of satellites used */
    uint8_t					satsUsed;

    /** Standard deviation of cnoMean over past 5 seconds (dBHz x10) */
    uint8_t					cnoMeanSigma;

    /** Reserved for future use */
    uint8_t					reserved;

} gps_pos_t;


/** (DID_GPS1_VEL, DID_GPS2_VEL) GPS velocity data */
typedef struct PACKED
{
    /** GPS time of week (since Sunday morning) in milliseconds */
    uint32_t                timeOfWeekMs;

    /** GPS Velocity.  Velocity is in ECEF {vx,vy,vz} (m/s) if status bit GPS_STATUS_FLAGS_GPS_NMEA_DATA (0x00008000) is NOT set.  Velocity is in local tangent plane with no vertical velocity {vNorth, vEast, 0} (m/s) if status bit GPS_STATUS_FLAGS_GPS_NMEA_DATA (0x00008000) is set. */
    float					vel[3];	

    /** Speed accuracy in meters / second */
    float					sAcc;
    
    /** (see eGpsStatus) GPS status: [0x000000xx] number of satellites used, [0x0000xx00] fix type, [0x00xx0000] status flags, NMEA input flag */
    uint32_t                status;
} gps_vel_t;


/** GPS Satellite information */
typedef struct PACKED
{
    /** GNSS identifier (see eSatSvGnssId) */
    uint8_t					gnssId;

    /** Satellite identifier */
    uint8_t					svId;

    /** (deg) Elevation (range: +/-90) */
    int8_t					elev;

    /** (deg) Azimuth (range: +/-180) */
    int16_t					azim;

    /** (dBHz) Carrier to noise ratio (signal strength) */
    uint8_t					cno;

    /** (see eSatSvStatus) */
    uint16_t				status;

} gps_sat_sv_t;

/** Sat SV - GNSS System ID */
enum eSatSvGnssId
{
    SAT_SV_GNSS_ID_UNKNOWN	= 0, 
    SAT_SV_GNSS_ID_GPS		= 1,	// GPS (USA)
    SAT_SV_GNSS_ID_SBS		= 2,	// SBAS (multiple regional systems, see flash config for selection)
    SAT_SV_GNSS_ID_GAL		= 3,	// Galileo (European Union)	
    SAT_SV_GNSS_ID_BEI		= 4,	// BeiDou (China)
    SAT_SV_GNSS_ID_QZS		= 5,	// QZSS (Japan)
    SAT_SV_GNSS_ID_GLO		= 6,	// GLONASS (Russia)	
    SAT_SV_GNSS_ID_IRN		= 7,	// IRNSS / NavIC (India)	
    SAT_SV_GNSS_ID_IME		= 8,	// IMES (Japan's Indoor Messaging System)
};

/** GPS Sat Status */
enum eSatSvStatus
{
    SAT_SV_STATUS_SIGNAL_QUALITY_MASK               = 0x0007,   // see eSatSigQuality
    SAT_SV_STATUS_USED_IN_SOLUTION                  = 0x0008,	// Used in the solution
    SAT_SV_STATUS_USED_IN_SOLUTION_OFFSET           = 3,
    SAT_SV_STATUS_HEALTH_UNKNOWN                    = 0x0000,	// 0 = unknown
    SAT_SV_STATUS_HEALTH_GOOD                       = 0x0010,	// 1 = healthy
    SAT_SV_STATUS_HEALTH_BAD                        = 0x0020,	// 2 = unhealthy
    SAT_SV_STATUS_HEALTH_MASK                       = 0x0030,
    SAT_SV_STATUS_HEALTH_OFFSET                     = 4,

    SAT_SV_STATUS_RTK_SOL_FIX_STATUS_MASK           = 0x0300,	// 1=float, 2=fix
    SAT_SV_STATUS_RTK_SOL_FIX_STATUS_OFFSET         = 8,
    SAT_SV_STATUS_RTK_SOL_FIX_STATUS_FLOAT          = 1,	
    SAT_SV_STATUS_RTK_SOL_FIX_STATUS_FIX            = 2,	

    // SAT_SV_STATUS_HEALTH_MASK                       = 0x00000030,
    // NAV_SAT_FLAGS_HEALTH_OFFSET                     = 4,
    // SAT_SV_STATUS_DIFFCORR                          = 0x00000040,
    // SAT_SV_STATUS_SMOOTHED                          = 0x00000080,
    // SAT_SV_STATUS_ORBITSOURCE_MASK                  = 0x00000700,
    // SAT_SV_STATUS_ORBITSOURCE_OFFSET                = 8,
    // SAT_SV_STATUS_EPHAVAIL                          = 0x00000800,
    // SAT_SV_STATUS_ALMAVAIL                          = 0x00001000,
    // SAT_SV_STATUS_ANOAVAIL                          = 0x00002000,
    // SAT_SV_STATUS_AOPAVAIL                          = 0x00004000,	
};

/** (DID_GPS1_SAT, DID_GPS2_SAT) GPS satellite information */
typedef struct PACKED
{
    /** GPS time of week (since Sunday morning) in milliseconds */
    uint32_t                timeOfWeekMs;				
    /** Number of satellites in the sky */
    uint32_t				numSats;					
    /** Satellite information list */
	gps_sat_sv_t			sat[MAX_NUM_SATELLITES];	
} gps_sat_t;

enum eSatSvSigId
{
<<<<<<< HEAD
    SAT_SV_SIG_ID_GPS_L1CA          = 0,
    SAT_SV_SIG_ID_GPS_L2CL          = 3,
    SAT_SV_SIG_ID_GPS_L2CM          = 4,
    SAT_SV_SIG_ID_GPS_L5I           = 6,
    SAT_SV_SIG_ID_GPS_L5Q           = 7,
    SAT_SV_SIG_ID_GPS_L5            = SAT_SV_SIG_ID_GPS_L5Q,
    SAT_SV_SIG_ID_SBAS_L1CA         = 0,
    SAT_SV_SIG_ID_SBAS_L2           = 1,
    SAT_SV_SIG_ID_SBAS_L5           = 2,
    SAT_SV_SIG_ID_Galileo_E1C2      = 0,
    SAT_SV_SIG_ID_Galileo_E1B2      = 1,
    SAT_SV_SIG_ID_Galileo_E1BC      = SAT_SV_SIG_ID_Galileo_E1B2,
    SAT_SV_SIG_ID_Galileo_E5aI      = 3,
    SAT_SV_SIG_ID_Galileo_E5aQ      = 4,
    SAT_SV_SIG_ID_Galileo_E5a       = SAT_SV_SIG_ID_Galileo_E5aQ,
    SAT_SV_SIG_ID_Galileo_E5bI      = 5,
    SAT_SV_SIG_ID_Galileo_E5bQ      = 6,
    SAT_SV_SIG_ID_Galileo_E5        = SAT_SV_SIG_ID_Galileo_E5bQ,
    SAT_SV_SIG_ID_BeiDou_B1D1       = 0,
    SAT_SV_SIG_ID_BeiDou_B1D2       = 1,
    SAT_SV_SIG_ID_BeiDou_B2D1       = 2,
    SAT_SV_SIG_ID_BeiDou_B2D2       = 3,
    SAT_SV_SIG_ID_BeiDou_B2         = SAT_SV_SIG_ID_BeiDou_B2D1,
    SAT_SV_SIG_ID_BeiDou_B1C        = 5,
    SAT_SV_SIG_ID_BeiDou_B2a        = 7,
    SAT_SV_SIG_ID_QZSS_L1CA         = 0,
    SAT_SV_SIG_ID_QZSS_L1S          = 1,
    SAT_SV_SIG_ID_QZSS_L2CM         = 4,
    SAT_SV_SIG_ID_QZSS_L2CL         = 5,
    SAT_SV_SIG_ID_QZSS_L2           = SAT_SV_SIG_ID_QZSS_L2CL,
    SAT_SV_SIG_ID_QZSS_L5I          = 8,
    SAT_SV_SIG_ID_QZSS_L5Q          = 9,
    SAT_SV_SIG_ID_QZSS_L5           = SAT_SV_SIG_ID_QZSS_L5Q,
    SAT_SV_SIG_ID_GLONASS_L1OF      = 0,
    SAT_SV_SIG_ID_GLONASS_L2OF      = 2,
    SAT_SV_SIG_ID_NAVIC_L5A         = 0, 
=======
    SAT_SV_SIG_ID_GPS_L1CA			= 0,
    SAT_SV_SIG_ID_GPS_L2CL			= 3,
    SAT_SV_SIG_ID_GPS_L2CM			= 4,
    SAT_SV_SIG_ID_GPS_L5I			= 6,
    SAT_SV_SIG_ID_GPS_L5Q			= 7,
    SAT_SV_SIG_ID_GPS_L5            = SAT_SV_SIG_ID_GPS_L5Q,

    SAT_SV_SIG_ID_SBAS_L1CA			= 0,
    SAT_SV_SIG_ID_SBAS_L2           = 1,
    SAT_SV_SIG_ID_SBAS_L5           = 2,

    SAT_SV_SIG_ID_Galileo_E1C2		= 0,
    SAT_SV_SIG_ID_Galileo_E1B2		= 1,
    SAT_SV_SIG_ID_Galileo_E1BC      = SAT_SV_SIG_ID_Galileo_E1B2,
    SAT_SV_SIG_ID_Galileo_E5aI		= 3,
    SAT_SV_SIG_ID_Galileo_E5aQ		= 4,
    SAT_SV_SIG_ID_Galileo_E5a       = SAT_SV_SIG_ID_Galileo_E5aQ,
    SAT_SV_SIG_ID_Galileo_E5bI		= 5,
    SAT_SV_SIG_ID_Galileo_E5bQ		= 6,
    SAT_SV_SIG_ID_Galileo_E5        = SAT_SV_SIG_ID_Galileo_E5bQ,

    SAT_SV_SIG_ID_BeiDou_B1D1		= 0,
    SAT_SV_SIG_ID_BeiDou_B1D2		= 1,
    SAT_SV_SIG_ID_BeiDou_B2D1		= 2,
    SAT_SV_SIG_ID_BeiDou_B2D2		= 3,
    SAT_SV_SIG_ID_BeiDou_B2         = SAT_SV_SIG_ID_BeiDou_B2D1,
    SAT_SV_SIG_ID_BeiDou_B1C		= 5,
    SAT_SV_SIG_ID_BeiDou_B2a		= 7,

    SAT_SV_SIG_ID_QZSS_L1CA			= 0,
    SAT_SV_SIG_ID_QZSS_L1S			= 1,
    SAT_SV_SIG_ID_QZSS_L2CM			= 4,
    SAT_SV_SIG_ID_QZSS_L2CL 		= 5,
    SAT_SV_SIG_ID_QZSS_L2           = SAT_SV_SIG_ID_QZSS_L2CL,
    SAT_SV_SIG_ID_QZSS_L5I 			= 8,
    SAT_SV_SIG_ID_QZSS_L5Q 			= 9,
    SAT_SV_SIG_ID_QZSS_L5           = SAT_SV_SIG_ID_QZSS_L5Q,

    SAT_SV_SIG_ID_GLONASS_L1OF		= 0,
    SAT_SV_SIG_ID_GLONASS_L2OF		= 2,

    SAT_SV_SIG_ID_NAVIC_L5A			= 0, 
>>>>>>> e7e7e7c8
};

enum eSatSigQuality
{
    SAT_SIG_QUALITY_NO_SIGNAL                   = 0, 	// no signal
    SAT_SIG_QUALITY_SEARCHING                   = 1, 	// searching signal
    SAT_SIG_QUALITY_ACQUIRED                    = 2, 	// signal acquired
    SAT_SIG_QUALITY_DETECTED                    = 3, 	// signal detected but unusable
    SAT_SIG_QUALITY_CODE_LOCK_TIME_SYNC         = 4, 	// code locked and time synchronized
    SAT_SIG_QUALITY_CODE_CARRIER_TIME_SYNC_1    = 5, 	// code and carrier locked and time synchronized
    SAT_SIG_QUALITY_CODE_CARRIER_TIME_SYNC_2    = 6, 	// "
    SAT_SIG_QUALITY_CODE_CARRIER_TIME_SYNC_3    = 7, 	// "
};

enum eSatSigStatus
{
    SAT_SIG_STATUS_HEALTH_UNKNOWN                    = 0x0000,	// 0 = unknown
    SAT_SIG_STATUS_HEALTH_GOOD                       = 0x0001,	// 1 = healthy
    SAT_SIG_STATUS_HEALTH_BAD                        = 0x0002,	// 2 = unhealthy
    SAT_SIG_STATUS_HEALTH_MASK                       = 0x0003,
    SAT_SIG_STATUS_USED_IN_SOLUTION                  = 0x0004,  // Signal is used in the solution
    SAT_SIG_STATUS_USED_IN_SOLUTION_OFFSET           = 2,
};


/** GPS satellite signal information */
typedef struct PACKED
{
    /** GNSS identifier (see eSatSvGnssId) */
    uint8_t					gnssId;

    /** Satellite identifier */
    uint8_t					svId;

    /** Signal identifier, frequency description (eSatSvSigId) */
    uint8_t					sigId;

    /** (dBHz) Carrier to noise ratio (signal strength) */
    uint8_t					cno;

    /** Quality indicator (see eSatSigQuality) */
    uint8_t					quality;

    /** Status flags (see eSatSigStatus) */
    uint16_t				status;

} gps_sig_sv_t;

/** (DID_GPS1_SIG, DID_GPS2_SIG) GPS satellite signal information */
typedef struct PACKED
{
    /** GPS time of week (since Sunday morning) in milliseconds */
	uint32_t                timeOfWeekMs;				
    /** Number of satellite signals in the following satelliate signal list */
	uint32_t				numSigs;					
    /** Satellite signal list */
	gps_sig_sv_t			sig[MAX_NUM_SAT_SIGNALS];	
} gps_sig_t;

#define GPS_VER_NUM_EXTENSIONS	6
/** (DID_GPS1_VERSION) GPS version strings */
typedef struct PACKED
{
    /** Software version */
    uint8_t                 swVersion[30];
    /** Hardware version */
    uint8_t                 hwVersion[10];		
    /** Extension */
	uint8_t                 extension[GPS_VER_NUM_EXTENSIONS][30];		
} gps_version_t;

// (DID_INL2_STATES) INL2 - INS Extended Kalman Filter (EKF) states
typedef struct PACKED
{
    /** GPS time of week (since Sunday morning) in seconds */
    double                  timeOfWeek;					

    /** Quaternion body rotation with respect to ECEF */
    float					qe2b[4];                    

    /** (m/s) Velocity in ECEF frame */
    float					ve[3];						

    /** (m)     Position in ECEF frame */
    double					ecef[3];				

    /** (rad/s) Gyro bias */
    float					biasPqr[3];	           
    
    /** (m/s^2) Accelerometer bias */
    float					biasAcc[3];	            
    
    /** (m)     Barometer bias */
    float					biasBaro;               
	
    /** (rad)   Magnetic declination */
    float					magDec;                 
	
    /** (rad)   Magnetic inclination */
    float					magInc;                 
} inl2_states_t;

// (DID_ROS_COVARIANCE_POSE_TWIST) INL2 - INS Extended Kalman Filter (EKF) state covariance
typedef struct PACKED
{
    /** GPS time of week (since Sunday morning) in seconds */
    double                  timeOfWeek;

    /** (rad^2, m^2)  EKF attitude and position error covariance matrix lower diagonal in body (attitude) and ECEF (position) frames */
    float					covPoseLD[21];

    /** ((m/s)^2, (rad/s)^2)   EKF velocity and angular rate error covariance matrix lower diagonal in ECEF (velocity) and body (attitude) frames */
    float					covTwistLD[21];

} ros_covariance_pose_twist_t;

// (DID_INL2_STATUS)
typedef struct PACKED
{
    int						ahrs;
    int						zero_accel;
    int						zero_angrate;
    int						accel_motion;
    int						rot_motion;
    int						zero_vel;
    int						ahrs_gps_cnt;			// Counter of sequential valid GPS data (for switching from AHRS to navigation)
    float					att_err;
    int						att_coarse;				// Flag whether initial attitude error converged
    int						att_aligned;			// Flag whether initial attitude error converged
    int						att_aligning;
    int						start_proc_done;		// Cold/hot start procedure completed
    int						mag_cal_good;
    int						mag_cal_done;
    int						stat_magfield;
} inl2_status_t;

/** Generic 1 axis sensor */
typedef struct PACKED
{
    /** Time in seconds */
    double                  time;

    /** Three axis sensor */
    float                   val;
} gen_1axis_sensor_t;

/** Generic 3 axis sensor */
typedef struct PACKED
{
    /** Time in seconds */
    double                  time;

    /** Three axis sensor */
    float                   val[3];
} gen_3axis_sensor_t;

/** Generic dual 3 axis sensor */
typedef struct PACKED
{
    /** Time in seconds */
    double                  time;

    /** First three axis sensor */
    float                   val1[3];

    /** Second three axis sensor */
    float                   val2[3];
} gen_dual_3axis_sensor_t;

/** Generic 3 axis sensor */
typedef struct PACKED
{
    /** Time in seconds */
    double                  time;

    /** Three axis sensor */
    double                  val[3];
} gen_3axis_sensord_t;

/** (DID_SYS_SENSORS) Output from system sensors */
typedef struct PACKED
{
    /** Time since boot up in seconds.  Convert to GPS time of week by adding gps.towOffset */
    double					time;

    /** Temperature in Celsius */
    float                   temp;

    /** Gyros in radians / second */
    float                   pqr[3];

    /** Accelerometers in meters / second squared */
    float                   acc[3];

    /** Magnetometers in Gauss */
    float                   mag[3];

    /** Barometric pressure in kilopascals */
    float                   bar;

    /** Temperature of barometric pressure sensor in Celsius */
    float                   barTemp;

    /** MSL altitude from barometric pressure sensor in meters */
    float                   mslBar;
    
    /** Relative humidity as a percent (%rH). Range is 0% - 100% */
    float                   humidity;

    /** EVB system input voltage in volts. uINS pin 5 (G2/AN2).  Use 10K/1K resistor divider between Vin and GND.  */
    float                   vin;

    /** ADC analog input in volts. uINS pin 4, (G1/AN1). */
    float                   ana1;

    /** ADC analog input in volts. uINS pin 19 (G3/AN3). */
    float                   ana3;

    /** ADC analog input in volts. uINS pin 20 (G4/AN4). */
    float                   ana4;
} sys_sensors_t;

/** INS output */
typedef struct PACKED
{
    /** GPS time of week (since Sunday morning) in milliseconds */
    uint32_t                timeOfWeekMs;

    /** Latitude, longitude and height above ellipsoid (rad, rad, m) */
    double                  lla[3];

    /** Velocities in body frames of X, Y and Z (m/s) */
    float                   uvw[3];

    /** Quaternion body rotation with respect to NED: W, X, Y, Z */
    float					qn2b[4];
} ins_output_t;

/** (DID_SYS_PARAMS) System parameters */
typedef struct PACKED
{
    /** GPS time of week (since Sunday morning) in milliseconds */
    uint32_t                timeOfWeekMs;

    /** INS status flags (eInsStatusFlags) */
    uint32_t                insStatus;

    /** Hardware status flags (eHdwStatusFlags) */
    uint32_t                hdwStatus;

    /** IMU temperature */
    float					imuTemp;

    /** Baro temperature */
    float					baroTemp;

    /** MCU temperature (not available yet) */
    float					mcuTemp;

    /** System status flags (eSysStatusFlags) */
    uint32_t				sysStatus;

    /** IMU sample period in milliseconds. Zero disables sampling. */
    uint32_t				imuPeriodMs;

<<<<<<< HEAD
    /** Preintegrated IMU (PIMU) integration period and navigation filter update period (ms). */
    uint32_t				navPeriodMs;
    
    /** Actual sample period relative to GPS PPS (sec) */
    double					sensorTruePeriod;
=======
	/** Preintegrated IMU (PIMU) integration period and navigation filter update period (ms). */
	uint32_t				navPeriodMs;
	
    /** Actual sample period relative to GPS PPS (sec) */
	double					sensorTruePeriod;
>>>>>>> e7e7e7c8

	/** Reserved */
	uint32_t				flashCfgChecksum;
	/** Reserved */
	float					reserved3;

    /** General fault code descriptor (eGenFaultCodes).  Set to zero to reset fault code. */
    uint32_t                genFaultCode;
} sys_params_t;

/*! General Fault Code descriptor */
enum eGenFaultCodes
{
    /*! INS state limit overrun - UVW */
    GFC_INS_STATE_ORUN_UVW				= 0x00000001,
    /*! INS state limit overrun - Latitude */
    GFC_INS_STATE_ORUN_LAT				= 0x00000002,
    /*! INS state limit overrun - Altitude */
    GFC_INS_STATE_ORUN_ALT				= 0x00000004,
    /*! Unhandled interrupt */
    GFC_UNHANDLED_INTERRUPT				= 0x00000010,
    /*! Fault: sensor initialization  */
    GFC_INIT_SENSORS					= 0x00000100,
    /*! Fault: SPI bus initialization  */
    GFC_INIT_SPI						= 0x00000200,
    /*! Fault: SPI configuration  */
    GFC_CONFIG_SPI						= 0x00000400,
    /*! Fault: GPS1 init  */
    GFC_INIT_GPS1						= 0x00000800,
    /*! Fault: GPS2 init  */
    GFC_INIT_GPS2                       = 0x00001000,
    /*! Flash failed to load valid values */
    GFC_FLASH_INVALID_VALUES			= 0x00002000,
    /*! Flash checksum failure */
    GFC_FLASH_CHECKSUM_FAILURE			= 0x00004000,
    /*! Flash write failure */
    GFC_FLASH_WRITE_FAILURE				= 0x00008000,
    /*! System Fault: general */
    GFC_SYS_FAULT_GENERAL				= 0x00010000,
    /*! System Fault: CRITICAL system fault (see DID_SYS_FAULT) */
    GFC_SYS_FAULT_CRITICAL			    = 0x00020000,
    /*! Sensor(s) saturated */
    GFC_SENSOR_SATURATION 				= 0x00040000,
    /*! Fault: IMU initialization */
    GFC_INIT_IMU						= 0x00100000,
    /*! Fault: Magnetometer initialization */
    GFC_INIT_MAGNETOMETER				= 0x00400000,
    /*! Fault: Barometer initialization */
    GFC_INIT_BAROMETER					= 0x00200000,
    /*! Fault: I2C initialization */
    GFC_INIT_I2C						= 0x00800000,
    /*! Fault: Chip erase line toggled but did not meet required hold time.  This is caused by noise/transient on chip erase pin.  */
    GFC_CHIP_ERASE_INVALID				= 0x01000000,
};


/** (DID_SYS_CMD) System Commands */
typedef struct PACKED
{
    /** System commands (see eSystemCommand) 1=save current persistent messages, 5=zero motion, 97=save flash, 99=software reset.  "invCommand" (following variable) must be set to bitwise inverse of this value for this command to be processed.  */
    uint32_t                command;

    /** Error checking field that must be set to bitwise inverse of command field for the command to take effect.  */
    uint32_t                invCommand;

} system_command_t;

enum eSystemCommand 
{
    SYS_CMD_NONE                                    = 0,            // (uint32 inv: 4294967295)
    SYS_CMD_SAVE_PERSISTENT_MESSAGES                = 1,            // (uint32 inv: 4294967294)
    SYS_CMD_ENABLE_BOOTLOADER_AND_RESET             = 2,            // (uint32 inv: 4294967293)
    SYS_CMD_ENABLE_SENSOR_STATS                     = 3,            // (uint32 inv: 4294967292)
    SYS_CMD_ENABLE_RTOS_STATS                       = 4,            // (uint32 inv: 4294967291)
    SYS_CMD_ZERO_MOTION                             = 5,            // (uint32 inv: 4294967290)
    SYS_CMD_REF_POINT_STATIONARY                    = 6,            // (uint32 inv: 4294967289)
    SYS_CMD_REF_POINT_MOVING                        = 7,            // (uint32 inv: 4294967288)

    SYS_CMD_ENABLE_GPS_LOW_LEVEL_CONFIG             = 10,           // (uint32 inv: 4294967285)
    SYS_CMD_ENABLE_SERIAL_PORT_BRIDGE_USB_TO_GPS1   = 11,           // (uint32 inv: 4294967284)
    SYS_CMD_ENABLE_SERIAL_PORT_BRIDGE_USB_TO_GPS2   = 12,           // (uint32 inv: 4294967283)
    SYS_CMD_ENABLE_SERIAL_PORT_BRIDGE_USB_TO_SER0   = 13,           // (uint32 inv: 4294967282)
    SYS_CMD_ENABLE_SERIAL_PORT_BRIDGE_USB_TO_SER1   = 14,           // (uint32 inv: 4294967281)
    SYS_CMD_ENABLE_SERIAL_PORT_BRIDGE_USB_TO_SER2   = 15,           // (uint32 inv: 4294967280)
    SYS_CMD_DISABLE_SERIAL_PORT_BRIDGE              = 16,           // (uint32 inv: 4294967279)
<<<<<<< HEAD

    SYS_CMD_GPX_ENABLE_BOOTLOADER_MODE              = 30,           // (uint32 inv: 4294967265)
    SYS_CMD_GPX_ENABLE_GNSS1_CHIPSET_BOOTLOADER     = 31,           // (uint32 inv: 4294967264)
    SYS_CMD_GPX_ENABLE_GNSS2_CHIPSET_BOOTLOADER     = 32,           // (uint32 inv: 4294967263)

    SYS_CMD_TEST_GPIO							   	= 64,           // (uint32 inv: 4294967231)
=======
>>>>>>> e7e7e7c8

    SYS_CMD_SAVE_FLASH                              = 97,           // (uint32 inv: 4294967198)
    SYS_CMD_SAVE_GPS_ASSIST_TO_FLASH_RESET          = 98,           // (uint32 inv: 4294967197)
    SYS_CMD_SOFTWARE_RESET                          = 99,           // (uint32 inv: 4294967196)
    SYS_CMD_MANF_UNLOCK                             = 1122334455,   // (uint32 inv: 3172632840) 
    SYS_CMD_MANF_FACTORY_RESET                      = 1357924680,   // (uint32 inv: 2937042615) SYS_CMD_MANF_RESET_UNLOCK must be sent prior to this command.
    SYS_CMD_MANF_CHIP_ERASE                         = 1357924681,   // (uint32 inv: 2937042614) SYS_CMD_MANF_RESET_UNLOCK must be sent prior to this command.
    SYS_CMD_MANF_DOWNGRADE_CALIBRATION              = 1357924682,   // (uint32 inv: 2937042613) SYS_CMD_MANF_RESET_UNLOCK must be sent prior to this command.
};

enum eSerialPortBridge
{
    SERIAL_PORT_BRIDGE_DISABLED         = 0,

    SERIAL_PORT_BRIDGE_USB_TO_GPS1      = 1,
    SERIAL_PORT_BRIDGE_USB_TO_GPS2      = 2,
    SERIAL_PORT_BRIDGE_USB_TO_SER0      = 3,
    SERIAL_PORT_BRIDGE_USB_TO_SER1      = 4,
    SERIAL_PORT_BRIDGE_USB_TO_SER2      = 5,

    SERIAL_PORT_BRIDGE_SER0_TO_GPS1     = 6,
    SERIAL_PORT_BRIDGE_SER0_TO_GPS2     = 7,
    SERIAL_PORT_BRIDGE_SER0_TO_SER1     = 8,
    SERIAL_PORT_BRIDGE_SER0_TO_SER2     = 9,

    SERIAL_PORT_BRIDGE_SER1_TO_GPS1     = 10,
    SERIAL_PORT_BRIDGE_SER1_TO_GPS2     = 11,
    SERIAL_PORT_BRIDGE_SER1_TO_SER0     = 12,
    SERIAL_PORT_BRIDGE_SER1_TO_SER2     = 13,

    SERIAL_PORT_BRIDGE_SER2_TO_GPS1     = 14,
    SERIAL_PORT_BRIDGE_SER2_TO_GPS2     = 15,
    SERIAL_PORT_BRIDGE_SER2_TO_SER0     = 16,
    SERIAL_PORT_BRIDGE_SER2_TO_SER1     = 17,
};

/** (DID_ASCII_BCAST_PERIOD) ASCII broadcast periods. This data structure is zeroed out on stop_all_broadcasts */
typedef struct PACKED
{
    /** Options: Port selection[0x0=current, 0xFF=all, 0x1=ser0, 0x2=ser1, 0x4=ser2, 0x8=USB] (see RMC_OPTIONS_...) */
    uint32_t				options;

    /** Broadcast period multiple - ASCII IMU data. 0 to disable. */
    uint16_t				pimu;

    /** Broadcast period multiple - ASCII preintegrated IMU: delta theta (rad) and delta velocity (m/s). 0 to disable. */
    uint16_t				ppimu;
    
    /** Broadcast period multiple - ASCII INS output: euler rotation w/ respect to NED, NED position from reference LLA. 0 to disable. */
    uint16_t				pins1;

    /** Broadcast period multiple - ASCII INS output: quaternion rotation w/ respect to NED, ellipsoid altitude. 0 to disable. */
    uint16_t				pins2;
    
    /** Broadcast period multiple - ASCII GPS position data. 0 to disable. */
    uint16_t				pgpsp;

    /** Broadcast period multiple - ASCII Raw IMU data (up to 1KHz).  Use this IMU data for output data rates faster than DID_FLASH_CONFIG.startupNavDtMs.  Otherwise we recommend use of pimu or ppimu as they are oversampled and contain less noise. 0 to disable. */
    uint16_t				primu;

	/** Broadcast period multiple - ASCII NMEA GGA GNSS 3D location, fix, and accuracy. 0 to disable. */
	uint16_t				gga;

	/** Broadcast period multiple - ASCII NMEA GLL GNSS 2D location and time. 0 to disable. */
	uint16_t				gll;

	/** Broadcast period multiple - ASCII NMEA GSA GNSS DOP and active satellites. 0 to disable. */
	uint16_t				gsa;

	/** Broadcast period multiple - ASCII NMEA recommended minimum specific GPS/Transit data. 0 to disable. */
	uint16_t				rmc;
	
	/** Broadcast period multiple - ASCII NMEA Data and Time. 0 to disable. */
	uint16_t				zda;

	/** Broadcast period multiple - ASCII NMEA Inertial Attitude Data. 0 to disable. */
	uint16_t				pashr;

	/** Broadcast period multiple - ASCII NMEA satelliate information. */
	uint16_t				gsv;

} ascii_msgs_t;

typedef struct PACKED
{
    /** (rad/s) Gyros.  Units only apply for calibrated data. */
    f_t						pqr[3];

    /** (m/s^2) Accelerometers.  Units only apply for calibrated data. */
    f_t						acc[3];

    /** (°C) Temperature of IMU.  Units only apply for calibrated data. */
    f_t						temp;
} sensors_imu_w_temp_t;

typedef struct PACKED
{                                       // Units only apply for calibrated data
    f_t						mag[3];         // (uT)		Magnetometers
} sensors_mag_t;

typedef struct PACKED
{
    /** (rad/s) Gyros.  Units only apply for calibrated data. */
    f_t						pqr[3];

    /** (m/s^2) Accelerometers.  Units only apply for calibrated data. */
    f_t						acc[3];

    /** (uT) Magnetometers.  Units only apply for calibrated data. */
    f_t						mag[3];
} sensors_mpu_t;

// (DID_SENSORS_TC_BIAS)
typedef struct PACKED
{
    /** Time since boot up in seconds.  Convert to GPS time of week by adding gps.towOffset */
    double                  time;                                       // Units only apply for calibrated data

    sensors_mpu_t			mpu[NUM_IMU_DEVICES];
} sensors_t;

typedef struct PACKED
{
    f_t						xyz[3];
} mag_xyz_t;

// (DID_SENSORS_UCAL, DID_SENSORS_TCAL, DID_SENSORS_MCAL)
typedef struct PACKED
{
    imu3_t					imu3;

    /** (°C) Temperature of IMU.  Units only apply for calibrated data. */
    f_t						temp[NUM_IMU_DEVICES];

    /** (uT) Magnetometers.  Units only apply for calibrated data. */
    mag_xyz_t				mag[NUM_MAG_DEVICES];
} sensors_w_temp_t;

typedef struct PACKED
{
    f_t						lpfLsb[3];      // Low-pass filtered of g_sensors.lsb
    f_t						lpfTemp;		// (°C) Low-pass filtered sensor temperature
    f_t						k[3];			// Slope (moved from flash to here)
    f_t						temp;			// (°C)	Temperature of sensor
    f_t                     tempRampRate;   // (°C/s) Temperature ramp rate
    uint32_t                tci;            // Index of current temperature compensation point
    uint32_t                numTcPts;       // Total number of tc points
    f_t                     dtTemp;			// (°C) Temperature from last calibration point
} sensor_comp_unit_t;

typedef struct PACKED
{                                       // Sensor temperature compensation
    uint32_t                timeMs;         // (ms) Time since boot up.
    sensor_comp_unit_t		pqr[NUM_IMU_DEVICES];
    sensor_comp_unit_t		acc[NUM_IMU_DEVICES];
    sensor_comp_unit_t		mag[NUM_MAG_DEVICES];
    imus_t 					referenceImu;	// External reference IMU
    float                   referenceMag[3];// External reference magnetometer (heading reference)
    uint32_t                sampleCount;    // Number of samples collected
    uint32_t                calState;       // state machine (see eScompCalState)
    uint32_t				status;         // Status used to control LED and indicate valid sensor samples (see eScompStatus)
    f_t						alignAccel[3];  // Alignment acceleration
} sensor_compensation_t;

#define NUM_ANA_CHANNELS	4
typedef struct PACKED
{                                       // LSB units for all except temperature, which is Celsius.
    double					time;
    sensors_imu_w_temp_t	imu[NUM_IMU_DEVICES];
    sensors_mag_t			mag[NUM_MAG_DEVICES];   // Magnetometers
    f_t						bar;            		// Barometric pressure
    f_t						barTemp;				// Temperature of barometric pressure sensor
    f_t                     humidity;				// Relative humidity as a percent (%rH).  Range is 0% - 100%
    f_t						ana[NUM_ANA_CHANNELS]; // ADC analog input
} sys_sensors_adc_t;

#define NUM_COM_PORTS       4	// Number of communication ports.  (Ser0, Ser1, Ser2, and USB).
#ifndef NUM_SERIAL_PORTS
#define NUM_SERIAL_PORTS	6
#endif

/** Realtime Message Controller (used in rmc_t). 
    The data sets available through RMC are broadcast at the availability of the data.  A goal of RMC is 
    to provide updates from each onboard sensor as fast as possible with minimal latency.  The RMC is 
    provided so that broadcast of sensor data is done as soon as it becomes available.   The exception to
    this rule is the INS output data, which has a configurable output data rate according to DID_RMC.insPeriodMs.
*/

#define RMC_OPTIONS_PORT_MASK           0x000000FF
#define RMC_OPTIONS_PORT_ALL            (RMC_OPTIONS_PORT_MASK)
#define RMC_OPTIONS_PORT_CURRENT        0x00000000
#define RMC_OPTIONS_PORT_SER0           0x00000001
#define RMC_OPTIONS_PORT_SER1           0x00000002	// also SPI
#define RMC_OPTIONS_PORT_SER2           0x00000004
#define RMC_OPTIONS_PORT_USB            0x00000008
#define RMC_OPTIONS_PRESERVE_CTRL       0x00000100	// Prevent any messages from getting turned off by bitwise OR'ing new message bits with current message bits.
#define RMC_OPTIONS_PERSISTENT          0x00000200	// Save current port RMC to flash memory for use following reboot, eliminating need to re-enable RMC to start data streaming.  

// RMC message data rates:
#define RMC_BITS_INS1                   0x0000000000000001      // rmc.insPeriodMs (4ms default)
#define RMC_BITS_INS2                   0x0000000000000002      // "
#define RMC_BITS_INS3                   0x0000000000000004      // "
#define RMC_BITS_INS4                   0x0000000000000008      // "
#define RMC_BITS_IMU                    0x0000000000000010      // DID_FLASH_CONFIG.startupNavDtMs (4ms default)
#define RMC_BITS_PIMU                   0x0000000000000020      // "
#define RMC_BITS_BAROMETER              0x0000000000000040      // ~8ms
#define RMC_BITS_MAGNETOMETER           0x0000000000000080      // ~10ms
// #define RMC_BITS_UNUSED              0x0000000000000100
// #define RMC_BITS_UNUSED              0x0000000000000200 
#define RMC_BITS_GPS1_POS               0x0000000000000400      // DID_FLASH_CONFIG.startupGpsDtMs (200ms default)
#define RMC_BITS_GPS2_POS               0x0000000000000800      // "
#define RMC_BITS_GPS1_RAW               0x0000000000001000      // "
#define RMC_BITS_GPS2_RAW               0x0000000000002000      // "
#define RMC_BITS_GPS1_SAT               0x0000000000004000      // 1s
#define RMC_BITS_GPS2_SAT               0x0000000000008000      // "
#define RMC_BITS_GPS_BASE_RAW           0x0000000000010000      // 
#define RMC_BITS_STROBE_IN_TIME         0x0000000000020000      // On strobe input event
#define RMC_BITS_DIAGNOSTIC_MESSAGE     0x0000000000040000
#define RMC_BITS_IMU3_UNCAL             0x0000000000080000      // DID_FLASH_CONFIG.startupImuDtMs (1ms default)
#define RMC_BITS_GPS1_VEL               0x0000000000100000      // DID_FLASH_CONFIG.startupGpsDtMs (200ms default)
#define RMC_BITS_GPS2_VEL               0x0000000000200000      // "
#define RMC_BITS_GPS1_UBX_POS           0x0000000000400000      // "
#define RMC_BITS_GPS1_RTK_POS           0x0000000000800000      // "
#define RMC_BITS_GPS1_RTK_POS_REL       0x0000000001000000      // "
#define RMC_BITS_GPS1_RTK_POS_MISC      0x0000000004000000      // "
#define RMC_BITS_INL2_NED_SIGMA         0x0000000008000000
#define RMC_BITS_RTK_STATE              0x0000000010000000
#define RMC_BITS_RTK_CODE_RESIDUAL      0x0000000020000000
#define RMC_BITS_RTK_PHASE_RESIDUAL     0x0000000040000000
#define RMC_BITS_WHEEL_ENCODER          0x0000000080000000
#define RMC_BITS_GROUND_VEHICLE         0x0000000100000000
// #define RMC_BITS_UNUSED              0x0000000200000000
#define RMC_BITS_IMU_MAG                0x0000000400000000
#define RMC_BITS_PIMU_MAG               0x0000000800000000
#define RMC_BITS_GPS1_RTK_HDG_REL       0x0000001000000000      // DID_FLASH_CONFIG.startupGpsDtMs (200ms default)
#define RMC_BITS_GPS1_RTK_HDG_MISC      0x0000002000000000      // "
#define RMC_BITS_REFERENCE_IMU          0x0000004000000000		// DID_FLASH_CONFIG.startupNavDtMs
#define RMC_BITS_REFERENCE_PIMU         0x0000008000000000		// "
#define RMC_BITS_IMU3_RAW               0x0000010000000000
#define RMC_BITS_IMU_RAW                0x0000020000000000
#define RMC_BITS_GPS1_SIG               0x0000040000000000      // 1s
#define RMC_BITS_GPS2_SIG               0x0000080000000000      // "

#define RMC_BITS_MASK                   0x0FFFFFFFFFFFFFFF
#define RMC_BITS_INTERNAL_PPD           0x4000000000000000      // 
#define RMC_BITS_PRESET                 0x8000000000000000		// Indicate BITS is a preset.  This sets the rmc period multiple and enables broadcasting.

#define RMC_PRESET_PPD_NAV_PERIOD_MULT_MS	100

// Preset: Post Processing Data
#define RMC_PRESET_PPD_BITS_NO_IMU		(RMC_BITS_PRESET \
                                        | RMC_BITS_INS2 \
                                        | RMC_BITS_BAROMETER \
                                        | RMC_BITS_MAGNETOMETER \
                                        | RMC_BITS_GPS1_POS \
                                        | RMC_BITS_GPS2_POS \
                                        | RMC_BITS_GPS1_VEL \
                                        | RMC_BITS_GPS2_VEL \
                                        | RMC_BITS_GPS1_RAW \
                                        | RMC_BITS_GPS2_RAW \
                                        | RMC_BITS_GPS_BASE_RAW \
                                        | RMC_BITS_GPS1_RTK_POS_REL \
                                        | RMC_BITS_GPS1_RTK_HDG_REL \
                                        | RMC_BITS_INTERNAL_PPD \
                                        | RMC_BITS_DIAGNOSTIC_MESSAGE)
#define RMC_PRESET_PPD_BITS				(RMC_PRESET_PPD_BITS_NO_IMU \
                                        | RMC_BITS_PIMU \
                                        | RMC_BITS_REFERENCE_PIMU)
#define RMC_PRESET_INS_BITS				(RMC_BITS_INS2 \
                                        | RMC_BITS_GPS1_POS \
                                        | RMC_BITS_PRESET)
#define RMC_PRESET_PPD_BITS_IMU3		(RMC_PRESET_PPD_BITS_NO_IMU \
                                        | RMC_BITS_IMU3_UNCAL)
#define RMC_PRESET_PPD_BITS_RTK_DBG		(RMC_PRESET_PPD_BITS \
                                        | RMC_BITS_RTK_STATE \
                                        | RMC_BITS_RTK_CODE_RESIDUAL \
                                        | RMC_BITS_RTK_PHASE_RESIDUAL)
#define RMC_PRESET_PPD_GROUND_VEHICLE	(RMC_PRESET_PPD_BITS \
                                        | RMC_BITS_WHEEL_ENCODER \
                                        | RMC_BITS_GROUND_VEHICLE)
#define RMC_PRESET_ALLAN_VARIANCE		(RMC_BITS_PRESET \
                                        | RMC_BITS_IMU)

/** (DID_RMC) Realtime message controller (RMC). */
typedef struct PACKED
{
    /** Data stream enable bits for the specified ports.  (see RMC_BITS_...) */
    uint64_t                bits;

    /** Options to select alternate ports to output data, etc.  (see RMC_OPTIONS_...) */
    uint32_t				options;
    
    /** IMU and Integrated IMU data transmit period is set using DID_SYS_PARAMS.navPeriodMs */
} rmc_t;

enum eNmeaAsciiMsgId
{
    NMEA_ASCII_MSG_ID_PIMU      = 0,
    NMEA_ASCII_MSG_ID_PPIMU     = 1,
    NMEA_ASCII_MSG_ID_PRIMU     = 2,
    NMEA_ASCII_MSG_ID_PINS1     = 3,
    NMEA_ASCII_MSG_ID_PINS2     = 4,
    NMEA_ASCII_MSG_ID_PGPSP     = 5,
    NMEA_ASCII_MSG_ID_GGA       = 6,
    NMEA_ASCII_MSG_ID_GLL       = 7,
    NMEA_ASCII_MSG_ID_GSA       = 8,
    NMEA_ASCII_MSG_ID_RMC       = 9,
    NMEA_ASCII_MSG_ID_ZDA       = 10,
    NMEA_ASCII_MSG_ID_PASHR     = 11, 
    NMEA_ASCII_MSG_ID_PSTRB     = 12,
    NMEA_ASCII_MSG_ID_INFO      = 13,
    NMEA_ASCII_MSG_ID_GSV       = 14
}; 

#define ASCII_RMC_BITS_PIMU    		(1<<NMEA_ASCII_MSG_ID_PIMU)
#define ASCII_RMC_BITS_PPIMU   		(1<<NMEA_ASCII_MSG_ID_PPIMU)
#define ASCII_RMC_BITS_PRIMU   		(1<<NMEA_ASCII_MSG_ID_PRIMU)
#define ASCII_RMC_BITS_PINS1   		(1<<NMEA_ASCII_MSG_ID_PINS1)
#define ASCII_RMC_BITS_PINS2   		(1<<NMEA_ASCII_MSG_ID_PINS2)
#define ASCII_RMC_BITS_PGPSP   		(1<<NMEA_ASCII_MSG_ID_PGPSP)
#define ASCII_RMC_BITS_GGA     		(1<<NMEA_ASCII_MSG_ID_GGA)
#define ASCII_RMC_BITS_GLL     		(1<<NMEA_ASCII_MSG_ID_GLL)
#define ASCII_RMC_BITS_GSA     		(1<<NMEA_ASCII_MSG_ID_GSA)
#define ASCII_RMC_BITS_RMC     		(1<<NMEA_ASCII_MSG_ID_RMC)
#define ASCII_RMC_BITS_ZDA     		(1<<NMEA_ASCII_MSG_ID_ZDA)
#define ASCII_RMC_BITS_PASHR   		(1<<NMEA_ASCII_MSG_ID_PASHR)
#define ASCII_RMC_BITS_PSTRB   		(1<<NMEA_ASCII_MSG_ID_PSTRB)
#define ASCII_RMC_BITS_INFO    		(1<<NMEA_ASCII_MSG_ID_INFO)
#define ASCII_RMC_BITS_GSV     		(1<<NMEA_ASCII_MSG_ID_GSV)

/** Realtime message controller internal (RMCI). */
typedef struct PACKED
{
    /** Data stream enable bits for the specified ports.  (see RMC_BITS_...) */
    uint64_t                bits;

    /** Options to select alternate ports to output data, etc.  (see RMC_OPTIONS_...) */
    uint32_t				options;
    
    /** Used for both the DID binary and ASCII NMEA messages.  */
    uint8_t                 periodMultiple[DID_COUNT_UINS];

    /** ASCII NMEA data stream enable bits for the specified ports.  (see ASCII_RMC_BITS_...) */
    uint32_t                bitsAscii;

} rmci_t;


/** (DID_IO) Input/Output */
typedef struct PACKED
{
    /** GPS time of week (since Sunday morning) in milliseconds */
    uint32_t                timeOfWeekMs;

    /** General purpose I/O status */
    uint32_t				gpioStatus;
} io_t;

enum eMagCalState
{
    MAG_CAL_STATE_DO_NOTHING		= (int)0, 

    /** COMMAND: Recalibrate magnetometers using multiple axis */
    MAG_CAL_STATE_MULTI_AXIS		= (int)1,

    /** COMMAND: Recalibrate magnetometers using only one axis */
    MAG_CAL_STATE_SINGLE_AXIS		= (int)2,

    /** COMMAND: Stop mag recalibration and do not save results */
    MAG_CAL_STATE_ABORT				= (int)101,

    /** STATUS: Mag recalibration is in progress */
    MAG_CAL_STATE_RECAL_RUNNING		= (int)200,

    /** STATUS: Mag recalibration has completed */
    MAG_CAL_STATE_RECAL_COMPLETE	= (int)201,
};

/** (DID_MAG_CAL) Magnetometer Calibration */
typedef struct PACKED
{
    /** Mag recalibration state.  COMMANDS: 1=multi-axis, 2=single-axis, 101=abort, STATUS: 200=running, 201=done (see eMagCalState) */
    uint32_t                state;
    
    /** Mag recalibration progress indicator: 0-100 % */
    float					progress;

	/** Magnetic declination estimate */
	float					declination;
} mag_cal_t;

// (DID_INL2_MAG_OBS_INFO)
typedef struct PACKED
{											// INL2 - Magnetometer observer info 
    /** Timestamp in milliseconds */
    uint32_t				timeOfWeekMs;	

    /** Number of calibration samples */
    uint32_t				Ncal_samples;

    /** Data ready to be processed */
    uint32_t				ready;

    /** Calibration data present.  Set to -1 to force mag recalibration. */	
    uint32_t				calibrated;

    /** Allow mag to auto-recalibrate */
    uint32_t				auto_recal;

    /** Bad sample data */		
    uint32_t				outlier;

    /** Heading from magnetometer */
    float					magHdg;

    /** Heading from INS */			
    float					insHdg;

	/** Difference between mag heading and (INS heading plus mag declination) */
	float					magInsHdgDelta;

    /** Normalized innovation squared (likelihood metric) */
    float					nis;

    /** Threshold for maximum NIS */
    float					nis_threshold;

    /** Magnetometer calibration matrix. Must be initialized with a unit matrix, not zeros! */
    float					Wcal[9];

    /** Active calibration set (0 or 1) */
    uint32_t				activeCalSet;

    /** Offset between magnetometer heading and estimate heading */
    float					magHdgOffset;

    /** Scaled computed variance between calibrated magnetometer samples.  */
    float                   Tcal;

    /** Calibrated magnetometer output can be produced using: Bcal = Wcal * (Braw - bias_cal) */
    float                   bias_cal[3];
} inl2_mag_obs_info_t;

/** Built-in Test: State */
enum eBitState
{
    BIT_STATE_OFF					                    = (int)0,
    BIT_STATE_DONE				                        = (int)1,   // Test is finished
    BIT_STATE_CMD_FULL_STATIONARY                       = (int)2,   // (FULL) Comprehensive test.  Requires system be completely stationary without vibrations. 
    BIT_STATE_CMD_BASIC_MOVING                          = (int)3,   // (BASIC) Ignores sensor output.  Can be run while moving.  This mode is automatically run after bootup.
    BIT_STATE_CMD_FULL_STATIONARY_HIGH_ACCURACY         = (int)4,   // Same as BIT_STATE_CMD_FULL_STATIONARY but with higher requirements for accuracy.  In order to pass, this test may require the Infield Calibration (DID_INFIELD_CAL) to be run. 
    BIT_STATE_RESERVED_2                                = (int)5,   
    BIT_STATE_RUNNING                                   = (int)6,   
    BIT_STATE_FINISHING                                 = (int)7,	// Computing results
    BIT_STATE_CMD_OFF                                   = (int)8,   // Stop built-in test
};

/** Built-in Test: Test Mode */
enum eBitTestMode
{
    BIT_TEST_MODE_SIM_GPS_NOISE                         = (int)100, // Simulate CNO noise
};

/** Hardware built-in test (BIT) flags */
enum eHdwBitStatusFlags
{
    HDW_BIT_PASSED_MASK             = (int)0x0000000F,
    HDW_BIT_PASSED_ALL              = (int)0x00000001,
    HDW_BIT_PASSED_NO_GPS           = (int)0x00000002,    // Passed w/o valid GPS signal
    HDW_BIT_MODE_MASK               = (int)0x000000F0,    // BIT mode run
    HDW_BIT_MODE_OFFSET             = (int)4,
#define HDW_BIT_MODE(hdwBitStatus) ((hdwBitStatus&HDW_BIT_MODE_MASK)>>HDW_BIT_MODE_OFFSET)
    HDW_BIT_FAILED_MASK             = (int)0xFFFFFF00,
    HDW_BIT_FAILED_AHRS_MASK        = (int)0xFFFF0F00,
    HDW_BIT_FAULT_NOISE_PQR         = (int)0x00000100,
    HDW_BIT_FAULT_NOISE_ACC         = (int)0x00000200,
    HDW_BIT_FAULT_MAGNETOMETER      = (int)0x00000400,
    HDW_BIT_FAULT_BAROMETER         = (int)0x00000800,
    HDW_BIT_FAULT_GPS_NO_COM        = (int)0x00001000,    // No GPS serial communications
    HDW_BIT_FAULT_GPS_POOR_CNO      = (int)0x00002000,    // Poor GPS signal strength.  Check antenna
    HDW_BIT_FAULT_GPS_POOR_ACCURACY = (int)0x00002000,    // Low number of satellites, or bad accuracy 
    HDW_BIT_FAULT_GPS_NOISE         = (int)0x00004000,    // (Not implemented)
};

/** Calibration built-in test flags */
enum eCalBitStatusFlags
{
    CAL_BIT_PASSED_MASK             = (int)0x0000000F,
    CAL_BIT_PASSED_ALL              = (int)0x00000001,
    CAL_BIT_MODE_MASK               = (int)0x000000F0,    // BIT mode run
    CAL_BIT_MODE_OFFSET             = (int)4,
#define CAL_BIT_MODE(calBitStatus) ((calBitStatus&CAL_BIT_MODE_MASK)>>CAL_BIT_MODE_OFFSET)
    CAL_BIT_FAILED_MASK             = (int)0x00FFFF00,
    CAL_BIT_FAULT_TCAL_EMPTY        = (int)0x00000100,    // Temperature calibration not present
    CAL_BIT_FAULT_TCAL_TSPAN        = (int)0x00000200,    // Temperature calibration temperature range is inadequate
    CAL_BIT_FAULT_TCAL_INCONSISTENT = (int)0x00000400,    // Temperature calibration number of points or slopes are not consistent
    CAL_BIT_FAULT_TCAL_CORRUPT      = (int)0x00000800,    // Temperature calibration memory corruption
    CAL_BIT_FAULT_TCAL_PQR_BIAS     = (int)0x00001000,    // Temperature calibration gyro bias
    CAL_BIT_FAULT_TCAL_PQR_SLOPE    = (int)0x00002000,    // Temperature calibration gyro slope
    CAL_BIT_FAULT_TCAL_PQR_LIN      = (int)0x00004000,    // Temperature calibration gyro linearity
    CAL_BIT_FAULT_TCAL_ACC_BIAS     = (int)0x00008000,    // Temperature calibration accelerometer bias
    CAL_BIT_FAULT_TCAL_ACC_SLOPE    = (int)0x00010000,    // Temperature calibration accelerometer slope
    CAL_BIT_FAULT_TCAL_ACC_LIN      = (int)0x00020000,    // Temperature calibration accelerometer linearity
    CAL_BIT_FAULT_CAL_SERIAL_NUM    = (int)0x00040000,    // Calibration info: wrong device serial number
    CAL_BIT_FAULT_MCAL_EMPTY        = (int)0x00100000,    // Motion calibration Cross-axis alignment is not calibrated
    CAL_BIT_FAULT_MCAL_INVALID      = (int)0x00200000,    // Motion calibration Cross-axis alignment is poorly formed
    CAL_BIT_FAULT_MOTION_PQR        = (int)0x00400000,    // Motion on gyros
    CAL_BIT_FAULT_MOTION_ACC        = (int)0x00800000,    // Motion on accelerometers
    CAL_BIT_NOTICE_IMU1_PQR_BIAS    = (int)0x01000000,    // IMU 1 gyro bias offset detected.  If stationary, zero gyros command may be used.
    CAL_BIT_NOTICE_IMU2_PQR_BIAS    = (int)0x02000000,    // IMU 2 gyro bias offset detected.  If stationary, zero gyros command may be used.
    CAL_BIT_NOTICE_IMU1_ACC_BIAS    = (int)0x10000000,    // IMU 1 accelerometer bias offset detected.  If stationary, zero accelerometer command may be used only on the vertical access.
    CAL_BIT_NOTICE_IMU2_ACC_BIAS    = (int)0x20000000,    // IMU 2 accelerometer bias offset detected.  If stationary, zero accelerometer command may be used only on the vertical access.
};


/** (DID_BIT) Built-in self-test parameters */
typedef struct PACKED
{
    /** Built-in self-test state (see eBitState) */
    uint32_t                state;

    /** Hardware BIT status (see eHdwBitStatusFlags) */
    uint32_t                hdwBitStatus;

    /** Calibration BIT status (see eCalBitStatusFlags) */
    uint32_t                calBitStatus;

    /** Temperature calibration bias */
    float                   tcPqrBias;
    float                   tcAccBias;

    /** Temperature calibration slope */
    float                   tcPqrSlope;
    float                   tcAccSlope;

    /** Temperature calibration linearity */
    float                   tcPqrLinearity;
    float                   tcAccLinearity;

    /** Gyro error (rad/s) */
    float                   pqr;

    /** Accelerometer error (m/s^2) */
    float                   acc;

    /** Angular rate standard deviation */
    float                   pqrSigma;

    /** Acceleration standard deviation */
    float                   accSigma;

    /** Self-test mode (see eBitTestMode) */
    uint32_t                testMode;

} bit_t;


enum eInfieldCalState
{
    /** User Commands: */
    INFIELD_CAL_STATE_CMD_OFF                           = 0,

    /** Initialization Commands.  Select one of the following to clear prior samples and set the mode.  Zero accels requires vertical alignment.  No motion is required for all unless disabled.  */
    INFIELD_CAL_STATE_CMD_INIT_ZERO_IMU                     = 1,    // Zero accel and gyro biases.
    INFIELD_CAL_STATE_CMD_INIT_ZERO_GYRO                    = 2,    // Zero only gyro  biases.
    INFIELD_CAL_STATE_CMD_INIT_ZERO_ACCEL                   = 3,    // Zero only accel biases.
    INFIELD_CAL_STATE_CMD_INIT_ZERO_ATTITUDE                = 4,    // Zero (level) INS attitude by adjusting INS rotation.
    INFIELD_CAL_STATE_CMD_INIT_ZERO_ATTITUDE_IMU            = 5,    // Zero gyro and accel biases.  Zero (level) INS attitude by adjusting INS rotation. 
    INFIELD_CAL_STATE_CMD_INIT_ZERO_ATTITUDE_GYRO           = 6,    // Zero only gyro  biases.  Zero (level) INS attitude by adjusting INS rotation. 
    INFIELD_CAL_STATE_CMD_INIT_ZERO_ATTITUDE_ACCEL          = 7,    // Zero only accel biases.  Zero (level) INS attitude by adjusting INS rotation.
    INFIELD_CAL_STATE_CMD_INIT_OPTION_DISABLE_MOTION_DETECT     = 0x00010000,	// Bitwise AND this with the above init commands to disable motion detection during sampling (allow for more tolerant sampling).
    INFIELD_CAL_STATE_CMD_INIT_OPTION_DISABLE_REQUIRE_VERTIAL   = 0x00020000,	// Bitwise AND this with the above init commands to disable vertical alignment requirement for accelerometer bias calibration (allow for more tolerant sampling).

    /** Sample and End Commands: */
    INFIELD_CAL_STATE_CMD_START_SAMPLE                  = 8,	// Initiate 5 second sensor sampling and averaging.  Run for each orientation and 180 degree yaw rotation.
    INFIELD_CAL_STATE_CMD_SAVE_AND_FINISH               = 9,    // Run this command to compute and save results.  Must be run following INFIELD_CAL_STATE_CMD_START_SAMPLE.
    
    /** Status: (read only) */
    INFIELD_CAL_STATE_READY_FOR_SAMPLING                = 50,   // System has been initialized and is waiting for user to intiate sampling.  User must send a command to exit this state.
    INFIELD_CAL_STATE_SAMPLING                          = 51,   // System is averaging the IMU data.  Minimize all motion and vibration.
    INFIELD_CAL_STATE_RUN_BIT_AND_FINISH                = 52,   // Follow up calibration zero with BIT and copy out IMU biases.
    INFIELD_CAL_STATE_SAVED_AND_FINISHED                = 53,   // Calculations are complete and DID_INFIELD_CAL.imu holds the update IMU biases.  Updates are saved to flash. 

    /** Error Status: (read only) */
    INFIELD_CAL_STATE_ERROR_NOT_INITIALIZED             = 100,  // Init command (INFIELD_CAL_STATE_CMD_INIT_...) not set. 
    INFIELD_CAL_STATE_ERROR_SAMPLE_ABORT_MOTION_DETECTED= 101,  // Error: Motion detected. Sampling aborted. 
    INFIELD_CAL_STATE_ERROR_SAMPLE_ABORT_NOT_VERTICAL   = 102,  // Error: System not vertical. Sampling aborted. 
    INFIELD_CAL_STATE_ERROR_NO_SAMPLES_COLLECTED        = 103,  // Error: No samples have been collected
    INFIELD_CAL_STATE_ERROR_POOR_CAL_FIT                = 104,  // Error: Calibration zero is not 

    /** Internal Use Only */
    INFIELD_CAL_STATE_CMD_MASK                          = 0x0000FFFF,
    INFIELD_CAL_STATE_CMD_START_SAMPLE_BIT              = 11,	// Initiate 5 second sensor sample and averaging.  Does not save sample into cal data.
};

enum eInfieldCalStatus
{
    INFIELD_CAL_STATUS_AXIS_DN_GRAVITY                  = 0x00000001,	// Axis points in direction of gravity more than any other axis.
    INFIELD_CAL_STATUS_AXIS_DN_SAMPLED                  = 0x00000002,	// Sampled
    INFIELD_CAL_STATUS_AXIS_DN_SAMPLED_180              = 0x00000004,	// Sampled based on average of two orientations with 180 degree delta yaw. 
    INFIELD_CAL_STATUS_AXIS_UP_GRAVITY                  = 0x00000008,	// Axis points in direction of gravity more than any other axis.
    INFIELD_CAL_STATUS_AXIS_UP_SAMPLED                  = 0x00000010,	// Sampled
    INFIELD_CAL_STATUS_AXIS_UP_SAMPLED_180              = 0x00000020,	// Sampled based on average of two orientations with 180 degree delta yaw.

    INFIELD_CAL_STATUS_SAMPLE_X_OFFSET                  = 0,
    INFIELD_CAL_STATUS_SAMPLE_Y_OFFSET                  = 6,
    INFIELD_CAL_STATUS_SAMPLE_Z_OFFSET                  = 12,
    
    INFIELD_CAL_STATUS_AXIS_MASK                        = 0x0000003F,
    INFIELD_CAL_STATUS_AXES_GRAVITY_MASK                = ( \
        ((INFIELD_CAL_STATUS_AXIS_DN_GRAVITY|INFIELD_CAL_STATUS_AXIS_UP_GRAVITY)<<INFIELD_CAL_STATUS_SAMPLE_X_OFFSET) | \
        ((INFIELD_CAL_STATUS_AXIS_DN_GRAVITY|INFIELD_CAL_STATUS_AXIS_UP_GRAVITY)<<INFIELD_CAL_STATUS_SAMPLE_Y_OFFSET) | \
        ((INFIELD_CAL_STATUS_AXIS_DN_GRAVITY|INFIELD_CAL_STATUS_AXIS_UP_GRAVITY)<<INFIELD_CAL_STATUS_SAMPLE_Z_OFFSET) ),

    INFIELD_CAL_STATUS_ENABLED_ZERO_ACCEL               = 0x00100000,	// Zero accel bias.  Require vertical alignment for sampling. 
    INFIELD_CAL_STATUS_ENABLED_ZERO_GYRO                = 0x00200000,	// Zero gyro bias.
    INFIELD_CAL_STATUS_ENABLED_ZERO_ATTITUDE            = 0x00400000,	// Zero (level) INS attitude by adjusting INS rotation.
    INFIELD_CAL_STATUS_ENABLED_MOTION_DETECT            = 0x00800000,	// Require no motion during sampling. 
    INFIELD_CAL_STATUS_ENABLED_NORMAL_MASK              = 0x00F00000,
    INFIELD_CAL_STATUS_ENABLED_BIT                      = 0x01000000,	// Used for BIT 
    INFIELD_CAL_STATUS_DISABLED_REQUIRE_VERTICAL        = 0x02000000,	// Do not require vertical alignment for accelerometer calibration. 

    INFIELD_CAL_STATUS_AXIS_NOT_VERTICAL                = 0x10000000,	// Axis is not aligned vertically and cannot be used for zero accel sampling.  
    INFIELD_CAL_STATUS_MOTION_DETECTED                  = 0x20000000,	// System is not stationary and cannot be used for infield calibration.
};

/** Inertial Measurement Unit (IMU) data */
typedef struct PACKED
{
    /** Vertical axis acceleration (m/s^2) */
    float                   acc[3];
} imus_acc_t;

typedef struct PACKED
{
    imus_acc_t              dev[NUM_IMU_DEVICES];

    float					yaw;		// (rad) Heading of IMU sample.  Used to determine how to average additional samples.  0 = invalid, 999 = averaged
} infield_cal_direction_t;

typedef struct PACKED
{
    infield_cal_direction_t down;		// Pointed toward earth
    infield_cal_direction_t up;			// Pointed toward sky
} infield_cal_vaxis_t;

// (DID_INFIELD_CAL)
typedef struct PACKED
{
    /** Used to set and monitor the state of the infield calibration system. (see eInfieldCalState) */
    uint32_t                state;

    /** Infield calibration status. (see eInfieldCalStatus) */
    uint32_t                status;

    /** Number of samples used in IMU average. sampleTimeMs = 0 means "imu" member contains the IMU bias from flash.  */
    uint32_t                sampleTimeMs;

    /** Dual purpose variable.  1.) This is the averaged IMU sample when sampleTimeMs != 0.  2.) This is a mirror of the motion calibration IMU bias from flash when sampleTimeMs = 0. */ 
    imus_t                  imu[NUM_IMU_DEVICES];

    /** Collected data used to solve for the bias error and INS rotation.  Vertical axis: 0 = X, 1 = Y, 2 = Z  */
    infield_cal_vaxis_t		calData[3];

} infield_cal_t;


/** System Configuration (used with DID_FLASH_CONFIG.sysCfgBits) */
enum eSysConfigBits
{
	UNUSED1                                             = (int)0x00000001,
	UNUSED2                                             = (int)0x00000002,
	/*! Enable automatic mag recalibration */
	SYS_CFG_BITS_AUTO_MAG_RECAL                         = (int)0x00000004,
	/*! Disable mag declination estimation */
	SYS_CFG_BITS_DISABLE_MAG_DECL_ESTIMATION            = (int)0x00000008,

    /*! Disable LEDs */
    SYS_CFG_BITS_DISABLE_LEDS                           = (int)0x00000010,

    /** Magnetometer recalibration.  (see eMagCalState) 1 = multi-axis, 2 = single-axis */
    SYS_CFG_BITS_MAG_RECAL_MODE_MASK					= (int)0x00000700,
    SYS_CFG_BITS_MAG_RECAL_MODE_OFFSET					= 8,
#define SYS_CFG_BITS_MAG_RECAL_MODE(sysCfgBits) ((sysCfgBits&SYS_CFG_BITS_MAG_RECAL_MODE_MASK)>>SYS_CFG_BITS_MAG_RECAL_MODE_OFFSET)

    /** Disable magnetometer fusion */
    SYS_CFG_BITS_DISABLE_MAGNETOMETER_FUSION			= (int)0x00001000,
    /** Disable barometer fusion */
    SYS_CFG_BITS_DISABLE_BAROMETER_FUSION				= (int)0x00002000,
    /** Disable GPS 1 fusion */
    SYS_CFG_BITS_DISABLE_GPS1_FUSION					= (int)0x00004000,
    /** Disable GPS 2 fusion */
    SYS_CFG_BITS_DISABLE_GPS2_FUSION					= (int)0x00008000,

    /** Disable automatic Zero Velocity Updates (ZUPT).  Disabling automatic ZUPT is useful for degraded GPS environments or applications with very slow velocities. */
    SYS_CFG_BITS_DISABLE_AUTO_ZERO_VELOCITY_UPDATES		= (int)0x00010000,
    /** Disable automatic Zero Angular Rate Updates (ZARU).  Disabling automatic ZARU is useful for applications with small/slow angular rates. */
    SYS_CFG_BITS_DISABLE_AUTO_ZERO_ANGULAR_RATE_UPDATES	= (int)0x00020000,
    /** Disable INS EKF updates */
    SYS_CFG_BITS_DISABLE_INS_EKF						= (int)0x00040000,
    /** Prevent built-in test (BIT) from running automatically on startup */
    SYS_CFG_BITS_DISABLE_AUTO_BIT_ON_STARTUP			= (int)0x00080000,

    /** Disable wheel encoder fusion */
    SYS_CFG_BITS_DISABLE_WHEEL_ENCODER_FUSION			= (int)0x00100000,
    /** Disable packet encoding, binary data will have all bytes as is */
    SYS_CFG_BITS_DISABLE_PACKET_ENCODING				= (int)0x00400000,

    /** Use reference IMU in EKF instead of onboard IMU */
    SYS_CFG_USE_REFERENCE_IMU_IN_EKF					= (int)0x01000000,
    /** Reference point stationary on strobe input */
    SYS_CFG_EKF_REF_POINT_STATIONARY_ON_STROBE_INPUT	= (int)0x02000000,

};

/** GNSS satellite system signal constellation (used with nvm_flash_cfg_t.gnssSatSigConst) */
enum eGnssSatSigConst
{
    /*! GPS  */
    GNSS_SAT_SIG_CONST_GPS                              = (uint16_t)0x0003,
    /*! QZSS  */
    GNSS_SAT_SIG_CONST_QZSS                             = (uint16_t)0x000C,
    /*! Galileo  */
    GNSS_SAT_SIG_CONST_GAL                              = (uint16_t)0x0030,
    /*! BeiDou  */
    GNSS_SAT_SIG_CONST_BDS                              = (uint16_t)0x00C0,
    /*! GLONASS  */
    GNSS_SAT_SIG_CONST_GLO                              = (uint16_t)0x0300,
    /*! SBAS  */
    GNSS_SAT_SIG_CONST_SBAS                             = (uint16_t)0x1000,
    
    /*! GNSS default */
    GNSS_SAT_SIG_CONST_DEFAULT = \
        GNSS_SAT_SIG_CONST_GPS | \
        GNSS_SAT_SIG_CONST_SBAS | \
        GNSS_SAT_SIG_CONST_QZSS | \
        GNSS_SAT_SIG_CONST_GAL | \
        GNSS_SAT_SIG_CONST_GLO | \
        GNSS_SAT_SIG_CONST_BDS
};

/** RTK Configuration (used with nvm_flash_cfg_t.RTKCfgBits) */
enum eRTKConfigBits
{
    /** Enable onboard RTK GNSS precision positioning (GPS1) */
    RTK_CFG_BITS_ROVER_MODE_RTK_POSITIONING				= (int)0x00000001,

    /** Enable external RTK GNSS positioning (GPS1) */
    RTK_CFG_BITS_ROVER_MODE_RTK_POSITIONING_EXTERNAL	= (int)0x00000002,

    /** Enable external RTK GNSS compassing on uBlox F9P (GPS2) */
    RTK_CFG_BITS_ROVER_MODE_RTK_COMPASSING_F9P			= (int)0x00000004,

    /** Enable dual GNSS RTK compassing (GPS2 to GPS1) */
    RTK_CFG_BITS_ROVER_MODE_RTK_COMPASSING				= (int)0x00000008,	

    /** Mask of RTK GNSS positioning types */
    RTK_CFG_BITS_ROVER_MODE_RTK_POSITIONING_MASK		= (RTK_CFG_BITS_ROVER_MODE_RTK_POSITIONING|RTK_CFG_BITS_ROVER_MODE_RTK_POSITIONING_EXTERNAL),

    /** Mask of dual GNSS RTK compassing types */
    RTK_CFG_BITS_ROVER_MODE_RTK_COMPASSING_MASK			= (RTK_CFG_BITS_ROVER_MODE_RTK_COMPASSING|RTK_CFG_BITS_ROVER_MODE_RTK_COMPASSING_F9P),

    /** Mask of RTK position, heading, and base modes */
    RTK_CFG_BITS_ROVER_MODE_MASK						= (int)0x0000000F,
    
    /** Enable RTK base and output ublox data from GPS 1 on serial port 0 */
    RTK_CFG_BITS_BASE_OUTPUT_GPS1_UBLOX_SER0			= (int)0x00000010,

    /** Enable RTK base and output ublox data from GPS 1 on serial port 1 */
    RTK_CFG_BITS_BASE_OUTPUT_GPS1_UBLOX_SER1			= (int)0x00000020,

    /** Enable RTK base and output ublox data from GPS 1 on serial port 2 */
    RTK_CFG_BITS_BASE_OUTPUT_GPS1_UBLOX_SER2			= (int)0x00000040,

    /** Enable RTK base and output ublox data from GPS 1 on USB port */
    RTK_CFG_BITS_BASE_OUTPUT_GPS1_UBLOX_USB				= (int)0x00000080,

    /** Enable RTK base and output RTCM3 data from GPS 1 on serial port 0 */
    RTK_CFG_BITS_BASE_OUTPUT_GPS1_RTCM3_SER0			= (int)0x00000100,
    
    /** Enable RTK base and output RTCM3 data from GPS 1 on serial port 1 */
    RTK_CFG_BITS_BASE_OUTPUT_GPS1_RTCM3_SER1			= (int)0x00000200,

    /** Enable RTK base and output RTCM3 data from GPS 1 on serial port 2 */
    RTK_CFG_BITS_BASE_OUTPUT_GPS1_RTCM3_SER2			= (int)0x00000400,

    /** Enable RTK base and output RTCM3 data from GPS 1 on USB port */
    RTK_CFG_BITS_BASE_OUTPUT_GPS1_RTCM3_USB				= (int)0x00000800,

    /** Enable RTK base and output ublox data from GPS 2 on serial port 0 */
    RTK_CFG_BITS_BASE_OUTPUT_GPS2_UBLOX_SER0			= (int)0x00001000,

    /** Enable RTK base and output ublox data from GPS 2 on serial port 1 */
    RTK_CFG_BITS_BASE_OUTPUT_GPS2_UBLOX_SER1			= (int)0x00002000,

    /** Enable RTK base and output ublox data from GPS 2 on serial port 2 */
    RTK_CFG_BITS_BASE_OUTPUT_GPS2_UBLOX_SER2			= (int)0x00004000,

    /** Enable RTK base and output ublox data from GPS 2 on USB port */
    RTK_CFG_BITS_BASE_OUTPUT_GPS2_UBLOX_USB				= (int)0x00008000,

    /** Enable RTK base and output RTCM3 data from GPS 2 on serial port 0 */
    RTK_CFG_BITS_BASE_OUTPUT_GPS2_RTCM3_SER0			= (int)0x00010000,
    
    /** Enable RTK base and output RTCM3 data from GPS 2 on serial port 1 */
    RTK_CFG_BITS_BASE_OUTPUT_GPS2_RTCM3_SER1			= (int)0x00020000,

    /** Enable RTK base and output RTCM3 data from GPS 2 on serial port 2 */
    RTK_CFG_BITS_BASE_OUTPUT_GPS2_RTCM3_SER2			= (int)0x00040000,

    /** Enable RTK base and output RTCM3 data from GPS 2 on USB port */
    RTK_CFG_BITS_BASE_OUTPUT_GPS2_RTCM3_USB				= (int)0x00080000,

    /** Enable base mode moving position. (For future use. Not implemented. This bit should always be 0 for now.) TODO: Implement moving base. */
    RTK_CFG_BITS_BASE_POS_MOVING						= (int)0x00100000,
    
    /** Reserved for future use */
    RTK_CFG_BITS_RESERVED1								= (int)0x00200000,	
    
    /** When using RTK, specifies whether the base station is identical hardware to this rover. If so, there are optimizations enabled to get fix faster. */
    RTK_CFG_BITS_RTK_BASE_IS_IDENTICAL_TO_ROVER			= (int)0x00400000,

    /** Forward all messages between the selected GPS and serial port.  Disable for RTK base use (to forward only GPS raw messages and use the surveyed location refLLA instead of current GPS position).  */
    RTK_CFG_BITS_GPS_PORT_PASS_THROUGH					= (int)0x00800000,

    /** All base station bits */
    RTK_CFG_BITS_BASE_MODE = (
        RTK_CFG_BITS_BASE_OUTPUT_GPS1_UBLOX_SER0 | RTK_CFG_BITS_BASE_OUTPUT_GPS1_RTCM3_SER0 |
        RTK_CFG_BITS_BASE_OUTPUT_GPS1_UBLOX_SER1 | RTK_CFG_BITS_BASE_OUTPUT_GPS1_RTCM3_SER1 |
        RTK_CFG_BITS_BASE_OUTPUT_GPS1_UBLOX_SER2 | RTK_CFG_BITS_BASE_OUTPUT_GPS1_RTCM3_SER2 |
        RTK_CFG_BITS_BASE_OUTPUT_GPS1_UBLOX_USB  | RTK_CFG_BITS_BASE_OUTPUT_GPS1_RTCM3_USB  |
        RTK_CFG_BITS_BASE_OUTPUT_GPS2_UBLOX_SER0 | RTK_CFG_BITS_BASE_OUTPUT_GPS2_RTCM3_SER0 |
        RTK_CFG_BITS_BASE_OUTPUT_GPS2_UBLOX_SER1 | RTK_CFG_BITS_BASE_OUTPUT_GPS2_RTCM3_SER1 |
        RTK_CFG_BITS_BASE_OUTPUT_GPS2_UBLOX_SER2 | RTK_CFG_BITS_BASE_OUTPUT_GPS2_RTCM3_SER2 |
        RTK_CFG_BITS_BASE_OUTPUT_GPS2_UBLOX_USB  | RTK_CFG_BITS_BASE_OUTPUT_GPS2_RTCM3_USB ),

    /** Base station bits enabled on Ser0 */
    RTK_CFG_BITS_RTK_BASE_SER0 = (
        RTK_CFG_BITS_BASE_OUTPUT_GPS1_UBLOX_SER0 | RTK_CFG_BITS_BASE_OUTPUT_GPS1_RTCM3_SER0 |
        RTK_CFG_BITS_BASE_OUTPUT_GPS2_UBLOX_SER0 | RTK_CFG_BITS_BASE_OUTPUT_GPS2_RTCM3_SER0 ),

    /** Base station bits enabled on Ser1 */
    RTK_CFG_BITS_RTK_BASE_SER1 = (
        RTK_CFG_BITS_BASE_OUTPUT_GPS1_UBLOX_SER1 | RTK_CFG_BITS_BASE_OUTPUT_GPS1_RTCM3_SER1 |
        RTK_CFG_BITS_BASE_OUTPUT_GPS2_UBLOX_SER1 | RTK_CFG_BITS_BASE_OUTPUT_GPS2_RTCM3_SER1 ),

    /** Base station bits enabled on Ser2 */
    RTK_CFG_BITS_RTK_BASE_SER2 = (
        RTK_CFG_BITS_BASE_OUTPUT_GPS1_UBLOX_SER2 | RTK_CFG_BITS_BASE_OUTPUT_GPS1_RTCM3_SER2 |
        RTK_CFG_BITS_BASE_OUTPUT_GPS2_UBLOX_SER2 | RTK_CFG_BITS_BASE_OUTPUT_GPS2_RTCM3_SER2 ),

    /** Base station bits for GPS1 Ublox */
    RTK_CFG_BITS_RTK_BASE_OUTPUT_GPS1_UBLOX = (
        RTK_CFG_BITS_BASE_OUTPUT_GPS1_UBLOX_SER0 |
        RTK_CFG_BITS_BASE_OUTPUT_GPS1_UBLOX_SER1 |
        RTK_CFG_BITS_BASE_OUTPUT_GPS1_UBLOX_SER2 |
        RTK_CFG_BITS_BASE_OUTPUT_GPS1_UBLOX_USB ),

    /** Base station bits for GPS2 Ublox */
    RTK_CFG_BITS_RTK_BASE_OUTPUT_GPS2_UBLOX = (
        RTK_CFG_BITS_BASE_OUTPUT_GPS2_UBLOX_SER0 |
        RTK_CFG_BITS_BASE_OUTPUT_GPS2_UBLOX_SER1 |
        RTK_CFG_BITS_BASE_OUTPUT_GPS2_UBLOX_SER2 |
        RTK_CFG_BITS_BASE_OUTPUT_GPS2_UBLOX_USB ),

    /** Base station bits for GPS1 RTCM */
    RTK_CFG_BITS_RTK_BASE_OUTPUT_GPS1_RTCM = (
        RTK_CFG_BITS_BASE_OUTPUT_GPS1_RTCM3_SER0 |
        RTK_CFG_BITS_BASE_OUTPUT_GPS1_RTCM3_SER1 | 
        RTK_CFG_BITS_BASE_OUTPUT_GPS1_RTCM3_SER2 | 
        RTK_CFG_BITS_BASE_OUTPUT_GPS1_RTCM3_USB ),

    /** Base station bits for GPS2 RTCM */
    RTK_CFG_BITS_RTK_BASE_OUTPUT_GPS2_RTCM = (
        RTK_CFG_BITS_BASE_OUTPUT_GPS2_RTCM3_SER0 |
        RTK_CFG_BITS_BASE_OUTPUT_GPS2_RTCM3_SER1 |
        RTK_CFG_BITS_BASE_OUTPUT_GPS2_RTCM3_SER2 |
        RTK_CFG_BITS_BASE_OUTPUT_GPS2_RTCM3_USB),

    /** Rover on-board RTK engine used */
    RTK_CFG_BITS_ROVER_MODE_ONBOARD_MASK = (RTK_CFG_BITS_ROVER_MODE_RTK_POSITIONING | RTK_CFG_BITS_ROVER_MODE_RTK_COMPASSING),

    /** Mask of Rover, Compassing, and Base modes */
    RTK_CFG_BITS_ALL_MODES_MASK = (RTK_CFG_BITS_ROVER_MODE_MASK | RTK_CFG_BITS_BASE_MODE),	
};

/** Sensor Configuration (used with nvm_flash_cfg_t.sensorConfig) */
enum eSensorConfig
{
    /** Gyro full-scale sensing range selection: +- 250, 500, 1000, 2000 deg/s */	
    SENSOR_CFG_GYR_FS_250				= (int)0x00000000,
    SENSOR_CFG_GYR_FS_500				= (int)0x00000001,
    SENSOR_CFG_GYR_FS_1000				= (int)0x00000002,
    SENSOR_CFG_GYR_FS_2000				= (int)0x00000003,
    SENSOR_CFG_GYR_FS_MASK				= (int)0x00000003,
    SENSOR_CFG_GYR_FS_OFFSET			= (int)0,
    
    /** Accelerometer full-scale sensing range selection: +- 2, 4, 8, 16 m/s^2 */
    SENSOR_CFG_ACC_FS_2G				= (int)0x00000000,
    SENSOR_CFG_ACC_FS_4G				= (int)0x00000001,
    SENSOR_CFG_ACC_FS_8G				= (int)0x00000002,
    SENSOR_CFG_ACC_FS_16G				= (int)0x00000003,
    SENSOR_CFG_ACC_FS_MASK				= (int)0x0000000C,
    SENSOR_CFG_ACC_FS_OFFSET			= (int)2,
    
    /** Gyro digital low-pass filter (DLPF) is set automatically based on the IMU sample rate.  The following 
    bit values can be used to override the bandwidth (frequency) to: 250, 184, 92, 41, 20, 10, 5 Hz */
    SENSOR_CFG_GYR_DLPF_250HZ			= (int)0x00000000,
    SENSOR_CFG_GYR_DLPF_184HZ			= (int)0x00000001,
    SENSOR_CFG_GYR_DLPF_92HZ			= (int)0x00000002,
    SENSOR_CFG_GYR_DLPF_41HZ			= (int)0x00000003,
    SENSOR_CFG_GYR_DLPF_20HZ			= (int)0x00000004,
    SENSOR_CFG_GYR_DLPF_10HZ			= (int)0x00000005,
    SENSOR_CFG_GYR_DLPF_5HZ				= (int)0x00000006,
     SENSOR_CFG_GYR_DLPF_MASK			= (int)0x00000F00,
    SENSOR_CFG_GYR_DLPF_OFFSET			= (int)8,

    /** Accelerometer digital low-pass filter (DLPF) is set automatically based on the IMU sample rate.  The 
    following bit values can be used to override the bandwidth (frequency) to: 218, 218, 99, 45, 21, 10, 5 Hz */
    SENSOR_CFG_ACC_DLPF_218HZ			= (int)0x00000000,
    SENSOR_CFG_ACC_DLPF_218HZb			= (int)0x00000001,
    SENSOR_CFG_ACC_DLPF_99HZ			= (int)0x00000002,
    SENSOR_CFG_ACC_DLPF_45HZ			= (int)0x00000003,
    SENSOR_CFG_ACC_DLPF_21HZ			= (int)0x00000004,
    SENSOR_CFG_ACC_DLPF_10HZ			= (int)0x00000005,
    SENSOR_CFG_ACC_DLPF_5HZ				= (int)0x00000006,
    SENSOR_CFG_ACC_DLPF_MASK			= (int)0x0000F000,
    SENSOR_CFG_ACC_DLPF_OFFSET			= (int)12,

    /** Euler rotation of IMU and magnetometer from Hardware Frame to Sensor Frame.  Rotation applied in the order of yaw, pitch, roll from the sensor frame (labeled on uINS). */
    SENSOR_CFG_SENSOR_ROTATION_MASK        = (int)0x00FF0000,
    SENSOR_CFG_SENSOR_ROTATION_OFFSET      = (int)16,
    SENSOR_CFG_SENSOR_ROTATION_0_0_0       = (int)0,	// roll, pitch, yaw rotation (deg).
    SENSOR_CFG_SENSOR_ROTATION_0_0_90      = (int)1,
    SENSOR_CFG_SENSOR_ROTATION_0_0_180     = (int)2,
    SENSOR_CFG_SENSOR_ROTATION_0_0_N90     = (int)3,
    SENSOR_CFG_SENSOR_ROTATION_90_0_0      = (int)4,
    SENSOR_CFG_SENSOR_ROTATION_90_0_90     = (int)5,
    SENSOR_CFG_SENSOR_ROTATION_90_0_180    = (int)6,
    SENSOR_CFG_SENSOR_ROTATION_90_0_N90    = (int)7,
    SENSOR_CFG_SENSOR_ROTATION_180_0_0     = (int)8,
    SENSOR_CFG_SENSOR_ROTATION_180_0_90    = (int)9,
    SENSOR_CFG_SENSOR_ROTATION_180_0_180   = (int)10,
    SENSOR_CFG_SENSOR_ROTATION_180_0_N90   = (int)11,
    SENSOR_CFG_SENSOR_ROTATION_N90_0_0     = (int)12,
    SENSOR_CFG_SENSOR_ROTATION_N90_0_90    = (int)13,
    SENSOR_CFG_SENSOR_ROTATION_N90_0_180   = (int)14,
    SENSOR_CFG_SENSOR_ROTATION_N90_0_N90   = (int)15,
    SENSOR_CFG_SENSOR_ROTATION_0_90_0      = (int)16,
    SENSOR_CFG_SENSOR_ROTATION_0_90_90     = (int)17,
    SENSOR_CFG_SENSOR_ROTATION_0_90_180    = (int)18,
    SENSOR_CFG_SENSOR_ROTATION_0_90_N90    = (int)19,
    SENSOR_CFG_SENSOR_ROTATION_0_N90_0     = (int)20,
    SENSOR_CFG_SENSOR_ROTATION_0_N90_90    = (int)21,
    SENSOR_CFG_SENSOR_ROTATION_0_N90_180   = (int)22,
    SENSOR_CFG_SENSOR_ROTATION_0_N90_N90   = (int)23,

    /** Triple IMU fault detection level. Higher levels add new features to previous levels */
    SENSOR_CFG_IMU_FAULT_DETECT_MASK	   	= (int)0x0F000000,
    SENSOR_CFG_IMU_FAULT_DETECT_OFFSET		= (int)24,
    SENSOR_CFG_IMU_FAULT_DETECT_NONE		= (int)0,	// Simple averaging
    SENSOR_CFG_IMU_FAULT_DETECT_OFFLINE		= (int)1,	// One or more IMUs is offline or stuck
    SENSOR_CFG_IMU_FAULT_DETECT_LARGE_BIAS	= (int)2,
    SENSOR_CFG_IMU_FAULT_DETECT_BIAS_JUMPS	= (int)3,
    SENSOR_CFG_IMU_FAULT_DETECT_SENSOR_NOISE = (int)4,
};

/** IO configuration (used with nvm_flash_cfg_t.ioConfig) */
enum eIoConfig
{
    /** Strobe (input and output) trigger on rising edge (0 = falling edge) (ioConfig[0]) */
    IO_CONFIG_STROBE_TRIGGER_HIGH               = (int)0x00000001,

    // G1,G2 - STROBE, CAN, Ser2, I2C (future) (ioConfig[3-1])
    /** G1,G2 - STROBE input on G2 */
    IO_CONFIG_G1G2_STROBE_INPUT_G2              = (int)0x00000002,
    /** G1,G2 - CAN Bus */
    IO_CONFIG_G1G2_CAN_BUS                      = (int)0x00000004,
    /** G1,G2 - General Communications on Ser2. Excludes GPS communications. */
    IO_CONFIG_G1G2_COM2                         = (int)0x00000006,
    /** G1,G2 - I2C */
    IO_CONFIG_G1G2_I2C							= (int)0x00000008,
    /** G1,G2 - MASK.  Note: This G1,G2 setting is overriden when GPS1 or GPS2 is configured to use Ser2. */
    IO_CONFIG_G1G2_MASK                         = (int)0x0000000E,
    /** G1,G2 - Default */
    IO_CONFIG_G1G2_DEFAULT                      = IO_CONFIG_G1G2_CAN_BUS,

    // G9 - STROBE, QDEC0 (future) (ioConfig[5-4])
    /** G9 - Strobe input */
    IO_CONFIG_G9_STROBE_INPUT                   = (int)0x00000010,
    /** G9 - Enable Nav update strobe output pulse on G9 (uINS pin 10) indicating preintegrated IMU and navigation updates */
    IO_CONFIG_G9_STROBE_OUTPUT_NAV              = (int)0x00000020,
    /** G9 - SPI DRDY */
    IO_CONFIG_G9_SPI_DRDY                    	= (int)0x00000030,
    /** G9 - Bit mask */
    IO_CONFIG_G9_MASK                           = (int)0x00000030,
    /** G9 - Default */
    IO_CONFIG_G9_DEFAULT                        = (int)0,	

    // G6,G7 - Ser1, QDEC0 (future) (ioConfig[7-6])
    /** G6,G7 - General Communications on Ser1. Excludes GPS communications.  Overriden when SPI is enabled (G9 held low on bootup/config). */
    IO_CONFIG_G6G7_COM1                         = (int)0x00000040,
    /** G6,G7 - Quadrature wheel encoder input (G6 QDEC0-A).  Overriden when SPI is enabled (G9 held low on bootup/config). */
//  IO_CONFIG_G6G7_QDEC0_INPUT_G6               = (int)0x00000080,
    /** G6,G7 - Bit mask */
    IO_CONFIG_G6G7_MASK                         = (int)0x000000C0,
    /** G6,G7 - Default */
    IO_CONFIG_G6G7_DEFAULT                      = IO_CONFIG_G6G7_COM1,	

    // G5,G8 - STROBE, QDEC1 (future), SPI (enabled when G9 is held low on bootup/config) (ioConfig[10-8])
    /** G5,G8 - Strobe input on G5 */
    IO_CONFIG_G5G8_STROBE_INPUT_G5              = (int)0x00000100,
    /** G5,G8 - Strobe input on G8 */
    IO_CONFIG_G5G8_STROBE_INPUT_G8              = (int)0x00000200,
    /** G5,G8 - Strobe input on both G5 and G8 */
    IO_CONFIG_G5G8_STROBE_INPUT_G5_G8           = (int)0x00000300,
    /** G5,G8 - Strobe input on both G5 and G8 */
    IO_CONFIG_G5G8_G6G7_SPI_ENABLE              = (int)0x00000400,
    /** G5,G8 - Quadrature wheel encoder input (G5 QDEC1-B, G8 QDEC1-A) */
    IO_CONFIG_G5G8_QDEC_INPUT                   = (int)0x00000500,
    /** G5,G8 - Bit mask */
    IO_CONFIG_G5G8_MASK                         = (int)0x00000700,
    /** G5,G8 - Default */
    IO_CONFIG_G5G8_DEFAULT                      = (int)0,	

    /** G15 (GPS PPS) - STROBE (ioConfig[11]) */
    IO_CONFIG_G15_STROBE_INPUT                  = (int)0x00000800,

    /** GPS 1 skip initialization (ioConfig[12]) */
    IO_CONFIG_GPS1_NO_INIT 						= (int)0x00001000,
    /** GPS 2 skip initialization (ioConfig[28]) */
    IO_CONFIG_GPS2_NO_INIT 						= (int)0x10000000,

    /** External GPS TIMEPULSE source (ioConfig[15-13]) */
    IO_CFG_GPS_TIMEPUSE_SOURCE_BITMASK			= (int)0x0000E000,	
    /** 0 = internal, 1 = disabled, 2 = G2_PIN6, 3 = G5_PIN9, 4 = G8_PIN12, 5 = G9_PIN13 */
    IO_CFG_GPS_TIMEPUSE_SOURCE_OFFSET			= (int)13,
    IO_CFG_GPS_TIMEPUSE_SOURCE_MASK				= (int)0x00000007,
    IO_CFG_GPS_TIMEPUSE_SOURCE_DISABLED			= (int)0,
    IO_CFG_GPS_TIMEPUSE_SOURCE_GPS1_PPS_PIN20	= (int)1,
    IO_CFG_GPS_TIMEPUSE_SOURCE_GPS2_PPS			= (int)2,
    IO_CFG_GPS_TIMEPUSE_SOURCE_STROBE_G2_PIN6	= (int)3,
    IO_CFG_GPS_TIMEPUSE_SOURCE_STROBE_G5_PIN9	= (int)4,
    IO_CFG_GPS_TIMEPUSE_SOURCE_STROBE_G8_PIN12	= (int)5,
    IO_CFG_GPS_TIMEPUSE_SOURCE_STROBE_G9_PIN13	= (int)6,
#define SET_STATUS_OFFSET_MASK(result,val,offset,mask)	{ (result) &= ~((mask)<<(offset)); (result) |= ((val)<<(offset)); }
    
#define IO_CFG_GPS_TIMEPUSE_SOURCE(ioConfig) ((ioConfig>>IO_CFG_GPS_TIMEPUSE_SOURCE_OFFSET)&IO_CFG_GPS_TIMEPUSE_SOURCE_MASK)
    
    /** GPS 1 source OFFSET */
    IO_CONFIG_GPS1_SOURCE_OFFSET				= (int)16,				// ioConfig[18-16]
    /** GPS 2 source OFFSET */
    IO_CONFIG_GPS2_SOURCE_OFFSET				= (int)19,				// ioConfig[21-19]
    /** GPS 1 type OFFSET */
    IO_CONFIG_GPS1_TYPE_OFFSET					= (int)22,				// ioConfig[24-22]
    /** GPS 2 type OFFSET */
    IO_CONFIG_GPS2_TYPE_OFFSET					= (int)25,				// ioConfig[27-25]

    /** GPS source MASK */
    IO_CONFIG_GPS_SOURCE_MASK					= (int)0x00000007,
    /** GPS source - Disable */
    IO_CONFIG_GPS_SOURCE_DISABLE				= (int)0,
    /** GPS source - GNSS receiver 1 onboard uINS */
    IO_CONFIG_GPS_SOURCE_ONBOARD_1				= (int)1,
    /** GPS source - GNSS receiver 2 onboard uINS */
    IO_CONFIG_GPS_SOURCE_ONBOARD_2				= (int)2,
    /** GPS source - Serial 0 */
    IO_CONFIG_GPS_SOURCE_SER0					= (int)3,
    /** GPS source - Serial 1 */
    IO_CONFIG_GPS_SOURCE_SER1					= (int)4,
    /** GPS source - Serial 2 */
    IO_CONFIG_GPS_SOURCE_SER2					= (int)5,
    /** GPS source - last type */
    IO_CONFIG_GPS_SOURCE_LAST					= IO_CONFIG_GPS_SOURCE_SER2,	// set to last source

    /** GPS type MASK */
    IO_CONFIG_GPS_TYPE_MASK						= (int)0x00000007,
    /** GPS type - ublox M8 */
    IO_CONFIG_GPS_TYPE_UBX_M8					= (int)0,
    /** GPS type - ublox ZED-F9P w/ RTK */
    IO_CONFIG_GPS_TYPE_UBX_F9P					= (int)1,
    /** GPS type - NMEA */
    IO_CONFIG_GPS_TYPE_NMEA						= (int)2,
    /** GPS type - InertialSense GPX */
    IO_CONFIG_GPS_TYPE_GPX						= (int)3,
    /** GPS type - Sony CXD5610 */
    IO_CONFIG_GPS_TYPE_CXD5610					= (int)4,
    /** GPS type - last type */
    IO_CONFIG_GPS_TYPE_LAST						= IO_CONFIG_GPS_TYPE_CXD5610,		// Set to last type

#define IO_CONFIG_GPS1_SOURCE(ioConfig) ((ioConfig>>IO_CONFIG_GPS1_SOURCE_OFFSET)&IO_CONFIG_GPS_SOURCE_MASK)
#define IO_CONFIG_GPS2_SOURCE(ioConfig) ((ioConfig>>IO_CONFIG_GPS2_SOURCE_OFFSET)&IO_CONFIG_GPS_SOURCE_MASK)
#define IO_CONFIG_GPS1_TYPE(ioConfig)	((ioConfig>>IO_CONFIG_GPS1_TYPE_OFFSET)&IO_CONFIG_GPS_TYPE_MASK)
#define IO_CONFIG_GPS2_TYPE(ioConfig)	((ioConfig>>IO_CONFIG_GPS2_TYPE_OFFSET)&IO_CONFIG_GPS_TYPE_MASK)

    /** IMU 1 disable (ioConfig[29]) */	
    IO_CONFIG_IMU_1_DISABLE						= (int)0x20000000,
    /** IMU 2 disable (ioConfig[30]) */
    IO_CONFIG_IMU_2_DISABLE						= (int)0x40000000,
    /** IMU 3 disable (ioConfig[31]) */
    IO_CONFIG_IMU_3_DISABLE						= (int)0x80000000,
};

#define IO_CONFIG_DEFAULT 	(IO_CONFIG_G1G2_DEFAULT | IO_CONFIG_G5G8_DEFAULT | IO_CONFIG_G6G7_DEFAULT | IO_CONFIG_G9_DEFAULT | (IO_CONFIG_GPS_SOURCE_ONBOARD_1<<IO_CONFIG_GPS1_SOURCE_OFFSET) | (IO_CONFIG_GPS_SOURCE_ONBOARD_2<<IO_CONFIG_GPS2_SOURCE_OFFSET))

enum ePlatformConfig
{
	// IMX Carrier Board
	PLATFORM_CFG_TYPE_MASK                      = (int)0x0000001F,
	PLATFORM_CFG_TYPE_NONE                      = (int)0,		// IMX-5 default
	PLATFORM_CFG_TYPE_NONE_ONBOARD_G2           = (int)1,		// uINS-3 default
	PLATFORM_CFG_TYPE_RUG1                      = (int)2,
	PLATFORM_CFG_TYPE_RUG2_0_G1                 = (int)3,
	PLATFORM_CFG_TYPE_RUG2_0_G2                 = (int)4,
	PLATFORM_CFG_TYPE_RUG2_1_G0                 = (int)5,	    // PCB RUG-2.1, Case RUG-3.  GPS1 timepulse on G9
	PLATFORM_CFG_TYPE_RUG2_1_G1                 = (int)6,       // "
	PLATFORM_CFG_TYPE_RUG2_1_G2                 = (int)7,       // "
	PLATFORM_CFG_TYPE_RUG3_G0                   = (int)8,       // PCB RUG-3.x.  GPS1 timepulse on GPS1_PPS TIMESYNC (pin 20)
	PLATFORM_CFG_TYPE_RUG3_G1                   = (int)9,       // "
	PLATFORM_CFG_TYPE_RUG3_G2                   = (int)10,      // "
	PLATFORM_CFG_TYPE_EVB2_G2                   = (int)11,
	PLATFORM_CFG_TYPE_RESERVED1                 = (int)12,
	PLATFORM_CFG_TYPE_IG1_0_G2                  = (int)13,      // PCB IG-1.0.  GPS1 timepulse on G8
	PLATFORM_CFG_TYPE_IG1_G1                    = (int)14,      // PCB IG-1.1 and later.  GPS1 timepulse on GPS1_PPS TIMESYNC (pin 20)
	PLATFORM_CFG_TYPE_IG1_G2                    = (int)15,
    PLATFORM_CFG_TYPE_IG2                       = (int)16,		// IG-2 w/ IMX-5 and GPX-1
	PLATFORM_CFG_TYPE_LAMBDA_G1                 = (int)17,		// Enable UBX output on Lambda for testbed
	PLATFORM_CFG_TYPE_LAMBDA_G2                 = (int)18,		// "
	PLATFORM_CFG_TYPE_TBED2_G1_W_LAMBDA         = (int)19,		// Enable UBX input from Lambda
	PLATFORM_CFG_TYPE_TBED2_G2_W_LAMBDA         = (int)20,		// "
	PLATFORM_CFG_TYPE_COUNT                     = (int)21,

    // Presets
    PLATFORM_CFG_PRESET_MASK                    = (int)0x0000FF00,
    PLATFORM_CFG_PRESET_OFFSET                  = (int)8,

    // RUG-3 - Presets
    PLATFORM_CFG_RUG3_PRESET__0__PRESETS_DISABLED								= 0,	// Don't use presets.  IOEXP_BITS can be set directly.
    PLATFORM_CFG_RUG3_PRESET__1__S0_RS232_7_9___CAN_11_12______S1_GPS1			= 1,	// RUG-3-G0 default
    PLATFORM_CFG_RUG3_PRESET__2__S0_TTL_7_9_____CAN_11_12______S1_GPS1			= 2,
    PLATFORM_CFG_RUG3_PRESET__3__S0_TTL_7_9_____S2_TTL_8_10____S1_GPS1			= 3,
    PLATFORM_CFG_RUG3_PRESET__4__S0_RS232_7_9___S1_RS232_8_10__S2_GPS1			= 4,
    PLATFORM_CFG_RUG3_PRESET__5__S2_RS485_7_8_9_10_____________S2_GPS1__S0_GPS2	= 5,
    PLATFORM_CFG_RUG3_PRESET__6__SPI_7_8_9_10__________________S2_GPS1__S0_GPS2	= 6,
    PLATFORM_CFG_RUG3_PRESET__7__S1_RS232_8_10_________________S2_GPS1__S0_GPS2	= 7,	// RUG-3-G2 default
    PLATFORM_CFG_RUG3_PRESET__8_________________CAN_11_12______S1_GPS1__S0_GPS2	= 8,
    PLATFORM_CFG_RUG3_PRESET__9__S2_TTL_8_10___________________S1_GPS1__S0_GPS2	= 9,
    PLATFORM_CFG_RUG3_PRESET__COUNT												= 10,

    PLATFORM_CFG_RUG3_PRESET__G0_DEFAULT		= PLATFORM_CFG_RUG3_PRESET__1__S0_RS232_7_9___CAN_11_12______S1_GPS1,
    PLATFORM_CFG_RUG3_PRESET__G2_DEFAULT		= PLATFORM_CFG_RUG3_PRESET__7__S1_RS232_8_10_________________S2_GPS1__S0_GPS2,

    // RUG-3 - I/O Expander disabled if platform type is != PLATFORM_CFG_TYPE_RUG3_x.
    PLATFORM_CFG_RUG3_IOEXP_BIT_MASK            = (int)0x00FF0000,
    PLATFORM_CFG_RUG3_IOEXP_BIT_OFFSET          = (int)16,

    RUG3_IOEXP_BIT_OFFSET_n232_485    			= (int)0,
    RUG3_IOEXP_BIT_OFFSET_n232_TTL    			= (int)1,
    RUG3_IOEXP_BIT_OFFSET_nRS_CAN     			= (int)2,
    RUG3_IOEXP_BIT_OFFSET_nGPS2_RS    			= (int)3,
    RUG3_IOEXP_BIT_OFFSET_nSPIEN      			= (int)4,
    RUG3_IOEXP_BIT_OFFSET_nSPI_SER    			= (int)5,
    RUG3_IOEXP_BIT_OFFSET_nGPSRST     			= (int)6,
};

/** (DID_WHEEL_ENCODER) Message to communicate wheel encoder measurements to GPS-INS */
typedef struct PACKED
{
    /** Time of measurement wrt current week */
    double timeOfWeek;

    /** Status Word */
    uint32_t status;

    /** Left wheel angle (rad) */
    float theta_l;

    /** Right wheel angle (rad) */
    float theta_r;
    
    /** Left wheel angular rate (rad/s) */
    float omega_l;

    /** Right wheel angular rate (rad/s) */
    float omega_r;

    /** Left wheel revolution count */
    uint32_t wrap_count_l;

    /** Right wheel revolution count */
    uint32_t wrap_count_r;

} wheel_encoder_t;

enum eWheelCfgBits
{
    WHEEL_CFG_BITS_ENABLE_ENCODER           = (int)0x00000002,
    WHEEL_CFG_BITS_ENABLE_CONTROL           = (int)0x00000004,
    WHEEL_CFG_BITS_ENABLE_MASK              = (int)0x0000000F,
    WHEEL_CFG_BITS_DIRECTION_REVERSE_LEFT   = (int)0x00000100,
    WHEEL_CFG_BITS_DIRECTION_REVERSE_RIGHT  = (int)0x00000200,
    WHEEL_CFG_BITS_ENCODER_SOURCE			= (int)0x00000400,	// 0 = uINS, 1 = EVB
};

typedef enum
{
    GV_MODE_STANDBY                         = 0,
    GV_MODE_LEARNING                        = 1,
    GV_CMD_LEARNING_START                   = 2,    // Use provided transform and sigma
    GV_CMD_LEARNING_RESUME                  = 3,    // Reset sigma values
    GV_CMD_LEARNING_CLEAR_AND_START         = 4,    // Zero transform and reset sigma values
    GV_CMD_LEARNING_STOP_AND_SAVE           = 5,
    GV_CMD_LEARNING_CANCEL                  = 6,
 } eGroundVehicleMode;

typedef struct PACKED
{
    /** Euler angles describing the rotation from imu (body) to the wheel frame (center of the non-steering axle) in radians */
    float                   e_b2w[3];

    /** Euler angle standard deviation of measurements describing the rotation from imu (body) to the wheel frame (center of the non-steering axle) in radians */
    float                   e_b2w_sigma[3];

    /** Translation from the imu (body) to the wheel frame origin (center of the non-steering axle), expressed in the imu (body) frame in meters */
    float                   t_b2w[3];

    /** Translation standard deviation from the imu (body) to the wheel frame origin (center of the non-steering axle), expressed in the imu (body) frame in meters */
    float                   t_b2w_sigma[3];

} wheel_transform_t;

typedef struct PACKED
{
    /** Config bits (see eWheelCfgBits) */
    uint32_t                bits;

    /** Euler angles and offset describing the rotation and tranlation from imu (body) to the wheel frame (center of the non-steering axle) */
    wheel_transform_t       transform;

    /** Distance between the left and right wheels */
    float                   track_width;

    /** Estimate of wheel radius */
    float                   radius;

} wheel_config_t;

typedef enum
{
    /** Kinematic learing is solving for the translation from IMU to wheel (wheel_config). */ 
    GV_STATUS_LEARNING_ENABLED		= 0x00000001,
    
    /** Navigation is running without GPS input. */ 
    GV_STATUS_DEAD_RECKONING		= 0x01000000,

    /** Vehicle kinematic parameters agree with GPS. */ 
    GV_STATUS_KINEMATIC_CAL_GOOD	= 0x02000000,

    /** Vehicle kinematic learning has converged and is complete. */ 
    GV_STATUS_LEARNING_CONVERGED    = 0x04000000,

    /** Vehicle kinematic learning data (wheel_config_t) is missing. */ 
    GV_STATUS_LEARNING_NEEDED       = 0x08000000,

} eGroundVehicleStatus;

/** (DID_GROUND_VEHICLE) Configuration of ground vehicle kinematic constraints. */
typedef struct PACKED
{
    /** GPS time of week (since Sunday morning) in milliseconds */
    uint32_t				timeOfWeekMs;

    /** Ground vehicle status flags (eGroundVehicleStatus) */
    uint32_t                status;

    /** Current mode of the ground vehicle.  Use this field to apply commands. (see eGroundVehicleMode) */
    uint32_t                mode;

    /** Wheel transform, track width, and wheel radius. */
    wheel_config_t       	wheelConfig;

} ground_vehicle_t;

typedef enum
{
    INS_DYN_MODEL_PORTABLE       	= 0,
    INS_DYN_MODEL_STATIONARY        = 2,
    INS_DYN_MODEL_PEDESTRIAN        = 3,
    INS_DYN_MODEL_GROUND_VEHICLE    = 4,
    INS_DYN_MODEL_MARINE            = 5,
    INS_DYN_MODEL_AIRBORNE_1G       = 6,
    INS_DYN_MODEL_AIRBORNE_2G       = 7,
    INS_DYN_MODEL_AIRBORNE_4G       = 8,
    INS_DYN_MODEL_WRIST             = 9,
    INS_DYN_MODEL_INDOOR            = 10
} eInsDynModel;

/** (DID_FLASH_CONFIG) Configuration data
 * IMPORTANT! These fields should not be deleted, they can be deprecated and marked as reserved,
 * or new fields added to the end.
*/
typedef struct PACKED
{
    /** Size of group or union, which is nvm_group_x_t + padding */
    uint32_t				size;

    /** Checksum, excluding size and checksum */
    uint32_t                checksum;

    /** Manufacturer method for restoring flash defaults */
    uint32_t                key;

    /** IMU sample (system input data) period in milliseconds set on startup. Cannot be larger than startupNavDtMs. Zero disables sensor/IMU sampling. */
    uint32_t				startupImuDtMs;

    /** Navigation filter (system output data) update period in milliseconds set on startup. 1ms minimum (1KHz max). */
    uint32_t				startupNavDtMs;

    /** Serial port 0 baud rate in bits per second */
    uint32_t				ser0BaudRate;

    /** Serial port 1 baud rate in bits per second */
    uint32_t				ser1BaudRate;

    /** Rotation in radians about the X,Y,Z axes from Sensor Frame to Intermediate Output Frame.  Order applied: Z,Y,X. */
    float					insRotation[3];

    /** X,Y,Z offset in meters from Intermediate Output Frame to INS Output Frame. */
    float					insOffset[3];

    /** X,Y,Z offset in meters in Sensor Frame to GPS 1 antenna. */
    float					gps1AntOffset[3];
 
    /** INS dynamic platform model (see eInsDynModel).  Options are: 0=PORTABLE, 2=STATIONARY, 3=PEDESTRIAN, 4=GROUND VEHICLE, 5=SEA, 6=AIRBORNE_1G, 7=AIRBORNE_2G, 8=AIRBORNE_4G, 9=WRIST.  Used to balance noise and performance characteristics of the system.  The dynamics selected here must be at least as fast as your system or you experience accuracy error.  This is tied to the GPS position estimation model and intend in the future to be incorporated into the INS position model. */
    uint8_t					insDynModel;

    /** Debug */
    uint8_t					debug;

    /** Satellite system constellation used in GNSS solution.  (see eGnssSatSigConst) 0x0003=GPS, 0x000C=QZSS, 0x0030=Galileo, 0x00C0=Beidou, 0x0300=GLONASS, 0x1000=SBAS */
    uint16_t				gnssSatSigConst;

    /** System configuration bits (see eSysConfigBits). */
    uint32_t				sysCfgBits;

    /** Reference latitude, longitude and height above ellipsoid for north east down (NED) calculations (deg, deg, m) */
    double                  refLla[3];

    /** Last latitude, longitude, HAE (height above ellipsoid) used to aid GPS startup (deg, deg, m).  Updated when the distance between current LLA and lastLla exceeds lastLlaUpdateDistance. */
    double					lastLla[3];

    /** Last LLA GPS time since week start (Sunday morning) in milliseconds */
    uint32_t				lastLlaTimeOfWeekMs;

    /** Last LLA GPS number of weeks since January 6th, 1980 */
    uint32_t				lastLlaWeek;

    /** Distance between current and last LLA that triggers an update of lastLla  */
    float					lastLlaUpdateDistance;

    /** Hardware interface configuration bits (see eIoConfig). */
    uint32_t				ioConfig;

    /** Hardware platform specifying the IMX carrier board type (i.e. RUG, EVB, IG) and configuration bits (see ePlatformConfig).  The platform type is used to simplify the GPS and I/O configuration process.  */
    uint32_t				platformConfig;

    /** X,Y,Z offset in meters from DOD_ Frame origin to GPS 2 antenna. */
    float					gps2AntOffset[3];

    /** Euler (roll, pitch, yaw) rotation in radians from INS Sensor Frame to Intermediate ZeroVelocity Frame.  Order applied: heading, pitch, roll. */
    float					zeroVelRotation[3];

    /** X,Y,Z offset in meters from Intermediate ZeroVelocity Frame to Zero Velocity Frame. */
    float					zeroVelOffset[3];

    /** (sec) User defined delay for GPS time.  This parameter can be used to account for GPS antenna cable delay.  */
    float                   gpsTimeUserDelay;

    /** Earth magnetic field (magnetic north) declination (heading offset from true north) in radians */
    float                   magDeclination;

    /** Time between GPS time synchronization pulses in milliseconds.  Requires reboot to take effect. */
    uint32_t				gpsTimeSyncPeriodMs;
    
    /** GPS measurement (system input data) update period in milliseconds set on startup. 200ms minimum (5Hz max). */
    uint32_t				startupGPSDtMs;
    
    /** RTK configuration bits (see eRTKConfigBits). */
    uint32_t				RTKCfgBits;

    /** Sensor config to specify the full-scale sensing ranges and output rotation for the IMU and magnetometer (see eSensorConfig in data_sets.h) */
    uint32_t                sensorConfig;

    /** Minimum elevation of a satellite above the horizon to be used in the solution (radians). Low elevation satellites may provide degraded accuracy, due to the long signal path through the atmosphere. */
    float                   gpsMinimumElevation;

    /** Serial port 2 baud rate in bits per second */
    uint32_t				ser2BaudRate;

    /** Wheel encoder: euler angles describing the rotation from imu to left wheel */
    wheel_config_t          wheelConfig;

} nvm_flash_cfg_t;

/** (DID_INL2_NED_SIGMA) Standard deviation of INL2 EKF estimates in the NED frame. */
typedef struct PACKED
{											
    /** Timestamp in milliseconds */
    unsigned int			timeOfWeekMs;	
    /** NED position error sigma */
    float					StdPosNed[3];		
    /** NED velocity error sigma */
    float					StdVelNed[3];		
    /** NED attitude error sigma */
    float					StdAttNed[3];		
    /** Acceleration bias error sigma */
    float					StdAccBias[3];		
    /** Angular rate bias error sigma */
    float					StdGyrBias[3];		
    /** Barometric altitude bias error sigma */
	float					StdBarBias;		
    /** Mag declination error sigma */
	float					StdMagDeclination;	
} inl2_ned_sigma_t;

/** (DID_STROBE_IN_TIME) Timestamp for input strobe. */
typedef struct PACKED
{
    /** GPS number of weeks since January 6th, 1980 */
    uint32_t				week;

    /** GPS time of week (since Sunday morning) in milliseconds */
    uint32_t				timeOfWeekMs;

    /** Strobe input pin (i.e. G1, G2, G5, or G9) */
    uint16_t				pin;

    /** Strobe serial index number */
    uint16_t				count;
} strobe_in_time_t;

#define DEBUG_I_ARRAY_SIZE		9
#define DEBUG_F_ARRAY_SIZE		9
#define DEBUG_LF_ARRAY_SIZE		3

/* (DID_DEBUG_ARRAY) */
typedef struct PACKED
{
    int32_t					i[DEBUG_I_ARRAY_SIZE];
    f_t						f[DEBUG_F_ARRAY_SIZE];
    double                  lf[DEBUG_LF_ARRAY_SIZE];
} debug_array_t;

#define DEBUG_STRING_SIZE		80

/* (DID_DEBUG_STRING) */
typedef struct PACKED
{
    uint8_t					s[DEBUG_STRING_SIZE];
} debug_string_t;

POP_PACK

PUSH_PACK_8

#ifndef GPX_1

/** time struct */
typedef struct
{
    /** time (s) expressed by standard time_t */
    int64_t time;

    /** fraction of second under 1 s */
    double sec;         
} gtime_t;

typedef struct PACKED
{
    gtime_t time;
    double rp_ecef[3]; // Rover position
    double rv_ecef[3]; // Rover velocity
    double ra_ecef[3]; // Rover acceleration
    double bp_ecef[3]; // Base position
    double bv_ecef[3]; // Base velocity
    double qr[6]; // rover position and velocity covariance main diagonal
    double b[24]; // satellite bias
    double qb[24]; // main diagonal of sat bias covariances
    uint8_t sat_id[24]; // satellite id of b[]
} rtk_state_t;

typedef struct PACKED
{
    gtime_t time;
    int32_t nv; // number of measurements
    uint8_t sat_id_i[24]; // sat id of measurements (reference sat)
    uint8_t sat_id_j[24]; // sat id of measurements
    uint8_t type[24]; // type (0 = dd-range, 1 = dd-phase, 2 = baseline)
    double v[24]; // residual
} rtk_residual_t;

typedef struct PACKED
{
    gtime_t time;

    uint8_t rej_ovfl;
    uint8_t code_outlier;
    uint8_t phase_outlier;
    uint8_t code_large_residual;

    uint8_t phase_large_residual;
    uint8_t invalid_base_position;
    uint8_t bad_baseline_holdamb;
    uint8_t base_position_error;

    uint8_t outc_ovfl;
    uint8_t reset_timer;
    uint8_t use_ubx_position;
    uint8_t large_v2b;

    uint8_t base_position_update;
    uint8_t rover_position_error;
    uint8_t reset_bias;
    uint8_t start_relpos;

    uint8_t end_relpos;
    uint8_t start_rtkpos;
    uint8_t pnt_pos_error;
    uint8_t no_base_obs_data;

    uint8_t diff_age_error;
    uint8_t moveb_time_sync_error;
    uint8_t waiting_for_rover_packet;
    uint8_t waiting_for_base_packet;

    uint8_t lsq_error;
    uint8_t lack_of_valid_sats;
    uint8_t divergent_pnt_pos_iteration;
    uint8_t chi_square_error;

    uint32_t cycle_slips;

    float ubx_error;

    uint8_t solStatus;
    uint8_t rescode_err_marker;
    uint8_t error_count;
    uint8_t error_code;

    float dist2base;

    uint8_t reserved1;
    uint8_t gdop_error;
    uint8_t warning_count;
    uint8_t warning_code;

    double double_debug[4];

    uint8_t debug[2];
    uint8_t obs_count_bas;
    uint8_t obs_count_rov;

    uint8_t obs_pairs_filtered;
    uint8_t obs_pairs_used;
    uint8_t raw_ptr_queue_overrun;
    uint8_t raw_dat_queue_overrun;
} rtk_debug_t;

#endif

POP_PACK

PUSH_PACK_1

#ifndef GPX_1

/** (DID_GPS_RTK_OPT) RTK processing options */
typedef struct
{
    /** positioning mode (PMODE_???) */
    int32_t mode;           

    /** solution type (0:forward,1:backward,2:combined) */
    int32_t soltype;

    /** number of frequencies (1:L1,2:L1+L2,3:L1+L2+L5) */
    int32_t nf;

    /** navigation systems */
    int32_t navsys;

    /** elevation mask angle (rad) */
    double elmin;

    /** Min snr to consider satellite for rtk */
    int32_t snrmin;

    /** AR mode (0:off,1:continuous,2:instantaneous,3:fix and hold,4:ppp-ar) */
    int32_t modear;

    /** GLONASS AR mode (0:off,1:on,2:auto cal,3:ext cal) */
    int32_t glomodear;

    /** GPS AR mode (0:off,1:on) */
    int32_t gpsmodear;

    /** SBAS AR mode (0:off,1:on) */
    int32_t sbsmodear;

    /** BeiDou AR mode (0:off,1:on) */
    int32_t bdsmodear;

    /** AR filtering to reject bad sats (0:off,1:on) */
    int32_t arfilter;

    /** obs outage count to reset bias */
    int32_t maxout;

    /** reject count to reset bias */
    int32_t maxrej;

    /** min lock count to fix ambiguity */
    int32_t minlock;

    /** min sats to fix integer ambiguities */
    int32_t minfixsats;

    /** min sats to hold integer ambiguities */
    int32_t minholdsats;

    /** min sats to drop sats in AR */
    int32_t mindropsats;

    /** use stdev estimates from receiver to adjust measurement variances */
    int32_t rcvstds;

    /** min fix count to hold ambiguity */
    int32_t minfix;

    /** max iteration to resolve ambiguity */
    int32_t armaxiter;

    /** dynamics model (0:none,1:velociy,2:accel) */
    int32_t dynamics;

    /** number of filter iteration */
    int32_t niter;

    /** interpolate reference obs (for post mission) */
    int32_t intpref;

    /** rover position for fixed mode */
    int32_t rovpos;

    /** base position for relative mode */
    int32_t refpos;

    /** code/phase error ratio */
    double eratio[1];

    /** measurement error factor */
    double err[5];

    /** initial-state std [0]bias,[1]iono [2]trop */
    double std[3];

    /** process-noise std [0]bias,[1]iono [2]trop [3]acch [4]accv [5] pos */
    double prn[6];

    /** satellite clock stability (sec/sec) */
    double sclkstab;

    /** AR validation threshold */
    double thresar[8];

    /** elevation mask of AR for rising satellite (rad) */
    double elmaskar;

    /** elevation mask to hold ambiguity (rad) */
    double elmaskhold;

    /** slip threshold of geometry-free phase (m) */
    double thresslip;

    /** variance for fix-and-hold pseudo measurements (cycle^2) */
    double varholdamb;

    /** gain used for GLO and SBAS sats to adjust ambiguity */
    double gainholdamb;

    /** max difference of time (sec) */
    double maxtdiff;

    /** reset sat biases after this long trying to get fix if not acquired */
    int fix_reset_base_msgs;

    /** reject threshold of NIS */
    double maxinnocode;
    double maxinnophase;
    double maxnis;

    /** reject threshold of gdop */
    double maxgdop;

    /** baseline length constraint {const,sigma before fix, sigma after fix} (m) */
    double baseline[3];
    double max_baseline_error;
    double reset_baseline_error;

    /** maximum error wrt ubx position (triggers reset if more than this far) (m) */
    float max_ubx_error;

    /** rover position for fixed mode {x,y,z} (ecef) (m) */
    double ru[3];

    /** base position for relative mode {x,y,z} (ecef) (m) */
    double rb[3];

    /** max averaging epochs */
    int32_t maxaveep;

    /** output single by dgps/float/fix/ppp outage */
    int32_t outsingle;
} prcopt_t;
typedef prcopt_t gps_rtk_opt_t;

/** Raw satellite observation data */
typedef struct PACKED
{
    /** Receiver local time approximately aligned to the GPS time system (GPST) */
    gtime_t time;

    /** Satellite number in RTKlib notation.  GPS: 1-32, GLONASS: 33-59, Galilleo: 60-89, SBAS: 90-95 */
    uint8_t sat;

    /** receiver number */
    uint8_t rcv;

    /** Cno, carrier-to-noise density ratio (signal strength) (0.25 dB-Hz) */
    uint8_t SNR[1];

    /** Loss of Lock Indicator. Set to non-zero values only when carrier-phase is valid (L > 0).  bit1 = loss-of-lock, bit2 = half-cycle-invalid */
    uint8_t LLI[1];

    /** Code indicator: CODE_L1C (1) = L1C/A,G1C/A,E1C (GPS,GLO,GAL,QZS,SBS), CODE_L1X (12) = E1B+C,L1C(D+P) (GAL,QZS), CODE_L1I (47) = B1I (BeiDou) */
    uint8_t code[1];

    /** Estimated carrier phase measurement standard deviation (0.004 cycles), zero means invalid */
    uint8_t qualL[1];

    /** Estimated pseudorange measurement standard deviation (0.01 m), zero means invalid */
    uint8_t qualP[1];

    /** reserved, for alignment */
    uint8_t reserved;

    /** Observation data carrier-phase (cycle). The carrier phase initial ambiguity is initialized using an approximate value to make the magnitude of the phase close to the pseudorange measurement. Clock resets are applied to both phase and code measurements in accordance with the RINEX specification. */
    double L[1];

    /** Observation data pseudorange (m). GLONASS inter frequency channel delays are compensated with an internal calibration table */
    double P[1]; 

    /** Observation data Doppler measurement (positive sign for approaching satellites) (Hz) */
    float D[1];
} obsd_t;

#define GPS_RAW_MESSAGE_BUF_SIZE    1000
#define MAX_OBSERVATION_COUNT_IN_RTK_MESSAGE (GPS_RAW_MESSAGE_BUF_SIZE / sizeof(obsd_t))

/** observation data */
typedef struct
{
    /** number of observation slots used */
    uint32_t n;

    /** number of observation slots allocated */
    uint32_t nmax;

    /** observation data buffer */
    obsd_t* data;
} obs_t;

/** non-Glonass ephemeris data */
typedef struct
{
    /** Satellite number in RTKlib notation.  GPS: 1-32, GLONASS: 33-59, Galilleo: 60-89, SBAS: 90-95 */
    int32_t sat;

    /** IODE Issue of Data, Ephemeris (ephemeris version) */
    int32_t iode;
    
    /** IODC Issue of Data, Clock (clock version) */
    int32_t iodc;

    /** SV accuracy (URA index) IRN-IS-200H p.97 */
    int32_t sva;            

    /** SV health GPS/QZS (0:ok) */
    int32_t svh;            

    /** GPS/QZS: gps week, GAL: galileo week */
    int32_t week;

    /** GPS/QZS: code on L2. (00 = Invalid, 01 = P Code ON, 11 = C/A code ON, 11 = Invalid).  GAL/CMP: data sources */
    int32_t code;

    /** GPS/QZS: L2 P data flag (indicates that the NAV data stream was commanded OFF on the P-code of the in-phase component of the L2 channel). CMP: nav type */
    int32_t flag;

    /** Time Of Ephemeris, ephemeris reference epoch in seconds within the week (s) */
    gtime_t toe;
    
    /** clock data reference time (s) (20.3.4.5) */
    gtime_t toc;
    
    /** T_trans (s) */
    gtime_t ttr;

    /** Orbit semi-major axis (m) */
    double A;

    /** Orbit eccentricity (non-dimensional)  */
    double e;

	/** Orbit inclination angle at reference time (rad) */
	double i0;

    /** Longitude of ascending node of orbit plane at weekly epoch (rad) */
    double OMG0;

    /** Argument of perigee (rad) */
    double omg;

    /** Mean anomaly at reference time (rad) */
    double M0;

    /** Mean Motion Difference From Computed Value (rad) */
    double deln;

    /** Rate of Right Ascension (rad/s) */
    double OMGd;

    /** Rate of Inclination Angle (rad/s) */
    double idot;

    /** Amplitude of the Cosine Harmonic Correction Term to the Orbit Radius (m) */
    double crc;

    /** Amplitude of the Sine Harmonic Correction Term to the Orbit Radius (m) */
    double crs;

    /** Amplitude of the Cosine Harmonic Correction Term to the Argument of Latitude (rad)  */
    double cuc;

    /** Amplitude of the Sine Harmonic Correction Term to the Argument of Latitude (rad) */
    double cus;

    /** Amplitude of the Cosine Harmonic Correction Term to the Angle of Inclination (rad) */
    double cic;

    /** Amplitude of the Sine Harmonic Correction Term to the Angle of Inclination (rad) */
    double cis;

    /** Time Of Ephemeris, ephemeris reference epoch in seconds within the week (s), same as <toe> above but represented as double type. Note that toe is computed as eph->toe = gst2time(week, eph->toes) */
    double toes;

    /** Fit interval (h) (0: 4 hours, 1: greater than 4 hours) */
    double fit;

    /** SV clock offset, af0 (s) */
    double f0;
    
    /** SV clock drift, af1 (s/s, non-dimensional) */
    double f1;
    
    /** SV clock drift rate, af2 (1/s) */
    double f2;

    /** Group delay parameters GPS/QZS: tgd[0] = TGD (IRN-IS-200H p.103). Galilleo: tgd[0] = BGD E5a/E1, tgd[1] = BGD E5b/E1. Beidou: tgd[0] = BGD1, tgd[1] = BGD2 */
    double tgd[4];

    /** Adot for CNAV, not used */
    double Adot;
    
    /** First derivative of mean motion n (second derivative of mean anomaly M), ndot for CNAV (rad/s/s). Not used. */
    double ndot;
} eph_t;

/** Glonass ephemeris data */
typedef struct
{        
    /** Satellite number in RTKlib notation.  GPS: 1-32, GLONASS: 33-59, Galilleo: 60-89, SBAS: 90-95 */
    int32_t sat;

    /** IODE (0-6 bit of tb field) */
    int32_t iode;

    /** satellite frequency number */
    int32_t frq;

    /** satellite health */
    int32_t svh;
    
    /** satellite accuracy */
    int32_t sva;
    
    /** satellite age of operation */
    int32_t age;

    /** Ephemeris reference epoch in seconds within the week in GPS time gpst (s) */
    gtime_t toe;

    /** message frame time in gpst (s) */
    gtime_t tof;

    /** satellite position (ecef) (m) */
    double pos[3];

    /** satellite velocity (ecef) (m/s) */
    double vel[3];

    /** satellite acceleration (ecef) (m/s^2) */
    double acc[3];

    /** SV clock bias (s) */
    double taun;

    /** relative frequency bias */
    double gamn;

    /** delay between L1 and L2 (s) */
    double dtaun;
} geph_t;

/** SBAS message type */
typedef struct
{
    /** receiption time - week */
    int32_t week;
    
    /** reception time - tow */
    int32_t tow;

    /** SBAS satellite PRN number */
    int32_t prn;

    /** SBAS message (226bit) padded by 0 */
    uint8_t msg[29];

    /** reserved for alighment */
    uint8_t reserved[3];
} sbsmsg_t;

/** station parameter type */
typedef struct
{
    /** antenna delta type (0:enu,1:xyz) */
    int32_t deltype;
    
    /** station position (ecef) (m) */
    double pos[3];

    /** antenna position delta (e/n/u or x/y/z) (m) */
    double del[3];

    /** antenna height (m) */
    double hgt;
    
    /** station id */
    int32_t stationId;
} sta_t;

/** almanac type */
typedef struct
{
    /** satellite number */
    int32_t sat;

    /** sv health (0:ok) */
    int32_t svh;

    /** as and sv config */
    int32_t svconf;

    /* GPS/QZS: gps week, GAL: galileo week */
    int32_t week;

    /* Toa */
    gtime_t toa;        
                        
    /** SV orbit parameters - A */
    double A;

    /** SV orbit parameters - e */
    double e;

    /** SV orbit parameters - i0 */
    double i0;

    /** SV orbit parameters - OMG0 */
    double OMG0;
    
    /** SV orbit parameters - omg */
    double omg;
    
    /** SV orbit parameters - M0 */
    double M0;
    
    /** SV orbit parameters - OMGd */
    double OMGd;

    /** Toa (s) in week - toas */
    double toas;

    /** SV clock parameters - af0 */
    double f0;
    
    /** SV clock parameters - af1 */
    double f1;
} alm_t;

/** ionosphere model and utc parameters */
typedef struct
{
    double ion_gps[8];  /* GPS iono model parameters {a0,a1,a2,a3,b0,b1,b2,b3} */
    double ion_gal[4];  /* Galileo iono model parameters {ai0,ai1,ai2,0} */
    double ion_qzs[8];  /* QZSS iono model parameters {a0,a1,a2,a3,b0,b1,b2,b3} */
    double ion_cmp[8];  /* BeiDou iono model parameters {a0,a1,a2,a3,b0,b1,b2,b3} */
    double ion_irn[8];  /* IRNSS iono model parameters {a0,a1,a2,a3,b0,b1,b2,b3} */

    double utc_gps[4];  /* GPS delta-UTC parameters {A0,A1,T,W} */
    double utc_glo[4];  /* GLONASS UTC GPS time parameters */
    double utc_gal[4];  /* Galileo UTC GPS time parameters */
    double utc_qzs[4];  /* QZS UTC GPS time parameters */
    double utc_cmp[4];  /* BeiDou UTC parameters */
    double utc_irn[4];  /* IRNSS UTC parameters */
    double utc_sbs[4];  /* SBAS UTC parameters */

    int32_t leaps;      /* leap seconds (s) */
    
    alm_t alm;			/* almanac */
} ion_model_utc_alm_t;

#endif	// GPX-1

/** RTK solution status */
typedef enum
{
    /** No status */
    rtk_solution_status_none = 0,

    /** RTK fix */
    rtk_solution_status_fix = 1,

    /** RTK float */
    rtk_solution_status_float = 2,

    /** RTK SBAS */
    rtk_solution_status_sbas = 3,

    /** RTK DGPS */
    rtk_solution_status_dgps = 4,

    /** RTK SINGLE */
    rtk_solution_status_single = 5
} eRtkSolStatus;

/** (DID_GPS1_RTK_POS_REL, DID_GPS2_RTK_CMP_REL) - RTK and Dual GNSS heading base to rover relative info. */
typedef struct PACKED
{
    /** GPS time of week (since Sunday morning) in milliseconds */
    uint32_t                timeOfWeekMs;

    /** Age of differential (seconds) */
    float					differentialAge;

    /** Ambiguity resolution ratio factor for validation */
    float					arRatio;

    /** Vector from base to rover (m) in ECEF - If Compassing enabled, this is the 3-vector from antenna 2 to antenna 1 */
    float					baseToRoverVector[3];

    /** Distance from base to rover (m) */
    float                   baseToRoverDistance;
    
    /** Angle from north to baseToRoverVector in local tangent plane. (rad) */
    float                   baseToRoverHeading;

    /** Accuracy of baseToRoverHeading. (rad) */
    float                   baseToRoverHeadingAcc;

    /** (see eGpsStatus) GPS status: [0x000000xx] number of satellites used, [0x0000xx00] fix type, [0x00xx0000] status flags, NMEA input flag */
    uint32_t                status;
    
} gps_rtk_rel_t;

/** (DID_GPS1_RTK_POS_MISC, DID_GPS2_RTK_CMP_MISC) - requires little endian CPU */
typedef struct PACKED
{
    /** GPS time of week (since Sunday morning) in milliseconds */
    uint32_t                timeOfWeekMs;

    /** Accuracy - estimated standard deviations of the solution assuming a priori error model and error parameters by the positioning options. []: standard deviations {ECEF - x,y,z} or {north, east, down} (meters) */
    float					accuracyPos[3];

    /** Accuracy - estimated standard deviations of the solution assuming a priori error model and error parameters by the positioning options. []: Absolute value of means square root of estimated covariance NE, EU, UN */
    float					accuracyCov[3];

    /** Ambiguity resolution threshold for validation */
    float					arThreshold;

    /** Geometric dilution of precision (meters) */
    float					gDop;
    
    /** Horizontal dilution of precision (meters) */
    float					hDop;
    
    /** Vertical dilution of precision (meters) */
    float					vDop;

    /** Base Position - latitude, longitude, height (degrees, meters) */
     double					baseLla[3];

    /** Cycle slip counter */
    uint32_t                cycleSlipCount;
    
    /** Rover gps observation element counter */
    uint32_t				roverGpsObservationCount;

    /** Base station gps observation element counter */
    uint32_t				baseGpsObservationCount;

    /** Rover glonass observation element counter */
    uint32_t				roverGlonassObservationCount;

    /** Base station glonass observation element counter */
    uint32_t				baseGlonassObservationCount;

    /** Rover galileo observation element counter */
    uint32_t				roverGalileoObservationCount;

    /** Base station galileo observation element counter */
    uint32_t				baseGalileoObservationCount;

    /** Rover beidou observation element counter */
    uint32_t				roverBeidouObservationCount;

    /** Base station beidou observation element counter */
    uint32_t				baseBeidouObservationCount;

    /** Rover qzs observation element counter */
    uint32_t				roverQzsObservationCount;

    /** Base station qzs observation element counter */
    uint32_t				baseQzsObservationCount;

    /** Rover gps ephemeris element counter */
    uint32_t				roverGpsEphemerisCount;

    /** Base station gps ephemeris element counter */
    uint32_t				baseGpsEphemerisCount;

    /** Rover glonass ephemeris element counter */
    uint32_t				roverGlonassEphemerisCount;

    /** Base station glonass ephemeris element counter */
    uint32_t				baseGlonassEphemerisCount;
    
    /** Rover galileo ephemeris element counter */
    uint32_t				roverGalileoEphemerisCount;

    /** Base station galileo ephemeris element counter */
    uint32_t				baseGalileoEphemerisCount;

    /** Rover beidou ephemeris element counter */
    uint32_t				roverBeidouEphemerisCount;

    /** Base station beidou ephemeris element counter */
    uint32_t				baseBeidouEphemerisCount;

    /** Rover qzs ephemeris element counter */
    uint32_t				roverQzsEphemerisCount;

    /** Base station qzs ephemeris element counter */
    uint32_t				baseQzsEphemerisCount;

    /** Rover sbas element counter */
    uint32_t				roverSbasCount;

    /** Base station sbas element counter */
    uint32_t				baseSbasCount;

    /** Base station antenna position element counter */
    uint32_t				baseAntennaCount;

    /** Ionosphere model, utc and almanac count */
    uint32_t				ionUtcAlmCount;
    
    /** Number of checksum failures from received corrections */
    uint32_t				correctionChecksumFailures;

    /** Time to first RTK fix. */
    uint32_t				timeToFirstFixMs;
    
} gps_rtk_misc_t;

/** RAW data types for DID_GPS_BASE_RAW and DID_GPS2_RAW */
typedef enum
{
    /** obsd_t */
    raw_data_type_observation = 1,

    /** eph_t */
    raw_data_type_ephemeris = 2,

    /** geph_t */
    raw_data_type_glonass_ephemeris = 3,

    /** sbsmsg_t */
    raw_data_type_sbas = 4,

    /** sta_t */
    raw_data_type_base_station_antenna_position = 5,

    /** ion_model_utc_alm_t */
    raw_data_type_ionosphere_model_utc_alm = 6,
    
    /** gps_rtk_misc_t */
    raw_data_type_rtk_solution = 123
} eRawDataType;



typedef union PACKED
{   
#ifndef GPX_1
    /** Satellite observation data */
    obsd_t              obs[MAX_OBSERVATION_COUNT_IN_RTK_MESSAGE];
    
    /** Satellite non-GLONASS ephemeris data (GPS, Galileo, Beidou, QZSS) */
    eph_t               eph;
    
    /** Satellite GLONASS ephemeris data */
    geph_t              gloEph;
    
    /** Satellite-Based Augmentation Systems (SBAS) data */
    sbsmsg_t            sbas;
        
    /** Base station information (base position, antenna position, antenna height, etc.) */
    sta_t               sta;

    /** Ionosphere model and UTC parameters */
    ion_model_utc_alm_t ion;


    /** Byte buffer */
    uint8_t             buf[GPS_RAW_MESSAGE_BUF_SIZE];

#endif
} uGpsRawData;

/** Message wrapper for DID_GPS1_RAW, DID_GPS2_RAW, and DID_GPS_BASE_RAW.  The contents of data can vary for this message and are determined by `dataType` field. */
typedef struct PACKED
{
    /** Receiver index (1=RECEIVER_INDEX_GPS1, 2=RECEIVER_INDEX_EXTERNAL_BASE, or 3=RECEIVER_INDEX_GPS2 ) */
    uint8_t receiverIndex;

    /** Type of data (eRawDataType: 1=observations, 2=ephemeris, 3=glonassEphemeris, 4=SBAS, 5=baseAntenna, 6=IonosphereModel) */
    uint8_t dataType;

    /** Number of observations in data (obsd_t) when dataType==1 (raw_data_type_observation). */
    uint8_t obsCount;

    /** Reserved */
    uint8_t reserved;

    /** Interpret based on dataType (see eRawDataType) */    
    uGpsRawData data;
} gps_raw_t;

// (DID_GPS1_TIMEPULSE)
typedef struct
{
    /*! (s)	Week seconds offset from MCU to GPS time. */
    double		towOffset;			

    /*! (s)	Week seconds for next timepulse (from start of GPS week) */
    double		towGps;				

    /*! (s)	Local MCU week seconds */
    double		timeMcu;			

    /*! (ms) Local timestamp of TIM-TP message used to validate timepulse. */
    uint32_t	msgTimeMs;			

    /*! (ms) Local timestamp of time sync pulse external interrupt used to validate timepulse. */
    uint32_t	plsTimeMs;			

    /*! Counter for successful timesync events. */
    uint8_t		syncCount;			

    /*! Counter for failed timesync events. */
    uint8_t		badPulseAgeCount;			

    /*! Counter for GPS PPS interrupt re-initalization. */
    uint8_t		ppsInterruptReinitCount;

    /*! */
    uint8_t		unused;			

    /*! (ms) Local timestamp of last valid PPS sync. */
    uint32_t	lastSyncTimeMs;		

    /*! (ms) Time since last valid PPS sync. */
    uint32_t 	sinceLastSyncTimeMs;

} gps_timepulse_t;

/**
* Diagnostic message
*/
typedef struct 
{
    /** GPS time of week (since Sunday morning) in milliseconds */
    uint32_t timeOfWeekMs;
    
    /** Message length, including null terminator */
    uint32_t messageLength;
    
    /** Message data, max size of message is 256 */
    char message[256];
} diag_msg_t;

typedef enum
{
    // default state
    SURVEY_IN_STATE_OFF                     = 0,

    // commands
    SURVEY_IN_STATE_CANCEL                  = 1,
    SURVEY_IN_STATE_START_3D                = 2,
    SURVEY_IN_STATE_START_FLOAT             = 3,
    SURVEY_IN_STATE_START_FIX               = 4,

    // status
    SURVEY_IN_STATE_RUNNING_3D              = 8,
    SURVEY_IN_STATE_RUNNING_FLOAT           = 9,
    SURVEY_IN_STATE_RUNNING_FIX             = 10,
    SURVEY_IN_STATE_SAVE_POS                = 19,
    SURVEY_IN_STATE_DONE                    = 20
} eSurveyInStatus;

/**
* Survey in status
*/
typedef struct
{
    /** State of current survey, eSurveyInStatus */
    uint32_t state;

    /** Maximum time (milliseconds) survey will run if minAccuracy is not first achieved. (ignored if 0). */
    uint32_t maxDurationSec;

    /** Required horizontal accuracy (m) for survey to complete before maxDuration. (ignored if 0) */
    float minAccuracy;

    /** Elapsed time (seconds) of the survey. */
    uint32_t elapsedTimeSec;

    /** Approximate horizontal accuracy of the survey (m). */
    float hAccuracy;

    /** The current surveyed latitude, longitude, altitude (deg, deg, m) */
    double lla[3];
} survey_in_t;


//////////////////////////////////////////////////////////////////////////
//  GPX
//////////////////////////////////////////////////////////////////////////

/**
* (DID_GPX_FLASH_CFG) GPX flash config.
*/
typedef struct
{  
    /** Size of this struct */
    uint32_t				size;

    /** Checksum, excluding size and checksum */
    uint32_t                checksum;

    /** Manufacturer method for restoring flash defaults */
    uint32_t                key;

} gpx_flash_cfg_t;

/**
* (DID_GPX_STATUS) GPX status.
*/
typedef struct
{
	/** GPS time of week (since Sunday morning) in milliseconds */
	uint32_t               	timeOfWeekMs;
	
	/** Status (eGpxStatus) */
	uint32_t                gpxStatus;

} gpx_status_t;


//////////////////////////////////////////////////////////////////////////
//  EVB
//////////////////////////////////////////////////////////////////////////

typedef enum
{
    /** SD card logger: card ready */
    EVB_STATUS_SD_CARD_READY                = 0x00000001,

    /** SD card Logger: running */
    EVB_STATUS_SD_LOG_ENABLED               = 0x00000002,

    /** SD card error: card file system */
    EVB_STATUS_SD_ERR_CARD_FAULT            = 0x00000010,

    /** SD card error: card full */
    EVB_STATUS_SD_ERR_CARD_FULL             = 0x00000020,

    /** SD card error: mask */
    EVB_STATUS_SD_ERR_CARD_MASK             = 0x000000F0,

    /** WiFi: enabled */
    EVB_STATUS_WIFI_ENABLED                 = 0x00010000,

    /** WiFi: connected to access point (hot spot) or another device */
    EVB_STATUS_WIFI_CONNECTED               = 0x00020000,

    /** XBee: enabled */
    EVB_STATUS_XBEE_ENABLED                 = 0x00100000,

    /** XBee: connected */
    EVB_STATUS_XBEE_CONNECTED               = 0x00200000,

    /** XBee: configured */
    EVB_STATUS_XBEE_CONFIGURED              = 0x00400000,

    /** XBee: failed to configure */
    EVB_STATUS_XBEE_CONFIG_FAILURE          = 0x00800000,

    /** System flash write staging or occuring now.  Processor will pause and not respond during a flash write, typicaly 150-250 ms. */
    EVB_STATUS_FLASH_WRITE_IN_PROGRESS      = 0x01000000,

    /** Manufacturing unlocked */
    EVB_STATUS_MANF_UNLOCKED                = 0x02000000,

} eEvbStatus;

/** EVB-2 communications ports. */
enum eEvb2CommPorts
{
    EVB2_PORT_UINS0     = 0,
    EVB2_PORT_UINS1     = 1,
    EVB2_PORT_XBEE      = 2,
    EVB2_PORT_XRADIO    = 3,		// H4-8 (orange) Tx, H4-7 (brown) Rx 
    EVB2_PORT_BLE       = 4,		
    EVB2_PORT_SP330     = 5,		// H3-2 (brown) Tx, H3-5 (green)  Rx
    EVB2_PORT_GPIO_H8   = 6,		// H8-5 (brown) Tx, H8-6 (orange) Rx
    EVB2_PORT_USB       = 7,
    EVB2_PORT_WIFI      = 8,		
    EVB2_PORT_CAN		= 9,		// H2-3 CANL (brown), H2-4 CANH (orange)
    EVB2_PORT_COUNT
};

/** EVB-2 Communications Bridge Options */
enum eEvb2ComBridgeOptions
{
    EVB2_CB_OPTIONS_TRISTATE_UINS_IO  = 0x00000001,
    EVB2_CB_OPTIONS_SP330_RS422       = 0x00000002,
    EVB2_CB_OPTIONS_XBEE_ENABLE       = 0x00000010,
    EVB2_CB_OPTIONS_WIFI_ENABLE       = 0x00000020,
    EVB2_CB_OPTIONS_BLE_ENABLE        = 0x00000040,
    EVB2_CB_OPTIONS_SPI_ENABLE        = 0x00000080,
    EVB2_CB_OPTIONS_CAN_ENABLE	      = 0x00000100,
    EVB2_CB_OPTIONS_I2C_ENABLE	      = 0x00000200,		// Tied to uINS G1,G2
};

enum eEvb2PortOptions
{
    EVB2_PORT_OPTIONS_RADIO_RTK_FILTER		= 0x00000001,	// Allow RTCM3, NMEA, and RTCM3.  Reject IS binary.
    EVB2_PORT_OPTIONS_DEFAULT				= EVB2_PORT_OPTIONS_RADIO_RTK_FILTER,
};

/**
* (DID_EVB_STATUS) EVB-2 status and logger control interface
*/
typedef struct
{
    /** GPS number of weeks since January 6th, 1980 */
    uint32_t                week;

    /** GPS time of week (since Sunday morning) in milliseconds */
    uint32_t                timeOfWeekMs;

    /** Firmware (software) version */
    uint8_t                 firmwareVer[4];

    /** Status (eEvbStatus) */
    uint32_t                evbStatus;

    /** Data logger control state. (see eEvb2LoggerMode) */
    uint32_t                loggerMode;

    /** logger */
    uint32_t                loggerElapsedTimeMs;

    /** WiFi IP address */
    uint32_t                wifiIpAddr;

    /** System command (see eSystemCommand).  99 = software reset */
    uint32_t                sysCommand;

    /** Time sync offset between local time since boot up to GPS time of week in seconds.  Add this to IMU and sensor time to get GPS time of week in seconds. */
    double                  towOffset;

} evb_status_t;

#define WIFI_SSID_PSK_SIZE      40

typedef struct
{
    /** WiFi SSID */
    char                    ssid[WIFI_SSID_PSK_SIZE];

    /** WiFi PSK */
    char                    psk[WIFI_SSID_PSK_SIZE];

} evb_wifi_t;

typedef struct
{  
    /** Server IP address */
    union {
        uint32_t	u32;
        uint8_t		u8[4];
    } ipAddr;

    /** Server port */
    uint32_t                port;

} evb_server_t;

typedef enum
{
    EVB_CFG_BITS_WIFI_SELECT_MASK               = 0x00000003,
    EVB_CFG_BITS_WIFI_SELECT_OFFSET             = 0,
    EVB_CFG_BITS_SERVER_SELECT_MASK             = 0x0000000C,
    EVB_CFG_BITS_SERVER_SELECT_OFFSET           = 2,
    EVB_CFG_BITS_NO_STREAM_PPD_ON_LOG_BUTTON    = 0x00000010,		// Don't enable PPD stream when log button is pressed
    EVB_CFG_BITS_ENABLE_ADC4                    = 0x00000200,
    EVB_CFG_BITS_ENABLE_ADC10					= 0x00000400,
} eEvbFlashCfgBits;

#define NUM_WIFI_PRESETS     3
#define EVB_CFG_BITS_SET_IDX_WIFI(bits,idx)     {bits&=EVB_CFG_BITS_WIFI_SELECT_MASK; bits|=((idx<<EVB_CFG_BITS_WIFI_SELECT_OFFSET)&EVB_CFG_BITS_WIFI_SELECT_MASK);}
#define EVB_CFG_BITS_SET_IDX_SERVER(bits,idx)   {bits&=EVB_CFG_BITS_SERVER_SELECT_MASK; bits|=((idx<<EVB_CFG_BITS_SERVER_SELECT_OFFSET)&EVB_CFG_BITS_SERVER_SELECT_MASK);}
#define EVB_CFG_BITS_IDX_WIFI(bits)             ((bits&EVB_CFG_BITS_WIFI_SELECT_MASK)>>EVB_CFG_BITS_WIFI_SELECT_OFFSET)
#define EVB_CFG_BITS_IDX_SERVER(bits)           ((bits&EVB_CFG_BITS_SERVER_SELECT_MASK)>>EVB_CFG_BITS_SERVER_SELECT_OFFSET)

/**
* (DID_EVB_FLASH_CFG) EVB-2 flash config for monitor, config, and logger control interface
*/
typedef struct
{  
    /** Size of this struct */
    uint32_t				size;

    /** Checksum, excluding size and checksum */
    uint32_t                checksum;

    /** Manufacturer method for restoring flash defaults */
    uint32_t                key;

    /** Communications bridge preset. (see eEvb2ComBridgePreset) */
    uint8_t                 cbPreset;

    // 32-bit alignment
    uint8_t                 reserved1[3];

    /** Communications bridge forwarding */
    uint32_t                cbf[EVB2_PORT_COUNT];

    /** Communications bridge options (see eEvb2ComBridgeOptions) */
    uint32_t                cbOptions;

    /** Config bits (see eEvbFlashCfgBits) */
    uint32_t                bits;

    /** Radio preamble ID (PID) - 0x0 to 0x9. Only radios with matching PIDs can communicate together. Different PIDs minimize interference between multiple sets of networks. Checked before the network ID. */
    uint32_t                radioPID;

    /** Radio network ID (NID) - 0x0 to 0x7FFF. Only radios with matching NID can communicate together. Checked after the preamble ID. */
    uint32_t                radioNID;

    /** Radio power level - Transmitter output power level. (XBee PRO SX 0=20dBm, 1=27dBm, 2=30dBm)  */
    uint32_t                radioPowerLevel;

    /** WiFi SSID and PSK */
    evb_wifi_t              wifi[NUM_WIFI_PRESETS];

    /** Server IP and port */
    evb_server_t            server[NUM_WIFI_PRESETS];

    /** Encoder tick to wheel rotation conversion factor (in radians).  Encoder tick count per revolution on 1 channel x gear ratio x 2pi. */
    float                   encoderTickToWheelRad;

    /** CAN baudrate */
    uint32_t				CANbaud_kbps;

    /** CAN receive address */
    uint32_t				can_receive_address;

    /** EVB port for uINS communications and SD card logging. 0=uINS-Ser0 (default), 1=uINS-Ser1, SP330=5, 6=GPIO_H8 (use eEvb2CommPorts) */
    uint8_t                 uinsComPort;

    /** EVB port for uINS aux com and RTK corrections. 0=uINS-Ser0, 1=uINS-Ser1 (default), 5=SP330, 6=GPIO_H8 (use eEvb2CommPorts) */
    uint8_t                 uinsAuxPort;

    // Ensure 32-bit alignment
    uint8_t                	reserved2[2];

    /** Enable radio RTK filtering, etc. (see eEvb2PortOptions) */
    uint32_t                portOptions;

    /** Baud rate for EVB serial port H3 (SP330 RS233 and RS485/422). */
    uint32_t                h3sp330BaudRate;

    /** Baud rate for EVB serial port H4 (TLL to external radio). */
    uint32_t                h4xRadioBaudRate;

    /** Baud rate for EVB serial port H8 (TLL). */
    uint32_t                h8gpioBaudRate;

    /** Wheel encoder configuration (see eWheelCfgBits) */
    uint32_t                wheelCfgBits;

    /** Wheel update period.  Sets the wheel encoder and control update period. (ms) */
    uint32_t				velocityControlPeriodMs;

} evb_flash_cfg_t;


/** EVB-2 communications bridge configuration. */
enum eEvb2ComBridgePreset
{
    /** No change.  Sending this value causes no effect. */
    EVB2_CB_PRESET_NA = 0,

    /** No connections.  Off: XBee, WiFi */
    EVB2_CB_PRESET_ALL_OFF = 1,

    /** [uINS Hub] LED-GRN (uINS-COM): USB, RS232, H8.  (uINS-AUX): XRadio.  Off: XBee, WiFi */
    EVB2_CB_PRESET_RS232 = 2,

    /** [uINS Hub] LED-BLU (uINS-COM): USB, RS232, H8.  (uINS-AUX): XBee, XRadio.  Off: WiFi */
    EVB2_CB_PRESET_RS232_XBEE = 3,

    /** [uINS Hub] LED-PUR (uINS-COM): USB, RS422, H8.  (uINS-AUX): WiFi, XRadio.  Off: XBee */
    EVB2_CB_PRESET_RS422_WIFI = 4,

    /** [uINS Hub] LED-CYA (uINS-SER1 SPI): USB, RS423, H8.  Off: WiFi, XBee.  A reset is required following selection of this CBPreset to enable SPI on the uINS, in order to assert uINS pin 10 (G9/nSPI_EN) during bootup. */
    EVB2_CB_PRESET_SPI_RS232 = 5,

    /** [USB Hub]  LED-YEL (USB): RS232, H8, XBee, XRadio. */
    EVB2_CB_PRESET_USB_HUB_RS232 = 6,

    /** [USB Hub]  LED-WHT (USB): RS485/RS422, H8, XRadio. */
    EVB2_CB_PRESET_USB_HUB_RS422 = 7,
    
    /** Number of bridge configuration presets */
    EVB2_CB_PRESET_COUNT = 8,
    
};

#define EVB2_CB_PRESET_DEFAULT      EVB2_CB_PRESET_RS232

/** Data logger control.  Values labeled CMD  */
enum eEvb2LoggerMode
{
    /** Do not change.  Sending this value causes no effect. */
    EVB2_LOG_NA                         = 0,

    /** Start new log */
    EVB2_LOG_CMD_START                  = 2,

    /** Stop logging */
    EVB2_LOG_CMD_STOP                   = 4,

    /** Purge all data logs from drive */
    EVB2_LOG_CMD_PURGE                  = 1002,
        
};


/** 
* (DID_PORT_MONITOR) Data rate and status monitoring for each communications port. 
*/
typedef struct
{
    /** Tx rate (bytes/s) */
    uint32_t        txBytesPerS;

    /** Rx rate (bytes/s) */
    uint32_t        rxBytesPerS;

    /** Status */
    uint32_t        status;
    
} port_monitor_set_t;

typedef struct
{
    /** Port monitor set */
    port_monitor_set_t port[NUM_SERIAL_PORTS];
        
} port_monitor_t;


/**
* (DID_SYS_FAULT) System Fault Information 
* NOTE: If you modify these, please update crash_info_special_values in IS-src/python/src/ci_hdw/data_sets.py */
#define SYS_FAULT_STATUS_HARDWARE_RESET                 0x00000000
#define SYS_FAULT_STATUS_USER_RESET                     0x00000001
#define SYS_FAULT_STATUS_ENABLE_BOOTLOADER              0x00000002
// General:
#define SYS_FAULT_STATUS_SOFT_RESET                     0x00000010
#define SYS_FAULT_STATUS_FLASH_MIGRATION_EVENT          0x00000020
#define SYS_FAULT_STATUS_FLASH_MIGRATION_COMPLETED      0x00000040
#define SYS_FAULT_STATUS_RTK_MISC_ERROR                 0x00000080
#define SYS_FAULT_STATUS_MASK_GENERAL_ERROR             0xFFFFFFF0
// Critical: (usually associated with system reset)
#define SYS_FAULT_STATUS_HARD_FAULT                     0x00010000
#define SYS_FAULT_STATUS_USAGE_FAULT                    0x00020000
#define SYS_FAULT_STATUS_MEM_MANGE                      0x00040000
#define SYS_FAULT_STATUS_BUS_FAULT                      0x00080000
#define SYS_FAULT_STATUS_MALLOC_FAILED                  0x00100000
#define SYS_FAULT_STATUS_STACK_OVERFLOW                 0x00200000
#define SYS_FAULT_STATUS_INVALID_CODE_OPERATION         0x00400000
#define SYS_FAULT_STATUS_FLASH_MIGRATION_MARKER_UPDATED 0x00800000
#define SYS_FAULT_STATUS_WATCHDOG_RESET                 0x01000000
#define SYS_FAULT_STATUS_RTK_BUFFER_LIMIT               0x02000000
#define SYS_FAULT_STATUS_SENSOR_CALIBRATION             0x04000000
#define SYS_FAULT_STATUS_HARDWARE_DETECTION             0x08000000
#define SYS_FAULT_STATUS_MASK_CRITICAL_ERROR            0xFFFF0000

typedef struct 
{
    /** System fault status */
    uint32_t status;

    /** Fault Type at HardFault */
    uint32_t g1Task;

    /** Multipurpose register - Line number of fault */
    uint32_t g2FileNum;
    
    /** Multipurpose register - File number at fault */
    uint32_t g3LineNum;
        
    /** Multipurpose register - at time of fault.  */
    uint32_t g4;

    /** Multipurpose register - link register value at time of fault.  */
    uint32_t g5Lr;
    
    /** Program Counter value at time of fault */
    uint32_t pc;
    
    /** Program Status Register value at time of fault */
    uint32_t psr;
        
} system_fault_t;

/** Diagnostic information for internal use */
typedef struct
{
    /** Count of gap of more than 0.5 seconds receiving serial data, driver level, one entry for each com port */
    uint32_t gapCountSerialDriver[NUM_SERIAL_PORTS];

    /** Count of gap of more than 0.5 seconds receiving serial data, class / parser level, one entry for each com port */
    uint32_t gapCountSerialParser[NUM_SERIAL_PORTS];

    /** Count of rx overflow, one entry for each com port */
    uint32_t rxOverflowCount[NUM_SERIAL_PORTS];

    /** Count of tx overflow, one entry for each com port */
    uint32_t txOverflowCount[NUM_SERIAL_PORTS];
    
    /** Count of checksum failures, one entry for each com port */
    uint32_t checksumFailCount[NUM_SERIAL_PORTS];
} internal_diagnostic_t;

/** RTOS tasks */
typedef enum
{
    /** Task 0: Sample	*/
    TASK_SAMPLE = 0,

    /** Task 1: Nav */
    TASK_NAV,

    /** Task 2: Communications */
    TASK_COMMUNICATIONS,

    /** Task 3: Maintenance */
    TASK_MAINTENANCE,

    /** Task 4: Idle */
    TASK_IDLE,

    /** Task 5: Timer */
    TASK_TIMER,

	/** Number of RTOS tasks */
	IMX_RTOS_NUM_TASKS                 // Keep last
} eRtosTask;

/** RTOS tasks */
typedef enum
{
    /** Task 0: Sample	*/
    GPX_TASK_COMM = 0,

    /** Task 1: Nav */
    GPX_TASK_RTK,

    /** Number of RTOS tasks */
    GPX_RTOS_NUM_TASKS,					// Keep last
} eGpxRtosTask;

/** EVB RTOS tasks */
typedef enum
{
    /** Task 0: Communications */
    EVB_TASK_COMMUNICATIONS,

    /** Task 1: Logger */
    EVB_TASK_LOGGER,

    /** Task 2: WiFi */
    EVB_TASK_WIFI,

    /** Task 3: Maintenance */
    EVB_TASK_MAINTENANCE,

    /** Task 4: Idle */
    EVB_TASK_IDLE,

    /** Task 5: Timer */
    EVB_TASK_TIMER,

    /** Task 6: SPI to uINS */
    EVB_TASK_SPI_UINS_COM,

    /** Number of RTOS tasks */
    EVB_RTOS_NUM_TASKS                  // Keep last
} eEvbRtosTask;

/** Max task name length - do not change */
#define MAX_TASK_NAME_LEN 12

/** RTOS task info */
typedef struct PACKED
{
    /** Task name */
    char                    name[MAX_TASK_NAME_LEN];

    /** Task priority (0 - 8) */
    uint32_t                priority;

    /** Stack high water mark bytes */
    uint32_t                stackUnused;

    /** Task period ms */
    uint32_t                periodMs;

    /** Last run time microseconds */
    uint32_t                runTimeUs;

    /** Max run time microseconds */
    uint32_t                maxRunTimeUs;
    
    /** Rolling average over last 1000 executions */
    float					averageRunTimeUs;
    
    /** Counter of times task took too long to run */
    uint32_t				gapCount;

    /** Cpu usage percent */
    float					cpuUsage;

    /** Handle */
    uint32_t                handle;

    /** Local time when task loop started (following delay) */
    uint32_t                profileStartTimeUs;
} rtos_task_t;

/** Internal RTOS task profiling info (processor ticks instead of usec) */
typedef struct PACKED
{
    /** Last run time microseconds */
    uint32_t                runTimeTicks;

    /** Max run time microseconds */
    uint32_t                maxRunTimeTicks;
    
    /** Rolling average over last 1000 executions */
    float					averageRunTimeTicks;

    /** Local time when task loop started (following delay) */
    uint32_t                profileStartTimeTicks;

    /** Counter of times task took too long to run */
    uint32_t				gapCount;

    uint32_t 				periodTicks;
    
} rtos_profile_t;

/** (DID_RTOS_INFO) */
typedef struct PACKED
{
    /** Heap high water mark bytes */
    uint32_t                freeHeapSize;

    /** Total memory allocated using RTOS pvPortMalloc() */
    uint32_t				mallocSize;
    
    /** Total memory freed using RTOS vPortFree() */
    uint32_t				freeSize;

	/** Tasks */
	rtos_task_t             task[IMX_RTOS_NUM_TASKS];

} rtos_info_t;

/** (DID_EVB_RTOS_INFO) */
typedef struct PACKED
{
    /** Heap high water mark bytes */
    uint32_t                freeHeapSize;

    /** Total memory allocated using RTOS pvPortMalloc() */
    uint32_t				mallocSize;

    /** Total memory freed using RTOS vPortFree() */
    uint32_t				freeSize;

    /** Tasks */
    rtos_task_t             task[EVB_RTOS_NUM_TASKS];

} evb_rtos_info_t;
enum
{
    CID_INS_TIME,
    CID_INS_STATUS,
    CID_INS_EULER,
    CID_INS_QUATN2B,
    CID_INS_QUATE2B,
    CID_INS_UVW,
    CID_INS_VE,
    CID_INS_LAT,
    CID_INS_LON,
    CID_INS_ALT,
    CID_INS_NORTH_EAST,
    CID_INS_DOWN,
    CID_INS_ECEF_X,
    CID_INS_ECEF_Y,
    CID_INS_ECEF_Z,
    CID_INS_MSL,
    CID_PREINT_PX,
    CID_PREINT_QY,
    CID_PREINT_RZ,
    CID_DUAL_PX,
    CID_DUAL_QY,
    CID_DUAL_RZ,
    CID_GPS1_POS,
    CID_GPS1_RTK_REL,
    CID_ROLL_ROLLRATE,
    NUM_CIDS
};

/** Valid baud rates for Inertial Sense hardware */
typedef enum
{
    CAN_BAUDRATE_20_KBPS   =   20,
    CAN_BAUDRATE_33_KBPS   =   33,
    CAN_BAUDRATE_50_KBPS   =   50,
    CAN_BAUDRATE_83_KBPS   =   83,
    CAN_BAUDRATE_100_KBPS  =  100,
    CAN_BAUDRATE_125_KBPS  =  125,
    CAN_BAUDRATE_200_KBPS  =  200,
    CAN_BAUDRATE_250_KBPS  =  250,
    CAN_BAUDRATE_500_KBPS  =  500,
    CAN_BAUDRATE_1000_KBPS = 1000,

    CAN_BAUDRATE_COUNT = 10
} can_baudrate_t;

/** (DID_CAN_BCAST_PERIOD) Broadcast period of CAN messages */
typedef struct PACKED
{
    /** Broadcast period multiple - CAN time message. 0 to disable. */
    uint16_t				can_period_mult[NUM_CIDS];
    
    /** Transmit address. */
    uint32_t				can_transmit_address[NUM_CIDS];
    
    /** Baud rate (kbps)  (See can_baudrate_t for valid baud rates)  */
    uint16_t				can_baudrate_kbps;

    /** Receive address. */
    uint32_t				can_receive_address;

} can_config_t;

#if defined(INCLUDE_LUNA_DATA_SETS)
#include "luna_data_sets.h"
#endif

/** Union of datasets */
typedef union PACKED
{
    dev_info_t				devInfo;
    ins_1_t					ins1;
    ins_2_t					ins2;
     ins_3_t					ins3;
    ins_4_t					ins4;
    imu_t					imu;
    imu3_t					imu3;
    magnetometer_t			mag;
    mag_cal_t				magCal;
    barometer_t				baro;
    wheel_encoder_t			wheelEncoder;
    ground_vehicle_t		groundVehicle;
    pos_measurement_t		posMeasurement;
    pimu_t					pImu;
    gps_pos_t				gpsPos;
    gps_vel_t				gpsVel;
    gps_sat_t				gpsSat;
    gps_rtk_rel_t			gpsRtkRel;
    gps_rtk_misc_t			gpsRtkMisc;
    inl2_states_t			inl2States;
    inl2_ned_sigma_t        inl2NedSigma;
    nvm_flash_cfg_t			flashCfg;
    survey_in_t             surveyIn;
    sys_params_t			sysParams;
    sys_sensors_t			sysSensors;
    rtos_info_t				rtosInfo;
    gps_raw_t				gpsRaw;
    sys_sensors_adc_t       sensorsAdc;
    rmc_t					rmc;
    evb_status_t			evbStatus;
    infield_cal_t			infieldCal;

#if defined(INCLUDE_LUNA_DATA_SETS)
    evb_luna_velocity_control_t     wheelController;
#endif
} uDatasets;

/** Union of INS output datasets */
typedef union PACKED
{
    ins_1_t					ins1;
    ins_2_t					ins2;
    ins_3_t					ins3;
    ins_4_t					ins4;
} uInsOutDatasets;

POP_PACK

/**
Creates a 32 bit checksum from data

@param data the data to create a checksum for
@param count the number of bytes in data

@return the 32 bit checksum for data
*/
uint32_t checksum32(const void* data, int count);
uint32_t serialNumChecksum32(const void* data, int size);
uint32_t flashChecksum32(const void* data, int size);

/**
Flip the endianess of 32 bit values in data

@param data the data to flip 32 bit values in
@param dataLength the number of bytes in data
*/
void flipEndianess32(uint8_t* data, int dataLength);

/**
Flip the bytes of a float in place (4 bytes) - ptr is assumed to be at least 4 bytes

@param ptr the float to flip
*/
void flipFloat(uint8_t* ptr);

/**
Flip the bytes of a float (4 bytes) - ptr is assumed to be at least 4 bytes

@param val the float to flip
@return the flipped float
*/
float flipFloatCopy(float val);

/**
Flip the bytes of a double in place (8 bytes) - ptr is assumed to be at least 8 bytes
Only flips each 4 byte pair, does not flip the individual bytes within the pair

@param ptr the double to flip
*/
void flipDouble(void* ptr);

/**
Flip the bytes of a double in place (8 bytes)
Unlike flipDouble, this also flips the individual bytes in each 4 byte pair

@param val the double to flip
@return the flipped double
*/
double flipDoubleCopy(double val);

/**
Flip double (64 bit) floating point values in data

@param data the data to flip doubles in
@param dataLength the number of bytes in data
@param offset offset into data to start flipping at
@param offsets a list of offsets of all doubles in data, starting at position 0
@param offsetsLength the number of items in offsets
*/
void flipDoubles(uint8_t* data, int dataLength, int offset, uint16_t* offsets, uint16_t offsetsLength);

/**
Flip string values in data - this compensates for the fact that flipEndianess32 is called on all the data

@param data the data to flip string values in
@param dataLength the number of bytes in data
@param offset the offset into data to start flipping strings at
@param offsets a list of offsets and byte lengths into data where strings start at
@param offsetsLength the number of items in offsets, should be 2 times the string count
*/
void flipStrings(uint8_t* data, int dataLength, int offset, uint16_t* offsets, uint16_t offsetsLength);

// BE_SWAP: if big endian then swap, else no-op
// LE_SWAP: if little endian then swap, else no-op
#if CPU_IS_BIG_ENDIAN
#define BE_SWAP64F(_i) flipDoubleCopy(_i)
#define BE_SWAP32F(_i) flipFloatCopy(_i)
#define BE_SWAP32(_i) (SWAP32(_i))
#define BE_SWAP16(_i) (SWAP16(_i))
#define LE_SWAP64F(_i) (_i)
#define LE_SWAP32F(_i) (_i)
#define LE_SWAP32(_i) (_i)
#define LE_SWAP16(_i) (_i)
#else // little endian
#define BE_SWAP64F(_i) (_i)
#define BE_SWAP32F(_i) (_i)
#define BE_SWAP32(_i) (_i)
#define BE_SWAP16(_i) (_i)
#define LE_SWAP64F(_i) flipDoubleCopy(_i)
#define LE_SWAP32F(_i) flipFloatCopy(_i)
#define LE_SWAP32(_i) (SWAP32(_i))
#define LE_SWAP16(_i) (SWAP16(_i))
#endif

/**
Get the offsets of double / int64 (64 bit) values given a data id

@param dataId the data id to get double offsets for
@param offsetsLength receives the number of double offsets

@return a list of offets of doubles or 0 if none, offset will have high bit set if it is an int64 instead of a double
*/
uint16_t* getDoubleOffsets(eDataIDs dataId, uint16_t* offsetsLength);

/**
Gets the offsets and lengths of strings given a data id

@param dataId the data id to get string offsets and lengths for
@param offsetsLength receives the number of items in the return value

@return a list of offsets and lengths of strings for the data id or 0 if none
*/
uint16_t* getStringOffsetsLengths(eDataIDs dataId, uint16_t* offsetsLength);

/** Convert DID to realtime message bits */
uint64_t didToRmcBit(uint32_t dataId, uint64_t defaultRmcBits, uint64_t devInfoRmcBits);

uint32_t didToAsciiRmcBits(uint32_t dataId);


//Time conversion constants
#define SECONDS_PER_WEEK        604800
#define SECONDS_PER_DAY         86400
#define GPS_TO_UNIX_OFFSET      315964800
/** Convert GPS Week and Ms and leapSeconds to Unix seconds**/
double gpsToUnix(uint32_t gpsWeek, uint32_t gpsTimeofWeekMS, uint8_t leapSeconds);

/** Convert Julian Date to calendar date. */
void julianToDate(double julian, int32_t* year, int32_t* month, int32_t* day, int32_t* hour, int32_t* minute, int32_t* second, int32_t* millisecond);

/** Convert GPS Week and Seconds to Julian Date.  Leap seconds are the GPS-UTC offset (18 seconds as of December 31, 2016). */
double gpsToJulian(int32_t gpsWeek, int32_t gpsMilliseconds, int32_t leapSeconds);


#ifndef GPX_1

#ifndef RTKLIB_H
#define SYS_NONE    0x00                /* navigation system: none */
#define SYS_GPS     0x01                /* navigation system: GPS */
#define SYS_SBS     0x02                /* navigation system: SBAS */
#define SYS_GLO     0x04                /* navigation system: GLONASS */
#define SYS_GAL     0x08                /* navigation system: Galileo */
#define SYS_QZS     0x10                /* navigation system: QZSS */
#define SYS_CMP     0x20                /* navigation system: BeiDou */
#define SYS_IRN     0x40                /* navigation system: IRNS */
#define SYS_LEO     0x80                /* navigation system: LEO */
#define SYS_ALL     0xFF                /* navigation system: all */
#endif

/*
Convert gnssID to ubx gnss indicator (ref [2] 25)

@param gnssID gnssID of satellite
@return ubx gnss indicator
*/
int ubxSys(int gnssID);

#ifndef __RTKLIB_EMBEDDED_DEFINES_H_

#undef ENAGLO
#define ENAGLO

#undef ENAGAL
#define ENAGAL

#undef ENAQZS
//#define ENAQZS

#undef ENASBS
#define ENASBS

#undef MAXSUBFRMLEN
#define MAXSUBFRMLEN 152

#undef MAXRAWLEN
#define MAXRAWLEN 2048

#undef NFREQ
#define NFREQ 1

#undef NFREQGLO
#ifdef ENAGLO
#define NFREQGLO 1
#else
#define NFREQGLO 0
#endif

#undef NFREQGAL
#ifdef ENAGAL
#define NFREQGAL 1
#else
#define NFREQGAL 0
#endif

#undef NEXOBS
#define NEXOBS 0

#undef MAXOBS
#define MAXOBS 56               // Also defined inside rtklib_defines.h
#define HALF_MAXOBS (MAXOBS/2)

#undef NUMSATSOL
#define NUMSATSOL 22

#undef MAXERRMSG
#define MAXERRMSG 0

#ifdef ENASBS

// sbas waas only satellites
#undef MINPRNSBS
#define MINPRNSBS 133                 /* min satellite PRN number of SBAS */

#undef MAXPRNSBS
#define MAXPRNSBS 138                 /* max satellite PRN number of SBAS */

#undef NSATSBS
#define NSATSBS (MAXPRNSBS - MINPRNSBS + 1) /* number of SBAS satellites */

#define SBAS_EPHEMERIS_ARRAY_SIZE NSATSBS

#else

#define SBAS_EPHEMERIS_ARRAY_SIZE 0

#endif


#endif

#ifndef RTKLIB_H

#define MINPRNGPS   1                   /* min satellite PRN number of GPS */
#define MAXPRNGPS   32                  /* max satellite PRN number of GPS */
#define NSATGPS     (MAXPRNGPS-MINPRNGPS+1) /* number of GPS satellites */
#define NSYSGPS     1

#ifdef ENAGLO
#define MINPRNGLO   1                   /* min satellite slot number of GLONASS */
#define MAXPRNGLO   27                  /* max satellite slot number of GLONASS */
#define NSATGLO     (MAXPRNGLO-MINPRNGLO+1) /* number of GLONASS satellites */
#define NSYSGLO     1
#else
#define MINPRNGLO   0
#define MAXPRNGLO   0
#define NSATGLO     0
#define NSYSGLO     0
#endif
#ifdef ENAGAL
#define MINPRNGAL   1                   /* min satellite PRN number of Galileo */
#define MAXPRNGAL   30                  /* max satellite PRN number of Galileo */
#define NSATGAL    (MAXPRNGAL-MINPRNGAL+1) /* number of Galileo satellites */
#define NSYSGAL     1
#else
#define MINPRNGAL   0
#define MAXPRNGAL   0
#define NSATGAL     0
#define NSYSGAL     0
#endif
#ifdef ENAQZS
#define MINPRNQZS   193                 /* min satellite PRN number of QZSS */
#define MAXPRNQZS   199                 /* max satellite PRN number of QZSS */
#define MINPRNQZS_S 183                 /* min satellite PRN number of QZSS SAIF */
#define MAXPRNQZS_S 189                 /* max satellite PRN number of QZSS SAIF */
#define NSATQZS     (MAXPRNQZS-MINPRNQZS+1) /* number of QZSS satellites */
#define NSYSQZS     1
#else
#define MINPRNQZS   0
#define MAXPRNQZS   0
#define MINPRNQZS_S 0
#define MAXPRNQZS_S 0
#define NSATQZS     0
#define NSYSQZS     0
#endif
#ifdef ENACMP
#define MINPRNCMP   1                   /* min satellite sat number of BeiDou */
#define MAXPRNCMP   35                  /* max satellite sat number of BeiDou */
#define NSATCMP     (MAXPRNCMP-MINPRNCMP+1) /* number of BeiDou satellites */
#define NSYSCMP     1
#else
#define MINPRNCMP   0
#define MAXPRNCMP   0
#define NSATCMP     0
#define NSYSCMP     0
#endif
#ifdef ENAIRN
#define MINPRNIRN   1                   /* min satellite sat number of IRNSS */
#define MAXPRNIRN   7                   /* max satellite sat number of IRNSS */
#define NSATIRN     (MAXPRNIRN-MINPRNIRN+1) /* number of IRNSS satellites */
#define NSYSIRN     1
#else
#define MINPRNIRN   0
#define MAXPRNIRN   0
#define NSATIRN     0
#define NSYSIRN     0
#endif
#ifdef ENALEO
#define MINPRNLEO   1                   /* min satellite sat number of LEO */
#define MAXPRNLEO   10                  /* max satellite sat number of LEO */
#define NSATLEO     (MAXPRNLEO-MINPRNLEO+1) /* number of LEO satellites */
#define NSYSLEO     1
#else
#define MINPRNLEO   0
#define MAXPRNLEO   0
#define NSATLEO     0
#define NSYSLEO     0
#endif
#define NSYS        (NSYSGPS+NSYSGLO+NSYSGAL+NSYSQZS+NSYSCMP+NSYSIRN+NSYSLEO) /* number of systems */
#ifndef NSATSBS
#ifdef ENASBS
#define MINPRNSBS   120                 /* min satellite PRN number of SBAS */
#define MAXPRNSBS   142                 /* max satellite PRN number of SBAS */
#define NSATSBS     (MAXPRNSBS-MINPRNSBS+1) /* number of SBAS satellites */
#else
#define MINPRNSBS   0
#define MAXPRNSBS   0
#define NSATSBS     0
#endif
#endif

#endif

#endif

/*
Convert satellite constelation and prn/slot number to satellite number

@param sys satellite system (SYS_GPS,SYS_GLO,...)
@param prn satellite prn/slot number
@return satellite number (0:error)
*/
int satNo(int sys, int prn);

/*
convert satellite gnssID + svID to satellite number

@param gnssID satellite system 
@param svID satellite prn/slot number
@return satellite number (0:error)
*/
int satNumCalc(int gnssID, int svID);


#ifdef __cplusplus
}
#endif

#endif // DATA_SETS_H<|MERGE_RESOLUTION|>--- conflicted
+++ resolved
@@ -944,53 +944,15 @@
 typedef struct PACKED
 {
     /** GPS time of week (since Sunday morning) in milliseconds */
-    uint32_t                timeOfWeekMs;				
+	uint32_t                timeOfWeekMs;				
     /** Number of satellites in the sky */
-    uint32_t				numSats;					
+	uint32_t				numSats;					
     /** Satellite information list */
 	gps_sat_sv_t			sat[MAX_NUM_SATELLITES];	
 } gps_sat_t;
 
 enum eSatSvSigId
 {
-<<<<<<< HEAD
-    SAT_SV_SIG_ID_GPS_L1CA          = 0,
-    SAT_SV_SIG_ID_GPS_L2CL          = 3,
-    SAT_SV_SIG_ID_GPS_L2CM          = 4,
-    SAT_SV_SIG_ID_GPS_L5I           = 6,
-    SAT_SV_SIG_ID_GPS_L5Q           = 7,
-    SAT_SV_SIG_ID_GPS_L5            = SAT_SV_SIG_ID_GPS_L5Q,
-    SAT_SV_SIG_ID_SBAS_L1CA         = 0,
-    SAT_SV_SIG_ID_SBAS_L2           = 1,
-    SAT_SV_SIG_ID_SBAS_L5           = 2,
-    SAT_SV_SIG_ID_Galileo_E1C2      = 0,
-    SAT_SV_SIG_ID_Galileo_E1B2      = 1,
-    SAT_SV_SIG_ID_Galileo_E1BC      = SAT_SV_SIG_ID_Galileo_E1B2,
-    SAT_SV_SIG_ID_Galileo_E5aI      = 3,
-    SAT_SV_SIG_ID_Galileo_E5aQ      = 4,
-    SAT_SV_SIG_ID_Galileo_E5a       = SAT_SV_SIG_ID_Galileo_E5aQ,
-    SAT_SV_SIG_ID_Galileo_E5bI      = 5,
-    SAT_SV_SIG_ID_Galileo_E5bQ      = 6,
-    SAT_SV_SIG_ID_Galileo_E5        = SAT_SV_SIG_ID_Galileo_E5bQ,
-    SAT_SV_SIG_ID_BeiDou_B1D1       = 0,
-    SAT_SV_SIG_ID_BeiDou_B1D2       = 1,
-    SAT_SV_SIG_ID_BeiDou_B2D1       = 2,
-    SAT_SV_SIG_ID_BeiDou_B2D2       = 3,
-    SAT_SV_SIG_ID_BeiDou_B2         = SAT_SV_SIG_ID_BeiDou_B2D1,
-    SAT_SV_SIG_ID_BeiDou_B1C        = 5,
-    SAT_SV_SIG_ID_BeiDou_B2a        = 7,
-    SAT_SV_SIG_ID_QZSS_L1CA         = 0,
-    SAT_SV_SIG_ID_QZSS_L1S          = 1,
-    SAT_SV_SIG_ID_QZSS_L2CM         = 4,
-    SAT_SV_SIG_ID_QZSS_L2CL         = 5,
-    SAT_SV_SIG_ID_QZSS_L2           = SAT_SV_SIG_ID_QZSS_L2CL,
-    SAT_SV_SIG_ID_QZSS_L5I          = 8,
-    SAT_SV_SIG_ID_QZSS_L5Q          = 9,
-    SAT_SV_SIG_ID_QZSS_L5           = SAT_SV_SIG_ID_QZSS_L5Q,
-    SAT_SV_SIG_ID_GLONASS_L1OF      = 0,
-    SAT_SV_SIG_ID_GLONASS_L2OF      = 2,
-    SAT_SV_SIG_ID_NAVIC_L5A         = 0, 
-=======
     SAT_SV_SIG_ID_GPS_L1CA			= 0,
     SAT_SV_SIG_ID_GPS_L2CL			= 3,
     SAT_SV_SIG_ID_GPS_L2CM			= 4,
@@ -1033,7 +995,6 @@
     SAT_SV_SIG_ID_GLONASS_L2OF		= 2,
 
     SAT_SV_SIG_ID_NAVIC_L5A			= 0, 
->>>>>>> e7e7e7c8
 };
 
 enum eSatSigQuality
@@ -1299,24 +1260,16 @@
     /** IMU sample period in milliseconds. Zero disables sampling. */
     uint32_t				imuPeriodMs;
 
-<<<<<<< HEAD
     /** Preintegrated IMU (PIMU) integration period and navigation filter update period (ms). */
     uint32_t				navPeriodMs;
-    
+
     /** Actual sample period relative to GPS PPS (sec) */
     double					sensorTruePeriod;
-=======
-	/** Preintegrated IMU (PIMU) integration period and navigation filter update period (ms). */
-	uint32_t				navPeriodMs;
-	
-    /** Actual sample period relative to GPS PPS (sec) */
-	double					sensorTruePeriod;
->>>>>>> e7e7e7c8
-
-	/** Reserved */
-	uint32_t				flashCfgChecksum;
-	/** Reserved */
-	float					reserved3;
+
+    /** Reserved */
+    uint32_t				flashCfgChecksum;
+    /** Reserved */
+    float					reserved3;
 
     /** General fault code descriptor (eGenFaultCodes).  Set to zero to reset fault code. */
     uint32_t                genFaultCode;
@@ -1397,15 +1350,12 @@
     SYS_CMD_ENABLE_SERIAL_PORT_BRIDGE_USB_TO_SER1   = 14,           // (uint32 inv: 4294967281)
     SYS_CMD_ENABLE_SERIAL_PORT_BRIDGE_USB_TO_SER2   = 15,           // (uint32 inv: 4294967280)
     SYS_CMD_DISABLE_SERIAL_PORT_BRIDGE              = 16,           // (uint32 inv: 4294967279)
-<<<<<<< HEAD
 
     SYS_CMD_GPX_ENABLE_BOOTLOADER_MODE              = 30,           // (uint32 inv: 4294967265)
     SYS_CMD_GPX_ENABLE_GNSS1_CHIPSET_BOOTLOADER     = 31,           // (uint32 inv: 4294967264)
     SYS_CMD_GPX_ENABLE_GNSS2_CHIPSET_BOOTLOADER     = 32,           // (uint32 inv: 4294967263)
 
     SYS_CMD_TEST_GPIO							   	= 64,           // (uint32 inv: 4294967231)
-=======
->>>>>>> e7e7e7c8
 
     SYS_CMD_SAVE_FLASH                              = 97,           // (uint32 inv: 4294967198)
     SYS_CMD_SAVE_GPS_ASSIST_TO_FLASH_RESET          = 98,           // (uint32 inv: 4294967197)
