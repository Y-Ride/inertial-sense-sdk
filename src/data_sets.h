--- conflicted
+++ resolved
@@ -1776,11 +1776,7 @@
 #define RMC_BITS_GPX_FLASH_CFG          0x0002000000000000
 #define RMC_BITS_GPX_BIT                0x0004000000000000
 
-<<<<<<< HEAD
-#define RMC_BITS_EVENT               0x0800000000000000
-=======
 #define RMC_BITS_EVENT                  0x0800000000000000
->>>>>>> 30b03050
 
 #define RMC_BITS_MASK                   0x0FFFFFFFFFFFFFFF
 #define RMC_BITS_INTERNAL_PPD           0x4000000000000000      // 
