/*
MIT LICENSE

Copyright (c) 2014-2023 Inertial Sense, Inc. - http://inertialsense.com

Permission is hereby granted, free of charge, to any person obtaining a copy of this software and associated documentation files(the "Software"), to deal in the Software without restriction, including without limitation the rights to use, copy, modify, merge, publish, distribute, sublicense, and/or sell copies of the Software, and to permit persons to whom the Software is furnished to do so, subject to the following conditions :

The above copyright notice and this permission notice shall be included in all copies or substantial portions of the Software.

THE SOFTWARE IS PROVIDED "AS IS", WITHOUT WARRANTY OF ANY KIND, EXPRESS OR IMPLIED, INCLUDING BUT NOT LIMITED TO THE WARRANTIES OF MERCHANTABILITY, FITNESS FOR A PARTICULAR PURPOSE AND NONINFRINGEMENT.IN NO EVENT SHALL THE AUTHORS OR COPYRIGHT HOLDERS BE LIABLE FOR ANY CLAIM, DAMAGES OR OTHER LIABILITY, WHETHER IN AN ACTION OF CONTRACT, TORT OR OTHERWISE, ARISING FROM, OUT OF OR IN CONNECTION WITH THE SOFTWARE OR THE USE OR OTHER DEALINGS IN THE SOFTWARE.
*/

#ifndef DATA_SETS_H
#define DATA_SETS_H

#include <stdint.h>
#include <stdlib.h>
#include <time.h>
#include <string.h>
#include "ISConstants.h"
#include "rtk_defines.h"

#ifdef __cplusplus
extern "C" {
#endif

// *****************************************************************************
// ****** InertialSense binary message Data Identification Numbers (DIDs) ****** 
// ******                                                                 ******
// ****** NEVER REORDER THESE VALUES!                                     ******
// *****************************************************************************
/** Data identifiers - these are unsigned int and #define because enum are signed according to C standard */
typedef uint32_t eDataIDs;

#define DID_NULL                        (eDataIDs)0  /** NULL (INVALID) */
#define DID_DEV_INFO                    (eDataIDs)1  /** (dev_info_t) Device information */
#define DID_IMX_DEV_INFO                (DID_DEV_INFO)
#define DID_SYS_FAULT                   (eDataIDs)2  /** (system_fault_t) System fault information */
#define DID_PIMU                        (eDataIDs)3  /** (pimu_t) Preintegrated IMU (a.k.a. Coning and Sculling integral) in body/IMU frame.  Updated at IMU rate. Also know as delta theta delta velocity, or preintegrated IMU (PIMU). For clarification, the name "Preintegrated IMU" or "PIMU" throughout our User Manual. This data is integrated from the IMU data at the IMU update rate (startupImuDtMs, default 1ms).  The integration period (dt) and output data rate are the same as the NAV rate (startupNavDtMs) and cannot be output at any other rate. If a faster output data rate is desired, DID_IMU_RAW can be used instead. PIMU data acts as a form of compression, adding the benefit of higher integration rates for slower output data rates, preserving the IMU data without adding filter delay and addresses antialiasing. It is most effective for systems that have higher dynamics and lower communications data rates.  The minimum data period is DID_FLASH_CONFIG.startupImuDtMs or 4, whichever is larger (250Hz max). The PIMU value can be converted to IMU by dividing PIMU by dt (i.e. IMU = PIMU / dt)  */
#define DID_INS_1                       (eDataIDs)4  /** (ins_1_t) INS output: euler rotation w/ respect to NED, NED position from reference LLA. */
#define DID_INS_2                       (eDataIDs)5  /** (ins_2_t) INS output: quaternion rotation w/ respect to NED, ellipsoid altitude */
#define DID_GPS1_RCVR_POS               (eDataIDs)6  /** (gps_pos_t) GPS 1 position data from GNSS receiver. */
#define DID_SYS_CMD                     (eDataIDs)7  /** (system_command_t) System commands. Both the command and invCommand fields must be set at the same time for a command to take effect. */
#define DID_NMEA_BCAST_PERIOD           (eDataIDs)8  /** (nmea_msgs_t) Set broadcast periods for NMEA messages */
#define DID_RMC                         (eDataIDs)9  /** (rmc_t) Realtime Message Controller (RMC). The data sets available through RMC are driven by the availability of the data. The RMC provides updates from various data sources (i.e. sensors) as soon as possible with minimal latency. Several of the data sources (sensors) output data at different data rates that do not all correspond. The RMC is provided so that broadcast of sensor data is done as soon as it becomes available. All RMC messages can be enabled using the standard Get Data packet format. */
#define DID_SYS_PARAMS                  (eDataIDs)10 /** (sys_params_t) System parameters / info */
#define DID_SYS_SENSORS                 (eDataIDs)11 /** (sys_sensors_t) System sensor information */
#define DID_FLASH_CONFIG                (eDataIDs)12 /** (nvm_flash_cfg_t) Flash memory configuration */
#define DID_GPS1_POS                    (eDataIDs)13 /** (gps_pos_t) GPS 1 position data.  This comes from DID_GPS1_RCVR_POS or DID_GPS1_RTK_POS, depending on whichever is more accurate. */
#define DID_GPS2_POS                    (eDataIDs)14 /** (gps_pos_t) GPS 2 position data */
#define DID_GPS1_SAT                    (eDataIDs)15 /** (gps_sat_t) GPS 1 GNSS satellite information: sat identifiers, carrier to noise ratio, elevation and azimuth angles, pseudo range residual. */
#define DID_GPS2_SAT                    (eDataIDs)16 /** (gps_sat_t) GPS 2 GNSS satellite information: sat identifiers, carrier to noise ratio, elevation and azimuth angles, pseudo range residual. */
#define DID_GPS1_VERSION                (eDataIDs)17 /** (gps_version_t) GPS 1 version info */
#define DID_GPS2_VERSION                (eDataIDs)18 /** (gps_version_t) GPS 2 version info */
#define DID_MAG_CAL                     (eDataIDs)19 /** (mag_cal_t) Magnetometer calibration */
#define DID_INTERNAL_DIAGNOSTIC         (eDataIDs)20 /** INTERNAL USE ONLY (internal_diagnostic_t) Internal diagnostic info */
#define DID_GPS1_RTK_POS_REL            (eDataIDs)21 /** (gps_rtk_rel_t) RTK precision position base to rover relative info. */
#define DID_GPS1_RTK_POS_MISC           (eDataIDs)22 /** (gps_rtk_misc_t) RTK precision position related data. */
#define DID_FEATURE_BITS                (eDataIDs)23 /** INTERNAL USE ONLY (feature_bits_t) */
#define DID_SENSORS_UCAL                (eDataIDs)24 /** INTERNAL USE ONLY (sensors_w_temp_t) Uncalibrated IMU output. */
#define DID_SENSORS_TCAL                (eDataIDs)25 /** INTERNAL USE ONLY (sensors_w_temp_t) Temperature compensated IMU output. */
#define DID_SENSORS_TC_BIAS             (eDataIDs)26 /** INTERNAL USE ONLY (sensors_t) */
#define DID_IO                          (eDataIDs)27 /** (io_t) I/O */
#define DID_SENSORS_ADC                 (eDataIDs)28 /** INTERNAL USE ONLY (sys_sensors_adc_t) */
#define DID_SCOMP                       (eDataIDs)29 /** INTERNAL USE ONLY (sensor_compensation_t) */
#define DID_GPS1_VEL                    (eDataIDs)30 /** (gps_vel_t) GPS 1 velocity data */
#define DID_GPS2_VEL                    (eDataIDs)31 /** (gps_vel_t) GPS 2 velocity data */
#define DID_HDW_PARAMS                  (eDataIDs)32 /** INTERNAL USE ONLY (hdw_params_t) */
#define DID_NVR_MANAGE_USERPAGE         (eDataIDs)33 /** INTERNAL USE ONLY (nvr_manage_t) */
#define DID_NVR_USERPAGE_SN             (eDataIDs)34 /** INTERNAL USE ONLY (nvm_group_sn_t) */
#define DID_NVR_USERPAGE_G0             (eDataIDs)35 /** INTERNAL USE ONLY (nvm_group_0_t) */
#define DID_NVR_USERPAGE_G1             (eDataIDs)36 /** INTERNAL USE ONLY (nvm_group_1_t) */
#define DID_DEBUG_STRING                (eDataIDs)37 /** INTERNAL USE ONLY (debug_string_t) */
#define DID_RTOS_INFO                   (eDataIDs)38 /** (rtos_info_t) RTOS information. */
#define DID_DEBUG_ARRAY                 (eDataIDs)39 /** INTERNAL USE ONLY (debug_array_t) */
#define DID_SENSORS_MCAL                (eDataIDs)40 /** INTERNAL USE ONLY (sensors_w_temp_t) Temperature compensated and motion calibrated IMU output. */
#define DID_GPS1_TIMEPULSE              (eDataIDs)41 /** INTERNAL USE ONLY (gps_timepulse_t) */
#define DID_CAL_SC                      (eDataIDs)42 /** INTERNAL USE ONLY (sensor_cal_t) */
#define DID_CAL_TEMP_COMP               (eDataIDs)43 /** INTERNAL USE ONLY (sensor_tcal_group_t) */
#define DID_CAL_MOTION                  (eDataIDs)44 /** INTERNAL USE ONLY (sensor_mcal_group_t) */
#define DID_GPS1_SIG                    (eDataIDs)45 /** (gps_sig_t) GPS 1 GNSS signal information. */
#define DID_SENSORS_ADC_SIGMA           (eDataIDs)46 /** INTERNAL USE ONLY (sys_sensors_adc_t) */
#define DID_REFERENCE_MAGNETOMETER      (eDataIDs)47 /** (magnetometer_t) Reference or truth magnetometer used for manufacturing calibration and testing */
#define DID_INL2_STATES                 (eDataIDs)48 /** (inl2_states_t) INS Extended Kalman Filter (EKF) states */
#define DID_INL2_COVARIANCE_LD          (eDataIDs)49 /** (INL2_COVARIANCE_LD_ARRAY_SIZE) */
#define DID_INL2_STATUS                 (eDataIDs)50 /** (inl2_status_t) */
#define DID_INL2_MISC                   (eDataIDs)51 /** (inl2_misc_t) */
#define DID_MAGNETOMETER                (eDataIDs)52 /** (magnetometer_t) Magnetometer sensor output */
#define DID_BAROMETER                   (eDataIDs)53 /** (barometer_t) Barometric pressure sensor data */
#define DID_GPS1_RTK_POS                (eDataIDs)54 /** (gps_pos_t) GPS RTK position data */
#define DID_ROS_COVARIANCE_POSE_TWIST   (eDataIDs)55 /** (ros_covariance_pose_twist_t) INL2 EKF covariances matrix lower diagonals */
#define DID_COMMUNICATIONS_LOOPBACK     (eDataIDs)56 /** INTERNAL USE ONLY - Unit test for communications manager  */
#define DID_IMU3_UNCAL                  (eDataIDs)57 /** INTERNAL USE ONLY (imu3_t) Uncalibrated triple IMU data.  We recommend use of DID_IMU or DID_PIMU as they are calibrated and oversampled and contain less noise.  Minimum data period is DID_FLASH_CONFIG.startupImuDtMs or 4, whichever is larger (250Hz max). */
#define DID_IMU                         (eDataIDs)58 /** (imu_t) Inertial measurement unit data down-sampled from IMU rate (DID_FLASH_CONFIG.startupImuDtMs (1KHz)) to navigation update rate (DID_FLASH_CONFIG.startupNavDtMs) as an anti-aliasing filter to reduce noise and preserve accuracy.  Minimum data period is DID_FLASH_CONFIG.startupNavDtMs (1KHz max).  */
#define DID_INL2_MAG_OBS_INFO           (eDataIDs)59 /** (inl2_mag_obs_info_t) INL2 magnetometer calibration information. */
#define DID_GPS_BASE_RAW                (eDataIDs)60 /** (gps_raw_t) GPS raw data for base station (observation, ephemeris, etc.) - requires little endian CPU. The contents of data can vary for this message and are determined by dataType field. RTK positioning or RTK compassing must be enabled to stream this message. */
#define DID_GPS_RTK_OPT                 (eDataIDs)61 /** (gps_rtk_opt_t) RTK options - requires little endian CPU. */
#define DID_REFERENCE_PIMU              (eDataIDs)62 /** (pimu_t) Reference or truth IMU used for manufacturing calibration and testing */
#define DID_MANUFACTURING_INFO          (eDataIDs)63 /** INTERNAL USE ONLY (manufacturing_info_t) Manufacturing info */
#define DID_BIT                         (eDataIDs)64 /** (bit_t) System built-in self-test */
#define DID_INS_3                       (eDataIDs)65 /** (ins_3_t) Inertial navigation data with quaternion NED to body rotation and ECEF position. */
#define DID_INS_4                       (eDataIDs)66 /** (ins_4_t) INS output: quaternion rotation w/ respect to ECEF, ECEF position. */
#define DID_INL2_NED_SIGMA              (eDataIDs)67 /** (inl2_ned_sigma_t) Standard deviation of INL2 EKF estimates in the NED frame. */
#define DID_STROBE_IN_TIME              (eDataIDs)68 /** (strobe_in_time_t) Timestamp for input strobe. */
#define DID_GPS1_RAW                    (eDataIDs)69 /** (gps_raw_t) GPS raw data for rover (observation, ephemeris, etc.) - requires little endian CPU. The contents of data can vary for this message and are determined by dataType field. RTK positioning or RTK compassing must be enabled to stream this message. */
#define DID_GPS2_RAW                    (eDataIDs)70 /** (gps_raw_t) GPS raw data for rover (observation, ephemeris, etc.) - requires little endian CPU. The contents of data can vary for this message and are determined by dataType field. RTK positioning or RTK compassing must be enabled to stream this message. */
#define DID_WHEEL_ENCODER               (eDataIDs)71 /** (wheel_encoder_t) Wheel encoder data to be fused with GPS-INS measurements, set DID_GROUND_VEHICLE for configuration before sending this message */
#define DID_DIAGNOSTIC_MESSAGE          (eDataIDs)72 /** (diag_msg_t) Diagnostic message */
#define DID_SURVEY_IN                   (eDataIDs)73 /** (survey_in_t) Survey in, used to determine position for RTK base station. Base correction output cannot run during a survey and will be automatically disabled if a survey is started. */
#define DID_CAL_SC_INFO                 (eDataIDs)74 /** INTERNAL USE ONLY (sensor_cal_info_t) */
#define DID_PORT_MONITOR                (eDataIDs)75 /** (port_monitor_t) Data rate and status monitoring for each communications port. */
#define DID_RTK_STATE                   (eDataIDs)76 /** INTERNAL USE ONLY (rtk_state_t) */
#define DID_RTK_PHASE_RESIDUAL          (eDataIDs)77 /** INTERNAL USE ONLY (rtk_residual_t) */
#define DID_RTK_CODE_RESIDUAL           (eDataIDs)78 /** INTERNAL USE ONLY (rtk_residual_t) */
#define DID_RTK_DEBUG                   (eDataIDs)79 /** INTERNAL USE ONLY (rtk_debug_t) */
#define DID_EVB_STATUS                  (eDataIDs)80 /** (evb_status_t) EVB monitor and log control interface. */
#define DID_EVB_FLASH_CFG               (eDataIDs)81 /** (evb_flash_cfg_t) EVB configuration. */
#define DID_EVB_DEBUG_ARRAY             (eDataIDs)82 /** INTERNAL USE ONLY (debug_array_t) */
#define DID_EVB_RTOS_INFO               (eDataIDs)83 /** (evb_rtos_info_t) EVB-2 RTOS information. */
#define DID_GPS2_SIG                    (eDataIDs)84 /** (gps_sig_t) GPS 2 GNSS signal information. */
#define DID_IMU_MAG                     (eDataIDs)85 /** (imu_mag_t) DID_IMU + DID_MAGNETOMETER. Only one of DID_IMU_MAG or DID_PIMU_MAG should be streamed simultaneously. */
#define DID_PIMU_MAG                    (eDataIDs)86 /** (pimu_mag_t) DID_PIMU + DID_MAGNETOMETER. Only one of DID_IMU_MAG or DID_PIMU_MAG should be streamed simultaneously. */
#define DID_GROUND_VEHICLE				(eDataIDs)87 /** (ground_vehicle_t) Static configuration for wheel transform measurements. */
#define DID_POSITION_MEASUREMENT		(eDataIDs)88 /** (pos_measurement_t) External position estimate */
#define DID_RTK_DEBUG_2                 (eDataIDs)89 /** INTERNAL USE ONLY (rtk_debug_2_t) */
#define DID_CAN_CONFIG					(eDataIDs)90 /** (can_config_t) Addresses for CAN messages*/
#define DID_GPS2_RTK_CMP_REL            (eDataIDs)91 /** (gps_rtk_rel_t) Dual GNSS RTK compassing / moving base to rover (GPS 1 to GPS 2) relative info. */
#define DID_GPS2_RTK_CMP_MISC           (eDataIDs)92 /** (gps_rtk_misc_t) RTK Dual GNSS RTK compassing related data. */
#define DID_EVB_DEV_INFO                (eDataIDs)93 /** (dev_info_t) EVB device information */
#define DID_INFIELD_CAL                 (eDataIDs)94 /** (infield_cal_t) Measure and correct IMU calibration error.  Estimate INS rotation to align INS with vehicle. */
#define DID_REFERENCE_IMU               (eDataIDs)95 /** (imu_t) Raw reference or truth IMU used for manufacturing calibration and testing. Input from testbed. */
#define DID_IMU3_RAW                    (eDataIDs)96 /** (imu3_t) Triple IMU data calibrated from DID_IMU3_UNCAL.  We recommend use of DID_IMU or DID_PIMU as they are oversampled and contain less noise. */
#define DID_IMU_RAW                     (eDataIDs)97 /** (imu_t) IMU data averaged from DID_IMU3_RAW.  Use this IMU data for output data rates faster than DID_FLASH_CONFIG.startupNavDtMs.  Otherwise we recommend use of DID_IMU or DID_PIMU as they are oversampled and contain less noise. */
#define DID_FIRMWARE_UPDATE             (eDataIDs)98 /** (firmware_payload_t) firmware update payload */
#define DID_RUNTIME_PROFILER            (eDataIDs)99 /** INTERNAL USE ONLY (runtime_profiler_t) System runtime profiler */

#define DID_GPX_FIRST                             120 /** First of GPX DIDs */
#define DID_GPX_DEV_INFO                (eDataIDs)120 /** (dev_info_t) GPX device information */
#define DID_GPX_FLASH_CFG               (eDataIDs)121 /** (gpx_flash_cfg_t) GPX flash configuration */
#define DID_GPX_RTOS_INFO               (eDataIDs)122 /** (gpx_rtos_info_t) GPX RTOs info */
#define DID_GPX_STATUS                  (eDataIDs)123 /** (gpx_status_t) GPX status */
#define DID_GPX_DEBUG_ARRAY             (eDataIDs)124 /** (debug_array_t) GPX debug */
#define DID_GPX_BIT                     (eDataIDs)125 /** (GPX_bit_t) GPX BIT test */
#define DID_GPX_RMC                     (eDataIDs)126 /** (rmc_t) GPX rmc  */
#define DID_GPX_LAST                              126 /** Last of GPX DIDs */

// Adding a new data id?
// 1] Add it above and increment the previous number, include the matching data structure type in the comments
// 2] Add flip doubles and flip strings entries in data_sets.c
// 3] Add data id to ISDataMappings.cpp
// 4] Increment DID_COUNT
// 5) Update the DIDs in IS-src/python/src/ci_hdw/data_sets.py
// 6] Test!

/** Count of data ids (including null data id 0) - MUST BE MULTPLE OF 4 and larger than last DID number! */
#define DID_COUNT		(eDataIDs)132	// Used in SDK
#define DID_COUNT_UINS	(eDataIDs)100	// Used in IMX

/** Maximum number of data ids */
#define DID_MAX_COUNT 256

// END DATA IDENTIFIERS --------------------------------------------------------------------------

/** Maximum number of satellite channels */
#define MAX_NUM_SATELLITES 50

/** Maximum number of satellite signals */
#define MAX_NUM_SAT_SIGNALS 100

/** Maximum length of device info manufacturer string (must be a multiple of 4) */
#define DEVINFO_MANUFACTURER_STRLEN 24
#define DEVINFO_ADDINFO_STRLEN 24


/** Defines the 4 parts to the communications version. See release notes. */
// TODO: Update release notes for v2
// #define PROTOCOL_VERSION_CHAR0       // Major (in ISComm.h)
// #define PROTOCOL_VERSION_CHAR1
#define PROTOCOL_VERSION_CHAR2 0
#define PROTOCOL_VERSION_CHAR3 0

/** Rtk rover receiver index */
#define RECEIVER_INDEX_GPS1 1 // DO NOT CHANGE
#define RECEIVER_INDEX_EXTERNAL_BASE 2 // DO NOT CHANGE
#define RECEIVER_INDEX_GPS2 3 // DO NOT CHANGE

// Max number of devices across all hardware types: uINS-3, uINS-4, and IMX-5
#define NUM_IMU_DEVICES     3        // g_numImuDevices defines the actual number of hardware specific devices
#define NUM_MAG_DEVICES     2        // g_numMagDevices defines the actual number of hardware specific devices

/** INS status flags */
enum eInsStatusFlags
{
    /** Attitude estimate is usable but outside spec (COARSE) */
    INS_STATUS_HDG_ALIGN_COARSE                 = (int)0x00000001,
    /** Velocity estimate is usable but outside spec (COARSE) */
    INS_STATUS_VEL_ALIGN_COARSE                 = (int)0x00000002,
    /** Position estimate is usable but outside spec (COARSE) */
    INS_STATUS_POS_ALIGN_COARSE                 = (int)0x00000004,
    /** Estimate is COARSE mask (usable but outside spec) */
    INS_STATUS_ALIGN_COARSE_MASK                = (int)0x00000007,

    /** Velocity aided by wheel sensor */
    INS_STATUS_WHEEL_AIDING_VEL                 = (int)0x00000008,

    /** Attitude estimate is within spec (FINE) */
    INS_STATUS_HDG_ALIGN_FINE                   = (int)0x00000010,
    /** Velocity estimate is within spec (FINE) */
    INS_STATUS_VEL_ALIGN_FINE                   = (int)0x00000020,
    /** Position estimate is within spec (FINE) */
    INS_STATUS_POS_ALIGN_FINE                   = (int)0x00000040,
    /** Estimate is FINE mask */
    INS_STATUS_ALIGN_FINE_MASK                  = (int)0x00000070,

    /** Heading aided by GPS */
    INS_STATUS_GPS_AIDING_HEADING               = (int)0x00000080,

    /** Position aided by GPS position */
    INS_STATUS_GPS_AIDING_POS                   = (int)0x00000100,
    /** GPS update event occurred in solution, potentially causing discontinuity in position path */
    INS_STATUS_GPS_UPDATE_IN_SOLUTION           = (int)0x00000200,
    /** Magnetometer calibration set is active */
    INS_STATUS_MAG_ACTIVE_CAL_SET               = (int)0x00000400,
    /** Heading aided by magnetic heading */
    INS_STATUS_MAG_AIDING_HEADING               = (int)0x00000800,

    /** Nav mode (set) = estimating velocity and position. AHRS mode (cleared) = NOT estimating velocity and position */
    INS_STATUS_NAV_MODE                         = (int)0x00001000,

    /** INS in stationary mode.  If initiated by zero velocity command, user should not move (keep system motionless) to assist on-board processing. */
    INS_STATUS_STATIONARY_MODE                  = (int)0x00002000,    
    /** Velocity aided by GPS velocity */
    INS_STATUS_GPS_AIDING_VEL                   = (int)0x00004000,
    /** Vehicle kinematic calibration is good */
    INS_STATUS_KINEMATIC_CAL_GOOD               = (int)0x00008000,

    /** INS/AHRS Solution Status */
    INS_STATUS_SOLUTION_MASK                    = (int)0x000F0000,
    INS_STATUS_SOLUTION_OFFSET                  = 16,
#define INS_STATUS_SOLUTION(insStatus)          (((insStatus)&INS_STATUS_SOLUTION_MASK)>>INS_STATUS_SOLUTION_OFFSET)

    INS_STATUS_SOLUTION_OFF                     = 0,    // System is off 
    INS_STATUS_SOLUTION_ALIGNING                = 1,    // System is in alignment mode
    INS_STATUS_SOLUTION_NAV                     = 3,    // System is in navigation mode and solution is good.
    INS_STATUS_SOLUTION_NAV_HIGH_VARIANCE       = 4,    // System is in navigation mode but the attitude uncertainty has exceeded the threshold.
    INS_STATUS_SOLUTION_AHRS                    = 5,    // System is in AHRS mode and solution is good.
    INS_STATUS_SOLUTION_AHRS_HIGH_VARIANCE      = 6,    // System is in AHRS mode but the attitude uncertainty has exceeded the threshold.
    INS_STATUS_SOLUTION_VRS                     = 7,    // System is in VRS mode (no earth relative heading) and roll and pitch are good.
    INS_STATUS_SOLUTION_VRS_HIGH_VARIANCE       = 8,    // System is in VRS mode (no earth relative heading) but roll and pitch uncertainty has exceeded the threshold.

    /** GPS compassing antenna offsets are not set in flashCfg. */
    INS_STATUS_RTK_COMPASSING_BASELINE_UNSET    = (int)0x00100000,
    /** GPS antenna baseline specified in flashCfg and measured by GPS do not match. */
    INS_STATUS_RTK_COMPASSING_BASELINE_BAD      = (int)0x00200000,
    INS_STATUS_RTK_COMPASSING_MASK              = (INS_STATUS_RTK_COMPASSING_BASELINE_UNSET|INS_STATUS_RTK_COMPASSING_BASELINE_BAD),

    /** Magnetometer is being recalibrated.  Device requires rotation to complete the calibration process. HDW_STATUS_MAG_RECAL_COMPLETE is set when complete. */
    INS_STATUS_MAG_RECALIBRATING                = (int)0x00400000,
    /** Magnetometer is experiencing interference or calibration is bad.  Attention may be required to remove interference (move the device) or recalibrate the magnetometer. */
    INS_STATUS_MAG_INTERFERENCE_OR_BAD_CAL      = (int)0x00800000,

    /** GPS navigation fix type (see eGpsNavFixStatus) */
    INS_STATUS_GPS_NAV_FIX_MASK                 = (int)0x03000000,
    INS_STATUS_GPS_NAV_FIX_OFFSET               = 24,
#define INS_STATUS_NAV_FIX_STATUS(insStatus)    (((insStatus)&INS_STATUS_GPS_NAV_FIX_MASK)>>INS_STATUS_GPS_NAV_FIX_OFFSET)

    /** RTK compassing heading is accurate.  (RTK fix and hold status) */
    INS_STATUS_RTK_COMPASSING_VALID             = (int)0x04000000,

    /* NOTE: If you add or modify these INS_STATUS_RTK_ values, please update eInsStatusRtkBase in IS-src/python/src/ci_hdw/data_sets.py */
    /** RTK error: Observations invalid or not received  (i.e. RTK differential corrections) */
    INS_STATUS_RTK_RAW_GPS_DATA_ERROR           = (int)0x08000000,
    /** RTK error: Either base observations or antenna position have not been received */
    INS_STATUS_RTK_ERR_BASE_DATA_MISSING        = (int)0x10000000,
    /** RTK error: base position moved when it should be stationary */
    INS_STATUS_RTK_ERR_BASE_POSITION_MOVING     = (int)0x20000000,
    /** RTK error: base position invalid or not surveyed */
    INS_STATUS_RTK_ERR_BASE_POSITION_INVALID    = (int)0x30000000,
    /** RTK error: NO base position received */
    INS_STATUS_RTK_ERR_BASE_MASK                = (int)0x30000000,
    /** GPS base mask */
    INS_STATUS_RTK_ERROR_MASK                   = (INS_STATUS_RTK_RAW_GPS_DATA_ERROR|INS_STATUS_RTK_ERR_BASE_MASK),
    
    /** RTOS task ran longer than allotted period */
    INS_STATUS_RTOS_TASK_PERIOD_OVERRUN         = (int)0x40000000,
    /** General fault (see sys_params_t.genFaultCode) */
    INS_STATUS_GENERAL_FAULT                    = (int)0x80000000,
};

/** GPS navigation fix type */
/* NOTE: If you modify this enum, please also modify the eGpsNavFixStatus enum
 *       in IS-src/python/src/ci_hdw/data_sets.py */
enum eGpsNavFixStatus
{
    GPS_NAV_FIX_NONE                            = (int)0x00000000,
    GPS_NAV_FIX_POSITIONING_3D                  = (int)0x00000001,
    GPS_NAV_FIX_POSITIONING_RTK_FLOAT           = (int)0x00000002,
    GPS_NAV_FIX_POSITIONING_RTK_FIX             = (int)0x00000003,        // Includes fix & hold
};

/** Hardware status flags */
enum eHdwStatusFlags
{
    /** Gyro motion detected sigma */
    HDW_STATUS_MOTION_GYR_SIG                   = (int)0x00000001,
    /** Accelerometer motion detected sigma */
    HDW_STATUS_MOTION_ACC_SIG                   = (int)0x00000002,
    /** Unit is moving and NOT stationary */
    HDW_STATUS_MOTION_SIG_MASK                  = (int)0x00000003,
    /** Gyro motion detected deviation */
    HDW_STATUS_MOTION_GYR_DEV                   = (int)0x00000004,
    /** Accelerometer motion detected deviation */
    HDW_STATUS_MOTION_ACC_DEV                   = (int)0x00000008,
    /** Motion mask */
    HDW_STATUS_MOTION_MASK                      = (int)0x0000000F,

    /** GPS satellite signals are being received (antenna and cable are good) */
    HDW_STATUS_GPS_SATELLITE_RX                 = (int)0x00000010,
    /** Event occurred on strobe input pin */
    HDW_STATUS_STROBE_IN_EVENT                  = (int)0x00000020,
    /** GPS time of week is valid and reported.  Otherwise the timeOfWeek is local system time. */
    HDW_STATUS_GPS_TIME_OF_WEEK_VALID           = (int)0x00000040,
    /** Reference IMU data being received */
    HDW_STATUS_REFERENCE_IMU_RX                 = (int)0x00000080,

    /** Sensor saturation on gyro */
    HDW_STATUS_SATURATION_GYR                   = (int)0x00000100,
    /** Sensor saturation on accelerometer */
    HDW_STATUS_SATURATION_ACC                   = (int)0x00000200,
    /** Sensor saturation on magnetometer */
    HDW_STATUS_SATURATION_MAG                   = (int)0x00000400,
    /** Sensor saturation on barometric pressure */
    HDW_STATUS_SATURATION_BARO                  = (int)0x00000800,

    /** Sensor saturation mask */
    HDW_STATUS_SATURATION_MASK                  = (int)0x00000F00,
    /** Sensor saturation offset */
    HDW_STATUS_SATURATION_OFFSET                = 8,

    /** System Reset is Required for proper function */
    HDW_STATUS_SYSTEM_RESET_REQUIRED            = (int)0x00001000,
    /** Reference IMU used in EKF */
    HDW_STATUS_EKF_USING_REFERENCE_IMU          = (int)0x00002000,
    /** Magnetometer recalibration has finished (when INS_STATUS_MAG_RECALIBRATING is unset).  */
    HDW_STATUS_MAG_RECAL_COMPLETE               = (int)0x00004000,
    /** System flash write staging or occuring now.  Processor will pause and not respond during a flash write, typicaly 150-250 ms. */
    HDW_STATUS_FLASH_WRITE_PENDING              = (int)0x00008000,

    /** Communications Tx buffer limited */
    HDW_STATUS_ERR_COM_TX_LIMITED               = (int)0x00010000,
    /** Communications Rx buffer overrun */
    HDW_STATUS_ERR_COM_RX_OVERRUN               = (int)0x00020000,

    /** GPS PPS timepulse signal has not been received or is in error */
    HDW_STATUS_ERR_NO_GPS_PPS                   = (int)0x00040000,
    /** Time synchronized by GPS PPS */
    HDW_STATUS_GPS_PPS_TIMESYNC                 = (int)0x00080000,

    /** Communications parse error count */
    HDW_STATUS_COM_PARSE_ERR_COUNT_MASK         = (int)0x00F00000,
    HDW_STATUS_COM_PARSE_ERR_COUNT_OFFSET       = 20,
#define HDW_STATUS_COM_PARSE_ERROR_COUNT(hdwStatus) ((hdwStatus&HDW_STATUS_COM_PARSE_ERR_COUNT_MASK)>>HDW_STATUS_COM_PARSE_ERR_COUNT_OFFSET)

    /** (BIT) Built-in self-test running */
    HDW_STATUS_BIT_RUNNING                      = (int)0x01000000,
    /** (BIT) Built-in self-test passed */
    HDW_STATUS_BIT_PASSED                       = (int)0x02000000,
    /** (BIT) Built-in self-test failure */
    HDW_STATUS_BIT_FAULT                        = (int)0x03000000,
    /** (BIT) Built-in self-test mask */
    HDW_STATUS_BIT_MASK                         = (int)0x03000000,

    /** Temperature outside spec'd operating range */
    HDW_STATUS_ERR_TEMPERATURE                  = (int)0x04000000,
    
    /** IMX pins G5-G8 are configure for SPI use */
    HDW_STATUS_SPI_INTERFACE_ENABLED            = (int)0x08000000,

    /** Fault reset cause */
    HDW_STATUS_FAULT_RESET_MASK                 = (int)0x70000000,    
    /** Reset from Backup mode (low-power state w/ CPU off) */
    HDW_STATUS_FAULT_RESET_BACKUP_MODE          = (int)0x10000000,
    /** Reset from Watchdog */
    HDW_STATUS_FAULT_RESET_WATCHDOG             = (int)0x20000000,
    /** Reset from Software */
    HDW_STATUS_FAULT_RESET_SOFT                 = (int)0x30000000,
    /** Reset from Hardware (NRST pin low) */
    HDW_STATUS_FAULT_RESET_HDW                  = (int)0x40000000,

    /** Critical System Fault - CPU error */
    HDW_STATUS_FAULT_SYS_CRITICAL               = (int)0x80000000,
};

/** System status flags */
enum eSysStatusFlags
{
    /** Allow IMX to drive Testbed-3 status LEDs */
    SYS_STATUS_TBED3_LEDS_ENABLED				= (int)0x00000001,
};

// Used to validate GPS position (and velocity)
#define GPS_THRESH_SATS_USED			5
#define GPS_THRESH_P_DOP				3.0f
#define GPS_THRESH_H_ACC				10.0f
#define GPS_THRESH_V_ACC				20.0f
#define GPS_THRESH_S_ACC				2.0f

/** GPS Status */
enum eGpsStatus
{
    GPS_STATUS_NUM_SATS_USED_MASK                   = (int)0x000000FF,

    /** Fix */
    GPS_STATUS_FIX_NONE                             = (int)0x00000000,
    GPS_STATUS_FIX_DEAD_RECKONING_ONLY              = (int)0x00000100,
    GPS_STATUS_FIX_2D                               = (int)0x00000200,
    GPS_STATUS_FIX_3D                               = (int)0x00000300,
    GPS_STATUS_FIX_GPS_PLUS_DEAD_RECK               = (int)0x00000400,
    GPS_STATUS_FIX_TIME_ONLY                        = (int)0x00000500,
    GPS_STATUS_FIX_UNUSED1                          = (int)0x00000600,
    GPS_STATUS_FIX_UNUSED2                          = (int)0x00000700,
    GPS_STATUS_FIX_DGPS                             = (int)0x00000800,
    GPS_STATUS_FIX_SBAS                             = (int)0x00000900,
    GPS_STATUS_FIX_RTK_SINGLE                       = (int)0x00000A00,
    GPS_STATUS_FIX_RTK_FLOAT                        = (int)0x00000B00,
    GPS_STATUS_FIX_RTK_FIX                          = (int)0x00000C00,
    GPS_STATUS_FIX_MASK                             = (int)0x00001F00,
    GPS_STATUS_FIX_BIT_OFFSET                       = (int)8,

    /** Flags  */
    GPS_STATUS_FLAGS_FIX_OK                         = (int)0x00010000,      // within limits (e.g. DOP & accuracy)
    GPS_STATUS_FLAGS_DGPS_USED                      = (int)0x00020000,      // Differential GPS (DGPS) used.
    GPS_STATUS_FLAGS_RTK_FIX_AND_HOLD               = (int)0x00040000,      // RTK feedback on the integer solutions to drive the float biases towards the resolved integers
// 	GPS_STATUS_FLAGS_WEEK_VALID                     = (int)0x00040000,
// 	GPS_STATUS_FLAGS_TOW_VALID                      = (int)0x00080000,
	GPS_STATUS_FLAGS_GPS1_RTK_POSITION_ENABLED      = (int)0x00100000,      // GPS1 RTK precision positioning mode enabled
	GPS_STATUS_FLAGS_STATIC_MODE                    = (int)0x00200000,      // Static mode
	GPS_STATUS_FLAGS_GPS2_RTK_COMPASS_ENABLED       = (int)0x00400000,      // GPS2 RTK moving base mode enabled
    GPS_STATUS_FLAGS_GPS1_RTK_RAW_GPS_DATA_ERROR    = (int)0x00800000,      // GPS1 RTK error: observations or ephemeris are invalid or not received (i.e. RTK differential corrections)
    GPS_STATUS_FLAGS_GPS1_RTK_BASE_DATA_MISSING     = (int)0x01000000,      // GPS1 RTK error: Either base observations or antenna position have not been received.
    GPS_STATUS_FLAGS_GPS1_RTK_BASE_POSITION_MOVING  = (int)0x02000000,      // GPS1 RTK error: base position moved when it should be stationary
    GPS_STATUS_FLAGS_GPS1_RTK_BASE_POSITION_INVALID = (int)0x03000000,      // GPS1 RTK error: base position is invalid or not surveyed well
    GPS_STATUS_FLAGS_GPS1_RTK_BASE_POSITION_MASK    = (int)0x03000000,      // GPS1 RTK error: base position error bitmask
    GPS_STATUS_FLAGS_ERROR_MASK                     = (GPS_STATUS_FLAGS_GPS1_RTK_RAW_GPS_DATA_ERROR|
                                                       GPS_STATUS_FLAGS_GPS1_RTK_BASE_POSITION_MASK),
    GPS_STATUS_FLAGS_GPS1_RTK_POSITION_VALID        = (int)0x04000000,      // GPS1 RTK precision position and carrier phase range solution with fixed ambiguities (i.e. < 6cm horizontal accuracy).  The carrier phase range solution with floating ambiguities occurs if GPS_STATUS_FIX_RTK_FIX is set and GPS_STATUS_FLAGS_GPS1_RTK_POSITION_VALID is not set (i.e. > 6cm horizontal accuracy).
    GPS_STATUS_FLAGS_GPS2_RTK_COMPASS_VALID         = (int)0x08000000,      // GPS2 RTK moving base heading.  Indicates RTK fix and hold with single band RTK compassing.
    GPS_STATUS_FLAGS_GPS2_RTK_COMPASS_BASELINE_BAD  = (int)0x00002000,
    GPS_STATUS_FLAGS_GPS2_RTK_COMPASS_BASELINE_UNSET= (int)0x00004000,
    GPS_STATUS_FLAGS_GPS2_RTK_COMPASS_MASK          = (GPS_STATUS_FLAGS_GPS2_RTK_COMPASS_ENABLED|
                                                       GPS_STATUS_FLAGS_GPS2_RTK_COMPASS_VALID|
                                                       GPS_STATUS_FLAGS_GPS2_RTK_COMPASS_BASELINE_BAD|
                                                       GPS_STATUS_FLAGS_GPS2_RTK_COMPASS_BASELINE_UNSET),
	GPS_STATUS_FLAGS_GPS_NMEA_DATA                  = (int)0x00008000,      // 1 = Data from NMEA message. GPS velocity is NED (not ECEF).
	GPS_STATUS_FLAGS_GPS_PPS_TIMESYNC               = (int)0x10000000,      // Time is synchronized by GPS PPS. 

    GPS_STATUS_FLAGS_MASK                           = (int)0xFFFFE000,    
    GPS_STATUS_FLAGS_BIT_OFFSET                     = (int)16,
    
};

PUSH_PACK_1

/** (DID_POSITION_MEASUREMENT) External position estimate*/
typedef struct PACKED
{
    /** GPS time of week (since Sunday morning) in seconds */
    double					timeOfWeek;

    /** Position in ECEF (earth-centered earth-fixed) frame in meters */
    double					ecef[3];
    
    /** Heading with respect to NED frame (rad)*/
    float 					psi;
    
    /** The Upper Diagonal of accuracy covariance matrix*/
    float					accuracyCovUD[6]; // Matrix accuracyCovUD Described below
    // 0 1 2
    // _ 3 4
    // _ _ 5

}pos_measurement_t;

/***
 * Product Info Mask  [6:4:6]
 * Product Info is masked into 16 bits:
 *  [ 5 4 3 2 1 0 9 8 7 6 5 4 3 2 1 0 ]
 *    |- TYPE  -| |MAJOR| |- MINOR -|
 *
 *  Upper 6 bits are the hardware/product type (IMX, GPX, uINS, etc; 64 possible values)
 *  Middle 4 bits are the major hardware/product version (GPX-1, uINS-3, IMX-5, etc; 16 possible values)
 *  Lower 6 bits are the minor hardware/product version (IMX-5.1, uINS-3.2, GPX-1.0; 64 possible values)
 *
 *  If the TYPE and MAJOR are 0, then fall back to eDevInfoHardware to determine the type from the legacy map:
 *      0 = Unknown
 *      1 = UINS32
 *      2 = EVB
 *      3 = IMX5
 *      4 = GPX1
 */

#define HDW_TYPE__MASK                         0xFC00
#define HDW_TYPE__SHIFT                        10
#define DECODE_HDW_TYPE(x)                     ((x & HDW_TYPE__MASK) >> HDW_TYPE__SHIFT)
#define HDW_TYPE__UNKNOWN                      0
#define HDW_TYPE__UINS                         1
#define HDW_TYPE__EVB                          2
#define HDW_TYPE__IMX                          3
#define HDW_TYPE__GPX                          4

#define HDW_MAJOR__MASK                        0x03C0
#define HDW_MAJOR__SHIFT                       6
#define DECODE_HDW_MAJOR(x)                    ((x & HDW_MAJOR__MASK) >> HDW_MAJOR__SHIFT)

#define HDW_MINOR__MASK                        0x003F
#define HDW_MINOR__SHIFT                       0
#define DECODE_HDW_MINOR(x)                    ((x & HDW_MINOR__MASK) >> HDW_MINOR__SHIFT)

#define ENCODE_HDW_INFO(type, major, minor)    ( ((type << HDW_TYPE__SHIFT) & HDW_TYPE__MASK) | ((major << HDW_MAJOR__SHIFT) & HDW_MAJOR__MASK) | ((minor << HDW_MINOR__SHIFT) & HDW_MINOR__MASK) )

enum eDevInfoHardware
{
	DEV_INFO_HARDWARE_UNSPECIFIED   = 0,
	DEV_INFO_HARDWARE_UINS          = 1,
	DEV_INFO_HARDWARE_EVB           = 2,
	DEV_INFO_HARDWARE_IMX           = 3,
	DEV_INFO_HARDWARE_GPX           = 4,
};

/** (DID_DEV_INFO) Device information */
typedef struct PACKED
{
	/** Reserved bits */
	uint16_t        reserved;

	/** Hardware: 1=uINS, 2=EVB, 3=IMX, 4=GPX (see eDevInfoHardware) */
	uint16_t        hardware;

    /** Serial number */
    uint32_t        serialNumber;

    /** Hardware version */
    uint8_t         hardwareVer[4];

    /** Firmware (software) version */
    uint8_t         firmwareVer[4];

    /** Build number */
    uint32_t        buildNumber;

    /** Communications protocol version */
    uint8_t         protocolVer[4];

    /** Repository revision number */
    uint32_t        repoRevision;

    /** Manufacturer name */
    char            manufacturer[DEVINFO_MANUFACTURER_STRLEN];

	/** Build type (Release: 'a'=ALPHA, 'b'=BETA, 'c'=RELEASE CANDIDATE, 'r'=PRODUCTION RELEASE, 'd'=debug) */
	uint8_t         buildType;
    
    /** Build date year - 2000 */
	uint8_t         buildYear;
    /** Build date month */
	uint8_t         buildMonth;
    /** Build date day */
	uint8_t         buildDay;

    /** Build time hour */
    uint8_t         buildHour;
    /** Build time minute */
    uint8_t         buildMinute;
    /** Build time second */
    uint8_t         buildSecond;
    /** Build time millisecond */
    uint8_t         buildMillisecond;

    /** Additional info */
    char            addInfo[DEVINFO_ADDINFO_STRLEN];

    /** Firmware MD5 hash */
    // uint32_t        firmwareMD5Hash[4];

} dev_info_t;

/** Add missing hardware descriptor to dev_info_t. */
void devInfoPopulateMissingHardware(dev_info_t *devInfo);

/** (DID_MANUFACTURING_INFO) Manufacturing info */
typedef struct PACKED
{
    /** Inertial Sense serial number */
    uint32_t		serialNumber;

    /** Hardware ID: This is a packed identifier, which includes the Hardware Type, hardwareVer Major, and hardwareVer Minor */
    uint16_t        hardwareId;

    /** Inertial Sense lot number */
    uint16_t		lotNumber;

    /** Inertial Sense manufacturing date (YYYYMMDDHHMMSS) */
    char			date[16];

	/** Key - write: unlock manufacturing info, read: number of times OTP has been set, 15 max */
	uint32_t		key;

	/** Platform / carrier board (ePlatformConfig::PLATFORM_CFG_TYPE_MASK).  Only valid if greater than zero. */
	int32_t			platformType;

    int32_t         reserved;

	/** Microcontroller unique identifier, 128 bits for SAM / 96 for STM32 */
	uint32_t 		uid[4];
} manufacturing_info_t;

/** (DID_INS_1) INS output: euler rotation w/ respect to NED, NED position from reference LLA */
typedef struct PACKED
{
    /** GPS number of weeks since January 6th, 1980 */
    uint32_t				week;
    
    /** GPS time of week (since Sunday morning) in seconds */
    double					timeOfWeek;

    /** INS status flags (eInsStatusFlags). Copy of DID_SYS_PARAMS.insStatus */
    uint32_t				insStatus;

    /** Hardware status flags (eHdwStatusFlags). Copy of DID_SYS_PARAMS.hdwStatus */
    uint32_t				hdwStatus;

    /** Euler angles: roll, pitch, yaw in radians with respect to NED */
    float					theta[3];

    /** Velocity U, V, W in meters per second.  Convert to NED velocity using "vectorBodyToReference( uvw, theta, vel_ned )". */
    float					uvw[3];

    /** WGS84 latitude, longitude, height above ellipsoid (degrees,degrees,meters) */
    double					lla[3];

    /** North, east and down (meters) offset from reference latitude, longitude, and altitude to current latitude, longitude, and altitude */
    float					ned[3];
} ins_1_t;


/** (DID_INS_2) INS output: quaternion rotation w/ respect to NED, ellipsoid altitude */
typedef struct PACKED
{
    /** GPS number of weeks since January 6th, 1980 */
    uint32_t				week;
    
    /** GPS time of week (since Sunday morning) in seconds */
    double					timeOfWeek;

    /** INS status flags (eInsStatusFlags). Copy of DID_SYS_PARAMS.insStatus */
    uint32_t				insStatus;

    /** Hardware status flags (eHdwStatusFlags). Copy of DID_SYS_PARAMS.hdwStatus */
    uint32_t				hdwStatus;

    /** Quaternion body rotation with respect to NED: W, X, Y, Z */
    float					qn2b[4];

    /** Velocity U, V, W in meters per second.  Convert to NED velocity using "quatRot(vel_ned, qn2b, uvw)". */
    float					uvw[3];

    /** WGS84 latitude, longitude, height above ellipsoid in meters (not MSL) */
    double					lla[3];
} ins_2_t;


/** (DID_INS_3) INS output: quaternion rotation w/ respect to NED, msl altitude */
typedef struct PACKED
{
    /** GPS number of weeks since January 6th, 1980 */
    uint32_t				week;
    
    /** GPS time of week (since Sunday morning) in seconds */
    double					timeOfWeek;

    /** INS status flags (eInsStatusFlags). Copy of DID_SYS_PARAMS.insStatus */
    uint32_t				insStatus;

    /** Hardware status flags (eHdwStatusFlags). Copy of DID_SYS_PARAMS.hdwStatus */
    uint32_t				hdwStatus;

    /** Quaternion body rotation with respect to NED: W, X, Y, Z */
    float					qn2b[4];

    /** Velocity U, V, W in meters per second.  Convert to NED velocity using "quatRot(vel_ned, qn2b, uvw)". */
    float					uvw[3];

    /** WGS84 latitude, longitude, height above ellipsoid in meters (not MSL) */
    double					lla[3];

    /** height above mean sea level (MSL) in meters */
    float					msl;
} ins_3_t;


/** (DID_INS_4) INS output: quaternion rotation w/ respect to ECEF, ECEF position */
typedef struct PACKED
{
    /** GPS number of weeks since January 6th, 1980 */
    uint32_t				week;
    
    /** GPS time of week (since Sunday morning) in seconds */
    double					timeOfWeek;

    /** INS status flags (eInsStatusFlags). Copy of DID_SYS_PARAMS.insStatus */
    uint32_t				insStatus;

    /** Hardware status flags (eHdwStatusFlags). Copy of DID_SYS_PARAMS.hdwStatus */
    uint32_t				hdwStatus;

    /** Quaternion body rotation with respect to ECEF: W, X, Y, Z */
    float					qe2b[4];

    /** Velocity in ECEF (earth-centered earth-fixed) frame in meters per second */
    float					ve[3];

    /** Position in ECEF (earth-centered earth-fixed) frame in meters */
    double					ecef[3];
} ins_4_t;


/** Inertial Measurement Unit (IMU) data */
typedef struct PACKED
{
    /** Gyroscope P, Q, R in radians / second */
    float                   pqr[3];

    /** Acceleration X, Y, Z in meters / second squared */
    float                   acc[3];
} imus_t;


/** (DID_IMU, DID_REFERENCE_IMU) Inertial Measurement Unit (IMU) data */
typedef struct PACKED
{
    /** Time since boot up in seconds.  Convert to GPS time of week by adding gps.towOffset */
    double                  time;

    /** IMU Status (eImuStatus) */
    uint32_t                status;

    /** Inertial Measurement Unit (IMU) */
    imus_t					I;
} imu_t;


/** (DID_IMU3_UNCAL) Dual Inertial Measurement Units (IMUs) data */
typedef struct PACKED
{
    /** Time since boot up in seconds.  Convert to GPS time of week by adding gps.towOffset */
    double                  time;

    /** IMU Status (eImuStatus) */
    uint32_t                status;

    /** Inertial Measurement Units (IMUs) */
    imus_t                  I[3];

} imu3_t;


/** (DID_MAGNETOMETER) Magnetometer sensor data */
typedef struct PACKED
{
    /** Time since boot up in seconds.  Convert to GPS time of week by adding gps.towOffset */
    double                  time;
    
    /** Magnetometers in Gauss */
    float                   mag[3];
} magnetometer_t;


/** (DID_BAROMETER) Barometric pressure sensor data */
typedef struct PACKED
{
    /** Time since boot up in seconds.  Convert to GPS time of week by adding gps.towOffset */
    double                  time;
    
    /** Barometric pressure in kilopascals */
    float                   bar;

    /** MSL altitude from barometric pressure sensor in meters */
    float                   mslBar;

    /** Temperature of barometric pressure sensor in Celsius */
    float                   barTemp;

    /** Relative humidity as a percent (%rH). Range is 0% - 100% */
    float                   humidity;
} barometer_t;


/** (DID_PIMU, DID_REFERENCE_PIMU) Preintegraed IMU (a.k.a. Coning and Sculling integral) in body/IMU frame. */
typedef struct PACKED
{
    /** Time since boot up in seconds.  Convert to GPS time of week by adding gps.towOffset */
    double                  time;

    /** Integral period in seconds for delta theta and delta velocity.  This is configured using DID_FLASH_CONFIG.startupNavDtMs. */
    float					dt;

    /** IMU Status (eImuStatus) */
    uint32_t                status;

    /** IMU delta theta (gyroscope {p,q,r} integral) in radians in sensor frame */
    float                   theta[3];

    /** IMU delta velocity (accelerometer {x,y,z} integral) in m/s in sensor frame */
    float                   vel[3];

} pimu_t;


/** (DID_IMU_MAG) imu + mag */
typedef struct PACKED
{
    /** imu - raw or pre-integrated depending on data id */
    imu_t imu;
    
    /** mag */
    magnetometer_t mag;
} imu_mag_t;


/** (DID_PIMU_MAG) preintegrated imu + mag */
typedef struct PACKED
{
    /** Preintegrated IMU */
    pimu_t pimu;
    
    /** Magnetometer */
    magnetometer_t mag;
} pimu_mag_t;


/** IMU Status */
enum eImuStatus
{
    /** Sensor saturation on IMU1 gyro */
    IMU_STATUS_SATURATION_IMU1_GYR              = (int)0x00000001,
    /** Sensor saturation on IMU2 gyro */
    IMU_STATUS_SATURATION_IMU2_GYR              = (int)0x00000002,
    /** Sensor saturation on IMU3 gyro */
    IMU_STATUS_SATURATION_IMU3_GYR              = (int)0x00000004,
    /** Sensor saturation on IMU1 accelerometer */
    IMU_STATUS_SATURATION_IMU1_ACC              = (int)0x00000008,
    /** Sensor saturation on IMU2 accelerometer */
    IMU_STATUS_SATURATION_IMU2_ACC              = (int)0x00000010,
    /** Sensor saturation on IMU3 accelerometer */
    IMU_STATUS_SATURATION_IMU3_ACC              = (int)0x00000020,
    /** Sensor saturation mask */
    IMU_STATUS_SATURATION_MASK                  = (int)0x0000003F,

    /** Magnetometer sample occured */
    IMU_STATUS_MAG_UPDATE						= (int)0x00000100,
    
    /** Reserved */
    // IMU_STATUS_RESERVED2						= (int)0x00000400,

//     /** Sensor saturation happened within past 10 seconds */
//     IMU_STATUS_SATURATION_HISTORY               = (int)0x00000100,
//     /** Sample rate fault happened within past 10 seconds */
//     IMU_STATUS_SAMPLE_RATE_FAULT_HISTORY        = (int)0x00000200,

    /** IMU1 gyros available */
    IMU_STATUS_GYR1_OK                          = (int)0x00010000,
    /** IMU2 gyros and accelerometers available */
    IMU_STATUS_GYR2_OK                          = (int)0x00020000,
    /** IMU3 gyros available */
    IMU_STATUS_GYR3_OK                          = (int)0x00040000,
    /** IMU1 accelerometers available */
    IMU_STATUS_ACC1_OK                          = (int)0x00080000,
    /** IMU2 accelerometers available */
    IMU_STATUS_ACC2_OK                          = (int)0x00100000,
    /** IMU3 accelerometers available */
    IMU_STATUS_ACC3_OK                          = (int)0x00200000,
    /** IMU1 available */
    IMU_STATUS_IMU1_OK                          = (int)(IMU_STATUS_GYR1_OK | IMU_STATUS_ACC1_OK),
    /** IMU2 available */
    IMU_STATUS_IMU2_OK                          = (int)(IMU_STATUS_GYR2_OK | IMU_STATUS_ACC2_OK),
    /** IMU3 available */
    IMU_STATUS_IMU3_OK                          = (int)(IMU_STATUS_GYR3_OK | IMU_STATUS_ACC3_OK),
    /** IMU gyros and accelerometers available */
    IMU_STATUS_IMU_OK_MASK                      = (int)0x003F0000,
};

/** (DID_GPS1_POS, DID_GPS1_RCVR_POS, DID_GPS2_POS) GPS position data */
typedef struct PACKED
{
    /** GPS number of weeks since January 6th, 1980 */
    uint32_t                week;

    /** GPS time of week (since Sunday morning) in milliseconds */
    uint32_t                timeOfWeekMs;

    /** (see eGpsStatus) GPS status: [0x000000xx] number of satellites used, [0x0000xx00] fix type, [0x00xx0000] status flags, NMEA input flag */
    uint32_t                status;

    /** Position in ECEF {x,y,z} (m) */
    double					ecef[3];
    
    /** Position - WGS84 latitude, longitude, height above ellipsoid (not MSL) (degrees, m) */
    double					lla[3];

    /** Height above mean sea level (MSL) in meters */
    float					hMSL;

    /** Horizontal accuracy in meters */
    float					hAcc;

    /** Vertical accuracy in meters */
    float					vAcc;

    /** Position dilution of precision (unitless) */
    float                   pDop;

    /** Average of all non-zero satellite carrier to noise ratios (signal strengths) in dBHz */
    float                   cnoMean;

    /** Time sync offset between local time since boot up to GPS time of week in seconds.  Add this to IMU and sensor time to get GPS time of week in seconds. */
    double                  towOffset;
    
    /** GPS leap second (GPS-UTC) offset. Receiver's best knowledge of the leap seconds offset from UTC to GPS time. Subtract from GPS time of week to get UTC time of week. (18 seconds as of December 31, 2016) */
    uint8_t					leapS;

    /** Number of satellites used */
    uint8_t					satsUsed;

    /** Standard deviation of cnoMean over past 5 seconds (dBHz x10) */
    uint8_t					cnoMeanSigma;

    /** Reserved for future use */
    uint8_t					reserved;

} gps_pos_t;


/** (DID_GPS1_VEL, DID_GPS2_VEL) GPS velocity data */
typedef struct PACKED
{
    /** GPS time of week (since Sunday morning) in milliseconds */
    uint32_t                timeOfWeekMs;

    /** GPS Velocity.  Velocity is in ECEF {vx,vy,vz} (m/s) if status bit GPS_STATUS_FLAGS_GPS_NMEA_DATA (0x00008000) is NOT set.  Velocity is in local tangent plane with no vertical velocity {vNorth, vEast, 0} (m/s) if status bit GPS_STATUS_FLAGS_GPS_NMEA_DATA (0x00008000) is set. */
    float					vel[3];	

    /** Speed accuracy in meters / second */
    float					sAcc;
    
    /** (see eGpsStatus) GPS status: [0x000000xx] number of satellites used, [0x0000xx00] fix type, [0x00xx0000] status flags, NMEA input flag */
    uint32_t                status;
} gps_vel_t;


/** GPS Satellite information */
typedef struct PACKED
{
    /** GNSS identifier (see eSatSvGnssId) */
    uint8_t					gnssId;

    /** Satellite identifier */
    uint8_t					svId;

    /** (deg) Elevation (range: +/-90) */
    int8_t					elev;

    /** (deg) Azimuth (range: +/-180) */
    int16_t					azim;

    /** (dBHz) Carrier to noise ratio (signal strength) */
    uint8_t					cno;

    /** (see eSatSvStatus) */
    uint16_t				status;

} gps_sat_sv_t;

/** Sat SV - GNSS System ID */
enum eSatSvGnssId
{
    SAT_SV_GNSS_ID_UNKNOWN      = 0,
    SAT_SV_GNSS_ID_GNSS         = 0, 	// (multi-constellation)
    SAT_SV_GNSS_ID_GPS          = 1,	// GPS (USA)
    SAT_SV_GNSS_ID_SBS          = 2,	// SBAS (multiple regional systems, see flash config for selection)
    SAT_SV_GNSS_ID_GAL          = 3,	// Galileo (European Union)	
    SAT_SV_GNSS_ID_BEI          = 4,	// BeiDou (China)
    SAT_SV_GNSS_ID_QZS          = 5,	// QZSS (Japan)
    SAT_SV_GNSS_ID_GLO          = 6,	// GLONASS (Russia)	
    SAT_SV_GNSS_ID_IRN          = 7,	// IRNSS / NavIC (India)	
    SAT_SV_GNSS_ID_IME          = 8,	// IMES (Japan's Indoor Messaging System)
};

/** GPS Sat Status */
enum eSatSvStatus
{
    SAT_SV_STATUS_SIGNAL_QUALITY_MASK               = 0x0007,   // see eSatSigQuality
    SAT_SV_STATUS_USED_IN_SOLUTION                  = 0x0008,	// Used in the solution
    SAT_SV_STATUS_USED_IN_SOLUTION_OFFSET           = 3,
    SAT_SV_STATUS_HEALTH_UNKNOWN                    = 0x0000,	// 0 = unknown
    SAT_SV_STATUS_HEALTH_GOOD                       = 0x0010,	// 1 = healthy
    SAT_SV_STATUS_HEALTH_BAD                        = 0x0020,	// 2 = unhealthy
    SAT_SV_STATUS_HEALTH_MASK                       = 0x0030,
    SAT_SV_STATUS_HEALTH_OFFSET                     = 4,

    SAT_SV_STATUS_RTK_SOL_FIX_STATUS_MASK           = 0x0300,	// 1=float, 2=fix
    SAT_SV_STATUS_RTK_SOL_FIX_STATUS_OFFSET         = 8,
    SAT_SV_STATUS_RTK_SOL_FIX_STATUS_FLOAT          = 1,	
    SAT_SV_STATUS_RTK_SOL_FIX_STATUS_FIX            = 2,	

    // SAT_SV_STATUS_HEALTH_MASK                       = 0x00000030,
    // NAV_SAT_FLAGS_HEALTH_OFFSET                     = 4,
    // SAT_SV_STATUS_DIFFCORR                          = 0x00000040,
    // SAT_SV_STATUS_SMOOTHED                          = 0x00000080,
    // SAT_SV_STATUS_ORBITSOURCE_MASK                  = 0x00000700,
    // SAT_SV_STATUS_ORBITSOURCE_OFFSET                = 8,
    // SAT_SV_STATUS_EPHAVAIL                          = 0x00000800,
    // SAT_SV_STATUS_ALMAVAIL                          = 0x00001000,
    // SAT_SV_STATUS_ANOAVAIL                          = 0x00002000,
    // SAT_SV_STATUS_AOPAVAIL                          = 0x00004000,	
};

/** (DID_GPS1_SAT, DID_GPS2_SAT) GPS satellite information */
typedef struct PACKED
{
    /** GPS time of week (since Sunday morning) in milliseconds */
	uint32_t                timeOfWeekMs;				
    /** Number of satellites in the sky */
	uint32_t				numSats;					
    /** Satellite information list */
	gps_sat_sv_t			sat[MAX_NUM_SATELLITES];	
} gps_sat_t;

enum eSatSvSigId
{
    SAT_SV_SIG_ID_GPS_L1CA          = 0,
    SAT_SV_SIG_ID_GPS_L2CL          = 3,
    SAT_SV_SIG_ID_GPS_L2CM          = 4,
    SAT_SV_SIG_ID_GPS_L5I           = 6,
    SAT_SV_SIG_ID_GPS_L5Q           = 7,
    SAT_SV_SIG_ID_GPS_L5            = SAT_SV_SIG_ID_GPS_L5Q,

    SAT_SV_SIG_ID_SBAS_L1CA         = 0,
    SAT_SV_SIG_ID_SBAS_L2           = 1,
    SAT_SV_SIG_ID_SBAS_L5           = 2,

    SAT_SV_SIG_ID_Galileo_E1C2      = 0,
    SAT_SV_SIG_ID_Galileo_E1B2      = 1,
    SAT_SV_SIG_ID_Galileo_E1BC      = SAT_SV_SIG_ID_Galileo_E1B2,
    SAT_SV_SIG_ID_Galileo_E5aI      = 3,
    SAT_SV_SIG_ID_Galileo_E5aQ      = 4,
    SAT_SV_SIG_ID_Galileo_E5a       = SAT_SV_SIG_ID_Galileo_E5aQ,
    SAT_SV_SIG_ID_Galileo_E5bI      = 5,
    SAT_SV_SIG_ID_Galileo_E5bQ      = 6,
    SAT_SV_SIG_ID_Galileo_E5        = SAT_SV_SIG_ID_Galileo_E5bQ,

    SAT_SV_SIG_ID_BeiDou_B1D1       = 0,
    SAT_SV_SIG_ID_BeiDou_B1D2       = 1,
    SAT_SV_SIG_ID_BeiDou_B2D1       = 2,
    SAT_SV_SIG_ID_BeiDou_B2D2       = 3,
    SAT_SV_SIG_ID_BeiDou_B2         = SAT_SV_SIG_ID_BeiDou_B2D1,
    SAT_SV_SIG_ID_BeiDou_B1C        = 5,
    SAT_SV_SIG_ID_BeiDou_B2a        = 7,

    SAT_SV_SIG_ID_QZSS_L1CA         = 0,
    SAT_SV_SIG_ID_QZSS_L1S          = 1,
    SAT_SV_SIG_ID_QZSS_L2CM         = 4,
    SAT_SV_SIG_ID_QZSS_L2CL         = 5,
    SAT_SV_SIG_ID_QZSS_L2           = SAT_SV_SIG_ID_QZSS_L2CL,
    SAT_SV_SIG_ID_QZSS_L5I          = 8,
    SAT_SV_SIG_ID_QZSS_L5Q          = 9,
    SAT_SV_SIG_ID_QZSS_L5           = SAT_SV_SIG_ID_QZSS_L5Q,

    SAT_SV_SIG_ID_GLONASS_L1OF      = 0,
    SAT_SV_SIG_ID_GLONASS_L2OF      = 2,

    SAT_SV_SIG_ID_NAVIC_L5A         = 0, 
};

enum eSatSigQuality
{
    SAT_SIG_QUALITY_NO_SIGNAL                   = 0, 	// no signal
    SAT_SIG_QUALITY_SEARCHING                   = 1, 	// searching signal
    SAT_SIG_QUALITY_ACQUIRED                    = 2, 	// signal acquired
    SAT_SIG_QUALITY_DETECTED                    = 3, 	// signal detected but unusable
    SAT_SIG_QUALITY_CODE_LOCK_TIME_SYNC         = 4, 	// code locked and time synchronized
    SAT_SIG_QUALITY_CODE_CARRIER_TIME_SYNC_1    = 5, 	// code and carrier locked and time synchronized
    SAT_SIG_QUALITY_CODE_CARRIER_TIME_SYNC_2    = 6, 	// "
    SAT_SIG_QUALITY_CODE_CARRIER_TIME_SYNC_3    = 7, 	// "
};

enum eSatSigStatus
{
    SAT_SIG_STATUS_HEALTH_UNKNOWN                    = 0x0000,	// 0 = unknown
    SAT_SIG_STATUS_HEALTH_GOOD                       = 0x0001,	// 1 = healthy
    SAT_SIG_STATUS_HEALTH_BAD                        = 0x0002,	// 2 = unhealthy
    SAT_SIG_STATUS_HEALTH_MASK                       = 0x0003,
    SAT_SIG_STATUS_USED_IN_SOLUTION                  = 0x0004,  // Signal is used in the solution
    SAT_SIG_STATUS_USED_IN_SOLUTION_OFFSET           = 2,
};


/** GPS satellite signal information */
typedef struct PACKED
{
    /** GNSS identifier (see eSatSvGnssId) */
    uint8_t					gnssId;

    /** Satellite identifier */
    uint8_t					svId;

    /** Signal identifier, frequency description (eSatSvSigId) */
    uint8_t					sigId;

    /** (dBHz) Carrier to noise ratio (signal strength) */
    uint8_t					cno;

    /** Quality indicator (see eSatSigQuality) */
    uint8_t					quality;

    /** Status flags (see eSatSigStatus) */
    uint16_t				status;

} gps_sig_sv_t;

/** (DID_GPS1_SIG, DID_GPS2_SIG) GPS satellite signal information */
typedef struct PACKED
{
    /** GPS time of week (since Sunday morning) in milliseconds */
	uint32_t                timeOfWeekMs;				
    /** Number of satellite signals in the following satelliate signal list */
	uint32_t				numSigs;					
    /** Satellite signal list */
	gps_sig_sv_t			sig[MAX_NUM_SAT_SIGNALS];	
} gps_sig_t;

typedef uint8_t         gps_extension_ver_t[30];
#define GPS_VER_NUM_EXTENSIONS	6
/** (DID_GPS1_VERSION) GPS version strings */
typedef struct PACKED
{
    /** Software version */
    uint8_t                 swVersion[30];
    /** Hardware version */
    uint8_t                 hwVersion[10];		
    /** Extension 30 bytes array description  */
	gps_extension_ver_t     extension[GPS_VER_NUM_EXTENSIONS];		
} gps_version_t;

// (DID_INL2_STATES) INL2 - INS Extended Kalman Filter (EKF) states
typedef struct PACKED
{
    /** GPS time of week (since Sunday morning) in seconds */
    double                  timeOfWeek;					

    /** Quaternion body rotation with respect to ECEF */
    float					qe2b[4];                    

    /** (m/s) Velocity in ECEF frame */
    float					ve[3];						

    /** (m)     Position in ECEF frame */
    double					ecef[3];				

    /** (rad/s) Gyro bias */
    float					biasPqr[3];	           
    
    /** (m/s^2) Accelerometer bias */
    float					biasAcc[3];	            
    
    /** (m)     Barometer bias */
    float					biasBaro;               
	
    /** (rad)   Magnetic declination */
    float					magDec;                 
	
    /** (rad)   Magnetic inclination */
    float					magInc;                 
} inl2_states_t;

// (DID_ROS_COVARIANCE_POSE_TWIST) INL2 - INS Extended Kalman Filter (EKF) state covariance
typedef struct PACKED
{
    /** GPS time of week (since Sunday morning) in seconds */
    double                  timeOfWeek;

    /** (rad^2, m^2)  EKF attitude and position error covariance matrix lower diagonal in body (attitude) and ECEF (position) frames */
    float					covPoseLD[21];

    /** ((m/s)^2, (rad/s)^2)   EKF velocity and angular rate error covariance matrix lower diagonal in ECEF (velocity) and body (attitude) frames */
    float					covTwistLD[21];

} ros_covariance_pose_twist_t;

// (DID_INL2_STATUS)
typedef struct PACKED
{
	int						ahrs;
	int						zero_accel;
	int						zero_angrate;
	int						accel_motion;
	int						rot_motion;
	int						zero_vel;
	int						ahrs_gps_cnt;		// Counter of sequential valid GPS data (for switching from AHRS to navigation)
	float					hdg_err;
	int						hdg_coarse;			// Flag whether initial attitude error converged
	int						hdg_aligned;		// Flag whether initial attitude error converged
	int						hdg_aligning;
	int						ekf_init_done;	    // Hot EKF initialization completed
	int						mag_cal_good;
	int						mag_cal_done;
	int						stat_magfield;
} inl2_status_t;

/** Generic 1 axis sensor */
typedef struct PACKED
{
    /** Time in seconds */
    double                  time;

    /** Three axis sensor */
    float                   val;
} gen_1axis_sensor_t;

/** Generic 3 axis sensor */
typedef struct PACKED
{
    /** Time in seconds */
    double                  time;

    /** Three axis sensor */
    float                   val[3];
} gen_3axis_sensor_t;

/** Generic dual 3 axis sensor */
typedef struct PACKED
{
    /** Time in seconds */
    double                  time;

    /** First three axis sensor */
    float                   val1[3];

    /** Second three axis sensor */
    float                   val2[3];
} gen_dual_3axis_sensor_t;

/** Generic 3 axis sensor */
typedef struct PACKED
{
    /** Time in seconds */
    double                  time;

    /** Three axis sensor */
    double                  val[3];
} gen_3axis_sensord_t;

/** (DID_SYS_SENSORS) Output from system sensors */
typedef struct PACKED
{
    /** Time since boot up in seconds.  Convert to GPS time of week by adding gps.towOffset */
    double					time;

    /** Temperature in Celsius */
    float                   temp;

    /** Gyros in radians / second */
    float                   pqr[3];

    /** Accelerometers in meters / second squared */
    float                   acc[3];

    /** Magnetometers in Gauss */
    float                   mag[3];

    /** Barometric pressure in kilopascals */
    float                   bar;

    /** Temperature of barometric pressure sensor in Celsius */
    float                   barTemp;

    /** MSL altitude from barometric pressure sensor in meters */
    float                   mslBar;
    
    /** Relative humidity as a percent (%rH). Range is 0% - 100% */
    float                   humidity;

    /** EVB system input voltage in volts. uINS pin 5 (G2/AN2).  Use 10K/1K resistor divider between Vin and GND.  */
    float                   vin;

    /** ADC analog input in volts. uINS pin 4, (G1/AN1). */
    float                   ana1;

    /** ADC analog input in volts. uINS pin 19 (G3/AN3). */
    float                   ana3;

    /** ADC analog input in volts. uINS pin 20 (G4/AN4). */
    float                   ana4;
} sys_sensors_t;

/** INS output */
typedef struct PACKED
{
    /** GPS time of week (since Sunday morning) in milliseconds */
    uint32_t                timeOfWeekMs;

    /** Latitude, longitude and height above ellipsoid (rad, rad, m) */
    double                  lla[3];

    /** Velocities in body frames of X, Y and Z (m/s) */
    float                   uvw[3];

    /** Quaternion body rotation with respect to NED: W, X, Y, Z */
    float					qn2b[4];
} ins_output_t;

/** (DID_SYS_PARAMS) System parameters */
typedef struct PACKED
{
    /** GPS time of week (since Sunday morning) in milliseconds */
    uint32_t                timeOfWeekMs;

    /** INS status flags (eInsStatusFlags) */
    uint32_t                insStatus;

    /** Hardware status flags (eHdwStatusFlags) */
    uint32_t                hdwStatus;

    /** IMU temperature */
    float					imuTemp;

    /** Baro temperature */
    float					baroTemp;

    /** MCU temperature (not available yet) */
    float					mcuTemp;

    /** System status flags (eSysStatusFlags) */
    uint32_t				sysStatus;

	/** IMU sample period (ms). Zero disables sampling. */
	uint32_t				imuSamplePeriodMs;

	/** Preintegrated IMU (PIMU) integration period and navigation/AHRS filter output period (ms). */
	uint32_t				navOutputPeriodMs;
	
    /** Actual sample period relative to GPS PPS (sec) */
    double					sensorTruePeriod;

	/** Flash config checksum used with host SDK synchronization */
	uint32_t				flashCfgChecksum;

	/** Navigation/AHRS filter update period (ms) */
	uint32_t				navUpdatePeriodMs;

    /** General fault code descriptor (eGenFaultCodes).  Set to zero to reset fault code. */
    uint32_t				genFaultCode;
} sys_params_t;

/*! General Fault Code descriptor */
enum eGenFaultCodes
{
    /*! INS state limit overrun - UVW */
    GFC_INS_STATE_ORUN_UVW				= 0x00000001,
    /*! INS state limit overrun - Latitude */
    GFC_INS_STATE_ORUN_LAT				= 0x00000002,
    /*! INS state limit overrun - Altitude */
    GFC_INS_STATE_ORUN_ALT				= 0x00000004,
    /*! Unhandled interrupt */
    GFC_UNHANDLED_INTERRUPT				= 0x00000010,
    /*! Fault: sensor initialization  */
    GFC_INIT_SENSORS					= 0x00000100,
    /*! Fault: SPI bus initialization  */
    GFC_INIT_SPI						= 0x00000200,
    /*! Fault: SPI configuration  */
    GFC_CONFIG_SPI						= 0x00000400,
    /*! Fault: GPS1 init  */
    GFC_INIT_GPS1						= 0x00000800,
    /*! Fault: GPS2 init  */
    GFC_INIT_GPS2                       = 0x00001000,
    /*! Flash failed to load valid values */
    GFC_FLASH_INVALID_VALUES			= 0x00002000,
    /*! Flash checksum failure */
    GFC_FLASH_CHECKSUM_FAILURE			= 0x00004000,
    /*! Flash write failure */
    GFC_FLASH_WRITE_FAILURE				= 0x00008000,
    /*! System Fault: general */
    GFC_SYS_FAULT_GENERAL				= 0x00010000,
    /*! System Fault: CRITICAL system fault (see DID_SYS_FAULT) */
    GFC_SYS_FAULT_CRITICAL			    = 0x00020000,
    /*! Sensor(s) saturated */
    GFC_SENSOR_SATURATION 				= 0x00040000,
    /*! Fault: IMU initialization */
    GFC_INIT_IMU						= 0x00100000,
    /*! Fault: Magnetometer initialization */
    GFC_INIT_MAGNETOMETER				= 0x00400000,
    /*! Fault: Barometer initialization */
    GFC_INIT_BAROMETER					= 0x00200000,
    /*! Fault: I2C initialization */
    GFC_INIT_I2C						= 0x00800000,
    /*! Fault: Chip erase line toggled but did not meet required hold time.  This is caused by noise/transient on chip erase pin.  */
    GFC_CHIP_ERASE_INVALID				= 0x01000000,
};


/** (DID_SYS_CMD) System Commands */
typedef struct PACKED
{
    /** System commands (see eSystemCommand) 1=save current persistent messages, 5=zero motion, 97=save flash, 99=software reset.  "invCommand" (following variable) must be set to bitwise inverse of this value for this command to be processed.  */
    uint32_t                command;

    /** Error checking field that must be set to bitwise inverse of command field for the command to take effect.  */
    uint32_t                invCommand;

} system_command_t;

enum eSystemCommand 
{
    SYS_CMD_NONE                                        = 0,            // (uint32 inv: 4294967295)
    SYS_CMD_SAVE_PERSISTENT_MESSAGES                    = 1,            // (uint32 inv: 4294967294)
    SYS_CMD_ENABLE_BOOTLOADER_AND_RESET                 = 2,            // (uint32 inv: 4294967293)
    SYS_CMD_ENABLE_SENSOR_STATS                         = 3,            // (uint32 inv: 4294967292)
    SYS_CMD_ENABLE_RTOS_STATS                           = 4,            // (uint32 inv: 4294967291)
    SYS_CMD_ZERO_MOTION                                 = 5,            // (uint32 inv: 4294967290)
    SYS_CMD_REF_POINT_STATIONARY                        = 6,            // (uint32 inv: 4294967289)
    SYS_CMD_REF_POINT_MOVING                            = 7,            // (uint32 inv: 4294967288)
    SYS_CMD_RESET_RTOS_STATS                            = 8,            // (uint32 inv: 4294967287)

    SYS_CMD_ENABLE_GPS_LOW_LEVEL_CONFIG                 = 10,           // (uint32 inv: 4294967285)
    SYS_CMD_DISABLE_SERIAL_PORT_BRIDGE                  = 11,           // (uint32 inv: 4294967284)
    SYS_CMD_ENABLE_SERIAL_PORT_BRIDGE_USB_TO_GPS1       = 12,           // (uint32 inv: 4294967283)
    SYS_CMD_ENABLE_SERIAL_PORT_BRIDGE_USB_TO_GPS2       = 13,           // (uint32 inv: 4294967282)
    SYS_CMD_ENABLE_SERIAL_PORT_BRIDGE_USB_TO_SER0       = 14,           // (uint32 inv: 4294967281)
    SYS_CMD_ENABLE_SERIAL_PORT_BRIDGE_USB_TO_SER1       = 15,           // (uint32 inv: 4294967280)
    SYS_CMD_ENABLE_SERIAL_PORT_BRIDGE_USB_TO_SER2       = 16,           // (uint32 inv: 4294967279)
    SYS_CMD_ENABLE_SERIAL_PORT_BRIDGE_SER0_TO_GPS1      = 17,           // (uint32 inv: 4294967278)
    SYS_CMD_ENABLE_SERIAL_PORT_BRIDGE_CUR_PORT_TO_GPS1  = 18,           // (uint32 inv: 4294967277)
    SYS_CMD_ENABLE_SERIAL_PORT_BRIDGE_CUR_PORT_TO_GPS2  = 19,           // (uint32 inv: 4294967276)
    SYS_CMD_ENABLE_SERIAL_PORT_BRIDGE_CUR_PORT_TO_USB   = 20,           // (uint32 inv: 4294967275)
    SYS_CMD_ENABLE_SERIAL_PORT_BRIDGE_CUR_PORT_TO_SER0  = 21,           // (uint32 inv: 4294967274)
    SYS_CMD_ENABLE_SERIAL_PORT_BRIDGE_CUR_PORT_TO_SER1  = 22,           // (uint32 inv: 4294967273)
    SYS_CMD_ENABLE_SERIAL_PORT_BRIDGE_CUR_PORT_TO_SER2  = 23,           // (uint32 inv: 4294967272)
    SYS_CMD_ENABLE_SERIAL_PORT_BRIDGE_USB_LOOPBACK      = 24,           // (uint32 inv: 4294967271)
    SYS_CMD_ENABLE_SERIAL_PORT_BRIDGE_SER0_LOOPBACK     = 25,           // (uint32 inv: 4294967270)
    SYS_CMD_ENABLE_SERIAL_PORT_BRIDGE_SER1_LOOPBACK     = 26,           // (uint32 inv: 4294967269)
    SYS_CMD_ENABLE_SERIAL_PORT_BRIDGE_SER2_LOOPBACK     = 27,           // (uint32 inv: 4294967268)
    SYS_CMD_ENABLE_SERIAL_PORT_BRIDGE_CUR_PORT_LOOPBACK = 28,           // (uint32 inv: 4294967267)

    SYS_CMD_GPX_ENABLE_BOOTLOADER_MODE                  = 30,           // (uint32 inv: 4294967265)
    SYS_CMD_GPX_ENABLE_GNSS1_CHIPSET_BOOTLOADER         = 31,           // (uint32 inv: 4294967264)
    SYS_CMD_GPX_ENABLE_GNSS2_CHIPSET_BOOTLOADER         = 32,           // (uint32 inv: 4294967263)
    SYS_CMD_GPX_ENABLE_GNSS1_PASS_THROUGH               = 33,           // (uint32 inv: 4294967262)
    SYS_CMD_GPX_ENABLE_GNSS2_PASS_THROUGH               = 34,           // (uint32 inv: 4294967261)
    SYS_CMD_GPX_ENABLE_SERIAL_BRIDGE_CUR_PORT_LOOPBACK  = 35,           // (uint32 inv: 4294967260) // Enables serial bridge on IMX to GPX and loopback on GPX.

    SYS_CMD_TEST_GPIO                                   = 64,           // (uint32 inv: 4294967231)

    SYS_CMD_SAVE_FLASH                                  = 97,           // (uint32 inv: 4294967198)
    SYS_CMD_SAVE_GPS_ASSIST_TO_FLASH_RESET              = 98,           // (uint32 inv: 4294967197)
    SYS_CMD_SOFTWARE_RESET                              = 99,           // (uint32 inv: 4294967196)
    SYS_CMD_MANF_UNLOCK                                 = 1122334455,   // (uint32 inv: 3172632840)
    SYS_CMD_MANF_FACTORY_RESET                          = 1357924680,   // (uint32 inv: 2937042615) SYS_CMD_MANF_RESET_UNLOCK must be sent prior to this command.
    SYS_CMD_MANF_CHIP_ERASE                             = 1357924681,   // (uint32 inv: 2937042614) SYS_CMD_MANF_RESET_UNLOCK must be sent prior to this command.  A device power cycle may be necessary to complete this command.
    SYS_CMD_MANF_DOWNGRADE_CALIBRATION                  = 1357924682,   // (uint32 inv: 2937042613) SYS_CMD_MANF_RESET_UNLOCK must be sent prior to this command.
    SYS_CMD_MANF_ENABLE_ROM_BOOTLOADER                  = 1357924683,   // (uint32 inv: 2937042612) SYS_CMD_MANF_RESET_UNLOCK must be sent prior to this command.  A device power cycle may be necessary to complete this command.
};

enum eSerialPortBridge
{
	SERIAL_PORT_BRIDGE_DISABLED         = 0,

    SERIAL_PORT_BRIDGE_GPS1_TO_USB      = 1,
    SERIAL_PORT_BRIDGE_GPS1_TO_SER0     = 2,
    SERIAL_PORT_BRIDGE_GPS1_TO_SER1     = 3,
    SERIAL_PORT_BRIDGE_GPS1_TO_SER2     = 4,

    SERIAL_PORT_BRIDGE_GPS2_TO_USB      = 5,
    SERIAL_PORT_BRIDGE_GPS2_TO_SER0     = 6,
    SERIAL_PORT_BRIDGE_GPS2_TO_SER1     = 7,
    SERIAL_PORT_BRIDGE_GPS2_TO_SER2     = 8,

    SERIAL_PORT_BRIDGE_USB_TO_SER0      = 9,
    SERIAL_PORT_BRIDGE_USB_TO_SER1      = 10,
    SERIAL_PORT_BRIDGE_USB_TO_SER2      = 11,
    SERIAL_PORT_BRIDGE_SER0_TO_SER1     = 12,
    SERIAL_PORT_BRIDGE_SER0_TO_SER2     = 13,
    SERIAL_PORT_BRIDGE_SER1_TO_SER2     = 14,

    SERIAL_PORT_BRIDGE_USB_TO_USB       = 15,   // loopback
    SERIAL_PORT_BRIDGE_SER0_TO_SER0     = 16,   // loopback
    SERIAL_PORT_BRIDGE_SER1_TO_SER1     = 17,   // loopback
    SERIAL_PORT_BRIDGE_SER2_TO_SER2     = 18,   // loopback
};

#define NMEA_BUFFER_SIZE 256

typedef struct nmeaBroadcastMsgPair
{
<<<<<<< HEAD
    /** Options: Port selection[0x0=current, 0xFF=all, 0x1=ser0, 0x2=ser1, 0x4=ser2, 0x8=USB] (see RMC_OPTIONS_...) */
    uint32_t				options;

	/** Broadcast period multiple - NMEA IMU data. 0 to disable. */
	uint8_t				    pimu;

	/** Broadcast period multiple - NMEA preintegrated IMU: delta theta (rad) and delta velocity (m/s). 0 to disable. */
	uint8_t			    	ppimu;
	
	/** Broadcast period multiple - NMEA INS output: euler rotation w/ respect to NED, NED position from reference LLA. 0 to disable. */
	uint8_t			    	pins1;

	/** Broadcast period multiple - NMEA INS output: quaternion rotation w/ respect to NED, ellipsoid altitude. 0 to disable. */
	uint8_t				    pins2;
	
	/** Broadcast period multiple - NMEA GPS position data. 0 to disable. */
	uint8_t			    	pgpsp;

	/** Broadcast period multiple - NMEA Raw IMU data (up to 1KHz).  Use this IMU data for output data rates faster than DID_FLASH_CONFIG.startupNavDtMs.  Otherwise we recommend use of pimu or ppimu as they are oversampled and contain less noise. 0 to disable. */
	uint8_t			    	primu;

	/** Broadcast period multiple - NMEA standard GGA GNSS 3D location, fix, and accuracy. 0 to disable. */
	uint8_t				    gga;

	/** Broadcast period multiple - NMEA standard GLL GNSS 2D location and time. 0 to disable. */
	uint8_t			    	gll;

	/** Broadcast period multiple - NMEA standard GSA GNSS DOP and active satellites. 0 to disable. */
	uint8_t			    	gsa;

	/** Broadcast period multiple - NMEA standard recommended minimum specific GPS/Transit data. 0 to disable. */
	uint8_t			    	rmc;
	
	/** Broadcast period multiple - NMEA standard Data and Time. 0 to disable. */
	uint8_t			    	zda;

	/** Broadcast period multiple - NMEA standard Inertial Attitude Data. 0 to disable. */
	uint8_t			    	pashr;

	/** Broadcast period multiple - NMEA standard satelliate information. */
	uint8_t			    	gsv;

	/** Broadcast period multiple - NMEA track made good and speed over ground. */
	uint8_t			    	vtg;
=======
    /** Message ID to be set up to 20 at a time using msgCount to indicate which indexes are valid. 
     *  See eNmeaAsciiMsgId for msg IDs
    */
    uint8_t msgID;
    uint8_t msgPeriod;
}nmeaBroadcastMsgPair_t;

#define MAX_nmeaBroadcastMsgPairs 20

/** (DID_NMEA_BCAST_PERIOD) Set NMEA message broadcast periods. This data structure is zeroed out on stop_all_broadcasts */
typedef struct PACKED
{
    /** Options: Port selection[0x0=current, 0x1=ser0, 0x2=ser1, 0x4=ser2, 0x8=USB, 0x100=preserve, 0x200=Persistant] (see RMC_OPTIONS_...) */
    uint32_t				options;

    /** The number of messages being set in this message */
    uint8_t                 msgCount;
    
    /** NMEA message to be set. (up to 20 at a time using msgCount to indicate which indexes are valid). 
     *  See eNmeaAsciiMsgId for msg IDs
    */
    nmeaBroadcastMsgPair_t nmeaBroadcastMsgs[MAX_nmeaBroadcastMsgPairs];   

    /*  Example usage:
     *  If you are setting message GGA (0x06) at 1Hz and GGL (0x07) at 5Hz. 
     *  msgCount = 2
     *  nmeaBroadcastMsgs[0].msgID = 0x06, nmeaBroadcastMsgs[1].msgID = 0x07 
     *  nmeaBroadcastMsgs[0].msgPeriod = 0x05, nmeaBroadcastMsgs[1].msgPeriod = 0x01 */           
>>>>>>> 24303fff

} nmea_msgs_t;

typedef struct PACKED
{
    /** (rad/s) Gyros.  Units only apply for calibrated data. */
    f_t						pqr[3];

    /** (m/s^2) Accelerometers.  Units only apply for calibrated data. */
    f_t						acc[3];

    /** (°C) Temperature of IMU.  Units only apply for calibrated data. */
    f_t						temp;
} sensors_imu_w_temp_t;

typedef struct PACKED
{                                       // Units only apply for calibrated data
    f_t						mag[3];         // (uT)		Magnetometers
} sensors_mag_t;

typedef struct PACKED
{
    /** (rad/s) Gyros.  Units only apply for calibrated data. */
    f_t						pqr[3];

    /** (m/s^2) Accelerometers.  Units only apply for calibrated data. */
    f_t						acc[3];

    /** (uT) Magnetometers.  Units only apply for calibrated data. */
    f_t						mag[3];
} sensors_mpu_t;

// (DID_SENSORS_TC_BIAS)
typedef struct PACKED
{
    /** Time since boot up in seconds.  Convert to GPS time of week by adding gps.towOffset */
    double                  time;                                       // Units only apply for calibrated data

    sensors_mpu_t			mpu[NUM_IMU_DEVICES];
} sensors_t;

typedef struct PACKED
{
    f_t						xyz[3];
} mag_xyz_t;

// (DID_SENSORS_UCAL, DID_SENSORS_TCAL, DID_SENSORS_MCAL)
typedef struct PACKED
{
    imu3_t					imu3;

    /** (°C) Temperature of IMU.  Units only apply for calibrated data. */
    f_t						temp[NUM_IMU_DEVICES];

    /** (uT) Magnetometers.  Units only apply for calibrated data. */
    mag_xyz_t				mag[NUM_MAG_DEVICES];
} sensors_w_temp_t;

typedef struct PACKED
{
    f_t						lpfLsb[3];      // Low-pass filtered of g_sensors.lsb
    f_t						lpfTemp;		// (°C) Low-pass filtered sensor temperature
    f_t						k[3];			// Slope (moved from flash to here)
    f_t						temp;			// (°C)	Temperature of sensor
    f_t                     tempRampRate;   // (°C/s) Temperature ramp rate
    uint32_t                tci;            // Index of current temperature compensation point
    uint32_t                numTcPts;       // Total number of tc points
    f_t                     dtTemp;			// (°C) Temperature from last calibration point
} sensor_comp_unit_t;

typedef struct PACKED
{                                       // Sensor temperature compensation
    uint32_t                timeMs;         // (ms) Time since boot up.
    sensor_comp_unit_t		pqr[NUM_IMU_DEVICES];
    sensor_comp_unit_t		acc[NUM_IMU_DEVICES];
    sensor_comp_unit_t		mag[NUM_MAG_DEVICES];
    imus_t 					referenceImu;	// External reference IMU
    float                   referenceMag[3];// External reference magnetometer (heading reference)
    uint32_t                sampleCount;    // Number of samples collected
    uint32_t                calState;       // state machine (see eScompCalState)
    uint32_t				status;         // Status used to control LED and indicate valid sensor samples (see eScompStatus)
    f_t						alignAccel[3];  // Alignment acceleration
} sensor_compensation_t;

#define NUM_ANA_CHANNELS	4
typedef struct PACKED
{                                       // LSB units for all except temperature, which is Celsius.
    double					time;
    sensors_imu_w_temp_t	imu[NUM_IMU_DEVICES];
    sensors_mag_t			mag[NUM_MAG_DEVICES];   // Magnetometers
    f_t						bar;            		// Barometric pressure
    f_t						barTemp;				// Temperature of barometric pressure sensor
    f_t                     humidity;				// Relative humidity as a percent (%rH).  Range is 0% - 100%
    f_t						ana[NUM_ANA_CHANNELS]; // ADC analog input
} sys_sensors_adc_t;

#define NUM_COM_PORTS       4	// Number of communication ports.  (Ser0, Ser1, Ser2, and USB).
#ifndef NUM_SERIAL_PORTS
#define NUM_SERIAL_PORTS	6
#endif

/** Realtime Message Controller (used in rmc_t). 
    The data sets available through RMC are broadcast at the availability of the data.  A goal of RMC is 
    to provide updates from each onboard sensor as fast as possible with minimal latency.  The RMC is 
    provided so that broadcast of sensor data is done as soon as it becomes available.   The exception to
    this rule is the INS output data, which has a configurable output data rate according to DID_RMC.insPeriodMs.
*/

#define RMC_OPTIONS_PORT_MASK           0x000000FF
#define RMC_OPTIONS_PORT_ALL            (RMC_OPTIONS_PORT_MASK)
#define RMC_OPTIONS_PORT_CURRENT        0x00000000
#define RMC_OPTIONS_PORT_SER0           0x00000001
#define RMC_OPTIONS_PORT_SER1           0x00000002	// also SPI
#define RMC_OPTIONS_PORT_SER2           0x00000004
#define RMC_OPTIONS_PORT_USB            0x00000008
#define RMC_OPTIONS_PRESERVE_CTRL       0x00000100	// Prevent any messages from getting turned off by bitwise OR'ing new message bits with current message bits.
#define RMC_OPTIONS_PERSISTENT          0x00000200	// Save current port RMC to flash memory for use following reboot, eliminating need to re-enable RMC to start data streaming.  

// RMC message data rates:
#define RMC_BITS_INS1                   0x0000000000000001      // rmc.insPeriodMs (4ms default)
#define RMC_BITS_INS2                   0x0000000000000002      // "
#define RMC_BITS_INS3                   0x0000000000000004      // "
#define RMC_BITS_INS4                   0x0000000000000008      // "
#define RMC_BITS_IMU                    0x0000000000000010      // DID_FLASH_CONFIG.startupNavDtMs (4ms default)
#define RMC_BITS_PIMU                   0x0000000000000020      // "
#define RMC_BITS_BAROMETER              0x0000000000000040      // ~8ms
#define RMC_BITS_MAGNETOMETER           0x0000000000000080      // ~10ms
// #define RMC_BITS_UNUSED              0x0000000000000100
// #define RMC_BITS_UNUSED              0x0000000000000200 
#define RMC_BITS_GPS1_POS               0x0000000000000400      // DID_FLASH_CONFIG.startupGpsDtMs (200ms default)
#define RMC_BITS_GPS2_POS               0x0000000000000800      // "
#define RMC_BITS_GPS1_RAW               0x0000000000001000      // "
#define RMC_BITS_GPS2_RAW               0x0000000000002000      // "
#define RMC_BITS_GPS1_SAT               0x0000000000004000      // 1s
#define RMC_BITS_GPS2_SAT               0x0000000000008000      // "
#define RMC_BITS_GPS_BASE_RAW           0x0000000000010000      // 
#define RMC_BITS_STROBE_IN_TIME         0x0000000000020000      // On strobe input event
#define RMC_BITS_DIAGNOSTIC_MESSAGE     0x0000000000040000
#define RMC_BITS_IMU3_UNCAL             0x0000000000080000      // DID_FLASH_CONFIG.startupImuDtMs (1ms default)
#define RMC_BITS_GPS1_VEL               0x0000000000100000      // DID_FLASH_CONFIG.startupGpsDtMs (200ms default)
#define RMC_BITS_GPS2_VEL               0x0000000000200000      // "
#define RMC_BITS_GPS1_UBX_POS           0x0000000000400000      // "
#define RMC_BITS_GPS1_RTK_POS           0x0000000000800000      // "
#define RMC_BITS_GPS1_RTK_POS_REL       0x0000000001000000      // "
#define RMC_BITS_GPS1_RTK_POS_MISC      0x0000000004000000      // "
#define RMC_BITS_INL2_NED_SIGMA         0x0000000008000000
#define RMC_BITS_RTK_STATE              0x0000000010000000
#define RMC_BITS_RTK_CODE_RESIDUAL      0x0000000020000000
#define RMC_BITS_RTK_PHASE_RESIDUAL     0x0000000040000000
#define RMC_BITS_WHEEL_ENCODER          0x0000000080000000
#define RMC_BITS_GROUND_VEHICLE         0x0000000100000000
// #define RMC_BITS_UNUSED              0x0000000200000000
#define RMC_BITS_IMU_MAG                0x0000000400000000
#define RMC_BITS_PIMU_MAG               0x0000000800000000
#define RMC_BITS_GPS1_RTK_HDG_REL       0x0000001000000000      // DID_FLASH_CONFIG.startupGpsDtMs (200ms default)
#define RMC_BITS_GPS1_RTK_HDG_MISC      0x0000002000000000      // "
#define RMC_BITS_REFERENCE_IMU          0x0000004000000000		// DID_FLASH_CONFIG.startupNavDtMs
#define RMC_BITS_REFERENCE_PIMU         0x0000008000000000		// "
#define RMC_BITS_IMU3_RAW               0x0000010000000000
#define RMC_BITS_IMU_RAW                0x0000020000000000
#define RMC_BITS_GPS1_SIG               0x0000040000000000      // 1s
#define RMC_BITS_GPS2_SIG               0x0000080000000000      // "
#define RMC_BITS_GPX_RTOS_INFO          0x0000100000000000      // 1ms
#define RMC_BITS_GPX_DEBUG              0x0000200000000000      // 1ms
#define RMC_BITS_GPX_STATUS             0x0000400000000000      // 1ms
#define RMC_BITS_GPX_DEV_INFO           0x0000800000000000      // 1ms

#define RMC_BITS_MASK                   0x0FFFFFFFFFFFFFFF
#define RMC_BITS_INTERNAL_PPD           0x4000000000000000      // 
#define RMC_BITS_PRESET                 0x8000000000000000		// Indicate BITS is a preset.  This sets the rmc period multiple and enables broadcasting.

#define RMC_PRESET_PPD_NAV_PERIOD_MULT_MS	100

// Preset: Post Processing Data
#define RMC_PRESET_PPD_BITS_NO_IMU		(RMC_BITS_PRESET \
                                        | RMC_BITS_INS2 \
                                        | RMC_BITS_BAROMETER \
                                        | RMC_BITS_MAGNETOMETER \
                                        | RMC_BITS_GPS1_POS \
                                        | RMC_BITS_GPS2_POS \
                                        | RMC_BITS_GPS1_VEL \
                                        | RMC_BITS_GPS2_VEL \
                                        | RMC_BITS_GPS1_RAW \
                                        | RMC_BITS_GPS2_RAW \
                                        | RMC_BITS_GPS_BASE_RAW \
                                        | RMC_BITS_GPS1_RTK_POS_REL \
                                        | RMC_BITS_GPS1_RTK_HDG_REL \
                                        | RMC_BITS_INTERNAL_PPD \
                                        | RMC_BITS_DIAGNOSTIC_MESSAGE)
#define RMC_PRESET_PPD_BITS				(RMC_PRESET_PPD_BITS_NO_IMU \
                                        | RMC_BITS_PIMU \
                                        | RMC_BITS_REFERENCE_PIMU)
#define RMC_PRESET_INS_BITS				(RMC_BITS_INS2 \
                                        | RMC_BITS_GPS1_POS \
                                        | RMC_BITS_PRESET)
#define RMC_PRESET_PPD_BITS_IMU3		(RMC_PRESET_PPD_BITS_NO_IMU \
                                        | RMC_BITS_IMU3_UNCAL)
#define RMC_PRESET_PPD_BITS_RTK_DBG		(RMC_PRESET_PPD_BITS \
                                        | RMC_BITS_RTK_STATE \
                                        | RMC_BITS_RTK_CODE_RESIDUAL \
                                        | RMC_BITS_RTK_PHASE_RESIDUAL)
#define RMC_PRESET_PPD_GROUND_VEHICLE	(RMC_PRESET_PPD_BITS \
                                        | RMC_BITS_WHEEL_ENCODER \
                                        | RMC_BITS_GROUND_VEHICLE)
#define RMC_PRESET_ALLAN_VARIANCE		(RMC_BITS_PRESET \
                                        | RMC_BITS_IMU)

/** (DID_RMC) Realtime message controller (RMC). */
typedef struct PACKED
{
    /** Data stream enable bits for the specified ports.  (see RMC_BITS_...) */
    uint64_t                bits;

    /** Options to select alternate ports to output data, etc.  (see RMC_OPTIONS_...) */
    uint32_t				options;
    
    /** IMU and Integrated IMU data transmit period is set using DID_SYS_PARAMS.navPeriodMs */
} rmc_t;



enum eNmeaAsciiMsgId
{
    NMEA_MSG_ID_PIMU      = 0,
    NMEA_MSG_ID_PPIMU     = 1,
    NMEA_MSG_ID_PRIMU     = 2,
    NMEA_MSG_ID_PINS1     = 3,
    NMEA_MSG_ID_PINS2     = 4,
    NMEA_MSG_ID_PGPSP     = 5,
    NMEA_MSG_ID_GxGGA     = 6,
    NMEA_MSG_ID_GxGLL     = 7,
    NMEA_MSG_ID_GxGSA     = 8,
    NMEA_MSG_ID_GxRMC     = 9,
    NMEA_MSG_ID_GxZDA     = 10,
    NMEA_MSG_ID_PASHR     = 11, 
    NMEA_MSG_ID_PSTRB     = 12,
    NMEA_MSG_ID_INFO      = 13,
    NMEA_MSG_ID_GxGSV     = 14,
    NMEA_MSG_ID_GxVTG     = 15,
    NMEA_MSG_ID_INTEL     = 16,
    NMEA_MSG_ID_COUNT,

	// IMX/GPX Input Commands
    NMEA_MSG_ID_ASCB,         // "ASCB" - NMEA messages broadcast periods
    NMEA_MSG_ID_ASCE,         // "ASCE" - NMEA messages broadcast enable
    NMEA_MSG_ID_BLEN,         // "BLEN" - Enable bootloader on IMX (app firmware update)	
    NMEA_MSG_ID_EBLE,         // "EBLE" - Enable bootloader on EVB
    NMEA_MSG_ID_NELB,         // "NELB" - Enable SAM-BA mode	
    NMEA_MSG_ID_PERS,         // "PERS" - Save perstent messages
    NMEA_MSG_ID_SRST,         // "SRTS" - Software reset
    NMEA_MSG_ID_STPB,         // "STPB" - Stop broadcasts on all ports
    NMEA_MSG_ID_STPC,         // "STPC" - Stop broadcasts on current port
}; 

#define NMEA_RMC_BITS_PIMU          (1<<NMEA_MSG_ID_PIMU)
#define NMEA_RMC_BITS_PPIMU         (1<<NMEA_MSG_ID_PPIMU)
#define NMEA_RMC_BITS_PRIMU         (1<<NMEA_MSG_ID_PRIMU)
#define NMEA_RMC_BITS_PINS1         (1<<NMEA_MSG_ID_PINS1)
#define NMEA_RMC_BITS_PINS2         (1<<NMEA_MSG_ID_PINS2)
#define NMEA_RMC_BITS_PGPSP         (1<<NMEA_MSG_ID_PGPSP)
#define NMEA_RMC_BITS_GxGGA         (1<<NMEA_MSG_ID_GxGGA)
#define NMEA_RMC_BITS_GxGLL         (1<<NMEA_MSG_ID_GxGLL)
#define NMEA_RMC_BITS_GxGSA         (1<<NMEA_MSG_ID_GxGSA)
#define NMEA_RMC_BITS_GxRMC         (1<<NMEA_MSG_ID_GxRMC)
#define NMEA_RMC_BITS_GxZDA         (1<<NMEA_MSG_ID_GxZDA)
#define NMEA_RMC_BITS_PASHR         (1<<NMEA_MSG_ID_PASHR)
#define NMEA_RMC_BITS_PSTRB         (1<<NMEA_MSG_ID_PSTRB)
#define NMEA_RMC_BITS_INFO          (1<<NMEA_MSG_ID_INFO)
#define NMEA_RMC_BITS_GxGSV         (1<<NMEA_MSG_ID_GxGSV)
#define NMEA_RMC_BITS_GxVTG         (1<<NMEA_MSG_ID_GxVTG)
#define NMEA_RMC_BITS_INTEL         (1<<NMEA_MSG_ID_INTEL)

typedef struct PACKED
{
     /** Data stream enable bits for the specified ports.  (see RMC_BITS_...) */
    uint32_t                nmeaBits;

    /** NMEA period multiple of above ISB period multiple indexed by NMEA_MSG_ID... */
    uint8_t                 nmeaPeriod[NMEA_MSG_ID_COUNT];
}rmcNmea_t;

/** Realtime message controller internal (RMCI). */
typedef struct PACKED
{
     /** Data stream enable bits and options for the specified ports.  (see RMC_BITS_...) */
    rmc_t                   rmc;
    
    /** Used for both the DID binary and NMEA messages.  */
    uint8_t                 periodMultiple[DID_COUNT];

    rmcNmea_t               rmcNmea;

} rmci_t;

// GPX Realtime Message Controller (GRMC) - message broadcast mechanism.
#define GRMC_OPTIONS_PORT_MASK           0x000000FF
#define GRMC_OPTIONS_PORT_ALL            (RMC_OPTIONS_PORT_MASK)
#define GRMC_OPTIONS_PORT_CURRENT        0x00000000
#define GRMC_OPTIONS_PORT_SER0           0x00000001
#define GRMC_OPTIONS_PORT_SER1           0x00000002	// also SPI
#define GRMC_OPTIONS_PORT_SER2           0x00000004
#define GRMC_OPTIONS_PORT_USB            0x00000008
#define GRMC_OPTIONS_PRESERVE_CTRL       0x00000100	// Prevent any messages from getting turned off by bitwise OR'ing new message bits with current message bits.
#define GRMC_OPTIONS_PERSISTENT          0x00000200	// Save current port RMC to flash memory for use following reboot, eliminating need to re-enable RMC to start data streaming.  


enum GRMC_BIT_POS{
    GRMC_BIT_POS_DEV_INFO =            0,
    GRMC_BIT_POS_FLASH_CFG =           1,
    GRMC_BIT_POS_STATUS =              2,
    GRMC_BIT_POS_RTOS_INFO =           3,
    GRMC_BIT_POS_DEBUG_ARRAY =         4,
    GRMC_BIT_POS_GPS1_POS =            5,
    GRMC_BIT_POS_GPS1_VEL =            6,
    GRMC_BIT_POS_GPS1_SAT =            7,
    GRMC_BIT_POS_GPS1_SIG =            8,
    GRMC_BIT_POS_GPS1_RAW =            9,
    GRMC_BIT_POS_GPS1_VERSION =        10,
    GRMC_BIT_POS_GPS2_POS =            11,
    GRMC_BIT_POS_GPS2_VEL =            12,
    GRMC_BIT_POS_GPS2_SAT =            13,
    GRMC_BIT_POS_GPS2_SIG =            14,
    GRMC_BIT_POS_GPS2_RAW =            15,
    GRMC_BIT_POS_GPS2_VERSION =        16,
    GRMC_BIT_POS_GPS1_RTK_POS =        17,
    GMRC_BIT_POS_GPS1_RTK_POS_MISC =   18,
    GMRC_BIT_POS_GPS1_RTK_POS_REL =    19,
    GMRC_BIT_POS_GPS2_RTK_CMP_MISC =   20,
    GMRC_BIT_POS_GPS2_RTK_CMP_REL =    21,
    GRMC_BIT_POS_COUNT,
};

#define GRMC_BITS_DEV_INFO              (0x0000000000000001 << GRMC_BIT_POS_DEV_INFO)
#define GRMC_BITS_FLASH_CFG             (0x0000000000000001 << GRMC_BIT_POS_FLASH_CFG)
#define GRMC_BITS_STATUS                (0x0000000000000001 << GRMC_BIT_POS_STATUS)
#define GRMC_BITS_RTOS_INFO             (0x0000000000000001 << GRMC_BIT_POS_RTOS_INFO)
#define GRMC_BITS_DEBUG_ARRAY           (0x0000000000000001 << GRMC_BIT_POS_DEBUG_ARRAY)
#define GRMC_BITS_GPS1_POS              (0x0000000000000001 << GRMC_BIT_POS_GPS1_POS)
#define GRMC_BITS_GPS1_VEL              (0x0000000000000001 << GRMC_BIT_POS_GPS1_VEL)
#define GRMC_BITS_GPS1_SAT              (0x0000000000000001 << GRMC_BIT_POS_GPS1_SAT)
#define GRMC_BITS_GPS1_SIG              (0x0000000000000001 << GRMC_BIT_POS_GPS1_SIG)
#define GRMC_BITS_GPS1_RAW              (0x0000000000000001 << GRMC_BIT_POS_GPS1_RAW)
#define GRMC_BITS_GPS1_VERSION          (0x0000000000000001 << GRMC_BIT_POS_GPS1_VERSION)
#define GRMC_BITS_GPS2_POS              (0x0000000000000001 << GRMC_BIT_POS_GPS2_POS)
#define GRMC_BITS_GPS2_VEL              (0x0000000000000001 << GRMC_BIT_POS_GPS2_VEL)
#define GRMC_BITS_GPS2_SAT              (0x0000000000000001 << GRMC_BIT_POS_GPS2_SAT)
#define GRMC_BITS_GPS2_SIG              (0x0000000000000001 << GRMC_BIT_POS_GPS2_SIG)
#define GRMC_BITS_GPS2_RAW              (0x0000000000000001 << GRMC_BIT_POS_GPS2_RAW)
#define GRMC_BITS_GPS2_VERSION          (0x0000000000000001 << GRMC_BIT_POS_GPS2_VERSION)
#define GRMC_BITS_GPS1_RTK_POS          (0x0000000000000001 << GRMC_BIT_POS_GPS1_RTK_POS)
#define GMRC_BITS_GPS1_RTK_POS_MISC     (0x0000000000000001 << GMRC_BIT_POS_GPS1_RTK_POS_MISC)
#define GMRC_BITS_GPS1_RTK_POS_REL      (0x0000000000000001 << GMRC_BIT_POS_GPS1_RTK_POS_REL)
#define GMRC_BITS_GPS2_RTK_CMP_MISC     (0x0000000000000001 << GMRC_BIT_POS_GPS2_RTK_CMP_MISC)
#define GMRC_BITS_GPS2_RTK_CMP_REL      (0x0000000000000001 << GMRC_BIT_POS_GPS2_RTK_CMP_REL)
#define GRMC_BITS_PRESET                (0x8000000000000000)	// Indicate BITS is a preset.  This sets the rmc period multiple and enables broadcasting.

#define GRMC_PRESET_GPX_DEV_INFO_PERIOD_MS       1000
#define GRMC_PRESET_GPX_RTOS_INFO_PERIOD_MS      500
#define GRMC_PRESET_GPX_STATUS_PERIOD_MS         500
#define GRMC_PRESET_GPX_DEBUG_ARRAY_PERIOD_MS    500
#define GRMC_PRESET_GPX_GPS1_VERSION_PERIOD_MS   1000
#define GRMC_PRESET_GPX_GPS2_VERSION_PERIOD_MS   1000

#define GRMC_PRESET_GPX_IMX		(   GRMC_BITS_PRESET \
                                    /*| GRMC_BITS_DEV_INFO*/ \
                                    /*| GRMC_BITS_RTOS_INFO*/ \
                                    | GRMC_BITS_STATUS \
                                    /*| GRMC_BITS_DEBUG_ARRAY*/ \
                                    | GRMC_BITS_GPS1_POS \
                                    | GRMC_BITS_GPS2_POS \
                                    | GRMC_BITS_GPS1_VEL \
                                    | GRMC_BITS_GPS2_VEL \
                                    | GRMC_BITS_GPS1_SAT \
                                    | GRMC_BITS_GPS2_SAT \
                                    | GRMC_BITS_GPS1_SIG \
                                    | GRMC_BITS_GPS2_SIG \
                                    | GRMC_BITS_GPS1_VERSION \
                                    | GRMC_BITS_GPS2_VERSION \
                                    /*| GRMC_BITS_GPS1_RTK_POS*/ \
                                    | GMRC_BITS_GPS2_RTK_CMP_REL \
                                    | GMRC_BITS_GPS2_RTK_CMP_MISC \
                                    | GRMC_BITS_GPS1_RAW \
                                    | GRMC_BITS_GPS2_RAW )


typedef struct PACKED 
{
    rmc_t rmc;

    uint16_t periodMultiple[GRMC_BIT_POS_COUNT];

    /** NMEA data stream enable bits for the specified ports.  (see NMEA_RMC_BITS_...) */
    rmcNmea_t rmcNmea;
} grmci_t;

/** (DID_IO) Input/Output */
typedef struct PACKED
{
    /** GPS time of week (since Sunday morning) in milliseconds */
    uint32_t                timeOfWeekMs;

    /** General purpose I/O status */
    uint32_t				gpioStatus;
} io_t;

enum eMagCalState
{
    MAG_CAL_STATE_DO_NOTHING		= (int)0, 

    /** COMMAND: Recalibrate magnetometers using multiple axis */
    MAG_CAL_STATE_MULTI_AXIS		= (int)1,

    /** COMMAND: Recalibrate magnetometers using only one axis */
    MAG_CAL_STATE_SINGLE_AXIS		= (int)2,

    /** COMMAND: Stop mag recalibration and do not save results */
    MAG_CAL_STATE_ABORT				= (int)101,

    /** STATUS: Mag recalibration is in progress */
    MAG_CAL_STATE_RECAL_RUNNING		= (int)200,

    /** STATUS: Mag recalibration has completed */
    MAG_CAL_STATE_RECAL_COMPLETE	= (int)201,
};

/** (DID_MAG_CAL) Magnetometer Calibration */
typedef struct PACKED
{
    /** Mag recalibration state.  COMMANDS: 1=multi-axis, 2=single-axis, 101=abort, STATUS: 200=running, 201=done (see eMagCalState) */
    uint32_t                state;
    
    /** Mag recalibration progress indicator: 0-100 % */
    float					progress;

	/** Magnetic declination estimate */
	float					declination;
} mag_cal_t;

// (DID_INL2_MAG_OBS_INFO)
typedef struct PACKED
{											// INL2 - Magnetometer observer info 
    /** Timestamp in milliseconds */
    uint32_t				timeOfWeekMs;	

    /** Number of calibration samples */
    uint32_t				Ncal_samples;

    /** Data ready to be processed */
    uint32_t				ready;

    /** Calibration data present.  Set to -1 to force mag recalibration. */	
    uint32_t				calibrated;

    /** Allow mag to auto-recalibrate */
    uint32_t				auto_recal;

    /** Bad sample data */		
    uint32_t				outlier;

    /** Heading from magnetometer */
    float					magHdg;

    /** Heading from INS */			
    float					insHdg;

	/** Difference between mag heading and (INS heading plus mag declination) */
	float					magInsHdgDelta;

    /** Normalized innovation squared (likelihood metric) */
    float					nis;

    /** Threshold for maximum NIS */
    float					nis_threshold;

    /** Magnetometer calibration matrix. Must be initialized with a unit matrix, not zeros! */
    float					Wcal[9];

    /** Active calibration set (0 or 1) */
    uint32_t				activeCalSet;

    /** Offset between magnetometer heading and estimate heading */
    float					magHdgOffset;

    /** Scaled computed variance between calibrated magnetometer samples.  */
    float                   Tcal;

    /** Calibrated magnetometer output can be produced using: Bcal = Wcal * (Braw - bias_cal) */
    float                   bias_cal[3];
} inl2_mag_obs_info_t;

/** Built-in Test: State */
enum eBitState
{
    BIT_STATE_OFF					                    = (int)0,
    BIT_STATE_DONE				                        = (int)1,   // Test is finished
    BIT_STATE_CMD_FULL_STATIONARY                       = (int)2,   // (FULL) Comprehensive test.  Requires system be completely stationary without vibrations. 
    BIT_STATE_CMD_BASIC_MOVING                          = (int)3,   // (BASIC) Ignores sensor output.  Can be run while moving.  This mode is automatically run after bootup.
    BIT_STATE_CMD_FULL_STATIONARY_HIGH_ACCURACY         = (int)4,   // Same as BIT_STATE_CMD_FULL_STATIONARY but with higher requirements for accuracy.  In order to pass, this test may require the Infield Calibration (DID_INFIELD_CAL) to be run. 
    BIT_STATE_RESERVED_2                                = (int)5,   
    BIT_STATE_RUNNING                                   = (int)6,   
    BIT_STATE_FINISHING                                 = (int)7,	// Computing results
    BIT_STATE_CMD_OFF                                   = (int)8,   // Stop built-in test
};

/** Built-in Test: Test Mode */
enum eBitTestMode
{
    BIT_TEST_MODE_SIM_GPS_NOISE                         = (int)100, // Simulate CNO noise
};

/** Hardware built-in test (BIT) flags */
enum eHdwBitStatusFlags
{
    HDW_BIT_PASSED_MASK             = (int)0x0000000F,
    HDW_BIT_PASSED_ALL              = (int)0x00000001,
    HDW_BIT_PASSED_NO_GPS           = (int)0x00000002,    // Passed w/o valid GPS signal
    HDW_BIT_MODE_MASK               = (int)0x000000F0,    // BIT mode run
    HDW_BIT_MODE_OFFSET             = (int)4,
#define HDW_BIT_MODE(hdwBitStatus) (((hdwBitStatus)&HDW_BIT_MODE_MASK)>>HDW_BIT_MODE_OFFSET)
    HDW_BIT_FAILED_MASK             = (int)0xFFFFFF00,
    HDW_BIT_FAILED_AHRS_MASK        = (int)0xFFFF0F00,
    HDW_BIT_FAULT_NOISE_PQR         = (int)0x00000100,
    HDW_BIT_FAULT_NOISE_ACC         = (int)0x00000200,
    HDW_BIT_FAULT_MAGNETOMETER      = (int)0x00000400,
    HDW_BIT_FAULT_BAROMETER         = (int)0x00000800,
    HDW_BIT_FAULT_GPS_NO_COM        = (int)0x00001000,    // No GPS serial communications
    HDW_BIT_FAULT_GPS_POOR_CNO      = (int)0x00002000,    // Poor GPS signal strength.  Check antenna
    HDW_BIT_FAULT_GPS_POOR_ACCURACY = (int)0x00002000,    // Low number of satellites, or bad accuracy 
    HDW_BIT_FAULT_GPS_NOISE         = (int)0x00004000,    // (Not implemented)
};

/** Calibration built-in test flags */
enum eCalBitStatusFlags
{
    CAL_BIT_PASSED_MASK             = (int)0x0000000F,
    CAL_BIT_PASSED_ALL              = (int)0x00000001,
    CAL_BIT_MODE_MASK               = (int)0x000000F0,    // BIT mode run
    CAL_BIT_MODE_OFFSET             = (int)4,
#define CAL_BIT_MODE(calBitStatus) (((calBitStatus)&CAL_BIT_MODE_MASK)>>CAL_BIT_MODE_OFFSET)
    CAL_BIT_FAILED_MASK             = (int)0x00FFFF00,
    CAL_BIT_FAULT_TCAL_EMPTY        = (int)0x00000100,    // Temperature calibration not present
    CAL_BIT_FAULT_TCAL_TSPAN        = (int)0x00000200,    // Temperature calibration temperature range is inadequate
    CAL_BIT_FAULT_TCAL_INCONSISTENT = (int)0x00000400,    // Temperature calibration number of points or slopes are not consistent
    CAL_BIT_FAULT_TCAL_CORRUPT      = (int)0x00000800,    // Temperature calibration memory corruption
    CAL_BIT_FAULT_TCAL_PQR_BIAS     = (int)0x00001000,    // Temperature calibration gyro bias
    CAL_BIT_FAULT_TCAL_PQR_SLOPE    = (int)0x00002000,    // Temperature calibration gyro slope
    CAL_BIT_FAULT_TCAL_PQR_LIN      = (int)0x00004000,    // Temperature calibration gyro linearity
    CAL_BIT_FAULT_TCAL_ACC_BIAS     = (int)0x00008000,    // Temperature calibration accelerometer bias
    CAL_BIT_FAULT_TCAL_ACC_SLOPE    = (int)0x00010000,    // Temperature calibration accelerometer slope
    CAL_BIT_FAULT_TCAL_ACC_LIN      = (int)0x00020000,    // Temperature calibration accelerometer linearity
    CAL_BIT_FAULT_CAL_SERIAL_NUM    = (int)0x00040000,    // Calibration info: wrong device serial number
    CAL_BIT_FAULT_MCAL_EMPTY        = (int)0x00100000,    // Motion calibration Cross-axis alignment is not calibrated
    CAL_BIT_FAULT_MCAL_INVALID      = (int)0x00200000,    // Motion calibration Cross-axis alignment is poorly formed
    CAL_BIT_FAULT_MOTION_PQR        = (int)0x00400000,    // Motion on gyros
    CAL_BIT_FAULT_MOTION_ACC        = (int)0x00800000,    // Motion on accelerometers
    CAL_BIT_NOTICE_IMU1_PQR_BIAS    = (int)0x01000000,    // IMU 1 gyro bias offset detected.  If stationary, zero gyros command may be used.
    CAL_BIT_NOTICE_IMU2_PQR_BIAS    = (int)0x02000000,    // IMU 2 gyro bias offset detected.  If stationary, zero gyros command may be used.
    CAL_BIT_NOTICE_IMU1_ACC_BIAS    = (int)0x10000000,    // IMU 1 accelerometer bias offset detected.  If stationary, zero accelerometer command may be used only on the vertical access.
    CAL_BIT_NOTICE_IMU2_ACC_BIAS    = (int)0x20000000,    // IMU 2 accelerometer bias offset detected.  If stationary, zero accelerometer command may be used only on the vertical access.
};


/** (DID_BIT) Built-in self-test parameters */
typedef struct PACKED
{
    /** Built-in self-test state (see eBitState) */
    uint32_t                state;

    /** Hardware BIT status (see eHdwBitStatusFlags) */
    uint32_t                hdwBitStatus;

    /** Calibration BIT status (see eCalBitStatusFlags) */
    uint32_t                calBitStatus;

    /** Temperature calibration bias */
    float                   tcPqrBias;
    float                   tcAccBias;

    /** Temperature calibration slope */
    float                   tcPqrSlope;
    float                   tcAccSlope;

    /** Temperature calibration linearity */
    float                   tcPqrLinearity;
    float                   tcAccLinearity;

    /** Gyro error (rad/s) */
    float                   pqr;

    /** Accelerometer error (m/s^2) */
    float                   acc;

    /** Angular rate standard deviation */
    float                   pqrSigma;

    /** Acceleration standard deviation */
    float                   accSigma;

    /** Self-test mode (see eBitTestMode) */
    uint32_t                testMode;

} bit_t;

// GPXBit results bit
#define GPXBit_resultsBit_PPS1      (0x01 << GPXBit_resultsPos_PPS1)
#define GPXBit_resultsBit_PPS2      (0x01 << GPXBit_resultsPos_PPS2)
#define GPXBit_resultsBit_UART      (0x01 << GPXBit_resultsPos_UART)
#define GPXBit_resultsBit_IO        (0x01 << GPXBit_resultsPos_IO)
#define GPXBit_resultsBit_GPS       (0x01 << GPXBit_resultsPos_GPS)
#define GPXBit_resultsBit_FINISHED  (0x01 << GPXBit_resultsPos_FINISHED)
#define GPXBit_resultsBit_CANCELED  (0x01 << GPXBit_resultsPos_CANCELED)
#define GPXBit_resultsBit_ERROR     (0x01 << GPXBit_resultsPos_ERROR)

// GPXBit commands
enum GPXBit_CMDs{
    GPXBit_CMDs_NONE = 0,
    GPXBit_CMDs_START_MANUF_TEST,
    GPXBit_CMDs_ALERT_UART_TEST_STR,
    GPXBit_CMDs_ALERT_PPS1_RX,
    GPXBit_CMDs_ALERT_PPS2_RX,
    GPXBit_CMDs_REPORT,
    GPXBit_CMDs_STOP,

};

// GPXBit results bit posisition
enum GPXBit_resultsPos{
    GPXBit_resultsPos_PPS1 = 0,
    GPXBit_resultsPos_PPS2,
    GPXBit_resultsPos_UART,
    GPXBit_resultsPos_IO,
    GPXBit_resultsPos_GPS,
    GPXBit_resultsPos_FINISHED,

    GPXBit_resultsPos_CANCELED,
    GPXBit_resultsPos_ERROR,
};

// GPXBit commands
#define GPXBit_resultMasks_PASSED  (GPXBit_resultsBit_PPS1 | GPXBit_resultsBit_PPS2 | GPXBit_resultsBit_UART | GPXBit_resultsBit_IO | GPXBit_resultsBit_GPS | GPXBit_resultsBit_FINISHED)

/** (DID_GPX_BIT) Built-in self-test parameters */
typedef struct PACKED
{
    /** Calibration BIT status (see eCalBitStatusFlags) */
    uint32_t                results;
    
    /** Command  **/
    uint8_t                command;

    /* what port we are running on*/
    uint8_t                port;

    /** Self-test mode*/
    uint8_t                testMode;

    /** Built-in self-test state */
    uint8_t                state;

} GPX_bit_t;

enum eInfieldCalState
{
    /** User Commands: */
    INFIELD_CAL_STATE_CMD_OFF                           = 0,

    /** Initialization Commands.  Select one of the following to clear prior samples and set the mode.  Zero accels requires vertical alignment.  No motion is required for all unless disabled.  */
    INFIELD_CAL_STATE_CMD_INIT_ZERO_IMU                     = 1,    // Zero accel and gyro biases.
    INFIELD_CAL_STATE_CMD_INIT_ZERO_GYRO                    = 2,    // Zero only gyro  biases.
    INFIELD_CAL_STATE_CMD_INIT_ZERO_ACCEL                   = 3,    // Zero only accel biases.
    INFIELD_CAL_STATE_CMD_INIT_ZERO_ATTITUDE                = 4,    // Zero (level) INS attitude by adjusting INS rotation.
    INFIELD_CAL_STATE_CMD_INIT_ZERO_ATTITUDE_IMU            = 5,    // Zero gyro and accel biases.  Zero (level) INS attitude by adjusting INS rotation. 
    INFIELD_CAL_STATE_CMD_INIT_ZERO_ATTITUDE_GYRO           = 6,    // Zero only gyro  biases.  Zero (level) INS attitude by adjusting INS rotation. 
    INFIELD_CAL_STATE_CMD_INIT_ZERO_ATTITUDE_ACCEL          = 7,    // Zero only accel biases.  Zero (level) INS attitude by adjusting INS rotation.
    INFIELD_CAL_STATE_CMD_INIT_OPTION_DISABLE_MOTION_DETECT     = 0x00010000,	// Bitwise AND this with the above init commands to disable motion detection during sampling (allow for more tolerant sampling).
    INFIELD_CAL_STATE_CMD_INIT_OPTION_DISABLE_REQUIRE_VERTIAL   = 0x00020000,	// Bitwise AND this with the above init commands to disable vertical alignment requirement for accelerometer bias calibration (allow for more tolerant sampling).

    /** Sample and End Commands: */
    INFIELD_CAL_STATE_CMD_START_SAMPLE                  = 8,	// Initiate 5 second sensor sampling and averaging.  Run for each orientation and 180 degree yaw rotation.
    INFIELD_CAL_STATE_CMD_SAVE_AND_FINISH               = 9,    // Run this command to compute and save results.  Must be run following INFIELD_CAL_STATE_CMD_START_SAMPLE.
    
    /** Status: (read only) */
    INFIELD_CAL_STATE_READY_FOR_SAMPLING                = 50,   // System has been initialized and is waiting for user to intiate sampling.  User must send a command to exit this state.
    INFIELD_CAL_STATE_SAMPLING                          = 51,   // System is averaging the IMU data.  Minimize all motion and vibration.
    INFIELD_CAL_STATE_RUN_BIT_AND_FINISH                = 52,   // Follow up calibration zero with BIT and copy out IMU biases.
    INFIELD_CAL_STATE_SAVED_AND_FINISHED                = 53,   // Calculations are complete and DID_INFIELD_CAL.imu holds the update IMU biases.  Updates are saved to flash. 

    /** Error Status: (read only) */
    INFIELD_CAL_STATE_ERROR_NOT_INITIALIZED             = 100,  // Init command (INFIELD_CAL_STATE_CMD_INIT_...) not set. 
    INFIELD_CAL_STATE_ERROR_SAMPLE_ABORT_MOTION_DETECTED= 101,  // Error: Motion detected. Sampling aborted. 
    INFIELD_CAL_STATE_ERROR_SAMPLE_ABORT_NOT_VERTICAL   = 102,  // Error: System not vertical. Sampling aborted. 
    INFIELD_CAL_STATE_ERROR_NO_SAMPLES_COLLECTED        = 103,  // Error: No samples have been collected
    INFIELD_CAL_STATE_ERROR_POOR_CAL_FIT                = 104,  // Error: Calibration zero is not 

    /** Internal Use Only */
    INFIELD_CAL_STATE_CMD_MASK                          = 0x0000FFFF,
    INFIELD_CAL_STATE_CMD_START_SAMPLE_BIT              = 11,	// Initiate 5 second sensor sample and averaging.  Does not save sample into cal data.
};

enum eInfieldCalStatus
{
    INFIELD_CAL_STATUS_AXIS_DN_GRAVITY                  = 0x00000001,	// Axis points in direction of gravity more than any other axis.
    INFIELD_CAL_STATUS_AXIS_DN_SAMPLED                  = 0x00000002,	// Sampled
    INFIELD_CAL_STATUS_AXIS_DN_SAMPLED_180              = 0x00000004,	// Sampled based on average of two orientations with 180 degree delta yaw. 
    INFIELD_CAL_STATUS_AXIS_UP_GRAVITY                  = 0x00000008,	// Axis points in direction of gravity more than any other axis.
    INFIELD_CAL_STATUS_AXIS_UP_SAMPLED                  = 0x00000010,	// Sampled
    INFIELD_CAL_STATUS_AXIS_UP_SAMPLED_180              = 0x00000020,	// Sampled based on average of two orientations with 180 degree delta yaw.

    INFIELD_CAL_STATUS_SAMPLE_X_OFFSET                  = 0,
    INFIELD_CAL_STATUS_SAMPLE_Y_OFFSET                  = 6,
    INFIELD_CAL_STATUS_SAMPLE_Z_OFFSET                  = 12,
    
    INFIELD_CAL_STATUS_AXIS_MASK                        = 0x0000003F,
    INFIELD_CAL_STATUS_AXES_GRAVITY_MASK                = ( \
        ((INFIELD_CAL_STATUS_AXIS_DN_GRAVITY|INFIELD_CAL_STATUS_AXIS_UP_GRAVITY)<<INFIELD_CAL_STATUS_SAMPLE_X_OFFSET) | \
        ((INFIELD_CAL_STATUS_AXIS_DN_GRAVITY|INFIELD_CAL_STATUS_AXIS_UP_GRAVITY)<<INFIELD_CAL_STATUS_SAMPLE_Y_OFFSET) | \
        ((INFIELD_CAL_STATUS_AXIS_DN_GRAVITY|INFIELD_CAL_STATUS_AXIS_UP_GRAVITY)<<INFIELD_CAL_STATUS_SAMPLE_Z_OFFSET) ),

    INFIELD_CAL_STATUS_ENABLED_ZERO_ACCEL               = 0x00100000,	// Zero accel bias.  Require vertical alignment for sampling. 
    INFIELD_CAL_STATUS_ENABLED_ZERO_GYRO                = 0x00200000,	// Zero gyro bias.
    INFIELD_CAL_STATUS_ENABLED_ZERO_ATTITUDE            = 0x00400000,	// Zero (level) INS attitude by adjusting INS rotation.
    INFIELD_CAL_STATUS_ENABLED_MOTION_DETECT            = 0x00800000,	// Require no motion during sampling. 
    INFIELD_CAL_STATUS_ENABLED_NORMAL_MASK              = 0x00F00000,
    INFIELD_CAL_STATUS_ENABLED_BIT                      = 0x01000000,	// Used for BIT 
    INFIELD_CAL_STATUS_DISABLED_REQUIRE_VERTICAL        = 0x02000000,	// Do not require vertical alignment for accelerometer calibration. 

    INFIELD_CAL_STATUS_AXIS_NOT_VERTICAL                = 0x10000000,	// Axis is not aligned vertically and cannot be used for zero accel sampling.  
    INFIELD_CAL_STATUS_MOTION_DETECTED                  = 0x20000000,	// System is not stationary and cannot be used for infield calibration.
};

/** Inertial Measurement Unit (IMU) data */
typedef struct PACKED
{
    /** Vertical axis acceleration (m/s^2) */
    float                   acc[3];
} imus_acc_t;

typedef struct PACKED
{
    imus_acc_t              dev[NUM_IMU_DEVICES];

    float					yaw;		// (rad) Heading of IMU sample.  Used to determine how to average additional samples.  0 = invalid, 999 = averaged
} infield_cal_direction_t;

typedef struct PACKED
{
    infield_cal_direction_t down;		// Pointed toward earth
    infield_cal_direction_t up;			// Pointed toward sky
} infield_cal_vaxis_t;

// (DID_INFIELD_CAL)
typedef struct PACKED
{
    /** Used to set and monitor the state of the infield calibration system. (see eInfieldCalState) */
    uint32_t                state;

    /** Infield calibration status. (see eInfieldCalStatus) */
    uint32_t                status;

    /** Number of samples used in IMU average. sampleTimeMs = 0 means "imu" member contains the IMU bias from flash.  */
    uint32_t                sampleTimeMs;

    /** Dual purpose variable.  1.) This is the averaged IMU sample when sampleTimeMs != 0.  2.) This is a mirror of the motion calibration IMU bias from flash when sampleTimeMs = 0. */ 
    imus_t                  imu[NUM_IMU_DEVICES];

    /** Collected data used to solve for the bias error and INS rotation.  Vertical axis: 0 = X, 1 = Y, 2 = Z  */
    infield_cal_vaxis_t     calData[3];

} infield_cal_t;


/** System Configuration (used with DID_FLASH_CONFIG.sysCfgBits) */
enum eSysConfigBits
{
	UNUSED1                                             = (int)0x00000001,
	/*! Enable mag continuous calibration.  Allow slow background magnetometer calibration in the EKF. */
	SYS_CFG_BITS_ENABLE_MAG_CONTINUOUS_CAL              = (int)0x00000002,
	/*! Enable automatic mag recalibration */
	SYS_CFG_BITS_AUTO_MAG_RECAL                         = (int)0x00000004,
	/*! Disable mag declination estimation */
	SYS_CFG_BITS_DISABLE_MAG_DECL_ESTIMATION            = (int)0x00000008,

    /*! Disable LEDs */
    SYS_CFG_BITS_DISABLE_LEDS                           = (int)0x00000010,

    /** Magnetometer recalibration.  (see eMagCalState) 1 = multi-axis, 2 = single-axis */
    SYS_CFG_BITS_MAG_RECAL_MODE_MASK                    = (int)0x00000700,
    SYS_CFG_BITS_MAG_RECAL_MODE_OFFSET                  = 8,
#define SYS_CFG_BITS_MAG_RECAL_MODE(sysCfgBits) ((sysCfgBits&SYS_CFG_BITS_MAG_RECAL_MODE_MASK)>>SYS_CFG_BITS_MAG_RECAL_MODE_OFFSET)

	// When set WMM will be used to set declanation
	SYS_CFG_BITS_MAG_ENABLE_WMM_DECLINATION				= (int)0x00000800,

	/** Disable magnetometer fusion */
	SYS_CFG_BITS_DISABLE_MAGNETOMETER_FUSION			= (int)0x00001000,
	/** Disable barometer fusion */
	SYS_CFG_BITS_DISABLE_BAROMETER_FUSION				= (int)0x00002000,
	/** Disable GPS 1 fusion */
	SYS_CFG_BITS_DISABLE_GPS1_FUSION					= (int)0x00004000,
	/** Disable GPS 2 fusion */
	SYS_CFG_BITS_DISABLE_GPS2_FUSION					= (int)0x00008000,

    /** Disable automatic Zero Velocity Updates (ZUPT).  Disabling automatic ZUPT is useful for degraded GPS environments or applications with very slow velocities. */
    SYS_CFG_BITS_DISABLE_AUTO_ZERO_VELOCITY_UPDATES     = (int)0x00010000,
    /** Disable automatic Zero Angular Rate Updates (ZARU).  Disabling automatic ZARU is useful for applications with small/slow angular rates. */
    SYS_CFG_BITS_DISABLE_AUTO_ZERO_ANGULAR_RATE_UPDATES = (int)0x00020000,
    /** Disable INS EKF updates */
    SYS_CFG_BITS_DISABLE_INS_EKF                        = (int)0x00040000,
    /** Prevent built-in test (BIT) from running automatically on startup */
    SYS_CFG_BITS_DISABLE_AUTO_BIT_ON_STARTUP            = (int)0x00080000,

    /** Disable wheel encoder fusion */
    SYS_CFG_BITS_DISABLE_WHEEL_ENCODER_FUSION           = (int)0x00100000,

    SYS_CFG_BITS_UNUSED3                                = (int)0x00200000,
    SYS_CFG_BITS_UNUSED4                                = (int)0x00400000,
    SYS_CFG_BITS_UNUSED5                                = (int)0x00800000,

    /** Use reference IMU in EKF instead of onboard IMU */
    SYS_CFG_USE_REFERENCE_IMU_IN_EKF                    = (int)0x01000000,
    /** Reference point stationary on strobe input */
    SYS_CFG_EKF_REF_POINT_STATIONARY_ON_STROBE_INPUT    = (int)0x02000000,
};

/** GNSS satellite system signal constellation (used with nvm_flash_cfg_t.gnssSatSigConst) */
enum eGnssSatSigConst
{
    /*! GPS  */
    GNSS_SAT_SIG_CONST_GPS                              = (uint16_t)0x0003,
    /*! QZSS  */
    GNSS_SAT_SIG_CONST_QZS                              = (uint16_t)0x000C,
    /*! Galileo  */
    GNSS_SAT_SIG_CONST_GAL                              = (uint16_t)0x0030,
    /*! BeiDou  */
    GNSS_SAT_SIG_CONST_BDS                              = (uint16_t)0x00C0,
    /*! GLONASS  */
    GNSS_SAT_SIG_CONST_GLO                              = (uint16_t)0x0300,
    /*! SBAS  */
    GNSS_SAT_SIG_CONST_SBS                              = (uint16_t)0x1000,
    /*! IRNSS / NavIC  */
    GNSS_SAT_SIG_CONST_IRN                              = (uint16_t)0x2000,
    /*! IMES  */
    GNSS_SAT_SIG_CONST_IME                              = (uint16_t)0x4000,

    /*! GNSS default */
    GNSS_SAT_SIG_CONST_ALL = \
        GNSS_SAT_SIG_CONST_GPS | \
        GNSS_SAT_SIG_CONST_QZS | \
        GNSS_SAT_SIG_CONST_GAL | \
        GNSS_SAT_SIG_CONST_BDS | \
        GNSS_SAT_SIG_CONST_GLO | \
        GNSS_SAT_SIG_CONST_SBS | \
        GNSS_SAT_SIG_CONST_IRN | \
    	GNSS_SAT_SIG_CONST_IME,

    /*! GNSS default */
    GNSS_SAT_SIG_CONST_DEFAULT = \
        GNSS_SAT_SIG_CONST_GPS | \
        GNSS_SAT_SIG_CONST_SBS | \
        GNSS_SAT_SIG_CONST_QZS | \
        GNSS_SAT_SIG_CONST_GAL | \
        GNSS_SAT_SIG_CONST_GLO | \
    	GNSS_SAT_SIG_CONST_BDS,

    GNSS_SAT_SIG_CONST_DEFAULT_INTEL = \
        GNSS_SAT_SIG_CONST_GPS | \
        GNSS_SAT_SIG_CONST_GAL,
};

/** RTK Configuration (used with nvm_flash_cfg_t.RTKCfgBits) */
enum eRTKConfigBits
{
    /** Enable onboard RTK GNSS precision positioning (GPS1) */
    RTK_CFG_BITS_ROVER_MODE_RTK_POSITIONING				= (int)0x00000001,

    /** Enable external RTK GNSS positioning (GPS1) */
    RTK_CFG_BITS_ROVER_MODE_RTK_POSITIONING_EXTERNAL	= (int)0x00000002,

    /** Enable external RTK GNSS compassing on uBlox F9P (GPS2) */
    RTK_CFG_BITS_ROVER_MODE_RTK_COMPASSING_F9P			= (int)0x00000004,

    /** Enable dual GNSS RTK compassing (GPS2 to GPS1) */
    RTK_CFG_BITS_ROVER_MODE_RTK_COMPASSING				= (int)0x00000008,	

    /** Mask of RTK GNSS positioning types */
    RTK_CFG_BITS_ROVER_MODE_RTK_POSITIONING_MASK		= (RTK_CFG_BITS_ROVER_MODE_RTK_POSITIONING|RTK_CFG_BITS_ROVER_MODE_RTK_POSITIONING_EXTERNAL),

    /** Mask of dual GNSS RTK compassing types */
    RTK_CFG_BITS_ROVER_MODE_RTK_COMPASSING_MASK			= (RTK_CFG_BITS_ROVER_MODE_RTK_COMPASSING|RTK_CFG_BITS_ROVER_MODE_RTK_COMPASSING_F9P),

    /** Mask of RTK position, heading, and base modes */
    RTK_CFG_BITS_ROVER_MODE_MASK						= (int)0x0000000F,
    
    /** Enable RTK base and output ublox data from GPS 1 on serial port 0 */
    RTK_CFG_BITS_BASE_OUTPUT_GPS1_UBLOX_SER0			= (int)0x00000010,

    /** Enable RTK base and output ublox data from GPS 1 on serial port 1 */
    RTK_CFG_BITS_BASE_OUTPUT_GPS1_UBLOX_SER1			= (int)0x00000020,

    /** Enable RTK base and output ublox data from GPS 1 on serial port 2 */
    RTK_CFG_BITS_BASE_OUTPUT_GPS1_UBLOX_SER2			= (int)0x00000040,

    /** Enable RTK base and output ublox data from GPS 1 on USB port */
    RTK_CFG_BITS_BASE_OUTPUT_GPS1_UBLOX_USB				= (int)0x00000080,

    /** Enable RTK base and output RTCM3 data from GPS 1 on serial port 0 */
    RTK_CFG_BITS_BASE_OUTPUT_GPS1_RTCM3_SER0			= (int)0x00000100,
    
    /** Enable RTK base and output RTCM3 data from GPS 1 on serial port 1 */
    RTK_CFG_BITS_BASE_OUTPUT_GPS1_RTCM3_SER1			= (int)0x00000200,

    /** Enable RTK base and output RTCM3 data from GPS 1 on serial port 2 */
    RTK_CFG_BITS_BASE_OUTPUT_GPS1_RTCM3_SER2			= (int)0x00000400,

    /** Enable RTK base and output RTCM3 data from GPS 1 on USB port */
    RTK_CFG_BITS_BASE_OUTPUT_GPS1_RTCM3_USB				= (int)0x00000800,

    /** Enable RTK base and output ublox data from GPS 2 on serial port 0 */
    RTK_CFG_BITS_BASE_OUTPUT_GPS2_UBLOX_SER0			= (int)0x00001000,

    /** Enable RTK base and output ublox data from GPS 2 on serial port 1 */
    RTK_CFG_BITS_BASE_OUTPUT_GPS2_UBLOX_SER1			= (int)0x00002000,

    /** Enable RTK base and output ublox data from GPS 2 on serial port 2 */
    RTK_CFG_BITS_BASE_OUTPUT_GPS2_UBLOX_SER2			= (int)0x00004000,

    /** Enable RTK base and output ublox data from GPS 2 on USB port */
    RTK_CFG_BITS_BASE_OUTPUT_GPS2_UBLOX_USB				= (int)0x00008000,

    /** Enable RTK base and output RTCM3 data from GPS 2 on serial port 0 */
    RTK_CFG_BITS_BASE_OUTPUT_GPS2_RTCM3_SER0			= (int)0x00010000,
    
    /** Enable RTK base and output RTCM3 data from GPS 2 on serial port 1 */
    RTK_CFG_BITS_BASE_OUTPUT_GPS2_RTCM3_SER1			= (int)0x00020000,

    /** Enable RTK base and output RTCM3 data from GPS 2 on serial port 2 */
    RTK_CFG_BITS_BASE_OUTPUT_GPS2_RTCM3_SER2			= (int)0x00040000,

    /** Enable RTK base and output RTCM3 data from GPS 2 on USB port */
    RTK_CFG_BITS_BASE_OUTPUT_GPS2_RTCM3_USB				= (int)0x00080000,

    /** Enable base mode moving position. (For future use. Not implemented. This bit should always be 0 for now.) TODO: Implement moving base. */
    RTK_CFG_BITS_BASE_POS_MOVING						= (int)0x00100000,
    
    /** Reserved for future use */
    RTK_CFG_BITS_RESERVED1								= (int)0x00200000,	
    
    /** When using RTK, specifies whether the base station is identical hardware to this rover. If so, there are optimizations enabled to get fix faster. */
    RTK_CFG_BITS_RTK_BASE_IS_IDENTICAL_TO_ROVER			= (int)0x00400000,

    /** Forward all messages between the selected GPS and serial port.  Disable for RTK base use (to forward only GPS raw messages and use the surveyed location refLLA instead of current GPS position).  */
    RTK_CFG_BITS_GPS_PORT_PASS_THROUGH					= (int)0x00800000,

    /** All base station bits */
    RTK_CFG_BITS_BASE_MODE = (
        RTK_CFG_BITS_BASE_OUTPUT_GPS1_UBLOX_SER0 | RTK_CFG_BITS_BASE_OUTPUT_GPS1_RTCM3_SER0 |
        RTK_CFG_BITS_BASE_OUTPUT_GPS1_UBLOX_SER1 | RTK_CFG_BITS_BASE_OUTPUT_GPS1_RTCM3_SER1 |
        RTK_CFG_BITS_BASE_OUTPUT_GPS1_UBLOX_SER2 | RTK_CFG_BITS_BASE_OUTPUT_GPS1_RTCM3_SER2 |
        RTK_CFG_BITS_BASE_OUTPUT_GPS1_UBLOX_USB  | RTK_CFG_BITS_BASE_OUTPUT_GPS1_RTCM3_USB  |
        RTK_CFG_BITS_BASE_OUTPUT_GPS2_UBLOX_SER0 | RTK_CFG_BITS_BASE_OUTPUT_GPS2_RTCM3_SER0 |
        RTK_CFG_BITS_BASE_OUTPUT_GPS2_UBLOX_SER1 | RTK_CFG_BITS_BASE_OUTPUT_GPS2_RTCM3_SER1 |
        RTK_CFG_BITS_BASE_OUTPUT_GPS2_UBLOX_SER2 | RTK_CFG_BITS_BASE_OUTPUT_GPS2_RTCM3_SER2 |
        RTK_CFG_BITS_BASE_OUTPUT_GPS2_UBLOX_USB  | RTK_CFG_BITS_BASE_OUTPUT_GPS2_RTCM3_USB ),

    /** Base station bits enabled on Ser0 */
    RTK_CFG_BITS_RTK_BASE_SER0 = (
        RTK_CFG_BITS_BASE_OUTPUT_GPS1_UBLOX_SER0 | RTK_CFG_BITS_BASE_OUTPUT_GPS1_RTCM3_SER0 |
        RTK_CFG_BITS_BASE_OUTPUT_GPS2_UBLOX_SER0 | RTK_CFG_BITS_BASE_OUTPUT_GPS2_RTCM3_SER0 ),

    /** Base station bits enabled on Ser1 */
    RTK_CFG_BITS_RTK_BASE_SER1 = (
        RTK_CFG_BITS_BASE_OUTPUT_GPS1_UBLOX_SER1 | RTK_CFG_BITS_BASE_OUTPUT_GPS1_RTCM3_SER1 |
        RTK_CFG_BITS_BASE_OUTPUT_GPS2_UBLOX_SER1 | RTK_CFG_BITS_BASE_OUTPUT_GPS2_RTCM3_SER1 ),

    /** Base station bits enabled on Ser2 */
    RTK_CFG_BITS_RTK_BASE_SER2 = (
        RTK_CFG_BITS_BASE_OUTPUT_GPS1_UBLOX_SER2 | RTK_CFG_BITS_BASE_OUTPUT_GPS1_RTCM3_SER2 |
        RTK_CFG_BITS_BASE_OUTPUT_GPS2_UBLOX_SER2 | RTK_CFG_BITS_BASE_OUTPUT_GPS2_RTCM3_SER2 ),

    /** Base station bits for GPS1 Ublox */
    RTK_CFG_BITS_RTK_BASE_OUTPUT_GPS1_UBLOX = (
        RTK_CFG_BITS_BASE_OUTPUT_GPS1_UBLOX_SER0 |
        RTK_CFG_BITS_BASE_OUTPUT_GPS1_UBLOX_SER1 |
        RTK_CFG_BITS_BASE_OUTPUT_GPS1_UBLOX_SER2 |
        RTK_CFG_BITS_BASE_OUTPUT_GPS1_UBLOX_USB ),

    /** Base station bits for GPS2 Ublox */
    RTK_CFG_BITS_RTK_BASE_OUTPUT_GPS2_UBLOX = (
        RTK_CFG_BITS_BASE_OUTPUT_GPS2_UBLOX_SER0 |
        RTK_CFG_BITS_BASE_OUTPUT_GPS2_UBLOX_SER1 |
        RTK_CFG_BITS_BASE_OUTPUT_GPS2_UBLOX_SER2 |
        RTK_CFG_BITS_BASE_OUTPUT_GPS2_UBLOX_USB ),

    /** Base station bits for GPS1 RTCM */
    RTK_CFG_BITS_RTK_BASE_OUTPUT_GPS1_RTCM = (
        RTK_CFG_BITS_BASE_OUTPUT_GPS1_RTCM3_SER0 |
        RTK_CFG_BITS_BASE_OUTPUT_GPS1_RTCM3_SER1 | 
        RTK_CFG_BITS_BASE_OUTPUT_GPS1_RTCM3_SER2 | 
        RTK_CFG_BITS_BASE_OUTPUT_GPS1_RTCM3_USB ),

    /** Base station bits for GPS2 RTCM */
    RTK_CFG_BITS_RTK_BASE_OUTPUT_GPS2_RTCM = (
        RTK_CFG_BITS_BASE_OUTPUT_GPS2_RTCM3_SER0 |
        RTK_CFG_BITS_BASE_OUTPUT_GPS2_RTCM3_SER1 |
        RTK_CFG_BITS_BASE_OUTPUT_GPS2_RTCM3_SER2 |
        RTK_CFG_BITS_BASE_OUTPUT_GPS2_RTCM3_USB),

    /** Rover on-board RTK engine used */
    RTK_CFG_BITS_ROVER_MODE_ONBOARD_MASK = (RTK_CFG_BITS_ROVER_MODE_RTK_POSITIONING | RTK_CFG_BITS_ROVER_MODE_RTK_COMPASSING),

    /** Mask of Rover, Compassing, and Base modes */
    RTK_CFG_BITS_ALL_MODES_MASK = (RTK_CFG_BITS_ROVER_MODE_MASK | RTK_CFG_BITS_BASE_MODE),	
};

/** Sensor Configuration (used with nvm_flash_cfg_t.sensorConfig) */
enum eSensorConfig
{
    /** Gyro full-scale sensing range selection: +- 250, 500, 1000, 2000, 4000 deg/s */	
    SENSOR_CFG_GYR_FS_250				= (int)0x00000000,
    SENSOR_CFG_GYR_FS_500				= (int)0x00000001,
    SENSOR_CFG_GYR_FS_1000				= (int)0x00000002,
    SENSOR_CFG_GYR_FS_2000				= (int)0x00000003,
    SENSOR_CFG_GYR_FS_4000				= (int)0x00000004,
    SENSOR_CFG_GYR_FS_MASK				= (int)0x00000007,
    SENSOR_CFG_GYR_FS_OFFSET			= (int)0,
    
    /** Accelerometer full-scale sensing range selection: +- 2, 4, 8, 16 m/s^2 */
    SENSOR_CFG_ACC_FS_2G				= (int)0x00000000,
    SENSOR_CFG_ACC_FS_4G				= (int)0x00000001,
    SENSOR_CFG_ACC_FS_8G				= (int)0x00000002,
    SENSOR_CFG_ACC_FS_16G				= (int)0x00000003,
    SENSOR_CFG_ACC_FS_MASK				= (int)0x00000030,
    SENSOR_CFG_ACC_FS_OFFSET			= (int)4,
    
    /** Gyro digital low-pass filter (DLPF) is set automatically based on the IMU sample rate.  The following 
    bit values can be used to override the bandwidth (frequency) to: 250, 184, 92, 41, 20, 10, 5 Hz */
    SENSOR_CFG_GYR_DLPF_250HZ			= (int)0x00000000,
    SENSOR_CFG_GYR_DLPF_184HZ			= (int)0x00000001,
    SENSOR_CFG_GYR_DLPF_92HZ			= (int)0x00000002,
    SENSOR_CFG_GYR_DLPF_41HZ			= (int)0x00000003,
    SENSOR_CFG_GYR_DLPF_20HZ			= (int)0x00000004,
    SENSOR_CFG_GYR_DLPF_10HZ			= (int)0x00000005,
    SENSOR_CFG_GYR_DLPF_5HZ				= (int)0x00000006,
    SENSOR_CFG_GYR_DLPF_MASK			= (int)0x00000F00,
    SENSOR_CFG_GYR_DLPF_OFFSET			= (int)8,

    /** Accelerometer digital low-pass filter (DLPF) is set automatically based on the IMU sample rate.  The 
    following bit values can be used to override the bandwidth (frequency) to: 218, 218, 99, 45, 21, 10, 5 Hz */
    SENSOR_CFG_ACC_DLPF_218HZ			= (int)0x00000000,
    SENSOR_CFG_ACC_DLPF_218HZb			= (int)0x00000001,
    SENSOR_CFG_ACC_DLPF_99HZ			= (int)0x00000002,
    SENSOR_CFG_ACC_DLPF_45HZ			= (int)0x00000003,
    SENSOR_CFG_ACC_DLPF_21HZ			= (int)0x00000004,
    SENSOR_CFG_ACC_DLPF_10HZ			= (int)0x00000005,
    SENSOR_CFG_ACC_DLPF_5HZ				= (int)0x00000006,
    SENSOR_CFG_ACC_DLPF_MASK			= (int)0x0000F000,
    SENSOR_CFG_ACC_DLPF_OFFSET			= (int)12,

    /** Euler rotation of IMU and magnetometer from Hardware Frame to Sensor Frame.  Rotation applied in the order of yaw, pitch, roll from the sensor frame (labeled on uINS). */
    SENSOR_CFG_SENSOR_ROTATION_MASK        = (int)0x00FF0000,
    SENSOR_CFG_SENSOR_ROTATION_OFFSET      = (int)16,
    SENSOR_CFG_SENSOR_ROTATION_0_0_0       = (int)0,	// roll, pitch, yaw rotation (deg).
    SENSOR_CFG_SENSOR_ROTATION_0_0_90      = (int)1,
    SENSOR_CFG_SENSOR_ROTATION_0_0_180     = (int)2,
    SENSOR_CFG_SENSOR_ROTATION_0_0_N90     = (int)3,
    SENSOR_CFG_SENSOR_ROTATION_90_0_0      = (int)4,
    SENSOR_CFG_SENSOR_ROTATION_90_0_90     = (int)5,
    SENSOR_CFG_SENSOR_ROTATION_90_0_180    = (int)6,
    SENSOR_CFG_SENSOR_ROTATION_90_0_N90    = (int)7,
    SENSOR_CFG_SENSOR_ROTATION_180_0_0     = (int)8,
    SENSOR_CFG_SENSOR_ROTATION_180_0_90    = (int)9,
    SENSOR_CFG_SENSOR_ROTATION_180_0_180   = (int)10,
    SENSOR_CFG_SENSOR_ROTATION_180_0_N90   = (int)11,
    SENSOR_CFG_SENSOR_ROTATION_N90_0_0     = (int)12,
    SENSOR_CFG_SENSOR_ROTATION_N90_0_90    = (int)13,
    SENSOR_CFG_SENSOR_ROTATION_N90_0_180   = (int)14,
    SENSOR_CFG_SENSOR_ROTATION_N90_0_N90   = (int)15,
    SENSOR_CFG_SENSOR_ROTATION_0_90_0      = (int)16,
    SENSOR_CFG_SENSOR_ROTATION_0_90_90     = (int)17,
    SENSOR_CFG_SENSOR_ROTATION_0_90_180    = (int)18,
    SENSOR_CFG_SENSOR_ROTATION_0_90_N90    = (int)19,
    SENSOR_CFG_SENSOR_ROTATION_0_N90_0     = (int)20,
    SENSOR_CFG_SENSOR_ROTATION_0_N90_90    = (int)21,
    SENSOR_CFG_SENSOR_ROTATION_0_N90_180   = (int)22,
    SENSOR_CFG_SENSOR_ROTATION_0_N90_N90   = (int)23,

    /** Triple IMU fault detection level. Higher levels add new features to previous levels */
    SENSOR_CFG_IMU_FAULT_DETECT_MASK	   	= (int)0x0F000000,
    SENSOR_CFG_IMU_FAULT_DETECT_OFFSET		= (int)24,
    SENSOR_CFG_IMU_FAULT_DETECT_NONE		= (int)0,	// Simple averaging
    SENSOR_CFG_IMU_FAULT_DETECT_OFFLINE		= (int)1,	// One or more IMUs is offline or stuck
    SENSOR_CFG_IMU_FAULT_DETECT_LARGE_BIAS	= (int)2,
    SENSOR_CFG_IMU_FAULT_DETECT_BIAS_JUMPS	= (int)3,
    SENSOR_CFG_IMU_FAULT_DETECT_SENSOR_NOISE = (int)4,
};

/** IO configuration (used with nvm_flash_cfg_t.ioConfig) */
enum eIoConfig
{
    /** Strobe (input and output) trigger on rising edge (0 = falling edge) (ioConfig[0]) */
    IO_CONFIG_STROBE_TRIGGER_HIGH               = (int)0x00000001,

    // G1,G2 - STROBE, CAN, Ser2, I2C (future) (ioConfig[3-1])
    /** G1,G2 - STROBE input on G2 */
    IO_CONFIG_G1G2_STROBE_INPUT_G2              = (int)0x00000002,
    /** G1,G2 - CAN Bus */
    IO_CONFIG_G1G2_CAN_BUS                      = (int)0x00000004,
    /** G1,G2 - General Communications on Ser2. Excludes GPS communications. */
    IO_CONFIG_G1G2_COM2                         = (int)0x00000006,
    /** G1,G2 - I2C */
    IO_CONFIG_G1G2_I2C							= (int)0x00000008,
    /** G1,G2 - MASK.  Note: This G1,G2 setting is overriden when GPS1 or GPS2 is configured to use Ser2. */
    IO_CONFIG_G1G2_MASK                         = (int)0x0000000E,
    /** G1,G2 - Default */
    IO_CONFIG_G1G2_DEFAULT                      = IO_CONFIG_G1G2_CAN_BUS,

    // G9 - STROBE, QDEC0 (future) (ioConfig[5-4])
    /** G9 - Strobe input */
    IO_CONFIG_G9_STROBE_INPUT                   = (int)0x00000010,
    /** G9 - Enable Nav update strobe output pulse on G9 (uINS pin 10) indicating preintegrated IMU and navigation updates */
    IO_CONFIG_G9_STROBE_OUTPUT_NAV              = (int)0x00000020,
    /** G9 - SPI DRDY */
    IO_CONFIG_G9_SPI_DRDY                    	= (int)0x00000030,
    /** G9 - Bit mask */
    IO_CONFIG_G9_MASK                           = (int)0x00000030,
    /** G9 - Default */
    IO_CONFIG_G9_DEFAULT                        = (int)0,	

    // G6,G7 - Ser1, QDEC0 (future) (ioConfig[7-6])
    /** G6,G7 - General Communications on Ser1. Excludes GPS communications.  Overriden when SPI is enabled (G9 held low on bootup/config). */
    IO_CONFIG_G6G7_COM1                         = (int)0x00000040,
    /** G6,G7 - Quadrature wheel encoder input (G6 QDEC0-A).  Overriden when SPI is enabled (G9 held low on bootup/config). */
//  IO_CONFIG_G6G7_QDEC0_INPUT_G6               = (int)0x00000080,
    /** G6,G7 - Bit mask */
    IO_CONFIG_G6G7_MASK                         = (int)0x000000C0,
    /** G6,G7 - Default */
    IO_CONFIG_G6G7_DEFAULT                      = IO_CONFIG_G6G7_COM1,	

    // G5,G8 - STROBE, QDEC1 (future), SPI (enabled when G9 is held low on bootup/config) (ioConfig[10-8])
    /** G5,G8 - Strobe input on G5 */
    IO_CONFIG_G5G8_STROBE_INPUT_G5              = (int)0x00000100,
    /** G5,G8 - Strobe input on G8 */
    IO_CONFIG_G5G8_STROBE_INPUT_G8              = (int)0x00000200,
    /** G5,G8 - Strobe input on both G5 and G8 */
    IO_CONFIG_G5G8_STROBE_INPUT_G5_G8           = (int)0x00000300,
    /** G5,G8 - Strobe input on both G5 and G8 */
    IO_CONFIG_G5G8_G6G7_SPI_ENABLE              = (int)0x00000400,
    /** G5,G8 - Quadrature wheel encoder input (G5 QDEC1-B, G8 QDEC1-A) */
    IO_CONFIG_G5G8_QDEC_INPUT                   = (int)0x00000500,
    /** G5,G8 - Bit mask */
    IO_CONFIG_G5G8_MASK                         = (int)0x00000700,
    /** G5,G8 - Default */
    IO_CONFIG_G5G8_DEFAULT                      = (int)0,	

    /** G15 (GPS PPS) - STROBE (ioConfig[11]) */
    IO_CONFIG_G15_STROBE_INPUT                  = (int)0x00000800,
	// IO_CONFIG_                               = (int)0x00001000,

    /** GPS TIMEPULSE source (ioConfig[15-13]) */
	IO_CFG_GPS_TIMEPUSE_SOURCE_OFFSET			= (int)13,
	IO_CFG_GPS_TIMEPUSE_SOURCE_MASK				= (int)0x00000007,
	IO_CFG_GPS_TIMEPUSE_SOURCE_BITMASK			= (int)(IO_CFG_GPS_TIMEPUSE_SOURCE_MASK<<IO_CFG_GPS_TIMEPUSE_SOURCE_OFFSET),	
	IO_CFG_GPS_TIMEPUSE_SOURCE_DISABLED			= (int)0,
	IO_CFG_GPS_TIMEPUSE_SOURCE_GPS1_PPS_PIN20	= (int)1,
	IO_CFG_GPS_TIMEPUSE_SOURCE_GPS2_PPS			= (int)2,
	IO_CFG_GPS_TIMEPUSE_SOURCE_STROBE_G2_PIN6	= (int)3,
	IO_CFG_GPS_TIMEPUSE_SOURCE_STROBE_G5_PIN9	= (int)4,
	IO_CFG_GPS_TIMEPUSE_SOURCE_STROBE_G8_PIN12	= (int)5,
	IO_CFG_GPS_TIMEPUSE_SOURCE_STROBE_G9_PIN13	= (int)6,
#define SET_STATUS_OFFSET_MASK(result,val,offset,mask)	{ (result) &= ~((mask)<<(offset)); (result) |= ((val)<<(offset)); }	
#define IO_CFG_GPS_TIMEPUSE_SOURCE(ioConfig) (((ioConfig)>>IO_CFG_GPS_TIMEPUSE_SOURCE_OFFSET)&IO_CFG_GPS_TIMEPUSE_SOURCE_MASK)
	
	/** GPS 1 source OFFSET */
	IO_CONFIG_GPS1_SOURCE_OFFSET				= (int)16,
	/** GPS 2 source OFFSET */
	IO_CONFIG_GPS2_SOURCE_OFFSET				= (int)19,
	/** GPS 1 type OFFSET */
	IO_CONFIG_GPS1_TYPE_OFFSET					= (int)22,
	/** GPS 2 type OFFSET */
	IO_CONFIG_GPS2_TYPE_OFFSET					= (int)25,

    /** GPS 1 skip initialization (ioConfig[12]) */
    IO_CONFIG_GPS1_NO_INIT 						= (int)0x00001000,
    /** GPS 2 skip initialization (ioConfig[28]) */
    IO_CONFIG_GPS2_NO_INIT 						= (int)0x10000000,

    /** GPS source MASK */
    IO_CONFIG_GPS_SOURCE_MASK					= (int)0x00000007,
    /** GPS source - Disable */
    IO_CONFIG_GPS_SOURCE_DISABLE				= (int)0,
    /** GPS source - GNSS receiver 1 onboard uINS */
    IO_CONFIG_GPS_SOURCE_ONBOARD_1				= (int)1,
    /** GPS source - GNSS receiver 2 onboard uINS */
    IO_CONFIG_GPS_SOURCE_ONBOARD_2				= (int)2,
    /** GPS source - Serial 0 */
    IO_CONFIG_GPS_SOURCE_SER0					= (int)3,
    /** GPS source - Serial 1 */
    IO_CONFIG_GPS_SOURCE_SER1					= (int)4,
    /** GPS source - Serial 2 */
    IO_CONFIG_GPS_SOURCE_SER2					= (int)5,
    /** GPS source - last type */
    IO_CONFIG_GPS_SOURCE_LAST					= IO_CONFIG_GPS_SOURCE_SER2,	// set to last source

    /** GPS type MASK */
    IO_CONFIG_GPS_TYPE_MASK						= (int)0x00000007,
    /** GPS type - ublox M8 */
    IO_CONFIG_GPS_TYPE_UBX_M8					= (int)0,
    /** GPS type - ublox ZED-F9P w/ RTK */
    IO_CONFIG_GPS_TYPE_UBX_F9P					= (int)1,
    /** GPS type - NMEA */
    IO_CONFIG_GPS_TYPE_NMEA						= (int)2,
    /** GPS type - InertialSense GPX */
    IO_CONFIG_GPS_TYPE_GPX						= (int)3,
    /** GPS type - Sony CXD5610 */
    IO_CONFIG_GPS_TYPE_CXD5610					= (int)4,
    /** GPS type - last type */
    IO_CONFIG_GPS_TYPE_LAST						= IO_CONFIG_GPS_TYPE_CXD5610,		// Set to last type

#define IO_CONFIG_GPS1_SOURCE(ioConfig)     (((ioConfig)>>IO_CONFIG_GPS1_SOURCE_OFFSET)&IO_CONFIG_GPS_SOURCE_MASK)
#define IO_CONFIG_GPS2_SOURCE(ioConfig)     (((ioConfig)>>IO_CONFIG_GPS2_SOURCE_OFFSET)&IO_CONFIG_GPS_SOURCE_MASK)
#define IO_CONFIG_GPS1_TYPE(ioConfig)       (((ioConfig)>>IO_CONFIG_GPS1_TYPE_OFFSET)&IO_CONFIG_GPS_TYPE_MASK)
#define IO_CONFIG_GPS2_TYPE(ioConfig)       (((ioConfig)>>IO_CONFIG_GPS2_TYPE_OFFSET)&IO_CONFIG_GPS_TYPE_MASK)

#define SET_IO_CFG_GPS1_SOURCE(result,val)  SET_STATUS_OFFSET_MASK(result, val, IO_CONFIG_GPS1_SOURCE_OFFSET, IO_CONFIG_GPS_SOURCE_MASK)
#define SET_IO_CFG_GPS2_SOURCE(result,val)  SET_STATUS_OFFSET_MASK(result, val, IO_CONFIG_GPS2_SOURCE_OFFSET, IO_CONFIG_GPS_SOURCE_MASK)
#define SET_IO_CFG_GPS1_TYPE(result,val)    SET_STATUS_OFFSET_MASK(result, val, IO_CONFIG_GPS1_TYPE_OFFSET, IO_CONFIG_GPS_TYPE_MASK)
#define SET_IO_CFG_GPS2_TYPE(result,val)    SET_STATUS_OFFSET_MASK(result, val, IO_CONFIG_GPS2_TYPE_OFFSET, IO_CONFIG_GPS_TYPE_MASK)

    /** IMU 1 disable (ioConfig[29]) */	
    IO_CONFIG_IMU_1_DISABLE						= (int)0x20000000,
    /** IMU 2 disable (ioConfig[30]) */
    IO_CONFIG_IMU_2_DISABLE						= (int)0x40000000,
    /** IMU 3 disable (ioConfig[31]) */
    IO_CONFIG_IMU_3_DISABLE						= (int)0x80000000,
};

#define IO_CONFIG_DEFAULT 	(IO_CONFIG_G1G2_DEFAULT | IO_CONFIG_G5G8_DEFAULT | IO_CONFIG_G6G7_DEFAULT | IO_CONFIG_G9_DEFAULT)

enum ePlatformConfig
{
    // IMX Carrier Board
    PLATFORM_CFG_TYPE_MASK                      = (int)0x0000003F,
    PLATFORM_CFG_TYPE_FROM_MANF_OTP             = (int)0x00000080,  // Type is overwritten from manufacturing OTP memory.  Write protection, prevents direct change of platformType in flashConfig.
    PLATFORM_CFG_TYPE_NONE                      = (int)0,           // IMX-5 default
    PLATFORM_CFG_TYPE_NONE_ONBOARD_G2           = (int)1,           // uINS-3 default
    PLATFORM_CFG_TYPE_RUG1                      = (int)2,
    PLATFORM_CFG_TYPE_RUG2_0_G1                 = (int)3,
    PLATFORM_CFG_TYPE_RUG2_0_G2                 = (int)4,
    PLATFORM_CFG_TYPE_RUG2_1_G0                 = (int)5,	        // PCB RUG-2.1, Case RUG-3.  GPS1 timepulse on G9
    PLATFORM_CFG_TYPE_RUG2_1_G1                 = (int)6,           // "
    PLATFORM_CFG_TYPE_RUG2_1_G2                 = (int)7,           // "
    PLATFORM_CFG_TYPE_RUG3_G0                   = (int)8,           // PCB RUG-3.x.  GPS1 timepulse on GPS1_PPS TIMESYNC (pin 20)
    PLATFORM_CFG_TYPE_RUG3_G1                   = (int)9,           // "
    PLATFORM_CFG_TYPE_RUG3_G2                   = (int)10,          // "
    PLATFORM_CFG_TYPE_EVB2_G2                   = (int)11,
    PLATFORM_CFG_TYPE_TBED3                     = (int)12,          // Testbed-3
    PLATFORM_CFG_TYPE_IG1_0_G2                  = (int)13,          // PCB IG-1.0.  GPS1 timepulse on G8
    PLATFORM_CFG_TYPE_IG1_G1                    = (int)14,          // PCB IG-1.1 and later.  GPS1 timepulse on GPS1_PPS TIMESYNC (pin 20)
    PLATFORM_CFG_TYPE_IG1_G2                    = (int)15,  
    PLATFORM_CFG_TYPE_IG2                       = (int)16,          // IG-2 w/ IMX-5 and GPX-1
    PLATFORM_CFG_TYPE_LAMBDA_G1                 = (int)17,          // Enable UBX output on Lambda for testbed
    PLATFORM_CFG_TYPE_LAMBDA_G2              	= (int)18,          // "
    PLATFORM_CFG_TYPE_TBED2_G1_W_LAMBDA         = (int)19,          // Enable UBX input from Lambda
    PLATFORM_CFG_TYPE_TBED2_G2_W_LAMBDA         = (int)20,          // "
    PLATFORM_CFG_TYPE_COUNT                     = (int)21,

    // Presets
    PLATFORM_CFG_PRESET_MASK                    = (int)0x0000FF00,
    PLATFORM_CFG_PRESET_OFFSET                  = (int)8,

    // RUG-3 - Presets
    PLATFORM_CFG_RUG3_PRESET__0__PRESETS_DISABLED								= 0,	// Don't use presets.  IOEXP_BITS can be set directly.
    PLATFORM_CFG_RUG3_PRESET__1__S0_RS232_7_9___CAN_11_12______S1_GPS1			= 1,	// RUG-3-G0 default
    PLATFORM_CFG_RUG3_PRESET__2__S0_TTL_7_9_____CAN_11_12______S1_GPS1			= 2,
    PLATFORM_CFG_RUG3_PRESET__3__S0_TTL_7_9_____S2_TTL_8_10____S1_GPS1			= 3,
    PLATFORM_CFG_RUG3_PRESET__4__S0_RS232_7_9___S1_RS232_8_10__S2_GPS1			= 4,
    PLATFORM_CFG_RUG3_PRESET__5__S1_RS485_7_8_9_10_____________S2_GPS1__S0_GPS2	= 5,
    PLATFORM_CFG_RUG3_PRESET__6__SPI_7_8_9_10__________________S2_GPS1__S0_GPS2	= 6,
    PLATFORM_CFG_RUG3_PRESET__7__S1_RS232_8_10_________________S2_GPS1__S0_GPS2	= 7,	// RUG-3-G2 default
    PLATFORM_CFG_RUG3_PRESET__8_________________CAN_11_12______S1_GPS1__S0_GPS2	= 8,
    PLATFORM_CFG_RUG3_PRESET__9__S2_TTL_8_10___________________S1_GPS1__S0_GPS2	= 9,
    PLATFORM_CFG_RUG3_PRESET__COUNT												= 10,

    PLATFORM_CFG_RUG3_PRESET__G0_DEFAULT		= PLATFORM_CFG_RUG3_PRESET__1__S0_RS232_7_9___CAN_11_12______S1_GPS1,
    PLATFORM_CFG_RUG3_PRESET__G2_DEFAULT		= PLATFORM_CFG_RUG3_PRESET__7__S1_RS232_8_10_________________S2_GPS1__S0_GPS2,

    // RUG-3 - I/O Expander disabled if platform type is != PLATFORM_CFG_TYPE_RUG3_x.
    PLATFORM_CFG_RUG3_IOEXP_BIT_MASK            = (int)0x00FF0000,
    PLATFORM_CFG_RUG3_IOEXP_BIT_OFFSET          = (int)16,

    RUG3_IOEXP_BIT_OFFSET_n232_485              = (int)0,
    RUG3_IOEXP_BIT_OFFSET_n232_TTL              = (int)1,
    RUG3_IOEXP_BIT_OFFSET_nRS_CAN               = (int)2,
    RUG3_IOEXP_BIT_OFFSET_nGPS2_RS              = (int)3,
    RUG3_IOEXP_BIT_OFFSET_nSPIEN                = (int)4,
    RUG3_IOEXP_BIT_OFFSET_nSPI_SER              = (int)5,
    RUG3_IOEXP_BIT_OFFSET_nGPSRST               = (int)6,

    PLATFORM_CFG_UPDATE_IO_CONFIG               = (int)0x01000000,    // Generate ioConfig based on platform config
};

/** (DID_WHEEL_ENCODER) Message to communicate wheel encoder measurements to GPS-INS */
typedef struct PACKED
{
    /** Time of measurement wrt current week */
    double timeOfWeek;

    /** Status Word */
    uint32_t status;

    /** Left wheel angle (rad) */
    float theta_l;

    /** Right wheel angle (rad) */
    float theta_r;
    
    /** Left wheel angular rate (rad/s) */
    float omega_l;

    /** Right wheel angular rate (rad/s) */
    float omega_r;

    /** Left wheel revolution count */
    uint32_t wrap_count_l;

    /** Right wheel revolution count */
    uint32_t wrap_count_r;

} wheel_encoder_t;

enum eWheelCfgBits
{
    WHEEL_CFG_BITS_ENABLE_ENCODER           = (int)0x00000002,
    WHEEL_CFG_BITS_ENABLE_CONTROL           = (int)0x00000004,
    WHEEL_CFG_BITS_ENABLE_MASK              = (int)0x0000000F,
    WHEEL_CFG_BITS_DIRECTION_REVERSE_LEFT   = (int)0x00000100,
    WHEEL_CFG_BITS_DIRECTION_REVERSE_RIGHT  = (int)0x00000200,
    WHEEL_CFG_BITS_ENCODER_SOURCE			= (int)0x00000400,	// 0 = uINS, 1 = EVB
};

typedef enum
{
    GV_MODE_STANDBY                         = 0,
    GV_MODE_LEARNING                        = 1,
    GV_CMD_LEARNING_START                   = 2,    // Use provided transform and sigma
    GV_CMD_LEARNING_RESUME                  = 3,    // Reset sigma values
    GV_CMD_LEARNING_CLEAR_AND_START         = 4,    // Zero transform and reset sigma values
    GV_CMD_LEARNING_STOP_AND_SAVE           = 5,
    GV_CMD_LEARNING_CANCEL                  = 6,
 } eGroundVehicleMode;

typedef struct PACKED
{
    /** Euler angles describing the rotation from imu (body) to the wheel frame (center of the non-steering axle) in radians */
    float                   e_b2w[3];

    /** Euler angle standard deviation of measurements describing the rotation from imu (body) to the wheel frame (center of the non-steering axle) in radians */
    float                   e_b2w_sigma[3];

    /** Translation from the imu (body) to the wheel frame origin (center of the non-steering axle), expressed in the imu (body) frame in meters */
    float                   t_b2w[3];

    /** Translation standard deviation from the imu (body) to the wheel frame origin (center of the non-steering axle), expressed in the imu (body) frame in meters */
    float                   t_b2w_sigma[3];

} wheel_transform_t;

typedef struct PACKED
{
    /** Config bits (see eWheelCfgBits) */
    uint32_t                bits;

    /** Euler angles and offset describing the rotation and tranlation from imu (body) to the wheel frame (center of the non-steering axle) */
    wheel_transform_t       transform;

    /** Distance between the left and right wheels */
    float                   track_width;

    /** Estimate of wheel radius */
    float                   radius;

} wheel_config_t;

typedef enum
{
    /** Kinematic learing is solving for the translation from IMU to wheel (wheel_config). */ 
    GV_STATUS_LEARNING_ENABLED		= 0x00000001,
    
    /** Navigation is running without GPS input. */ 
    GV_STATUS_DEAD_RECKONING		= 0x01000000,

    /** Vehicle kinematic parameters agree with GPS. */ 
    GV_STATUS_KINEMATIC_CAL_GOOD	= 0x02000000,

    /** Vehicle kinematic learning has converged and is complete. */ 
    GV_STATUS_LEARNING_CONVERGED    = 0x04000000,

    /** Vehicle kinematic learning data (wheel_config_t) is missing. */ 
    GV_STATUS_LEARNING_NEEDED       = 0x08000000,

} eGroundVehicleStatus;

/** (DID_GROUND_VEHICLE) Configuration of ground vehicle kinematic constraints. */
typedef struct PACKED
{
    /** GPS time of week (since Sunday morning) in milliseconds */
    uint32_t				timeOfWeekMs;

    /** Ground vehicle status flags (eGroundVehicleStatus) */
    uint32_t                status;

    /** Current mode of the ground vehicle.  Use this field to apply commands. (see eGroundVehicleMode) */
    uint32_t                mode;

    /** Wheel transform, track width, and wheel radius. */
    wheel_config_t       	wheelConfig;

} ground_vehicle_t;

typedef enum
{
    DYNAMIC_MODEL_PORTABLE          = 0,
    DYNAMIC_MODEL_STATIONARY        = 2,
    DYNAMIC_MODEL_PEDESTRIAN        = 3,
    DYNAMIC_MODEL_GROUND_VEHICLE    = 4,
    DYNAMIC_MODEL_MARINE            = 5,
    DYNAMIC_MODEL_AIRBORNE_1G       = 6,
    DYNAMIC_MODEL_AIRBORNE_2G       = 7,
    DYNAMIC_MODEL_AIRBORNE_4G       = 8,
    DYNAMIC_MODEL_WRIST             = 9,
    DYNAMIC_MODEL_INDOOR            = 10,
    DYNAMIC_MODEL_COUNT    // Must be last
} eDynamicModel;

/** (DID_FLASH_CONFIG) Configuration data
 * IMPORTANT! These fields should not be deleted, they can be deprecated and marked as reserved,
 * or new fields added to the end.
*/
typedef struct PACKED
{
    /** Size of group or union, which is nvm_group_x_t + padding */
    uint32_t				size;

    /** Checksum, excluding size and checksum */
    uint32_t                checksum;

    /** Manufacturer method for restoring flash defaults */
    uint32_t                key;

    /** IMU sample (system input) period in milliseconds set on startup. Cannot be larger than startupNavDtMs. Zero disables sensor/IMU sampling. */
    uint32_t				startupImuDtMs;

    /** Navigation filter (system output) output period in milliseconds set on startup.  Used to initialize sysParams.navOutputPeriodMs. */
    uint32_t				startupNavDtMs;

    /** Serial port 0 baud rate in bits per second */
    uint32_t				ser0BaudRate;

    /** Serial port 1 baud rate in bits per second */
    uint32_t				ser1BaudRate;

    /** Rotation in radians about the X,Y,Z axes from Sensor Frame to Intermediate Output Frame.  Order applied: Z,Y,X. */
    float					insRotation[3];

    /** X,Y,Z offset in meters from Intermediate Output Frame to INS Output Frame. */
    float					insOffset[3];

    /** X,Y,Z offset in meters in Sensor Frame to GPS 1 antenna. */
    float					gps1AntOffset[3];
 
    /** INS dynamic platform model (see eDynamicModel).  Options are: 0=PORTABLE, 2=STATIONARY, 3=PEDESTRIAN, 4=GROUND VEHICLE, 5=SEA, 6=AIRBORNE_1G, 7=AIRBORNE_2G, 8=AIRBORNE_4G, 9=WRIST.  Used to balance noise and performance characteristics of the system.  The dynamics selected here must be at least as fast as your system or you experience accuracy error.  This is tied to the GPS position estimation model and intend in the future to be incorporated into the INS position model. */
    uint8_t					dynamicModel;

    /** Debug */
    uint8_t					debug;

    /** Satellite system constellation used in GNSS solution.  (see eGnssSatSigConst) 0x0003=GPS, 0x000C=QZSS, 0x0030=Galileo, 0x00C0=Beidou, 0x0300=GLONASS, 0x1000=SBAS */
    uint16_t				gnssSatSigConst;

    /** System configuration bits (see eSysConfigBits). */
    uint32_t				sysCfgBits;

    /** Reference latitude, longitude and height above ellipsoid for north east down (NED) calculations (deg, deg, m) */
    double                  refLla[3];

    /** Last latitude, longitude, HAE (height above ellipsoid) used to aid GPS startup (deg, deg, m).  Updated when the distance between current LLA and lastLla exceeds lastLlaUpdateDistance. */
    double					lastLla[3];

    /** Last LLA GPS time since week start (Sunday morning) in milliseconds */
    uint32_t				lastLlaTimeOfWeekMs;

    /** Last LLA GPS number of weeks since January 6th, 1980 */
    uint32_t				lastLlaWeek;

    /** Distance between current and last LLA that triggers an update of lastLla  */
    float					lastLlaUpdateDistance;

    /** Hardware interface configuration bits (see eIoConfig). */
    uint32_t				ioConfig;

    /** Hardware platform specifying the IMX carrier board type (i.e. RUG, EVB, IG) and configuration bits (see ePlatformConfig).  The platform type is used to simplify the GPS and I/O configuration process.  */
    uint32_t				platformConfig;

    /** X,Y,Z offset in meters in Sensor Frame origin to GPS 2 antenna. */
    float					gps2AntOffset[3];

    /** Euler (roll, pitch, yaw) rotation in radians from INS Sensor Frame to Intermediate ZeroVelocity Frame.  Order applied: heading, pitch, roll. */
    float					zeroVelRotation[3];

    /** X,Y,Z offset in meters from Intermediate ZeroVelocity Frame to Zero Velocity Frame. */
    float					zeroVelOffset[3];

    /** (sec) User defined delay for GPS time.  This parameter can be used to account for GPS antenna cable delay.  */
    float                   gpsTimeUserDelay;

    /** Earth magnetic field (magnetic north) declination (heading offset from true north) in radians */
    float                   magDeclination;

    /** Time between GPS time synchronization pulses in milliseconds.  Requires reboot to take effect. */
    uint32_t				gpsTimeSyncPeriodMs;
    
    /** GPS measurement (system input) update period in milliseconds set on startup. 200ms minimum (5Hz max). */
    uint32_t				startupGPSDtMs;
    
    /** RTK configuration bits (see eRTKConfigBits). */
    uint32_t				RTKCfgBits;

    /** Sensor config to specify the full-scale sensing ranges and output rotation for the IMU and magnetometer (see eSensorConfig in data_sets.h) */
    uint32_t                sensorConfig;

    /** Minimum elevation of a satellite above the horizon to be used in the solution (radians). Low elevation satellites may provide degraded accuracy, due to the long signal path through the atmosphere. */
    float                   gpsMinimumElevation;

    /** Serial port 2 baud rate in bits per second */
    uint32_t				ser2BaudRate;

    /** Wheel encoder: euler angles describing the rotation from imu to left wheel */
    wheel_config_t          wheelConfig;

	/** Magnetometer interference sensitivity threshold. Typical range is 2-10 (3 default) and 1000 to disable mag interference detection. */
	float                   magInterferenceThreshold;

} nvm_flash_cfg_t;

/** (DID_INL2_NED_SIGMA) Standard deviation of INL2 EKF estimates in the NED frame. */
typedef struct PACKED
{											
    /** Timestamp in milliseconds */
    unsigned int			timeOfWeekMs;	
    /** NED position error sigma */
    float					StdPosNed[3];		
    /** NED velocity error sigma */
    float					StdVelNed[3];		
    /** NED attitude error sigma */
    float					StdAttNed[3];		
    /** Acceleration bias error sigma */
    float					StdAccBias[3];		
    /** Angular rate bias error sigma */
    float					StdGyrBias[3];		
    /** Barometric altitude bias error sigma */
	float					StdBarBias;		
    /** Mag declination error sigma */
	float					StdMagDeclination;	
} inl2_ned_sigma_t;

/** (DID_STROBE_IN_TIME) Timestamp for input strobe. */
typedef struct PACKED
{
    /** GPS number of weeks since January 6th, 1980 */
    uint32_t				week;

    /** GPS time of week (since Sunday morning) in milliseconds */
    uint32_t				timeOfWeekMs;

    /** Strobe input pin (i.e. G1, G2, G5, or G9) */
    uint16_t				pin;

    /** Strobe serial index number */
    uint16_t				count;
} strobe_in_time_t;

#define DEBUG_I_ARRAY_SIZE		9
#define DEBUG_F_ARRAY_SIZE		9
#define DEBUG_LF_ARRAY_SIZE		3

/* (DID_DEBUG_ARRAY) */
typedef struct PACKED
{
    int32_t					i[DEBUG_I_ARRAY_SIZE];
    f_t						f[DEBUG_F_ARRAY_SIZE];
    double                  lf[DEBUG_LF_ARRAY_SIZE];
} debug_array_t;

#define DEBUG_STRING_SIZE		80

/* (DID_DEBUG_STRING) */
typedef struct PACKED
{
    uint8_t					s[DEBUG_STRING_SIZE];
} debug_string_t;

POP_PACK

PUSH_PACK_8

/** time struct */
typedef struct
{
    /** time (s) expressed by standard time_t */
    int64_t time;

    /** fraction of second under 1 s */
    double sec;         
} gtime_t;

typedef struct PACKED
{
    gtime_t time;
    double rp_ecef[3]; // Rover position
    double rv_ecef[3]; // Rover velocity
    double ra_ecef[3]; // Rover acceleration
    double bp_ecef[3]; // Base position
    double bv_ecef[3]; // Base velocity
    double qr[6]; // rover position and velocity covariance main diagonal
    double b[24]; // satellite bias
    double qb[24]; // main diagonal of sat bias covariances
    uint8_t sat_id[24]; // satellite id of b[]
} rtk_state_t;

typedef struct PACKED
{
    gtime_t time;
    int32_t nv; // number of measurements
    uint8_t sat_id_i[24]; // sat id of measurements (reference sat)
    uint8_t sat_id_j[24]; // sat id of measurements
    uint8_t type[24]; // type (0 = dd-range, 1 = dd-phase, 2 = baseline)
    double v[24]; // residual
} rtk_residual_t;

typedef struct PACKED
{
    gtime_t time;

    uint8_t rej_ovfl;
    uint8_t code_outlier;
    uint8_t phase_outlier;
    uint8_t code_large_residual;

    uint8_t phase_large_residual;
    uint8_t invalid_base_position;
    uint8_t bad_baseline_holdamb;
    uint8_t base_position_error;

    uint8_t outc_ovfl;
    uint8_t reset_timer;
    uint8_t use_ubx_position;
    uint8_t large_v2b;

    uint8_t base_position_update;
    uint8_t rover_position_error;
    uint8_t reset_bias;
    uint8_t start_relpos;

    uint8_t end_relpos;
    uint8_t start_rtkpos;
    uint8_t pnt_pos_error;
    uint8_t no_base_obs_data;

    uint8_t diff_age_error;
    uint8_t moveb_time_sync_error;
    uint8_t waiting_for_rover_packet;
    uint8_t waiting_for_base_packet;

    uint8_t lsq_error;
    uint8_t lack_of_valid_sats;
    uint8_t divergent_pnt_pos_iteration;
    uint8_t chi_square_error;

    uint32_t cycle_slips;

    float ubx_error;

    uint8_t solStatus;
    uint8_t rescode_err_marker;
    uint8_t error_count;
    uint8_t error_code;

    float dist2base;

    uint8_t reserved1;
    uint8_t gdop_error;
    uint8_t warning_count;
    uint8_t warning_code;

    double double_debug[4];

    uint8_t debug[2];
    uint8_t obs_count_bas;
    uint8_t obs_count_rov;

    uint8_t obs_pairs_filtered;
    uint8_t obs_pairs_used;
    uint8_t raw_ptr_queue_overrun;
    uint8_t raw_dat_queue_overrun;
} rtk_debug_t;

POP_PACK

PUSH_PACK_1

/** (DID_GPS_RTK_OPT) RTK processing options */
typedef struct
{
    /** positioning mode (PMODE_???) */
    int32_t mode;           

    /** solution type (0:forward,1:backward,2:combined) */
    int32_t soltype;

    /** number of frequencies (1:L1,2:L1+L2,3:L1+L2+L5) */
    int32_t nf;

    /** navigation systems */
    int32_t navsys;

    /** elevation mask angle (rad) */
    double elmin;

    /** Min snr to consider satellite for rtk */
    int32_t snrmin;

    /** AR mode (0:off,1:continuous,2:instantaneous,3:fix and hold,4:ppp-ar) */
    int32_t modear;

    /** GLONASS AR mode (0:off,1:on,2:auto cal,3:ext cal) */
    int32_t glomodear;

    /** GPS AR mode (0:off,1:on) */
    int32_t gpsmodear;

    /** SBAS AR mode (0:off,1:on) */
    int32_t sbsmodear;

    /** BeiDou AR mode (0:off,1:on) */
    int32_t bdsmodear;

    /** AR filtering to reject bad sats (0:off,1:on) */
    int32_t arfilter;

    /** obs outage count to reset bias */
    int32_t maxout;

    /** reject count to reset bias */
    int32_t maxrej;

    /** min lock count to fix ambiguity */
    int32_t minlock;

    /** min sats to fix integer ambiguities */
    int32_t minfixsats;

    /** min sats to hold integer ambiguities */
    int32_t minholdsats;

    /** min sats to drop sats in AR */
    int32_t mindropsats;

    /** use stdev estimates from receiver to adjust measurement variances */
    int32_t rcvstds;

    /** min fix count to hold ambiguity */
    int32_t minfix;

    /** max iteration to resolve ambiguity */
    int32_t armaxiter;

    /** dynamics model (0:none,1:velociy,2:accel) */
    int32_t dynamics;

    /** number of filter iteration */
    int32_t niter;

    /** interpolate reference obs (for post mission) */
    int32_t intpref;

    /** rover position for fixed mode */
    int32_t rovpos;

    /** base position for relative mode */
    int32_t refpos;

    /** code/phase error ratio */
    double eratio[NFREQ];

    /** measurement error factor */
    double err[5];

    /** initial-state std [0]bias,[1]iono [2]trop */
    double std[3];

    /** process-noise std [0]bias,[1]iono [2]trop [3]acch [4]accv [5] pos */
    double prn[6];

    /** satellite clock stability (sec/sec) */
    double sclkstab;

    /** AR validation threshold */
    double thresar[8];

    /** elevation mask of AR for rising satellite (rad) */
    double elmaskar;

    /** elevation mask to hold ambiguity (rad) */
    double elmaskhold;

    /** slip threshold of geometry-free phase (m) */
    double thresslip;

    /* slip threshold of doppler (m) */
    double thresdop;

    /** variance for fix-and-hold pseudo measurements (cycle^2) */
    double varholdamb;

    /** gain used for GLO and SBAS sats to adjust ambiguity */
    double gainholdamb;

    /** max difference of time (sec) */
    double maxtdiff;

    /** reset sat biases after this long trying to get fix if not acquired */
    int fix_reset_base_msgs;

    /* reject threshold of innovation for phase [0] and code [1] (m) */
    double maxinno[2];
    /** reject thresholds of NIS */
    double maxnis_lo;
    double maxnis_hi;

    /** reject threshold of gdop */
    double maxgdop;

    /** baseline length constraint {const,sigma before fix, sigma after fix} (m) */
    double baseline[3];
    double max_baseline_error;
    double reset_baseline_error;

    /** maximum error wrt ubx position (triggers reset if more than this far) (m) */
    float max_ubx_error;

    /** rover position for fixed mode {x,y,z} (ecef) (m) */
    double ru[3];

    /** base position for relative mode {x,y,z} (ecef) (m) */
    double rb[3];

    /** max averaging epochs */
    int32_t maxaveep;

    /** output single by dgps/float/fix/ppp outage */
    int32_t outsingle;
} prcopt_t;
typedef prcopt_t gps_rtk_opt_t;

/** Raw satellite observation data */
typedef struct PACKED
{
    /** Receiver local time approximately aligned to the GPS time system (GPST) */
    gtime_t time;

    /** Satellite number in RTKlib notation.  GPS: 1-32, GLONASS: 33-59, Galilleo: 60-89, SBAS: 90-95 */
    uint8_t sat;

    /** receiver number */
    uint8_t rcv;

    /** Cno, carrier-to-noise density ratio (signal strength) (0.25 dB-Hz) */
    uint8_t SNR[NFREQ+NEXOBS];

    /** Loss of Lock Indicator. Set to non-zero values only when carrier-phase is valid (L > 0).  bit1 = loss-of-lock, bit2 = half-cycle-invalid */
    uint8_t LLI[NFREQ+NEXOBS];

    /** Code indicator: CODE_L1C (1) = L1C/A,G1C/A,E1C (GPS,GLO,GAL,QZS,SBS), CODE_L1X (12) = E1B+C,L1C(D+P) (GAL,QZS), CODE_L1I (47) = B1I (BeiDou) */
    uint8_t code[NFREQ+NEXOBS];

    /** Estimated carrier phase measurement standard deviation (0.004 cycles), zero means invalid */
    uint8_t qualL[NFREQ+NEXOBS];

    /** Estimated pseudorange measurement standard deviation (0.01 m), zero means invalid */
    uint8_t qualP[NFREQ+NEXOBS];

    /** reserved, for alignment */
    uint8_t reserved;

    /** Observation data carrier-phase (cycle). The carrier phase initial ambiguity is initialized using an approximate value to make the magnitude of the phase close to the pseudorange measurement. Clock resets are applied to both phase and code measurements in accordance with the RINEX specification. */
    double L[NFREQ+NEXOBS];

    /** Observation data pseudorange (m). GLONASS inter frequency channel delays are compensated with an internal calibration table */
    double P[NFREQ+NEXOBS]; 

    /** Observation data Doppler measurement (positive sign for approaching satellites) (Hz) */
    float D[NFREQ+NEXOBS];
} obsd_t;

#define GPS_RAW_MESSAGE_BUF_SIZE    1000
#define MAX_OBSERVATION_COUNT_IN_RTK_MESSAGE (GPS_RAW_MESSAGE_BUF_SIZE / sizeof(obsd_t))

/** observation data */
typedef struct
{
    /** number of observation slots used */
    uint32_t n;

    /** number of observation slots allocated */
    uint32_t nmax;

    /** observation data buffer */
    obsd_t* data;
} obs_t;

/** non-Glonass ephemeris data */
typedef struct
{
    /** Satellite number in RTKlib notation.  GPS: 1-32, GLONASS: 33-59, Galilleo: 60-89, SBAS: 90-95 */
    int32_t sat;

    /** IODE Issue of Data, Ephemeris (ephemeris version) */
    int32_t iode;
    
    /** IODC Issue of Data, Clock (clock version) */
    int32_t iodc;

    /** SV accuracy (URA index) IRN-IS-200H p.97 */
    int32_t sva;            

    /** SV health GPS/QZS (0:ok) */
    int32_t svh;            

    /** GPS/QZS: gps week, GAL: galileo week */
    int32_t week;

    /** GPS/QZS: code on L2. (00 = Invalid, 01 = P Code ON, 11 = C/A code ON, 11 = Invalid).  GAL/CMP: data sources */
    int32_t code;

    /** GPS/QZS: L2 P data flag (indicates that the NAV data stream was commanded OFF on the P-code of the in-phase component of the L2 channel). CMP: nav type */
    int32_t flag;

    /** Time Of Ephemeris, ephemeris reference epoch in seconds within the week (s) */
    gtime_t toe;
    
    /** clock data reference time (s) (20.3.4.5) */
    gtime_t toc;
    
    /** T_trans (s) */
    gtime_t ttr;

    /** Orbit semi-major axis (m) */
    double A;

    /** Orbit eccentricity (non-dimensional)  */
    double e;

	/** Orbit inclination angle at reference time (rad) */
	double i0;

    /** Longitude of ascending node of orbit plane at weekly epoch (rad) */
    double OMG0;

    /** Argument of perigee (rad) */
    double omg;

    /** Mean anomaly at reference time (rad) */
    double M0;

    /** Mean Motion Difference From Computed Value (rad) */
    double deln;

    /** Rate of Right Ascension (rad/s) */
    double OMGd;

    /** Rate of Inclination Angle (rad/s) */
    double idot;

    /** Amplitude of the Cosine Harmonic Correction Term to the Orbit Radius (m) */
    double crc;

    /** Amplitude of the Sine Harmonic Correction Term to the Orbit Radius (m) */
    double crs;

    /** Amplitude of the Cosine Harmonic Correction Term to the Argument of Latitude (rad)  */
    double cuc;

    /** Amplitude of the Sine Harmonic Correction Term to the Argument of Latitude (rad) */
    double cus;

    /** Amplitude of the Cosine Harmonic Correction Term to the Angle of Inclination (rad) */
    double cic;

    /** Amplitude of the Sine Harmonic Correction Term to the Angle of Inclination (rad) */
    double cis;

    /** Time Of Ephemeris, ephemeris reference epoch in seconds within the week (s), same as <toe> above but represented as double type. Note that toe is computed as eph->toe = gst2time(week, eph->toes) */
    double toes;

    /** Fit interval (h) (0: 4 hours, 1: greater than 4 hours) */
    double fit;

    /** SV clock offset, af0 (s) */
    double f0;
    
    /** SV clock drift, af1 (s/s, non-dimensional) */
    double f1;
    
    /** SV clock drift rate, af2 (1/s) */
    double f2;

    /** Group delay parameters GPS/QZS: tgd[0] = TGD (IRN-IS-200H p.103). Galilleo: tgd[0] = BGD E5a/E1, tgd[1] = BGD E5b/E1. Beidou: tgd[0] = BGD1, tgd[1] = BGD2 */
    double tgd[4];

    /** Adot for CNAV, not used */
    double Adot;
    
    /** First derivative of mean motion n (second derivative of mean anomaly M), ndot for CNAV (rad/s/s). Not used. */
    double ndot;
} eph_t;

/** Glonass ephemeris data */
typedef struct
{        
    /** Satellite number in RTKlib notation.  GPS: 1-32, GLONASS: 33-59, Galilleo: 60-89, SBAS: 90-95 */
    int32_t sat;

    /** IODE (0-6 bit of tb field) */
    int32_t iode;

    /** satellite frequency number */
    int32_t frq;

    /** satellite health */
    int32_t svh;
    
    /** satellite accuracy */
    int32_t sva;
    
    /** satellite age of operation */
    int32_t age;

    /** Ephemeris reference epoch in seconds within the week in GPS time gpst (s) */
    gtime_t toe;

    /** message frame time in gpst (s) */
    gtime_t tof;

    /** satellite position (ecef) (m) */
    double pos[3];

    /** satellite velocity (ecef) (m/s) */
    double vel[3];

    /** satellite acceleration (ecef) (m/s^2) */
    double acc[3];

    /** SV clock bias (s) */
    double taun;

    /** relative frequency bias */
    double gamn;

    /** delay between L1 and L2 (s) */
    double dtaun;
} geph_t;

/** SBAS message type */
typedef struct
{
    /** receiption time - week */
    int32_t week;
    
    /** reception time - tow */
    int32_t tow;

    /** SBAS satellite PRN number */
    int32_t prn;

    /** SBAS message (226bit) padded by 0 */
    uint8_t msg[29];

    /** reserved for alighment */
    uint8_t reserved[3];
} sbsmsg_t;

/** station parameter type */
typedef struct
{
    /** antenna delta type (0:enu,1:xyz) */
    int32_t deltype;
    
    /** station position (ecef) (m) */
    double pos[3];

    /** antenna position delta (e/n/u or x/y/z) (m) */
    double del[3];

    /** antenna height (m) */
    double hgt;
    
    /** station id */
    int32_t stationId;
} sta_t;

/** almanac type */
typedef struct
{
    /** satellite number */
    int32_t sat;

    /** sv health (0:ok) */
    int32_t svh;

    /** as and sv config */
    int32_t svconf;

    /* GPS/QZS: gps week, GAL: galileo week */
    int32_t week;

    /* Toa */
    gtime_t toa;        
                        
    /** SV orbit parameters - A */
    double A;

    /** SV orbit parameters - e */
    double e;

    /** SV orbit parameters - i0 */
    double i0;

    /** SV orbit parameters - OMG0 */
    double OMG0;
    
    /** SV orbit parameters - omg */
    double omg;
    
    /** SV orbit parameters - M0 */
    double M0;
    
    /** SV orbit parameters - OMGd */
    double OMGd;

    /** Toa (s) in week - toas */
    double toas;

    /** SV clock parameters - af0 */
    double f0;
    
    /** SV clock parameters - af1 */
    double f1;
} alm_t;

/** ionosphere model and utc parameters */
typedef struct
{
    double ion_gps[8];  /* GPS iono model parameters {a0,a1,a2,a3,b0,b1,b2,b3} */
    double ion_gal[4];  /* Galileo iono model parameters {ai0,ai1,ai2,0} */
    double ion_qzs[8];  /* QZSS iono model parameters {a0,a1,a2,a3,b0,b1,b2,b3} */
    double ion_cmp[8];  /* BeiDou iono model parameters {a0,a1,a2,a3,b0,b1,b2,b3} */
    double ion_irn[8];  /* IRNSS iono model parameters {a0,a1,a2,a3,b0,b1,b2,b3} */

    double utc_gps[4];  /* GPS delta-UTC parameters {A0,A1,T,W} */
    double utc_glo[4];  /* GLONASS UTC GPS time parameters */
    double utc_gal[4];  /* Galileo UTC GPS time parameters */
    double utc_qzs[4];  /* QZS UTC GPS time parameters */
    double utc_cmp[4];  /* BeiDou UTC parameters */
    double utc_irn[4];  /* IRNSS UTC parameters */
    double utc_sbs[4];  /* SBAS UTC parameters */

    int32_t leaps;      /* leap seconds (s) */
    
    alm_t alm;			/* almanac */
} ion_model_utc_alm_t;

/** RTK solution status */
typedef enum
{
    /** No status */
    rtk_solution_status_none = 0,

    /** RTK fix */
    rtk_solution_status_fix = 1,

    /** RTK float */
    rtk_solution_status_float = 2,

    /** RTK SBAS */
    rtk_solution_status_sbas = 3,

    /** RTK DGPS */
    rtk_solution_status_dgps = 4,

    /** RTK SINGLE */
    rtk_solution_status_single = 5
} eRtkSolStatus;

/** (DID_GPS1_RTK_POS_REL, DID_GPS2_RTK_CMP_REL) - RTK and Dual GNSS heading base to rover relative info. */
typedef struct PACKED
{
    /** GPS time of week (since Sunday morning) in milliseconds */
    uint32_t                timeOfWeekMs;

    /** Age of differential (seconds) */
    float					differentialAge;

    /** Ambiguity resolution ratio factor for validation */
    float					arRatio;

    /** Vector from base to rover (m) in ECEF - If Compassing enabled, this is the 3-vector from antenna 2 to antenna 1 */
    float					baseToRoverVector[3];

    /** Distance from base to rover (m) */
    float                   baseToRoverDistance;
    
    /** Angle from north to baseToRoverVector in local tangent plane. (rad) */
    float                   baseToRoverHeading;

    /** Accuracy of baseToRoverHeading. (rad) */
    float                   baseToRoverHeadingAcc;

    /** (see eGpsStatus) GPS status: [0x000000xx] number of satellites used, [0x0000xx00] fix type, [0x00xx0000] status flags, NMEA input flag */
    uint32_t                status;
    
} gps_rtk_rel_t;

/** (DID_GPS1_RTK_POS_MISC, DID_GPS2_RTK_CMP_MISC) - requires little endian CPU */
typedef struct PACKED
{
    /** GPS time of week (since Sunday morning) in milliseconds */
    uint32_t                timeOfWeekMs;

    /** Accuracy - estimated standard deviations of the solution assuming a priori error model and error parameters by the positioning options. []: standard deviations {ECEF - x,y,z} or {north, east, down} (meters) */
    float					accuracyPos[3];

    /** Accuracy - estimated standard deviations of the solution assuming a priori error model and error parameters by the positioning options. []: Absolute value of means square root of estimated covariance NE, EU, UN */
    float					accuracyCov[3];

    /** Ambiguity resolution threshold for validation */
    float					arThreshold;

    /** Geometric dilution of precision (meters) */
    float					gDop;
    
    /** Horizontal dilution of precision (meters) */
    float					hDop;
    
    /** Vertical dilution of precision (meters) */
    float					vDop;

    /** Base Position - latitude, longitude, height (degrees, meters) */
     double					baseLla[3];

    /** Cycle slip counter */
    uint32_t                cycleSlipCount;
    
    /** Rover gps observation element counter */
    uint32_t				roverGpsObservationCount;

    /** Base station gps observation element counter */
    uint32_t				baseGpsObservationCount;

    /** Rover glonass observation element counter */
    uint32_t				roverGlonassObservationCount;

    /** Base station glonass observation element counter */
    uint32_t				baseGlonassObservationCount;

    /** Rover galileo observation element counter */
    uint32_t				roverGalileoObservationCount;

    /** Base station galileo observation element counter */
    uint32_t				baseGalileoObservationCount;

    /** Rover beidou observation element counter */
    uint32_t				roverBeidouObservationCount;

    /** Base station beidou observation element counter */
    uint32_t				baseBeidouObservationCount;

    /** Rover qzs observation element counter */
    uint32_t				roverQzsObservationCount;

    /** Base station qzs observation element counter */
    uint32_t				baseQzsObservationCount;

    /** Rover gps ephemeris element counter */
    uint32_t				roverGpsEphemerisCount;

    /** Base station gps ephemeris element counter */
    uint32_t				baseGpsEphemerisCount;

    /** Rover glonass ephemeris element counter */
    uint32_t				roverGlonassEphemerisCount;

    /** Base station glonass ephemeris element counter */
    uint32_t				baseGlonassEphemerisCount;
    
    /** Rover galileo ephemeris element counter */
    uint32_t				roverGalileoEphemerisCount;

    /** Base station galileo ephemeris element counter */
    uint32_t				baseGalileoEphemerisCount;

    /** Rover beidou ephemeris element counter */
    uint32_t				roverBeidouEphemerisCount;

    /** Base station beidou ephemeris element counter */
    uint32_t				baseBeidouEphemerisCount;

    /** Rover qzs ephemeris element counter */
    uint32_t				roverQzsEphemerisCount;

    /** Base station qzs ephemeris element counter */
    uint32_t				baseQzsEphemerisCount;

    /** Rover sbas element counter */
    uint32_t				roverSbasCount;

    /** Base station sbas element counter */
    uint32_t				baseSbasCount;

    /** Base station antenna position element counter */
    uint32_t				baseAntennaCount;

    /** Ionosphere model, utc and almanac count */
    uint32_t				ionUtcAlmCount;
    
    /** Number of checksum failures from received corrections */
    uint32_t				correctionChecksumFailures;

    /** Time to first RTK fix. */
    uint32_t				timeToFirstFixMs;
    
} gps_rtk_misc_t;

/** RAW data types for DID_GPS_BASE_RAW and DID_GPS2_RAW */
typedef enum
{
    /** obsd_t */
    raw_data_type_observation = 1,

    /** eph_t */
    raw_data_type_ephemeris = 2,

    /** geph_t */
    raw_data_type_glonass_ephemeris = 3,

    /** sbsmsg_t */
    raw_data_type_sbas = 4,

    /** sta_t */
    raw_data_type_base_station_antenna_position = 5,

    /** ion_model_utc_alm_t */
    raw_data_type_ionosphere_model_utc_alm = 6,
    
    /** gps_rtk_misc_t */
    raw_data_type_rtk_solution = 123
} eRawDataType;



typedef union PACKED
{   
    /** Satellite observation data */
    obsd_t              obs[MAX_OBSERVATION_COUNT_IN_RTK_MESSAGE];
    
    /** Satellite non-GLONASS ephemeris data (GPS, Galileo, Beidou, QZSS) */
    eph_t               eph;
    
    /** Satellite GLONASS ephemeris data */
    geph_t              gloEph;
    
    /** Satellite-Based Augmentation Systems (SBAS) data */
    sbsmsg_t            sbas;
        
    /** Base station information (base position, antenna position, antenna height, etc.) */
    sta_t               sta;

    /** Ionosphere model and UTC parameters */
    ion_model_utc_alm_t ion;

    /** Byte buffer */
    uint8_t             buf[GPS_RAW_MESSAGE_BUF_SIZE];

} uGpsRawData;

/** Message wrapper for DID_GPS1_RAW, DID_GPS2_RAW, and DID_GPS_BASE_RAW.  The contents of data can vary for this message and are determined by `dataType` field. */
typedef struct PACKED
{
    /** Receiver index (1=RECEIVER_INDEX_GPS1, 2=RECEIVER_INDEX_EXTERNAL_BASE, or 3=RECEIVER_INDEX_GPS2 ) */
    uint8_t receiverIndex;

    /** Type of data (eRawDataType: 1=observations, 2=ephemeris, 3=glonassEphemeris, 4=SBAS, 5=baseAntenna, 6=IonosphereModel) */
    uint8_t dataType;

    /** Number of observations in data (obsd_t) when dataType==1 (raw_data_type_observation). */
    uint8_t obsCount;

    /** Reserved */
    uint8_t reserved;

    /** Interpret based on dataType (see eRawDataType) */    
    uGpsRawData data;
} gps_raw_t;

// (DID_GPS1_TIMEPULSE)
typedef struct
{
    /*! (s)	Week seconds offset from MCU to GPS time. */
    double		towOffset;			

    /*! (s)	Week seconds for next timepulse (from start of GPS week) */
    double		towGps;				

    /*! (s)	Local MCU week seconds */
    double		timeMcu;			

    /*! (ms) Local timestamp of TIM-TP message used to validate timepulse. */
    uint32_t	msgTimeMs;			

    /*! (ms) Local timestamp of time sync pulse external interrupt used to validate timepulse. */
    uint32_t	plsTimeMs;			

    /*! Counter for successful timesync events. */
    uint8_t		syncCount;			

    /*! Counter for failed timesync events. */
    uint8_t		badPulseAgeCount;			

    /*! Counter for GPS PPS interrupt re-initalization. */
    uint8_t		ppsInterruptReinitCount;

    /*! */
    uint8_t		unused;			

    /*! (ms) Local timestamp of last valid PPS sync. */
    uint32_t	lastSyncTimeMs;		

    /*! (ms) Time since last valid PPS sync. */
    uint32_t 	sinceLastSyncTimeMs;

} gps_timepulse_t;

/**
* Diagnostic message
*/
typedef struct 
{
    /** GPS time of week (since Sunday morning) in milliseconds */
    uint32_t timeOfWeekMs;
    
    /** Message length, including null terminator */
    uint32_t messageLength;
    
    /** Message data, max size of message is 256 */
    char message[256];
} diag_msg_t;

typedef enum
{
    // default state
    SURVEY_IN_STATE_OFF                     = 0,

    // commands
    SURVEY_IN_STATE_CANCEL                  = 1,
    SURVEY_IN_STATE_START_3D                = 2,
    SURVEY_IN_STATE_START_FLOAT             = 3,
    SURVEY_IN_STATE_START_FIX               = 4,

    // status
    SURVEY_IN_STATE_RUNNING_3D              = 8,
    SURVEY_IN_STATE_RUNNING_FLOAT           = 9,
    SURVEY_IN_STATE_RUNNING_FIX             = 10,
    SURVEY_IN_STATE_SAVE_POS                = 19,
    SURVEY_IN_STATE_DONE                    = 20
} eSurveyInStatus;

/**
* Survey in status
*/
typedef struct
{
    /** State of current survey, eSurveyInStatus */
    uint32_t state;

    /** Maximum time (milliseconds) survey will run if minAccuracy is not first achieved. (ignored if 0). */
    uint32_t maxDurationSec;

    /** Required horizontal accuracy (m) for survey to complete before maxDuration. (ignored if 0) */
    float minAccuracy;

    /** Elapsed time (seconds) of the survey. */
    uint32_t elapsedTimeSec;

    /** Approximate horizontal accuracy of the survey (m). */
    float hAccuracy;

    /** The current surveyed latitude, longitude, altitude (deg, deg, m) */
    double lla[3];
} survey_in_t;


//////////////////////////////////////////////////////////////////////////
//  GPX
//////////////////////////////////////////////////////////////////////////

/**
* (DID_GPX_FLASH_CFG) GPX flash config.
*/
typedef struct
{  
    /** Size of this struct */
    uint32_t                size;

    /** Checksum, excluding size and checksum */
    uint32_t                checksum;

    /** Manufacturer method for restoring flash defaults */
    uint32_t                key;

    /** Serial port 0 baud rate in bits per second */
    uint32_t                ser0BaudRate;

    /** Serial port 1 baud rate in bits per second */
    uint32_t                ser1BaudRate;

    /** Serial port 2 baud rate in bits per second */
    uint32_t                ser2BaudRate;

    /** GPS measurement (system input data) update period in milliseconds set on startup. 200ms minimum (5Hz max). */
    uint32_t                startupGPSDtMs;

    /** X,Y,Z offset in meters in Sensor Frame to GPS 1 antenna. */
    float                   gps1AntOffset[3];

    /** X,Y,Z offset in meters in Sensor Frame to GPS 2 antenna. */
    float                   gps2AntOffset[3];
 
    /** Satellite system constellation used in GNSS solution.  (see eGnssSatSigConst) 0x0003=GPS, 0x000C=QZSS, 0x0030=Galileo, 0x00C0=Beidou, 0x0300=GLONASS, 0x1000=SBAS */
    uint16_t                gnssSatSigConst;

    /** Dynamic platform model (see eDynamicModel).  Options are: 0=PORTABLE, 2=STATIONARY, 3=PEDESTRIAN, 4=GROUND VEHICLE, 5=SEA, 6=AIRBORNE_1G, 7=AIRBORNE_2G, 8=AIRBORNE_4G, 9=WRIST.  Used to balance noise and performance characteristics of the system.  The dynamics selected here must be at least as fast as your system or you experience accuracy error.  This is tied to the GPS position estimation model and intend in the future to be incorporated into the INS position model. */
    uint8_t                 dynamicModel;

    /** Debug */
    uint8_t                 debug;

    /** Time between GPS time synchronization pulses in milliseconds.  Requires reboot to take effect. */
    uint32_t                gpsTimeSyncPeriodMs;

    /** (sec) User defined delay for GPS time.  This parameter can be used to account for GPS antenna cable delay.  */
    float                   gpsTimeUserDelay;

    /** Minimum elevation of a satellite above the horizon to be used in the solution (radians). Low elevation satellites may provide degraded accuracy, due to the long signal path through the atmosphere. */
    float                   gpsMinimumElevation;

    /** RTK configuration bits (see eRTKConfigBits). */
    uint32_t                RTKCfgBits;

} gpx_flash_cfg_t;

/** GPX status flags */
enum eGpxStatus
{
    /** Communications parse error count */
    GPX_STATUS_COM_PARSE_ERR_COUNT_MASK         = (int)0x0000000F,
    GPX_STATUS_COM_PARSE_ERR_COUNT_OFFSET       = 0,
#define GPX_STATUS_COM_PARSE_ERROR_COUNT(gpxStatus) ((gpxStatus&GPX_STATUS_COM_PARSE_ERR_COUNT_MASK)>>GPX_STATUS_COM_PARSE_ERR_COUNT_OFFSET)

    /** Communications Tx buffer limited */
    GPX_STATUS_ERR_COM_TX_LIMITED               = (int)0x00000010,
    /** Communications Rx buffer overrun */
    GPX_STATUS_ERR_COM_RX_OVERRUN               = (int)0x00000020,

    /** Fault reset cause */
    GPX_STATUS_FAULT_RESET_MASK                 = (int)0x70000000,    
    /** Reset from Backup mode (low-power state w/ CPU off) */
    GPX_STATUS_FAULT_RESET_BACKUP_MODE          = (int)0x10000000,
    /** Reset from Watchdog */
    GPX_STATUS_FAULT_RESET_WATCHDOG             = (int)0x20000000,
    /** Reset from Software */
    GPX_STATUS_FAULT_RESET_SOFT                 = (int)0x30000000,
    /** Reset from Hardware (NRST pin low) */
    GPX_STATUS_FAULT_RESET_HDW                  = (int)0x40000000,

    /** Critical System Fault - CPU error */
    GPX_STATUS_FAULT_SYS_CRITICAL               = (int)0x80000000,
};

typedef enum {
    kReset = 0,
    kInit,
    kRun,
    kPassthrough,
    kFwInit,    // initializing into FwUpdate mode (prep for code injections)
    kFwUpdate,  // ready and able to accept code injections
    kError,
    kShutdown,
}eGPXGnssRunState;

/**
* (DID_GPX_STATUS) GPX status.
*/
typedef struct
{
    /** GPS time of week (since Sunday morning) in milliseconds */
    uint32_t               	timeOfWeekMs;

    /** Status (eGpxStatus) */
    uint32_t                status;

    /** GRMC BITS **/
    uint64_t                grmcBitsSer0;
    uint64_t                grmcBitsSer1;
    uint64_t                grmcBitsSer2;
    uint64_t                grmcBitsUSB;

    uint64_t                grmcNMEABitsSer0;
    uint64_t                grmcNMEABitsSer1;
    uint64_t                grmcNMEABitsSer2;
    uint64_t                grmcNMEABitsUSB;

    /** Hardware status flags (eHdwStatusFlags) */
    uint32_t                hdwStatus;

    /** MCU temperature (not available yet) */
    float                   mcuTemp;

    /** Nav output period (ms). */
    uint32_t                navOutputPeriodMs;

    /** Flash config checksum used with host SDK synchronization */
    uint32_t                flashCfgChecksum;

    /** RTK Mode bits (see eRTKConfigBits) **/
    uint32_t                rtkMode;

    /** GNSS status (see RunState) **/
    uint32_t                 gnss1RunState;
    uint32_t                 gnss2RunState;
} gpx_status_t;


//////////////////////////////////////////////////////////////////////////
//  EVB
//////////////////////////////////////////////////////////////////////////

typedef enum
{
    /** SD card logger: card ready */
    EVB_STATUS_SD_CARD_READY                = 0x00000001,

    /** SD card Logger: running */
    EVB_STATUS_SD_LOG_ENABLED               = 0x00000002,

    /** SD card error: card file system */
    EVB_STATUS_SD_ERR_CARD_FAULT            = 0x00000010,

    /** SD card error: card full */
    EVB_STATUS_SD_ERR_CARD_FULL             = 0x00000020,

    /** SD card error: mask */
    EVB_STATUS_SD_ERR_CARD_MASK             = 0x000000F0,

    /** WiFi: enabled */
    EVB_STATUS_WIFI_ENABLED                 = 0x00010000,

    /** WiFi: connected to access point (hot spot) or another device */
    EVB_STATUS_WIFI_CONNECTED               = 0x00020000,

    /** XBee: enabled */
    EVB_STATUS_XBEE_ENABLED                 = 0x00100000,

    /** XBee: connected */
    EVB_STATUS_XBEE_CONNECTED               = 0x00200000,

    /** XBee: configured */
    EVB_STATUS_XBEE_CONFIGURED              = 0x00400000,

    /** XBee: failed to configure */
    EVB_STATUS_XBEE_CONFIG_FAILURE          = 0x00800000,

    /** System flash write staging or occuring now.  Processor will pause and not respond during a flash write, typicaly 150-250 ms. */
    EVB_STATUS_FLASH_WRITE_IN_PROGRESS      = 0x01000000,

    /** Manufacturing unlocked */
    EVB_STATUS_MANF_UNLOCKED                = 0x02000000,

} eEvbStatus;

/** EVB-2 communications ports. */
enum eEvb2CommPorts
{
    EVB2_PORT_UINS0     = 0,
    EVB2_PORT_UINS1     = 1,
    EVB2_PORT_XBEE      = 2,
    EVB2_PORT_XRADIO    = 3,		// H4-8 (orange) Tx, H4-7 (brown) Rx 
    EVB2_PORT_BLE       = 4,		
    EVB2_PORT_SP330     = 5,		// H3-2 (brown) Tx, H3-5 (green)  Rx
    EVB2_PORT_GPIO_H8   = 6,		// H8-5 (brown) Tx, H8-6 (orange) Rx
    EVB2_PORT_USB       = 7,
    EVB2_PORT_WIFI      = 8,		
    EVB2_PORT_CAN		= 9,		// H2-3 CANL (brown), H2-4 CANH (orange)
    EVB2_PORT_COUNT
};

/** EVB-2 Communications Bridge Options */
enum eEvb2ComBridgeOptions
{
    EVB2_CB_OPTIONS_TRISTATE_UINS_IO  = 0x00000001,
    EVB2_CB_OPTIONS_SP330_RS422       = 0x00000002,
    EVB2_CB_OPTIONS_XBEE_ENABLE       = 0x00000010,
    EVB2_CB_OPTIONS_WIFI_ENABLE       = 0x00000020,
    EVB2_CB_OPTIONS_BLE_ENABLE        = 0x00000040,
    EVB2_CB_OPTIONS_SPI_ENABLE        = 0x00000080,
    EVB2_CB_OPTIONS_CAN_ENABLE	      = 0x00000100,
    EVB2_CB_OPTIONS_I2C_ENABLE	      = 0x00000200,		// Tied to uINS G1,G2
};

enum eEvb2PortOptions
{
    EVB2_PORT_OPTIONS_RADIO_RTK_FILTER		= 0x00000001,	// Allow RTCM3, NMEA, and RTCM3.  Reject IS binary.
    EVB2_PORT_OPTIONS_DEFAULT				= EVB2_PORT_OPTIONS_RADIO_RTK_FILTER,
};

/**
* (DID_EVB_STATUS) EVB-2 status and logger control interface
*/
typedef struct
{
    /** GPS number of weeks since January 6th, 1980 */
    uint32_t                week;

    /** GPS time of week (since Sunday morning) in milliseconds */
    uint32_t                timeOfWeekMs;

    /** Firmware (software) version */
    uint8_t                 firmwareVer[4];

    /** Status (eEvbStatus) */
    uint32_t                evbStatus;

    /** Data logger control state. (see eEvb2LoggerMode) */
    uint32_t                loggerMode;

    /** logger */
    uint32_t                loggerElapsedTimeMs;

    /** WiFi IP address */
    uint32_t                wifiIpAddr;

    /** System command (see eSystemCommand).  99 = software reset */
    uint32_t                sysCommand;

    /** Time sync offset between local time since boot up to GPS time of week in seconds.  Add this to IMU and sensor time to get GPS time of week in seconds. */
    double                  towOffset;

} evb_status_t;

#define WIFI_SSID_PSK_SIZE      40

typedef struct
{
    /** WiFi SSID */
    char                    ssid[WIFI_SSID_PSK_SIZE];

    /** WiFi PSK */
    char                    psk[WIFI_SSID_PSK_SIZE];

} evb_wifi_t;

typedef struct
{  
    /** Server IP address */
    union {
        uint32_t	u32;
        uint8_t		u8[4];
    } ipAddr;

    /** Server port */
    uint32_t                port;

} evb_server_t;

typedef enum
{
    EVB_CFG_BITS_WIFI_SELECT_MASK               = 0x00000003,
    EVB_CFG_BITS_WIFI_SELECT_OFFSET             = 0,
    EVB_CFG_BITS_SERVER_SELECT_MASK             = 0x0000000C,
    EVB_CFG_BITS_SERVER_SELECT_OFFSET           = 2,
    EVB_CFG_BITS_NO_STREAM_PPD_ON_LOG_BUTTON    = 0x00000010,		// Don't enable PPD stream when log button is pressed
    EVB_CFG_BITS_ENABLE_ADC4                    = 0x00000200,
    EVB_CFG_BITS_ENABLE_ADC10					= 0x00000400,
} eEvbFlashCfgBits;

#define NUM_WIFI_PRESETS     3
#define EVB_CFG_BITS_SET_IDX_WIFI(bits,idx)     {(bits)&=EVB_CFG_BITS_WIFI_SELECT_MASK; (bits)|=(((idx)<<EVB_CFG_BITS_WIFI_SELECT_OFFSET)&EVB_CFG_BITS_WIFI_SELECT_MASK);}
#define EVB_CFG_BITS_SET_IDX_SERVER(bits,idx)   {(bits)&=EVB_CFG_BITS_SERVER_SELECT_MASK; (bits)|=(((idx)<<EVB_CFG_BITS_SERVER_SELECT_OFFSET)&EVB_CFG_BITS_SERVER_SELECT_MASK);}
#define EVB_CFG_BITS_IDX_WIFI(bits)             (((bits)&EVB_CFG_BITS_WIFI_SELECT_MASK)>>EVB_CFG_BITS_WIFI_SELECT_OFFSET)
#define EVB_CFG_BITS_IDX_SERVER(bits)           (((bits)&EVB_CFG_BITS_SERVER_SELECT_MASK)>>EVB_CFG_BITS_SERVER_SELECT_OFFSET)

/**
* (DID_EVB_FLASH_CFG) EVB-2 flash config for monitor, config, and logger control interface
*/
typedef struct
{  
    /** Size of this struct */
    uint32_t				size;

    /** Checksum, excluding size and checksum */
    uint32_t                checksum;

    /** Manufacturer method for restoring flash defaults */
    uint32_t                key;

    /** Communications bridge preset. (see eEvb2ComBridgePreset) */
    uint8_t                 cbPreset;

    // 32-bit alignment
    uint8_t                 reserved1[3];

    /** Communications bridge forwarding */
    uint32_t                cbf[EVB2_PORT_COUNT];

    /** Communications bridge options (see eEvb2ComBridgeOptions) */
    uint32_t                cbOptions;

    /** Config bits (see eEvbFlashCfgBits) */
    uint32_t                bits;

    /** Radio preamble ID (PID) - 0x0 to 0x9. Only radios with matching PIDs can communicate together. Different PIDs minimize interference between multiple sets of networks. Checked before the network ID. */
    uint32_t                radioPID;

    /** Radio network ID (NID) - 0x0 to 0x7FFF. Only radios with matching NID can communicate together. Checked after the preamble ID. */
    uint32_t                radioNID;

    /** Radio power level - Transmitter output power level. (XBee PRO SX 0=20dBm, 1=27dBm, 2=30dBm)  */
    uint32_t                radioPowerLevel;

    /** WiFi SSID and PSK */
    evb_wifi_t              wifi[NUM_WIFI_PRESETS];

    /** Server IP and port */
    evb_server_t            server[NUM_WIFI_PRESETS];

    /** Encoder tick to wheel rotation conversion factor (in radians).  Encoder tick count per revolution on 1 channel x gear ratio x 2pi. */
    float                   encoderTickToWheelRad;

    /** CAN baudrate */
    uint32_t				CANbaud_kbps;

    /** CAN receive address */
    uint32_t				can_receive_address;

    /** EVB port for uINS communications and SD card logging. 0=uINS-Ser0 (default), 1=uINS-Ser1, SP330=5, 6=GPIO_H8 (use eEvb2CommPorts) */
    uint8_t                 uinsComPort;

    /** EVB port for uINS aux com and RTK corrections. 0=uINS-Ser0, 1=uINS-Ser1 (default), 5=SP330, 6=GPIO_H8 (use eEvb2CommPorts) */
    uint8_t                 uinsAuxPort;

    // Ensure 32-bit alignment
    uint8_t                	reserved2[2];

    /** Enable radio RTK filtering, etc. (see eEvb2PortOptions) */
    uint32_t                portOptions;

    /** Baud rate for EVB serial port H3 (SP330 RS233 and RS485/422). */
    uint32_t                h3sp330BaudRate;

    /** Baud rate for EVB serial port H4 (TLL to external radio). */
    uint32_t                h4xRadioBaudRate;

    /** Baud rate for EVB serial port H8 (TLL). */
    uint32_t                h8gpioBaudRate;

    /** Wheel encoder configuration (see eWheelCfgBits) */
    uint32_t                wheelCfgBits;

    /** Wheel update period.  Sets the wheel encoder and control update period. (ms) */
    uint32_t				velocityControlPeriodMs;

} evb_flash_cfg_t;


/** EVB-2 communications bridge configuration. */
enum eEvb2ComBridgePreset
{
    /** No change.  Sending this value causes no effect. */
    EVB2_CB_PRESET_NA = 0,

    /** No connections.  Off: XBee, WiFi */
    EVB2_CB_PRESET_ALL_OFF = 1,

    /** [uINS Hub] LED-GRN (uINS-COM): USB, RS232, H8.  (uINS-AUX): XRadio.  Off: XBee, WiFi */
    EVB2_CB_PRESET_RS232 = 2,

    /** [uINS Hub] LED-BLU (uINS-COM): USB, RS232, H8.  (uINS-AUX): XBee, XRadio.  Off: WiFi */
    EVB2_CB_PRESET_RS232_XBEE = 3,

    /** [uINS Hub] LED-PUR (uINS-COM): USB, RS422, H8.  (uINS-AUX): WiFi, XRadio.  Off: XBee */
    EVB2_CB_PRESET_RS422_WIFI = 4,

    /** [uINS Hub] LED-CYA (uINS-SER1 SPI): USB, RS423, H8.  Off: WiFi, XBee.  A reset is required following selection of this CBPreset to enable SPI on the uINS, in order to assert uINS pin 10 (G9/nSPI_EN) during bootup. */
    EVB2_CB_PRESET_SPI_RS232 = 5,

    /** [USB Hub]  LED-YEL (USB): RS232, H8, XBee, XRadio. */
    EVB2_CB_PRESET_USB_HUB_RS232 = 6,

    /** [USB Hub]  LED-WHT (USB): RS485/RS422, H8, XRadio. */
    EVB2_CB_PRESET_USB_HUB_RS422 = 7,
    
    /** Number of bridge configuration presets */
    EVB2_CB_PRESET_COUNT = 8,
    
};

#define EVB2_CB_PRESET_DEFAULT      EVB2_CB_PRESET_RS232

/** Data logger control.  Values labeled CMD  */
enum eEvb2LoggerMode
{
    /** Do not change.  Sending this value causes no effect. */
    EVB2_LOG_NA                         = 0,

    /** Start new log */
    EVB2_LOG_CMD_START                  = 2,

    /** Stop logging */
    EVB2_LOG_CMD_STOP                   = 4,

    /** Purge all data logs from drive */
    EVB2_LOG_CMD_PURGE                  = 1002,
        
};


/** 
* (DID_PORT_MONITOR) Data rate and status monitoring for each communications port. 
*/
typedef struct
{
    /** Tx rate (bytes/s) */
    uint32_t        txBytesPerS;

    /** Rx rate (bytes/s) */
    uint32_t        rxBytesPerS;

    /** Status */
    uint32_t        status;
    
} port_monitor_set_t;

typedef struct
{
    /** Port monitor set */
    port_monitor_set_t port[NUM_SERIAL_PORTS];
        
} port_monitor_t;


/**
* (DID_SYS_FAULT) System Fault Information 
* NOTE: If you modify these, please update crash_info_special_values in IS-src/python/src/ci_hdw/data_sets.py */
#define SYS_FAULT_STATUS_HARDWARE_RESET                 0x00000000
#define SYS_FAULT_STATUS_USER_RESET                     0x00000001
#define SYS_FAULT_STATUS_ENABLE_BOOTLOADER              0x00000002
// General:
#define SYS_FAULT_STATUS_SOFT_RESET                     0x00000010
#define SYS_FAULT_STATUS_FLASH_MIGRATION_EVENT          0x00000020
#define SYS_FAULT_STATUS_FLASH_MIGRATION_COMPLETED      0x00000040
#define SYS_FAULT_STATUS_RTK_MISC_ERROR                 0x00000080
#define SYS_FAULT_STATUS_MCUBOOT_SWAP_FAILURE           0x00000100
#define SYS_FAULT_STATUS_MASK_GENERAL_ERROR             0xFFFFFFF0
// Critical: (usually associated with system reset)
#define SYS_FAULT_STATUS_HARD_FAULT                     0x00010000
#define SYS_FAULT_STATUS_USAGE_FAULT                    0x00020000
#define SYS_FAULT_STATUS_MEM_MANGE                      0x00040000
#define SYS_FAULT_STATUS_BUS_FAULT                      0x00080000
#define SYS_FAULT_STATUS_MALLOC_FAILED                  0x00100000
#define SYS_FAULT_STATUS_STACK_OVERFLOW                 0x00200000
#define SYS_FAULT_STATUS_INVALID_CODE_OPERATION         0x00400000
#define SYS_FAULT_STATUS_FLASH_MIGRATION_MARKER_UPDATED 0x00800000
#define SYS_FAULT_STATUS_WATCHDOG_RESET                 0x01000000
#define SYS_FAULT_STATUS_RTK_BUFFER_LIMIT               0x02000000
#define SYS_FAULT_STATUS_SENSOR_CALIBRATION             0x04000000
#define SYS_FAULT_STATUS_HARDWARE_DETECTION             0x08000000
#define SYS_FAULT_STATUS_MASK_CRITICAL_ERROR            0xFFFF0000

typedef struct 
{
    /** System fault status */
    uint32_t status;

    /** Fault Type at HardFault */
    uint32_t g1Task;

    /** Multipurpose register - Line number of fault */
    uint32_t g2FileNum;
    
    /** Multipurpose register - File number at fault */
    uint32_t g3LineNum;
        
    /** Multipurpose register - at time of fault.  */
    uint32_t g4;

    /** Multipurpose register - link register value at time of fault.  */
    uint32_t g5Lr;
    
    /** Program Counter value at time of fault */
    uint32_t pc;
    
    /** Program Status Register value at time of fault */
    uint32_t psr;
        
} system_fault_t;

/** Diagnostic information for internal use */
typedef struct
{
    /** Count of gap of more than 0.5 seconds receiving serial data, driver level, one entry for each com port */
    uint32_t gapCountSerialDriver[NUM_SERIAL_PORTS];

    /** Count of gap of more than 0.5 seconds receiving serial data, class / parser level, one entry for each com port */
    uint32_t gapCountSerialParser[NUM_SERIAL_PORTS];

    /** Count of rx overflow, one entry for each com port */
    uint32_t rxOverflowCount[NUM_SERIAL_PORTS];

    /** Count of tx overflow, one entry for each com port */
    uint32_t txOverflowCount[NUM_SERIAL_PORTS];
    
    /** Count of checksum failures, one entry for each com port */
    uint32_t checksumFailCount[NUM_SERIAL_PORTS];
} internal_diagnostic_t;

/** RTOS tasks */
typedef enum
{
    /** Task 0: Sample	*/
    IMX_TASK_SAMPLE = 0,

    /** Task 1: Nav */
    IMX_TASK_NAV,

    /** Task 2: Communications */
    IMX_TASK_COMMUNICATIONS,

    /** Task 3: Maintenance */
    IMX_TASK_MAINTENANCE,

    /** Task 4: Idle */
    IMX_TASK_IDLE,

    /** Task 5: Timer */
    IMX_TASK_TIMER,

    /** Number of RTOS tasks */
    IMX_RTOS_NUM_TASKS                 // Keep last
} eImxRtosTask;

/** RTOS tasks */
typedef enum
{
    /** Task 0: Sample	*/
    GPX_TASK_COMM = 0,

    /** Task 1: Nav */
    GPX_TASK_RTK,

    /** Task 2: Idle */
    GPX_TASK_IDLE,

    /** Task 3: Timer */
    GPX_TASK_TIMER,

    /** Number of RTOS tasks */
    GPX_RTOS_NUM_TASKS,					// Keep last
} eGpxRtosTask;

/** EVB RTOS tasks */
typedef enum
{
    /** Task 0: Communications */
    EVB_TASK_COMMUNICATIONS,

    /** Task 1: Logger */
    EVB_TASK_LOGGER,

    /** Task 2: WiFi */
    EVB_TASK_WIFI,

    /** Task 3: Maintenance */
    EVB_TASK_MAINTENANCE,

    /** Task 4: Idle */
    EVB_TASK_IDLE,

    /** Task 5: Timer */
    EVB_TASK_TIMER,

    /** Task 6: SPI to uINS */
    EVB_TASK_SPI_UINS_COM,

    /** Number of RTOS tasks */
    EVB_RTOS_NUM_TASKS                  // Keep last
} eEvbRtosTask;

/** RTOS tasks */
typedef enum
{
#if defined(GPX_1)
    TASK_IDLE           = GPX_TASK_IDLE,
    TASK_TIMER          = GPX_TASK_TIMER,
	RTOS_NUM_TASKS      = GPX_RTOS_NUM_TASKS
#else   // IMX_5    
    TASK_IDLE           = IMX_TASK_IDLE,
    TASK_TIMER          = IMX_TASK_TIMER,
	RTOS_NUM_TASKS      = IMX_RTOS_NUM_TASKS
#endif
} eRtosTask;

/** Max task name length - do not change */
#define MAX_TASK_NAME_LEN 12

/** RTOS task info */
typedef struct PACKED
{
    /** Task name */
    char                    name[MAX_TASK_NAME_LEN];

    /** Task priority (0 - 8) */
    uint32_t                priority;

    /** Stack high water mark bytes */
    uint32_t                stackUnused;

    /** Task period ms */
    uint32_t                periodMs;

	/** Last runtime microseconds */
	uint32_t                runtimeUs;

	/** Average runtime */
	float					avgRuntimeUs;

	/** Average of runtimes less than avgRuntimeUs */
	float					lowerRuntimeUs;

	/** Average of runtimes greater than avgRuntimeUs */
	float					upperRuntimeUs;

	/** Max runtime microseconds */
	uint32_t                maxRuntimeUs;

	/** Local time when task loop started (following delay) */
	uint32_t                startTimeUs;

	/** Counter of times task took too long to run */
	uint16_t				gapCount;

	/** Counter of times task took too long to run twice in a row */
	uint8_t					doubleGapCount;

	/** Reserved */
	uint8_t					reserved;

	/** Processor usage percent */
    float					cpuUsage;

	/** Handle */
	uint32_t                handle;
	
} rtos_task_t;

/** Internal RTOS task profiling info (processor ticks instead of usec) */
typedef struct PACKED
{
	/** Time in microseconds */
	uint32_t                timeTicks;

	/** Runtime in microseconds */
	uint32_t                runtimeTicks;

	/** LPF average runtime */
	float					avgRuntimeTicks;

	/** Average of runtimes less than avgRuntimeTicks */
	float					lowerRuntimeTicks;

	/** Average of runtimes greater than avgRuntimeTicks */
	float					upperRuntimeTicks;

	/** Maximum runtime microseconds */
	uint32_t                maxRuntimeTicks;

	/** Local time when task loop started (following delay) */
	uint32_t                startTimeTicks;

	/** Counter of times task took too long to run */
	uint16_t				gapCount;

	/** Counter of times task took too long to run back-to-back */
	uint8_t					doubleGapCount;

	/** Indicates whether gap occurd on last update */
	uint8_t					gapOnLast;

	/** Task period ms */
	uint32_t 				periodTicks;

} rtos_profile_t;

/** (DID_RTOS_INFO) */
typedef struct PACKED
{
    /** Heap high water mark bytes */
    uint32_t                freeHeapSize;

    /** Total memory allocated using RTOS pvPortMalloc() */
    uint32_t				mallocSize;

    /** Total memory freed using RTOS vPortFree() */
    uint32_t				freeSize;

    /** Tasks */
    rtos_task_t             task[IMX_RTOS_NUM_TASKS];

} rtos_info_t;

/** (DID_GPX_RTOS_INFO) */
typedef struct PACKED
{
    /** Heap high water mark bytes */
    uint32_t                freeHeapSize;

    /** Total memory allocated using RTOS pvPortMalloc() */
    uint32_t				mallocSize;

    /** Total memory freed using RTOS vPortFree() */
    uint32_t				freeSize;

    /** Tasks */
    rtos_task_t             task[GPX_RTOS_NUM_TASKS];

} gpx_rtos_info_t;

/** (DID_EVB_RTOS_INFO) */
typedef struct PACKED
{
    /** Heap high water mark bytes */
    uint32_t                freeHeapSize;

    /** Total memory allocated using RTOS pvPortMalloc() */
    uint32_t				mallocSize;

    /** Total memory freed using RTOS vPortFree() */
    uint32_t				freeSize;

    /** Tasks */
    rtos_task_t             task[EVB_RTOS_NUM_TASKS];

} evb_rtos_info_t;


typedef struct 
{
    uint32_t runTimeUs;
    uint32_t maxRuntimeUs;
    uint32_t StartTimeUs;
    uint32_t startPeriodUs;
} runtime_profile_t;

/** (DID_RUNTIME_PROFILER) */
#define RUNTIME_PROFILE_COUNT    4
typedef struct 
{
    runtime_profile_t p[RUNTIME_PROFILE_COUNT];
} runtime_profiler_t;


enum
{
    CID_INS_TIME,
    CID_INS_STATUS,
    CID_INS_EULER,
    CID_INS_QUATN2B,
    CID_INS_QUATE2B,
    CID_INS_UVW,
    CID_INS_VE,
    CID_INS_LAT,
    CID_INS_LON,
    CID_INS_ALT,
    CID_INS_NORTH_EAST,
    CID_INS_DOWN,
    CID_INS_ECEF_X,
    CID_INS_ECEF_Y,
    CID_INS_ECEF_Z,
    CID_INS_MSL,
    CID_PREINT_PX,
    CID_PREINT_QY,
    CID_PREINT_RZ,
    CID_DUAL_PX,
    CID_DUAL_QY,
    CID_DUAL_RZ,
    CID_GPS1_POS,
    CID_GPS2_POS,
    CID_GPS1_RTK_POS_REL,
    CID_GPS2_RTK_CMP_REL,
    CID_ROLL_ROLLRATE,
    NUM_CIDS
};

/** Valid baud rates for Inertial Sense hardware */
typedef enum
{
    CAN_BAUDRATE_20_KBPS   =   20,
    CAN_BAUDRATE_33_KBPS   =   33,
    CAN_BAUDRATE_50_KBPS   =   50,
    CAN_BAUDRATE_83_KBPS   =   83,
    CAN_BAUDRATE_100_KBPS  =  100,
    CAN_BAUDRATE_125_KBPS  =  125,
    CAN_BAUDRATE_200_KBPS  =  200,
    CAN_BAUDRATE_250_KBPS  =  250,
    CAN_BAUDRATE_500_KBPS  =  500,
    CAN_BAUDRATE_1000_KBPS = 1000,

    CAN_BAUDRATE_COUNT = 10
} can_baudrate_t;

/** (DID_CAN_BCAST_PERIOD) Broadcast period of CAN messages */
typedef struct PACKED
{
    /** Broadcast period multiple - CAN time message. 0 to disable. */
    uint16_t				can_period_mult[NUM_CIDS];
    
    /** Transmit address. */
    uint32_t				can_transmit_address[NUM_CIDS];
    
    /** Baud rate (kbps)  (See can_baudrate_t for valid baud rates)  */
    uint16_t				can_baudrate_kbps;

    /** Receive address. */
    uint32_t				can_receive_address;

} can_config_t;

#if defined(INCLUDE_LUNA_DATA_SETS)
#include "luna_data_sets.h"
#endif

/** Union of datasets */
typedef union PACKED
{
    dev_info_t				devInfo;
    ins_1_t					ins1;
    ins_2_t					ins2;
    ins_3_t					ins3;
    ins_4_t					ins4;
    imu_t					imu;
    imu3_t					imu3;
    magnetometer_t			mag;
    mag_cal_t				magCal;
    barometer_t				baro;
    wheel_encoder_t			wheelEncoder;
    ground_vehicle_t		groundVehicle;
    pos_measurement_t		posMeasurement;
    pimu_t					pImu;
    gps_pos_t				gpsPos;
    gps_vel_t				gpsVel;
    gps_sat_t				gpsSat;
    gps_rtk_rel_t			gpsRtkRel;
    gps_rtk_misc_t			gpsRtkMisc;
    inl2_states_t			inl2States;
    inl2_ned_sigma_t        inl2NedSigma;
    nvm_flash_cfg_t			flashCfg;
    survey_in_t             surveyIn;
    sys_params_t			sysParams;
    sys_sensors_t			sysSensors;
    rtos_info_t				rtosInfo;
    gps_raw_t				gpsRaw;
    sys_sensors_adc_t       sensorsAdc;
    rmc_t					rmc;
    evb_status_t			evbStatus;
    infield_cal_t			infieldCal;

#if defined(INCLUDE_LUNA_DATA_SETS)
    evb_luna_velocity_control_t     wheelController;
#endif
} uDatasets;

/** Union of INS output datasets */
typedef union PACKED
{
    ins_1_t					ins1;
    ins_2_t					ins2;
    ins_3_t					ins3;
    ins_4_t					ins4;
} uInsOutDatasets;

POP_PACK

/**
Creates a 32 bit checksum from data

@param data the data to create a checksum for
@param count the number of bytes in data

@return the 32 bit checksum for data
*/
uint32_t checksum32(const void* data, int count);
uint32_t serialNumChecksum32(const void* data, int size);
uint32_t flashChecksum32(const void* data, int size);

/**
Flip the endianess of 32 bit values in data

@param data the data to flip 32 bit values in
@param dataLength the number of bytes in data
*/
void flipEndianess32(uint8_t* data, int dataLength);

/**
Flip the bytes of a float in place (4 bytes) - ptr is assumed to be at least 4 bytes

@param ptr the float to flip
*/
void flipFloat(uint8_t* ptr);

/**
Flip the bytes of a float (4 bytes) - ptr is assumed to be at least 4 bytes

@param val the float to flip
@return the flipped float
*/
float flipFloatCopy(float val);

/**
Flip the bytes of a double in place (8 bytes) - ptr is assumed to be at least 8 bytes
Only flips each 4 byte pair, does not flip the individual bytes within the pair

@param ptr the double to flip
*/
void flipDouble(void* ptr);

/**
Flip the bytes of a double in place (8 bytes)
Unlike flipDouble, this also flips the individual bytes in each 4 byte pair

@param val the double to flip
@return the flipped double
*/
double flipDoubleCopy(double val);

/**
Flip double (64 bit) floating point values in data

@param data the data to flip doubles in
@param dataLength the number of bytes in data
@param offset offset into data to start flipping at
@param offsets a list of offsets of all doubles in data, starting at position 0
@param offsetsLength the number of items in offsets
*/
void flipDoubles(uint8_t* data, int dataLength, int offset, uint16_t* offsets, uint16_t offsetsLength);

/**
Flip string values in data - this compensates for the fact that flipEndianess32 is called on all the data

@param data the data to flip string values in
@param dataLength the number of bytes in data
@param offset the offset into data to start flipping strings at
@param offsets a list of offsets and byte lengths into data where strings start at
@param offsetsLength the number of items in offsets, should be 2 times the string count
*/
void flipStrings(uint8_t* data, int dataLength, int offset, uint16_t* offsets, uint16_t offsetsLength);

// BE_SWAP: if big endian then swap, else no-op
// LE_SWAP: if little endian then swap, else no-op
#if CPU_IS_BIG_ENDIAN
#define BE_SWAP64F(_i) flipDoubleCopy(_i)
#define BE_SWAP32F(_i) flipFloatCopy(_i)
#define BE_SWAP32(_i) (SWAP32(_i))
#define BE_SWAP16(_i) (SWAP16(_i))
#define LE_SWAP64F(_i) (_i)
#define LE_SWAP32F(_i) (_i)
#define LE_SWAP32(_i) (_i)
#define LE_SWAP16(_i) (_i)
#else // little endian
#define BE_SWAP64F(_i) (_i)
#define BE_SWAP32F(_i) (_i)
#define BE_SWAP32(_i) (_i)
#define BE_SWAP16(_i) (_i)
#define LE_SWAP64F(_i) flipDoubleCopy(_i)
#define LE_SWAP32F(_i) flipFloatCopy(_i)
#define LE_SWAP32(_i) (SWAP32(_i))
#define LE_SWAP16(_i) (SWAP16(_i))
#endif

/**
Get the offsets of double / int64 (64 bit) values given a data id

@param dataId the data id to get double offsets for
@param offsetsLength receives the number of double offsets

@return a list of offets of doubles or 0 if none, offset will have high bit set if it is an int64 instead of a double
*/
uint16_t* getDoubleOffsets(eDataIDs dataId, uint16_t* offsetsLength);

/**
Gets the offsets and lengths of strings given a data id

@param dataId the data id to get string offsets and lengths for
@param offsetsLength receives the number of items in the return value

@return a list of offsets and lengths of strings for the data id or 0 if none
*/
uint16_t* getStringOffsetsLengths(eDataIDs dataId, uint16_t* offsetsLength);

/** DID to RMC bit look-up table */
extern const uint64_t g_didToRmcBit[DID_COUNT];
uint64_t didToRmcBit(uint32_t dataId, uint64_t defaultRmcBits, uint64_t devInfoRmcBits);

/** DID to NMEA RMC bit look-up table */
extern const uint64_t g_didToNmeaRmcBit[DID_COUNT];

/** DID to GPX RMC bit look-up table */
extern const uint64_t g_gpxDidToGrmcBit[DID_COUNT];
extern const uint16_t g_gpxGRMCPresetLookup[GRMC_BIT_POS_COUNT];

#ifndef GPX_1

/*
Convert gnssID to ubx gnss indicator (ref [2] 25)

@param gnssID gnssID of satellite
@return ubx gnss indicator
*/
int ubxSys(int gnssID);

#endif

/*
Convert satellite constelation and prn/slot number to satellite number

@param sys satellite system (SYS_GPS,SYS_GLO,...)
@param prn satellite prn/slot number
@return satellite number (0:error)
*/
int satNo(int sys, int prn);

/*
convert satellite gnssID + svID to satellite number

@param gnssID satellite system 
@param svID satellite prn/slot number
@return satellite number (0:error)
*/
int satNumCalc(int gnssID, int svID);

void profiler_start(runtime_profile_t *p, uint32_t timeUs);
void profiler_stop(runtime_profile_t *p, uint32_t timeUs);
void profiler_maintenance_1s(runtime_profiler_t *p);


#ifdef __cplusplus
}
#endif

#endif // DATA_SETS_H<|MERGE_RESOLUTION|>--- conflicted
+++ resolved
@@ -1500,52 +1500,6 @@
 
 typedef struct nmeaBroadcastMsgPair
 {
-<<<<<<< HEAD
-    /** Options: Port selection[0x0=current, 0xFF=all, 0x1=ser0, 0x2=ser1, 0x4=ser2, 0x8=USB] (see RMC_OPTIONS_...) */
-    uint32_t				options;
-
-	/** Broadcast period multiple - NMEA IMU data. 0 to disable. */
-	uint8_t				    pimu;
-
-	/** Broadcast period multiple - NMEA preintegrated IMU: delta theta (rad) and delta velocity (m/s). 0 to disable. */
-	uint8_t			    	ppimu;
-	
-	/** Broadcast period multiple - NMEA INS output: euler rotation w/ respect to NED, NED position from reference LLA. 0 to disable. */
-	uint8_t			    	pins1;
-
-	/** Broadcast period multiple - NMEA INS output: quaternion rotation w/ respect to NED, ellipsoid altitude. 0 to disable. */
-	uint8_t				    pins2;
-	
-	/** Broadcast period multiple - NMEA GPS position data. 0 to disable. */
-	uint8_t			    	pgpsp;
-
-	/** Broadcast period multiple - NMEA Raw IMU data (up to 1KHz).  Use this IMU data for output data rates faster than DID_FLASH_CONFIG.startupNavDtMs.  Otherwise we recommend use of pimu or ppimu as they are oversampled and contain less noise. 0 to disable. */
-	uint8_t			    	primu;
-
-	/** Broadcast period multiple - NMEA standard GGA GNSS 3D location, fix, and accuracy. 0 to disable. */
-	uint8_t				    gga;
-
-	/** Broadcast period multiple - NMEA standard GLL GNSS 2D location and time. 0 to disable. */
-	uint8_t			    	gll;
-
-	/** Broadcast period multiple - NMEA standard GSA GNSS DOP and active satellites. 0 to disable. */
-	uint8_t			    	gsa;
-
-	/** Broadcast period multiple - NMEA standard recommended minimum specific GPS/Transit data. 0 to disable. */
-	uint8_t			    	rmc;
-	
-	/** Broadcast period multiple - NMEA standard Data and Time. 0 to disable. */
-	uint8_t			    	zda;
-
-	/** Broadcast period multiple - NMEA standard Inertial Attitude Data. 0 to disable. */
-	uint8_t			    	pashr;
-
-	/** Broadcast period multiple - NMEA standard satelliate information. */
-	uint8_t			    	gsv;
-
-	/** Broadcast period multiple - NMEA track made good and speed over ground. */
-	uint8_t			    	vtg;
-=======
     /** Message ID to be set up to 20 at a time using msgCount to indicate which indexes are valid. 
      *  See eNmeaAsciiMsgId for msg IDs
     */
@@ -1574,7 +1528,6 @@
      *  msgCount = 2
      *  nmeaBroadcastMsgs[0].msgID = 0x06, nmeaBroadcastMsgs[1].msgID = 0x07 
      *  nmeaBroadcastMsgs[0].msgPeriod = 0x05, nmeaBroadcastMsgs[1].msgPeriod = 0x01 */           
->>>>>>> 24303fff
 
 } nmea_msgs_t;
 
