/*
MIT LICENSE

Copyright (c) 2014-2023 Inertial Sense, Inc. - http://inertialsense.com

Permission is hereby granted, free of charge, to any person obtaining a copy of this software and associated documentation files(the "Software"), to deal in the Software without restriction, including without limitation the rights to use, copy, modify, merge, publish, distribute, sublicense, and/or sell copies of the Software, and to permit persons to whom the Software is furnished to do so, subject to the following conditions :

The above copyright notice and this permission notice shall be included in all copies or substantial portions of the Software.

THE SOFTWARE IS PROVIDED "AS IS", WITHOUT WARRANTY OF ANY KIND, EXPRESS OR IMPLIED, INCLUDING BUT NOT LIMITED TO THE WARRANTIES OF MERCHANTABILITY, FITNESS FOR A PARTICULAR PURPOSE AND NONINFRINGEMENT.IN NO EVENT SHALL THE AUTHORS OR COPYRIGHT HOLDERS BE LIABLE FOR ANY CLAIM, DAMAGES OR OTHER LIABILITY, WHETHER IN AN ACTION OF CONTRACT, TORT OR OTHERWISE, ARISING FROM, OUT OF OR IN CONNECTION WITH THE SOFTWARE OR THE USE OR OTHER DEALINGS IN THE SOFTWARE.
*/

#ifndef DATA_SETS_H
#define DATA_SETS_H

#include <stdint.h>
#include <stdlib.h>
#include <time.h>
#include <string.h>
#include "ISConstants.h"
#include "rtk_defines.h"

#ifdef __cplusplus
extern "C" {
#endif

// *****************************************************************************
// ****** InertialSense binary message Data Identification Numbers (DIDs) ****** 
// ******                                                                 ******
// ****** NEVER REORDER THESE VALUES!                                     ******
// *****************************************************************************
/** Data identifiers - these are unsigned int and #define because enum are signed according to C standard */
typedef uint32_t eDataIDs;

#define DID_NULL                        (eDataIDs)0  /** NULL (INVALID) */
#define DID_DEV_INFO                    (eDataIDs)1  /** (dev_info_t) Device information */
#define DID_IMX_DEV_INFO                (DID_DEV_INFO)
#define DID_SYS_FAULT                   (eDataIDs)2  /** (system_fault_t) System fault information */
#define DID_PIMU                        (eDataIDs)3  /** (pimu_t) Preintegrated IMU (a.k.a. Coning and Sculling integral) in body/IMU frame.  Updated at IMU rate. Also know as delta theta delta velocity, or preintegrated IMU (PIMU). For clarification, the name "Preintegrated IMU" or "PIMU" throughout our User Manual. This data is integrated from the IMU data at the IMU update rate (startupImuDtMs, default 1ms).  The integration period (dt) and output data rate are the same as the NAV rate (startupNavDtMs) and cannot be output at any other rate. If a faster output data rate is desired, DID_IMU_RAW can be used instead. PIMU data acts as a form of compression, adding the benefit of higher integration rates for slower output data rates, preserving the IMU data without adding filter delay and addresses antialiasing. It is most effective for systems that have higher dynamics and lower communications data rates.  The minimum data period is DID_FLASH_CONFIG.startupImuDtMs or 4, whichever is larger (250Hz max). The PIMU value can be converted to IMU by dividing PIMU by dt (i.e. IMU = PIMU / dt)  */
#define DID_INS_1                       (eDataIDs)4  /** (ins_1_t) INS output: euler rotation w/ respect to NED, NED position from reference LLA. */
#define DID_INS_2                       (eDataIDs)5  /** (ins_2_t) INS output: quaternion rotation w/ respect to NED, ellipsoid altitude */
#define DID_GPS1_RCVR_POS               (eDataIDs)6  /** (gps_pos_t) GPS 1 position data from GNSS receiver. */
#define DID_SYS_CMD                     (eDataIDs)7  /** (system_command_t) System commands. Both the command and invCommand fields must be set at the same time for a command to take effect. */
#define DID_NMEA_BCAST_PERIOD           (eDataIDs)8  /** (nmea_msgs_t) Set broadcast periods for NMEA messages */
#define DID_RMC                         (eDataIDs)9  /** (rmc_t) Realtime Message Controller (RMC). The data sets available through RMC are driven by the availability of the data. The RMC provides updates from various data sources (i.e. sensors) as soon as possible with minimal latency. Several of the data sources (sensors) output data at different data rates that do not all correspond. The RMC is provided so that broadcast of sensor data is done as soon as it becomes available. All RMC messages can be enabled using the standard Get Data packet format. */
#define DID_SYS_PARAMS                  (eDataIDs)10 /** (sys_params_t) System parameters / info */
#define DID_SYS_SENSORS                 (eDataIDs)11 /** (sys_sensors_t) System sensor information */
#define DID_FLASH_CONFIG                (eDataIDs)12 /** (nvm_flash_cfg_t) Flash memory configuration */
#define DID_GPS1_POS                    (eDataIDs)13 /** (gps_pos_t) GPS 1 position data.  This comes from DID_GPS1_RCVR_POS or DID_GPS1_RTK_POS, depending on whichever is more accurate. */
#define DID_GPS2_POS                    (eDataIDs)14 /** (gps_pos_t) GPS 2 position data */
#define DID_GPS1_SAT                    (eDataIDs)15 /** (gps_sat_t) GPS 1 GNSS satellite information: sat identifiers, carrier to noise ratio, elevation and azimuth angles, pseudo range residual. */
#define DID_GPS2_SAT                    (eDataIDs)16 /** (gps_sat_t) GPS 2 GNSS satellite information: sat identifiers, carrier to noise ratio, elevation and azimuth angles, pseudo range residual. */
#define DID_GPS1_VERSION                (eDataIDs)17 /** (gps_version_t) GPS 1 version info */
#define DID_GPS2_VERSION                (eDataIDs)18 /** (gps_version_t) GPS 2 version info */
#define DID_MAG_CAL                     (eDataIDs)19 /** (mag_cal_t) Magnetometer calibration */
#define DID_INTERNAL_DIAGNOSTIC         (eDataIDs)20 /** INTERNAL USE ONLY (internal_diagnostic_t) Internal diagnostic info */
#define DID_GPS1_RTK_POS_REL            (eDataIDs)21 /** (gps_rtk_rel_t) RTK precision position base to rover relative info. */
#define DID_GPS1_RTK_POS_MISC           (eDataIDs)22 /** (gps_rtk_misc_t) RTK precision position related data. */
#define DID_FEATURE_BITS                (eDataIDs)23 /** INTERNAL USE ONLY (feature_bits_t) */
#define DID_SENSORS_UCAL                (eDataIDs)24 /** INTERNAL USE ONLY (sensors_w_temp_t) Uncalibrated IMU output. */
#define DID_SENSORS_TCAL                (eDataIDs)25 /** INTERNAL USE ONLY (sensors_w_temp_t) Temperature compensated IMU output. */
#define DID_SENSORS_TC_BIAS             (eDataIDs)26 /** INTERNAL USE ONLY (sensors_t) */
#define DID_IO                          (eDataIDs)27 /** (io_t) I/O */
#define DID_SENSORS_ADC                 (eDataIDs)28 /** INTERNAL USE ONLY (sys_sensors_adc_t) */
#define DID_SCOMP                       (eDataIDs)29 /** INTERNAL USE ONLY (sensor_compensation_t) */
#define DID_GPS1_VEL                    (eDataIDs)30 /** (gps_vel_t) GPS 1 velocity data */
#define DID_GPS2_VEL                    (eDataIDs)31 /** (gps_vel_t) GPS 2 velocity data */
#define DID_HDW_PARAMS                  (eDataIDs)32 /** INTERNAL USE ONLY (hdw_params_t) */
#define DID_NVR_MANAGE_USERPAGE         (eDataIDs)33 /** INTERNAL USE ONLY (nvr_manage_t) */
#define DID_NVR_USERPAGE_SN             (eDataIDs)34 /** INTERNAL USE ONLY (nvm_group_sn_t) */
#define DID_NVR_USERPAGE_G0             (eDataIDs)35 /** INTERNAL USE ONLY (nvm_group_0_t) */
#define DID_NVR_USERPAGE_G1             (eDataIDs)36 /** INTERNAL USE ONLY (nvm_group_1_t) */
#define DID_DEBUG_STRING                (eDataIDs)37 /** INTERNAL USE ONLY (debug_string_t) */
#define DID_RTOS_INFO                   (eDataIDs)38 /** (rtos_info_t) RTOS information. */
#define DID_DEBUG_ARRAY                 (eDataIDs)39 /** INTERNAL USE ONLY (debug_array_t) */
#define DID_SENSORS_MCAL                (eDataIDs)40 /** INTERNAL USE ONLY (sensors_w_temp_t) Temperature compensated and motion calibrated IMU output. */
#define DID_GPS1_TIMEPULSE              (eDataIDs)41 /** INTERNAL USE ONLY (gps_timepulse_t) */
#define DID_CAL_SC                      (eDataIDs)42 /** INTERNAL USE ONLY (sensor_cal_t) */
#define DID_CAL_TEMP_COMP               (eDataIDs)43 /** INTERNAL USE ONLY (sensor_tcal_group_t) */
#define DID_CAL_MOTION                  (eDataIDs)44 /** INTERNAL USE ONLY (sensor_mcal_group_t) */
#define DID_GPS1_SIG                    (eDataIDs)45 /** (gps_sig_t) GPS 1 GNSS signal information. */
#define DID_SENSORS_ADC_SIGMA           (eDataIDs)46 /** INTERNAL USE ONLY (sys_sensors_adc_t) */
#define DID_REFERENCE_MAGNETOMETER      (eDataIDs)47 /** (magnetometer_t) Reference or truth magnetometer used for manufacturing calibration and testing */
#define DID_INL2_STATES                 (eDataIDs)48 /** (inl2_states_t) INS Extended Kalman Filter (EKF) states */
#define DID_INL2_COVARIANCE_LD          (eDataIDs)49 /** (INL2_COVARIANCE_LD_ARRAY_SIZE) */
#define DID_INL2_STATUS                 (eDataIDs)50 /** (inl2_status_t) */
#define DID_INL2_MISC                   (eDataIDs)51 /** (inl2_misc_t) */
#define DID_MAGNETOMETER                (eDataIDs)52 /** (magnetometer_t) Magnetometer sensor output */
#define DID_BAROMETER                   (eDataIDs)53 /** (barometer_t) Barometric pressure sensor data */
#define DID_GPS1_RTK_POS                (eDataIDs)54 /** (gps_pos_t) GPS RTK position data */
#define DID_ROS_COVARIANCE_POSE_TWIST   (eDataIDs)55 /** (ros_covariance_pose_twist_t) INL2 EKF covariances matrix lower diagonals */
#define DID_COMMUNICATIONS_LOOPBACK     (eDataIDs)56 /** INTERNAL USE ONLY - Unit test for communications manager  */
#define DID_IMU3_UNCAL                  (eDataIDs)57 /** INTERNAL USE ONLY (imu3_t) Uncalibrated triple IMU data.  We recommend use of DID_IMU or DID_PIMU as they are calibrated and oversampled and contain less noise.  Minimum data period is DID_FLASH_CONFIG.startupImuDtMs or 4, whichever is larger (250Hz max). */
#define DID_IMU                         (eDataIDs)58 /** (imu_t) Inertial measurement unit data down-sampled from IMU rate (DID_FLASH_CONFIG.startupImuDtMs (1KHz)) to navigation update rate (DID_FLASH_CONFIG.startupNavDtMs) as an anti-aliasing filter to reduce noise and preserve accuracy.  Minimum data period is DID_FLASH_CONFIG.startupNavDtMs (1KHz max).  */
#define DID_INL2_MAG_OBS_INFO           (eDataIDs)59 /** (inl2_mag_obs_info_t) INL2 magnetometer calibration information. */
#define DID_GPS_BASE_RAW                (eDataIDs)60 /** (gps_raw_t) GPS raw data for base station (observation, ephemeris, etc.) - requires little endian CPU. The contents of data can vary for this message and are determined by dataType field. RTK positioning or RTK compassing must be enabled to stream this message. */
#define DID_GPS_RTK_OPT                 (eDataIDs)61 /** (gps_rtk_opt_t) RTK options - requires little endian CPU. */
#define DID_REFERENCE_PIMU              (eDataIDs)62 /** (pimu_t) Reference or truth IMU used for manufacturing calibration and testing */
#define DID_MANUFACTURING_INFO          (eDataIDs)63 /** INTERNAL USE ONLY (manufacturing_info_t) Manufacturing info */
#define DID_BIT                         (eDataIDs)64 /** (bit_t) System built-in self-test */
#define DID_INS_3                       (eDataIDs)65 /** (ins_3_t) Inertial navigation data with quaternion NED to body rotation and ECEF position. */
#define DID_INS_4                       (eDataIDs)66 /** (ins_4_t) INS output: quaternion rotation w/ respect to ECEF, ECEF position. */
#define DID_INL2_NED_SIGMA              (eDataIDs)67 /** (inl2_ned_sigma_t) Standard deviation of INL2 EKF estimates in the NED frame. */
#define DID_STROBE_IN_TIME              (eDataIDs)68 /** (strobe_in_time_t) Timestamp for input strobe. */
#define DID_GPS1_RAW                    (eDataIDs)69 /** (gps_raw_t) GPS raw data for rover (observation, ephemeris, etc.) - requires little endian CPU. The contents of data can vary for this message and are determined by dataType field. RTK positioning or RTK compassing must be enabled to stream this message. */
#define DID_GPS2_RAW                    (eDataIDs)70 /** (gps_raw_t) GPS raw data for rover (observation, ephemeris, etc.) - requires little endian CPU. The contents of data can vary for this message and are determined by dataType field. RTK positioning or RTK compassing must be enabled to stream this message. */
#define DID_WHEEL_ENCODER               (eDataIDs)71 /** (wheel_encoder_t) Wheel encoder data to be fused with GPS-INS measurements, set DID_GROUND_VEHICLE for configuration before sending this message */
#define DID_DIAGNOSTIC_MESSAGE          (eDataIDs)72 /** (diag_msg_t) Diagnostic message */
#define DID_SURVEY_IN                   (eDataIDs)73 /** (survey_in_t) Survey in, used to determine position for RTK base station. Base correction output cannot run during a survey and will be automatically disabled if a survey is started. */
#define DID_CAL_SC_INFO                 (eDataIDs)74 /** INTERNAL USE ONLY (sensor_cal_info_t) */
#define DID_PORT_MONITOR                (eDataIDs)75 /** (port_monitor_t) Data rate and status monitoring for each communications port. */
#define DID_RTK_STATE                   (eDataIDs)76 /** INTERNAL USE ONLY (rtk_state_t) */
#define DID_RTK_PHASE_RESIDUAL          (eDataIDs)77 /** INTERNAL USE ONLY (rtk_residual_t) */
#define DID_RTK_CODE_RESIDUAL           (eDataIDs)78 /** INTERNAL USE ONLY (rtk_residual_t) */
#define DID_RTK_DEBUG                   (eDataIDs)79 /** INTERNAL USE ONLY (rtk_debug_t) */
#define DID_EVB_STATUS                  (eDataIDs)80 /** (evb_status_t) EVB monitor and log control interface. */
#define DID_EVB_FLASH_CFG               (eDataIDs)81 /** (evb_flash_cfg_t) EVB configuration. */
#define DID_EVB_DEBUG_ARRAY             (eDataIDs)82 /** INTERNAL USE ONLY (debug_array_t) */
#define DID_EVB_RTOS_INFO               (eDataIDs)83 /** (evb_rtos_info_t) EVB-2 RTOS information. */
#define DID_GPS2_SIG                    (eDataIDs)84 /** (gps_sig_t) GPS 2 GNSS signal information. */
#define DID_IMU_MAG                     (eDataIDs)85 /** (imu_mag_t) DID_IMU + DID_MAGNETOMETER. Only one of DID_IMU_MAG or DID_PIMU_MAG should be streamed simultaneously. */
#define DID_PIMU_MAG                    (eDataIDs)86 /** (pimu_mag_t) DID_PIMU + DID_MAGNETOMETER. Only one of DID_IMU_MAG or DID_PIMU_MAG should be streamed simultaneously. */
#define DID_GROUND_VEHICLE				(eDataIDs)87 /** (ground_vehicle_t) Static configuration for wheel transform measurements. */
#define DID_POSITION_MEASUREMENT		(eDataIDs)88 /** (pos_measurement_t) External position estimate */
#define DID_RTK_DEBUG_2                 (eDataIDs)89 /** INTERNAL USE ONLY (rtk_debug_2_t) */
#define DID_CAN_CONFIG					(eDataIDs)90 /** (can_config_t) Addresses for CAN messages*/
#define DID_GPS2_RTK_CMP_REL            (eDataIDs)91 /** (gps_rtk_rel_t) Dual GNSS RTK compassing / moving base to rover (GPS 1 to GPS 2) relative info. */
#define DID_GPS2_RTK_CMP_MISC           (eDataIDs)92 /** (gps_rtk_misc_t) RTK Dual GNSS RTK compassing related data. */
#define DID_EVB_DEV_INFO                (eDataIDs)93 /** (dev_info_t) EVB device information */
#define DID_INFIELD_CAL                 (eDataIDs)94 /** (infield_cal_t) Measure and correct IMU calibration error.  Estimate INS rotation to align INS with vehicle. */
#define DID_REFERENCE_IMU               (eDataIDs)95 /** (imu_t) Raw reference or truth IMU used for manufacturing calibration and testing. Input from testbed. */
#define DID_IMU3_RAW                    (eDataIDs)96 /** (imu3_t) Triple IMU data calibrated from DID_IMU3_UNCAL.  We recommend use of DID_IMU or DID_PIMU as they are oversampled and contain less noise. */
#define DID_IMU_RAW                     (eDataIDs)97 /** (imu_t) IMU data averaged from DID_IMU3_RAW.  Use this IMU data for output data rates faster than DID_FLASH_CONFIG.startupNavDtMs.  Otherwise we recommend use of DID_IMU or DID_PIMU as they are oversampled and contain less noise. */
#define DID_FIRMWARE_UPDATE             (eDataIDs)98 /** (firmware_payload_t) firmware update payload */
#define DID_RUNTIME_PROFILER            (eDataIDs)99 /** INTERNAL USE ONLY (runtime_profiler_t) System runtime profiler */

#define DID_GPX_DEV_INFO                (eDataIDs)120 /** (dev_info_t) GPX device information */
#define DID_GPX_FLASH_CFG               (eDataIDs)121 /** (gpx_flash_cfg_t) GPX flash configuration */
#define DID_GPX_RTOS_INFO               (eDataIDs)122 /** (gpx_rtos_info_t) GPX RTOs info */
#define DID_GPX_STATUS                  (eDataIDs)123 /** (gpx_status_t) GPX status */
#define DID_GPX_DEBUG_ARRAY             (eDataIDs)124 /** (debug_array_t) GPX debug */
#define DID_GPX_BIT                     (eDataIDs)125 /** (GPX_bit_t) GPX BIT test */
#define DID_GPX_RMC                     (eDataIDs)126 /** (rmc_t) GPX rmc  */
#define DID_GPX_FIRST                             120 /** First of GPX DIDs */
#define DID_GPX_LAST                              126 /** Last of GPX DIDs */

// Adding a new data id?
// 1] Add it above and increment the previous number, include the matching data structure type in the comments
// 2] Add flip doubles and flip strings entries in data_sets.c
// 3] Add data id to ISDataMappings.cpp
// 4] Increment DID_COUNT
// 5) Update the DIDs in IS-src/python/src/ci_hdw/data_sets.py
// 6] Test!

/** Count of data ids (including null data id 0) - MUST BE MULTPLE OF 4 and larger than last DID number! */
#define DID_COUNT		(eDataIDs)132	// Used in SDK
#define DID_COUNT_UINS	(eDataIDs)100	// Used in IMX

/** Maximum number of data ids */
#define DID_MAX_COUNT 256

// END DATA IDENTIFIERS --------------------------------------------------------------------------

/** Maximum number of satellite channels */
#define MAX_NUM_SATELLITES 50

/** Maximum number of satellite signals */
#define MAX_NUM_SAT_SIGNALS 100

/** Maximum length of device info manufacturer string (must be a multiple of 4) */
#define DEVINFO_MANUFACTURER_STRLEN 24
#define DEVINFO_ADDINFO_STRLEN 24


/** Defines the 4 parts to the communications version. See release notes. */
// TODO: Update release notes for v2
// #define PROTOCOL_VERSION_CHAR0       // Major (in ISComm.h)
// #define PROTOCOL_VERSION_CHAR1
#define PROTOCOL_VERSION_CHAR2 0
#define PROTOCOL_VERSION_CHAR3 0

/** Rtk rover receiver index */
#define RECEIVER_INDEX_GPS1 1 // DO NOT CHANGE
#define RECEIVER_INDEX_EXTERNAL_BASE 2 // DO NOT CHANGE
#define RECEIVER_INDEX_GPS2 3 // DO NOT CHANGE

// Max number of devices across all hardware types: uINS-3, uINS-4, and IMX-5
#define NUM_IMU_DEVICES     3        // g_numImuDevices defines the actual number of hardware specific devices
#define NUM_MAG_DEVICES     2        // g_numMagDevices defines the actual number of hardware specific devices

/** INS status flags */
enum eInsStatusFlags
{
    /** Attitude estimate is usable but outside spec (COARSE) */
    INS_STATUS_ATT_ALIGN_COARSE                 = (int)0x00000001,
    /** Velocity estimate is usable but outside spec (COARSE) */
    INS_STATUS_VEL_ALIGN_COARSE                 = (int)0x00000002,
    /** Position estimate is usable but outside spec (COARSE) */
    INS_STATUS_POS_ALIGN_COARSE                 = (int)0x00000004,
    /** Estimate is COARSE mask (usable but outside spec) */
    INS_STATUS_ALIGN_COARSE_MASK                = (int)0x00000007,

    /** Velocity aided by wheel sensor */
    INS_STATUS_WHEEL_AIDING_VEL                 = (int)0x00000008,

    /** Attitude estimate is within spec (FINE) */
    INS_STATUS_ATT_ALIGN_FINE                   = (int)0x00000010,
    /** Velocity estimate is within spec (FINE) */
    INS_STATUS_VEL_ALIGN_FINE                   = (int)0x00000020,
    /** Position estimate is within spec (FINE) */
    INS_STATUS_POS_ALIGN_FINE                   = (int)0x00000040,
    /** Estimate is FINE mask */
    INS_STATUS_ALIGN_FINE_MASK                  = (int)0x00000070,

    /** Heading aided by GPS */
    INS_STATUS_GPS_AIDING_HEADING               = (int)0x00000080,

    /** Position aided by GPS position */
    INS_STATUS_GPS_AIDING_POS                   = (int)0x00000100,
    /** GPS update event occurred in solution, potentially causing discontinuity in position path */
    INS_STATUS_GPS_UPDATE_IN_SOLUTION           = (int)0x00000200,
    /** Reserved for internal purpose */
    INS_STATUS_RESERVED_1                       = (int)0x00000400,
    /** Heading aided by magnetic heading */
    INS_STATUS_MAG_AIDING_HEADING               = (int)0x00000800,

    /** Nav mode (set) = estimating velocity and position. AHRS mode (cleared) = NOT estimating velocity and position */
    INS_STATUS_NAV_MODE                         = (int)0x00001000,

    /** INS in stationary mode.  If initiated by zero velocity command, user should not move (keep system motionless) to assist on-board processing. */
    INS_STATUS_STATIONARY_MODE                  = (int)0x00002000,    
    /** Velocity aided by GPS velocity */
    INS_STATUS_GPS_AIDING_VEL                   = (int)0x00004000,
    /** Vehicle kinematic calibration is good */
    INS_STATUS_KINEMATIC_CAL_GOOD               = (int)0x00008000,

    /** INS/AHRS Solution Status */
    INS_STATUS_SOLUTION_MASK                    = (int)0x000F0000,
    INS_STATUS_SOLUTION_OFFSET                  = 16,
#define INS_STATUS_SOLUTION(insStatus)          ((insStatus&INS_STATUS_SOLUTION_MASK)>>INS_STATUS_SOLUTION_OFFSET)

    INS_STATUS_SOLUTION_OFF                     = 0,    // System is off 
    INS_STATUS_SOLUTION_ALIGNING                = 1,    // System is in alignment mode
    INS_STATUS_SOLUTION_ALIGNMENT_COMPLETE      = 2,    // System is aligned but not enough dynamics have been experienced to be with specifications.
    INS_STATUS_SOLUTION_NAV                     = 3,    // System is in navigation mode and solution is good.
    INS_STATUS_SOLUTION_NAV_HIGH_VARIANCE       = 4,    // System is in navigation mode but the attitude uncertainty has exceeded the threshold.
    INS_STATUS_SOLUTION_AHRS                    = 5,    // System is in AHRS mode and solution is good.
    INS_STATUS_SOLUTION_AHRS_HIGH_VARIANCE      = 6,    // System is in AHRS mode but the attitude uncertainty has exceeded the threshold.

    /** GPS compassing antenna offsets are not set in flashCfg. */
    INS_STATUS_RTK_COMPASSING_BASELINE_UNSET    = (int)0x00100000,
    /** GPS antenna baseline specified in flashCfg and measured by GPS do not match. */
    INS_STATUS_RTK_COMPASSING_BASELINE_BAD      = (int)0x00200000,
    INS_STATUS_RTK_COMPASSING_MASK              = (INS_STATUS_RTK_COMPASSING_BASELINE_UNSET|INS_STATUS_RTK_COMPASSING_BASELINE_BAD),

    /** Magnetometer is being recalibrated.  Device requires rotation to complete the calibration process. HDW_STATUS_MAG_RECAL_COMPLETE is set when complete. */
    INS_STATUS_MAG_RECALIBRATING                = (int)0x00400000,
    /** Magnetometer is experiencing interference or calibration is bad.  Attention may be required to remove interference (move the device) or recalibrate the magnetometer. */
    INS_STATUS_MAG_INTERFERENCE_OR_BAD_CAL      = (int)0x00800000,

    /** GPS navigation fix type (see eGpsNavFixStatus) */
    INS_STATUS_GPS_NAV_FIX_MASK                 = (int)0x03000000,
    INS_STATUS_GPS_NAV_FIX_OFFSET               = 24,
#define INS_STATUS_NAV_FIX_STATUS(insStatus)    ((insStatus&INS_STATUS_GPS_NAV_FIX_MASK)>>INS_STATUS_GPS_NAV_FIX_OFFSET)

    /** RTK compassing heading is accurate.  (RTK fix and hold status) */
    INS_STATUS_RTK_COMPASSING_VALID             = (int)0x04000000,

    /* NOTE: If you add or modify these INS_STATUS_RTK_ values, please update eInsStatusRtkBase in IS-src/python/src/ci_hdw/data_sets.py */
    /** RTK error: Observations invalid or not received  (i.e. RTK differential corrections) */
    INS_STATUS_RTK_RAW_GPS_DATA_ERROR           = (int)0x08000000,
    /** RTK error: Either base observations or antenna position have not been received */
    INS_STATUS_RTK_ERR_BASE_DATA_MISSING        = (int)0x10000000,
    /** RTK error: base position moved when it should be stationary */
    INS_STATUS_RTK_ERR_BASE_POSITION_MOVING     = (int)0x20000000,
    /** RTK error: base position invalid or not surveyed */
    INS_STATUS_RTK_ERR_BASE_POSITION_INVALID    = (int)0x30000000,
    /** RTK error: NO base position received */
    INS_STATUS_RTK_ERR_BASE_MASK                = (int)0x30000000,
    /** GPS base mask */
    INS_STATUS_RTK_ERROR_MASK                   = (INS_STATUS_RTK_RAW_GPS_DATA_ERROR|INS_STATUS_RTK_ERR_BASE_MASK),
    
    /** RTOS task ran longer than allotted period */
    INS_STATUS_RTOS_TASK_PERIOD_OVERRUN         = (int)0x40000000,
    /** General fault (see sys_params_t.genFaultCode) */
    INS_STATUS_GENERAL_FAULT                    = (int)0x80000000,
};

/** GPS navigation fix type */
/* NOTE: If you modify this enum, please also modify the eGpsNavFixStatus enum
 *       in IS-src/python/src/ci_hdw/data_sets.py */
enum eGpsNavFixStatus
{
    GPS_NAV_FIX_NONE                            = (int)0x00000000,
    GPS_NAV_FIX_POSITIONING_3D                  = (int)0x00000001,
    GPS_NAV_FIX_POSITIONING_RTK_FLOAT           = (int)0x00000002,
    GPS_NAV_FIX_POSITIONING_RTK_FIX             = (int)0x00000003,        // Includes fix & hold
};

/** Hardware status flags */
enum eHdwStatusFlags
{
    /** Gyro motion detected sigma */
    HDW_STATUS_MOTION_GYR_SIG                   = (int)0x00000001,
    /** Accelerometer motion detected sigma */
    HDW_STATUS_MOTION_ACC_SIG                   = (int)0x00000002,
    /** Unit is moving and NOT stationary */
    HDW_STATUS_MOTION_SIG_MASK                  = (int)0x00000003,
    /** Gyro motion detected deviation */
    HDW_STATUS_MOTION_GYR_DEV                   = (int)0x00000004,
    /** Accelerometer motion detected deviation */
    HDW_STATUS_MOTION_ACC_DEV                   = (int)0x00000008,
    /** Motion mask */
    HDW_STATUS_MOTION_MASK                      = (int)0x0000000F,

    /** GPS satellite signals are being received (antenna and cable are good) */
    HDW_STATUS_GPS_SATELLITE_RX                 = (int)0x00000010,
    /** Event occurred on strobe input pin */
    HDW_STATUS_STROBE_IN_EVENT                  = (int)0x00000020,
    /** GPS time of week is valid and reported.  Otherwise the timeOfWeek is local system time. */
    HDW_STATUS_GPS_TIME_OF_WEEK_VALID           = (int)0x00000040,
    /** Reference IMU data being received */
    HDW_STATUS_REFERENCE_IMU_RX                 = (int)0x00000080,

    /** Sensor saturation on gyro */
    HDW_STATUS_SATURATION_GYR                   = (int)0x00000100,
    /** Sensor saturation on accelerometer */
    HDW_STATUS_SATURATION_ACC                   = (int)0x00000200,
    /** Sensor saturation on magnetometer */
    HDW_STATUS_SATURATION_MAG                   = (int)0x00000400,
    /** Sensor saturation on barometric pressure */
    HDW_STATUS_SATURATION_BARO                  = (int)0x00000800,

    /** Sensor saturation mask */
    HDW_STATUS_SATURATION_MASK                  = (int)0x00000F00,
    /** Sensor saturation offset */
    HDW_STATUS_SATURATION_OFFSET                = 8,

    /** System Reset is Required for proper function */
    HDW_STATUS_SYSTEM_RESET_REQUIRED            = (int)0x00001000,
    /** Reference IMU used in EKF */
    HDW_STATUS_EKF_USING_REFERENCE_IMU          = (int)0x00002000,
    /** Magnetometer recalibration has finished (when INS_STATUS_MAG_RECALIBRATING is unset).  */
    HDW_STATUS_MAG_RECAL_COMPLETE               = (int)0x00004000,
    /** System flash write staging or occuring now.  Processor will pause and not respond during a flash write, typicaly 150-250 ms. */
    HDW_STATUS_FLASH_WRITE_PENDING              = (int)0x00008000,

    /** Communications Tx buffer limited */
    HDW_STATUS_ERR_COM_TX_LIMITED               = (int)0x00010000,
    /** Communications Rx buffer overrun */
    HDW_STATUS_ERR_COM_RX_OVERRUN               = (int)0x00020000,

    /** GPS PPS timepulse signal has not been received or is in error */
    HDW_STATUS_ERR_NO_GPS_PPS                   = (int)0x00040000,
    /** Time synchronized by GPS PPS */
    HDW_STATUS_GPS_PPS_TIMESYNC                 = (int)0x00080000,

    /** Communications parse error count */
    HDW_STATUS_COM_PARSE_ERR_COUNT_MASK         = (int)0x00F00000,
    HDW_STATUS_COM_PARSE_ERR_COUNT_OFFSET       = 20,
#define HDW_STATUS_COM_PARSE_ERROR_COUNT(hdwStatus) ((hdwStatus&HDW_STATUS_COM_PARSE_ERR_COUNT_MASK)>>HDW_STATUS_COM_PARSE_ERR_COUNT_OFFSET)

    /** (BIT) Built-in self-test running */
    HDW_STATUS_BIT_RUNNING                      = (int)0x01000000,
    /** (BIT) Built-in self-test passed */
    HDW_STATUS_BIT_PASSED                       = (int)0x02000000,
    /** (BIT) Built-in self-test failure */
    HDW_STATUS_BIT_FAULT                        = (int)0x03000000,
    /** (BIT) Built-in self-test mask */
    HDW_STATUS_BIT_MASK                         = (int)0x03000000,

    /** Temperature outside spec'd operating range */
    HDW_STATUS_ERR_TEMPERATURE                  = (int)0x04000000,
    
    /** IMX pins G5-G8 are configure for SPI use */
    HDW_STATUS_SPI_INTERFACE_ENABLED            = (int)0x08000000,

    /** Fault reset cause */
    HDW_STATUS_FAULT_RESET_MASK                 = (int)0x70000000,    
    /** Reset from Backup mode (low-power state w/ CPU off) */
    HDW_STATUS_FAULT_RESET_BACKUP_MODE          = (int)0x10000000,
    /** Reset from Watchdog */
    HDW_STATUS_FAULT_RESET_WATCHDOG             = (int)0x20000000,
    /** Reset from Software */
    HDW_STATUS_FAULT_RESET_SOFT                 = (int)0x30000000,
    /** Reset from Hardware (NRST pin low) */
    HDW_STATUS_FAULT_RESET_HDW                  = (int)0x40000000,

    /** Critical System Fault - CPU error */
    HDW_STATUS_FAULT_SYS_CRITICAL               = (int)0x80000000,
};

/** System status flags */
enum eSysStatusFlags
{
    /** Allow IMX to drive Testbed-3 status LEDs */
    SYS_STATUS_TBED3_LEDS_ENABLED				= (int)0x00000001,
};

// Used to validate GPS position (and velocity)
#define GPS_THRESH_SATS_USED			5
#define GPS_THRESH_P_DOP				3.0f
#define GPS_THRESH_H_ACC				10.0f
#define GPS_THRESH_V_ACC				20.0f
#define GPS_THRESH_S_ACC				2.0f

/** GPS Status */
enum eGpsStatus
{
    GPS_STATUS_NUM_SATS_USED_MASK                   = (int)0x000000FF,

    /** Fix */
    GPS_STATUS_FIX_NONE                             = (int)0x00000000,
    GPS_STATUS_FIX_DEAD_RECKONING_ONLY              = (int)0x00000100,
    GPS_STATUS_FIX_2D                               = (int)0x00000200,
    GPS_STATUS_FIX_3D                               = (int)0x00000300,
    GPS_STATUS_FIX_GPS_PLUS_DEAD_RECK               = (int)0x00000400,
    GPS_STATUS_FIX_TIME_ONLY                        = (int)0x00000500,
    GPS_STATUS_FIX_UNUSED1                          = (int)0x00000600,
    GPS_STATUS_FIX_UNUSED2                          = (int)0x00000700,
    GPS_STATUS_FIX_DGPS                             = (int)0x00000800,
    GPS_STATUS_FIX_SBAS                             = (int)0x00000900,
    GPS_STATUS_FIX_RTK_SINGLE                       = (int)0x00000A00,
    GPS_STATUS_FIX_RTK_FLOAT                        = (int)0x00000B00,
    GPS_STATUS_FIX_RTK_FIX                          = (int)0x00000C00,
    GPS_STATUS_FIX_MASK                             = (int)0x00001F00,
    GPS_STATUS_FIX_BIT_OFFSET                       = (int)8,

    /** Flags  */
    GPS_STATUS_FLAGS_FIX_OK                         = (int)0x00010000,      // within limits (e.g. DOP & accuracy)
    GPS_STATUS_FLAGS_DGPS_USED                      = (int)0x00020000,      // Differential GPS (DGPS) used.
     GPS_STATUS_FLAGS_RTK_FIX_AND_HOLD               = (int)0x00040000,      // RTK feedback on the integer solutions to drive the float biases towards the resolved integers
// 	GPS_STATUS_FLAGS_WEEK_VALID                     = (int)0x00040000,
// 	GPS_STATUS_FLAGS_TOW_VALID                      = (int)0x00080000,
	GPS_STATUS_FLAGS_GPS1_RTK_POSITION_ENABLED      = (int)0x00100000,      // GPS1 RTK precision positioning mode enabled
	GPS_STATUS_FLAGS_STATIC_MODE                    = (int)0x00200000,      // Static mode
	GPS_STATUS_FLAGS_GPS2_RTK_COMPASS_ENABLED       = (int)0x00400000,      // GPS2 RTK moving base mode enabled
    GPS_STATUS_FLAGS_GPS1_RTK_RAW_GPS_DATA_ERROR    = (int)0x00800000,      // GPS1 RTK error: observations or ephemeris are invalid or not received (i.e. RTK differential corrections)
    GPS_STATUS_FLAGS_GPS1_RTK_BASE_DATA_MISSING     = (int)0x01000000,      // GPS1 RTK error: Either base observations or antenna position have not been received.
    GPS_STATUS_FLAGS_GPS1_RTK_BASE_POSITION_MOVING  = (int)0x02000000,      // GPS1 RTK error: base position moved when it should be stationary
    GPS_STATUS_FLAGS_GPS1_RTK_BASE_POSITION_INVALID = (int)0x03000000,      // GPS1 RTK error: base position is invalid or not surveyed well
    GPS_STATUS_FLAGS_GPS1_RTK_BASE_POSITION_MASK    = (int)0x03000000,      // GPS1 RTK error: base position error bitmask
    GPS_STATUS_FLAGS_ERROR_MASK                     = (GPS_STATUS_FLAGS_GPS1_RTK_RAW_GPS_DATA_ERROR|
                                                       GPS_STATUS_FLAGS_GPS1_RTK_BASE_POSITION_MASK),
    GPS_STATUS_FLAGS_GPS1_RTK_POSITION_VALID        = (int)0x04000000,      // GPS1 RTK precision position and carrier phase range solution with fixed ambiguities (i.e. < 6cm horizontal accuracy).  The carrier phase range solution with floating ambiguities occurs if GPS_STATUS_FIX_RTK_FIX is set and GPS_STATUS_FLAGS_GPS1_RTK_POSITION_VALID is not set (i.e. > 6cm horizontal accuracy).
    GPS_STATUS_FLAGS_GPS2_RTK_COMPASS_VALID         = (int)0x08000000,      // GPS2 RTK moving base heading.  Indicates RTK fix and hold with single band RTK compassing.
    GPS_STATUS_FLAGS_GPS2_RTK_COMPASS_BASELINE_BAD  = (int)0x00002000,
    GPS_STATUS_FLAGS_GPS2_RTK_COMPASS_BASELINE_UNSET= (int)0x00004000,
    GPS_STATUS_FLAGS_GPS2_RTK_COMPASS_MASK          = (GPS_STATUS_FLAGS_GPS2_RTK_COMPASS_ENABLED|
                                                       GPS_STATUS_FLAGS_GPS2_RTK_COMPASS_VALID|
                                                       GPS_STATUS_FLAGS_GPS2_RTK_COMPASS_BASELINE_BAD|
                                                       GPS_STATUS_FLAGS_GPS2_RTK_COMPASS_BASELINE_UNSET),
	GPS_STATUS_FLAGS_GPS_NMEA_DATA                  = (int)0x00008000,      // 1 = Data from NMEA message. GPS velocity is NED (not ECEF).
	GPS_STATUS_FLAGS_GPS_PPS_TIMESYNC               = (int)0x10000000,      // Time is synchronized by GPS PPS. 

    GPS_STATUS_FLAGS_MASK                           = (int)0xFFFFE000,    
    GPS_STATUS_FLAGS_BIT_OFFSET                     = (int)16,
    
};

PUSH_PACK_1

/** (DID_POSITION_MEASUREMENT) External position estimate*/
typedef struct PACKED
{
    /** GPS time of week (since Sunday morning) in seconds */
    double					timeOfWeek;

    /** Position in ECEF (earth-centered earth-fixed) frame in meters */
    double					ecef[3];
    
    /** Heading with respect to NED frame (rad)*/
    float 					psi;
    
    /** The Upper Diagonal of accuracy covariance matrix*/
    float					accuracyCovUD[6]; // Matrix accuracyCovUD Described below
    // 0 1 2
    // _ 3 4
    // _ _ 5

}pos_measurement_t;

enum eDevInfoHardware
{
	DEV_INFO_HARDWARE_UINS      = 1,
	DEV_INFO_HARDWARE_EVB       = 2,
	DEV_INFO_HARDWARE_IMX       = 3,
	DEV_INFO_HARDWARE_GPX       = 4,
};

/** (DID_DEV_INFO) Device information */
typedef struct PACKED
{
	/** Reserved bits */
	uint16_t        reserved;

	/** Hardware: 1=uINS, 2=EVB, 3=IMX, 4=GPX (see eDevInfoHardware) */
	uint16_t        hardware;

    /** Serial number */
    uint32_t        serialNumber;

    /** Hardware version */
    uint8_t         hardwareVer[4];

    /** Firmware (software) version */
    uint8_t         firmwareVer[4];

    /** Build number */
    uint32_t        buildNumber;

    /** Communications protocol version */
    uint8_t         protocolVer[4];

    /** Repository revision number */
    uint32_t        repoRevision;

    /** Manufacturer name */
    char            manufacturer[DEVINFO_MANUFACTURER_STRLEN];

	/** Build type (Release: 'a'=ALPHA, 'b'=BETA, 'c'=RELEASE CANDIDATE, 'r'=PRODUCTION RELEASE, 'd'=debug) */
	uint8_t         buildType;
    
    /** Build date year - 2000 */
	uint8_t         buildYear;
    /** Build date month */
	uint8_t         buildMonth;
    /** Build date day */
	uint8_t         buildDay;

    /** Build time hour */
    uint8_t         buildHour;
    /** Build time minute */
    uint8_t         buildMinute;
    /** Build time second */
    uint8_t         buildSecond;
    /** Build time millisecond */
    uint8_t         buildMillisecond;

    /** Additional info */
    char            addInfo[DEVINFO_ADDINFO_STRLEN];
} dev_info_t;

/** (DID_MANUFACTURING_INFO) Manufacturing info */
typedef struct PACKED
{
    /** Inertial Sense serial number */
    uint32_t		serialNumber;

    /** Inertial Sense lot number */
    uint32_t		lotNumber;

    /** Inertial Sense manufacturing date (YYYYMMDDHHMMSS) */
    char			date[16];

	/** Key - write: unlock manufacting info, read: number of times OTP has been set, 15 max */
	uint32_t		key;

	/** Platform / carrier board (ePlatformConfig::PLATFORM_CFG_TYPE_MASK).  Only valid if greater than zero. */
	int32_t			platformType;

	/** Microcontroller unique identifier, 128 bits for SAM / 96 for STM32 */
	uint32_t 		uid[4];
} manufacturing_info_t;

/** (DID_INS_1) INS output: euler rotation w/ respect to NED, NED position from reference LLA */
typedef struct PACKED
{
    /** GPS number of weeks since January 6th, 1980 */
    uint32_t				week;
    
    /** GPS time of week (since Sunday morning) in seconds */
    double					timeOfWeek;

    /** INS status flags (eInsStatusFlags). Copy of DID_SYS_PARAMS.insStatus */
    uint32_t				insStatus;

    /** Hardware status flags (eHdwStatusFlags). Copy of DID_SYS_PARAMS.hdwStatus */
    uint32_t				hdwStatus;

    /** Euler angles: roll, pitch, yaw in radians with respect to NED */
    float					theta[3];

    /** Velocity U, V, W in meters per second.  Convert to NED velocity using "vectorBodyToReference( uvw, theta, vel_ned )". */
    float					uvw[3];

    /** WGS84 latitude, longitude, height above ellipsoid (degrees,degrees,meters) */
    double					lla[3];

    /** North, east and down (meters) offset from reference latitude, longitude, and altitude to current latitude, longitude, and altitude */
    float					ned[3];
} ins_1_t;


/** (DID_INS_2) INS output: quaternion rotation w/ respect to NED, ellipsoid altitude */
typedef struct PACKED
{
    /** GPS number of weeks since January 6th, 1980 */
    uint32_t				week;
    
    /** GPS time of week (since Sunday morning) in seconds */
    double					timeOfWeek;

    /** INS status flags (eInsStatusFlags). Copy of DID_SYS_PARAMS.insStatus */
    uint32_t				insStatus;

    /** Hardware status flags (eHdwStatusFlags). Copy of DID_SYS_PARAMS.hdwStatus */
    uint32_t				hdwStatus;

    /** Quaternion body rotation with respect to NED: W, X, Y, Z */
    float					qn2b[4];

    /** Velocity U, V, W in meters per second.  Convert to NED velocity using "quatRot(vel_ned, qn2b, uvw)". */
    float					uvw[3];

    /** WGS84 latitude, longitude, height above ellipsoid in meters (not MSL) */
    double					lla[3];
} ins_2_t;


/** (DID_INS_3) INS output: quaternion rotation w/ respect to NED, msl altitude */
typedef struct PACKED
{
    /** GPS number of weeks since January 6th, 1980 */
    uint32_t				week;
    
    /** GPS time of week (since Sunday morning) in seconds */
    double					timeOfWeek;

    /** INS status flags (eInsStatusFlags). Copy of DID_SYS_PARAMS.insStatus */
    uint32_t				insStatus;

    /** Hardware status flags (eHdwStatusFlags). Copy of DID_SYS_PARAMS.hdwStatus */
    uint32_t				hdwStatus;

    /** Quaternion body rotation with respect to NED: W, X, Y, Z */
    float					qn2b[4];

    /** Velocity U, V, W in meters per second.  Convert to NED velocity using "quatRot(vel_ned, qn2b, uvw)". */
    float					uvw[3];

    /** WGS84 latitude, longitude, height above ellipsoid in meters (not MSL) */
    double					lla[3];

    /** height above mean sea level (MSL) in meters */
    float					msl;
} ins_3_t;


/** (DID_INS_4) INS output: quaternion rotation w/ respect to ECEF, ECEF position */
typedef struct PACKED
{
    /** GPS number of weeks since January 6th, 1980 */
    uint32_t				week;
    
    /** GPS time of week (since Sunday morning) in seconds */
    double					timeOfWeek;

    /** INS status flags (eInsStatusFlags). Copy of DID_SYS_PARAMS.insStatus */
    uint32_t				insStatus;

    /** Hardware status flags (eHdwStatusFlags). Copy of DID_SYS_PARAMS.hdwStatus */
    uint32_t				hdwStatus;

    /** Quaternion body rotation with respect to ECEF: W, X, Y, Z */
    float					qe2b[4];

    /** Velocity in ECEF (earth-centered earth-fixed) frame in meters per second */
    float					ve[3];

    /** Position in ECEF (earth-centered earth-fixed) frame in meters */
    double					ecef[3];
} ins_4_t;


/** Inertial Measurement Unit (IMU) data */
typedef struct PACKED
{
    /** Gyroscope P, Q, R in radians / second */
    float                   pqr[3];

    /** Acceleration X, Y, Z in meters / second squared */
    float                   acc[3];
} imus_t;


/** (DID_IMU, DID_REFERENCE_IMU) Inertial Measurement Unit (IMU) data */
typedef struct PACKED
{
    /** Time since boot up in seconds.  Convert to GPS time of week by adding gps.towOffset */
    double                  time;

    /** IMU Status (eImuStatus) */
    uint32_t                status;

    /** Inertial Measurement Unit (IMU) */
    imus_t					I;
} imu_t;


/** (DID_IMU3_UNCAL) Dual Inertial Measurement Units (IMUs) data */
typedef struct PACKED
{
    /** Time since boot up in seconds.  Convert to GPS time of week by adding gps.towOffset */
    double                  time;

    /** IMU Status (eImuStatus) */
    uint32_t                status;

    /** Inertial Measurement Units (IMUs) */
    imus_t                  I[3];

} imu3_t;


/** (DID_MAGNETOMETER) Magnetometer sensor data */
typedef struct PACKED
{
    /** Time since boot up in seconds.  Convert to GPS time of week by adding gps.towOffset */
    double                  time;
    
    /** Magnetometers in Gauss */
    float                   mag[3];
} magnetometer_t;


/** (DID_BAROMETER) Barometric pressure sensor data */
typedef struct PACKED
{
    /** Time since boot up in seconds.  Convert to GPS time of week by adding gps.towOffset */
    double                  time;
    
    /** Barometric pressure in kilopascals */
    float                   bar;

    /** MSL altitude from barometric pressure sensor in meters */
    float                   mslBar;

    /** Temperature of barometric pressure sensor in Celsius */
    float                   barTemp;

    /** Relative humidity as a percent (%rH). Range is 0% - 100% */
    float                   humidity;
} barometer_t;


/** (DID_PIMU, DID_REFERENCE_PIMU) Preintegraed IMU (a.k.a. Coning and Sculling integral) in body/IMU frame. */
typedef struct PACKED
{
    /** Time since boot up in seconds.  Convert to GPS time of week by adding gps.towOffset */
    double                  time;

    /** Integral period in seconds for delta theta and delta velocity.  This is configured using DID_FLASH_CONFIG.startupNavDtMs. */
    float					dt;

    /** IMU Status (eImuStatus) */
    uint32_t                status;

    /** IMU delta theta (gyroscope {p,q,r} integral) in radians in sensor frame */
    float                   theta[3];

    /** IMU delta velocity (accelerometer {x,y,z} integral) in m/s in sensor frame */
    float                   vel[3];

} pimu_t;


/** (DID_IMU_MAG) imu + mag */
typedef struct PACKED
{
    /** imu - raw or pre-integrated depending on data id */
    imu_t imu;
    
    /** mag */
    magnetometer_t mag;
} imu_mag_t;


/** (DID_PIMU_MAG) preintegrated imu + mag */
typedef struct PACKED
{
    /** Preintegrated IMU */
    pimu_t pimu;
    
    /** Magnetometer */
    magnetometer_t mag;
} pimu_mag_t;


/** IMU Status */
enum eImuStatus
{
    /** Sensor saturation on IMU1 gyro */
    IMU_STATUS_SATURATION_IMU1_GYR              = (int)0x00000001,
    /** Sensor saturation on IMU2 gyro */
    IMU_STATUS_SATURATION_IMU2_GYR              = (int)0x00000002,
    /** Sensor saturation on IMU3 gyro */
    IMU_STATUS_SATURATION_IMU3_GYR              = (int)0x00000004,
    /** Sensor saturation on IMU1 accelerometer */
    IMU_STATUS_SATURATION_IMU1_ACC              = (int)0x00000008,
    /** Sensor saturation on IMU2 accelerometer */
    IMU_STATUS_SATURATION_IMU2_ACC              = (int)0x00000010,
    /** Sensor saturation on IMU3 accelerometer */
    IMU_STATUS_SATURATION_IMU3_ACC              = (int)0x00000020,
    /** Sensor saturation mask */
    IMU_STATUS_SATURATION_MASK                  = (int)0x0000003F,

    /** Magnetometer sample occured */
    IMU_STATUS_MAG_UPDATE						= (int)0x00000100,
    
    /** Reserved */
    // IMU_STATUS_RESERVED2						= (int)0x00000400,

//     /** Sensor saturation happened within past 10 seconds */
//     IMU_STATUS_SATURATION_HISTORY               = (int)0x00000100,
//     /** Sample rate fault happened within past 10 seconds */
//     IMU_STATUS_SAMPLE_RATE_FAULT_HISTORY        = (int)0x00000200,

    /** IMU1 gyros available */
    IMU_STATUS_GYR1_OK                          = (int)0x00010000,
    /** IMU2 gyros and accelerometers available */
    IMU_STATUS_GYR2_OK                          = (int)0x00020000,
    /** IMU3 gyros available */
    IMU_STATUS_GYR3_OK                          = (int)0x00040000,
    /** IMU1 accelerometers available */
    IMU_STATUS_ACC1_OK                          = (int)0x00080000,
    /** IMU2 accelerometers available */
    IMU_STATUS_ACC2_OK                          = (int)0x00100000,
    /** IMU3 accelerometers available */
    IMU_STATUS_ACC3_OK                          = (int)0x00200000,
    /** IMU1 available */
    IMU_STATUS_IMU1_OK                          = (int)(IMU_STATUS_GYR1_OK | IMU_STATUS_ACC1_OK),
    /** IMU2 available */
    IMU_STATUS_IMU2_OK                          = (int)(IMU_STATUS_GYR2_OK | IMU_STATUS_ACC2_OK),
    /** IMU3 available */
    IMU_STATUS_IMU3_OK                          = (int)(IMU_STATUS_GYR3_OK | IMU_STATUS_ACC3_OK),
    /** IMU gyros and accelerometers available */
    IMU_STATUS_IMU_OK_MASK                      = (int)0x003F0000,
};

/** (DID_GPS1_POS, DID_GPS1_RCVR_POS, DID_GPS2_POS) GPS position data */
typedef struct PACKED
{
    /** GPS number of weeks since January 6th, 1980 */
    uint32_t                week;

    /** GPS time of week (since Sunday morning) in milliseconds */
    uint32_t                timeOfWeekMs;

    /** (see eGpsStatus) GPS status: [0x000000xx] number of satellites used, [0x0000xx00] fix type, [0x00xx0000] status flags, NMEA input flag */
    uint32_t                status;

    /** Position in ECEF {x,y,z} (m) */
    double					ecef[3];
    
    /** Position - WGS84 latitude, longitude, height above ellipsoid (not MSL) (degrees, m) */
    double					lla[3];

    /** Height above mean sea level (MSL) in meters */
    float					hMSL;

    /** Horizontal accuracy in meters */
    float					hAcc;

    /** Vertical accuracy in meters */
    float					vAcc;

    /** Position dilution of precision (unitless) */
    float                   pDop;

    /** Average of all non-zero satellite carrier to noise ratios (signal strengths) in dBHz */
    float                   cnoMean;

    /** Time sync offset between local time since boot up to GPS time of week in seconds.  Add this to IMU and sensor time to get GPS time of week in seconds. */
    double                  towOffset;
    
    /** GPS leap second (GPS-UTC) offset. Receiver's best knowledge of the leap seconds offset from UTC to GPS time. Subtract from GPS time of week to get UTC time of week. (18 seconds as of December 31, 2016) */
    uint8_t					leapS;

    /** Number of satellites used */
    uint8_t					satsUsed;

    /** Standard deviation of cnoMean over past 5 seconds (dBHz x10) */
    uint8_t					cnoMeanSigma;

    /** Reserved for future use */
    uint8_t					reserved;

} gps_pos_t;


/** (DID_GPS1_VEL, DID_GPS2_VEL) GPS velocity data */
typedef struct PACKED
{
    /** GPS time of week (since Sunday morning) in milliseconds */
    uint32_t                timeOfWeekMs;

    /** GPS Velocity.  Velocity is in ECEF {vx,vy,vz} (m/s) if status bit GPS_STATUS_FLAGS_GPS_NMEA_DATA (0x00008000) is NOT set.  Velocity is in local tangent plane with no vertical velocity {vNorth, vEast, 0} (m/s) if status bit GPS_STATUS_FLAGS_GPS_NMEA_DATA (0x00008000) is set. */
    float					vel[3];	

    /** Speed accuracy in meters / second */
    float					sAcc;
    
    /** (see eGpsStatus) GPS status: [0x000000xx] number of satellites used, [0x0000xx00] fix type, [0x00xx0000] status flags, NMEA input flag */
    uint32_t                status;
} gps_vel_t;


/** GPS Satellite information */
typedef struct PACKED
{
    /** GNSS identifier (see eSatSvGnssId) */
    uint8_t					gnssId;

    /** Satellite identifier */
    uint8_t					svId;

    /** (deg) Elevation (range: +/-90) */
    int8_t					elev;

    /** (deg) Azimuth (range: +/-180) */
    int16_t					azim;

    /** (dBHz) Carrier to noise ratio (signal strength) */
    uint8_t					cno;

    /** (see eSatSvStatus) */
    uint16_t				status;

} gps_sat_sv_t;

/** Sat SV - GNSS System ID */
enum eSatSvGnssId
{
    SAT_SV_GNSS_ID_UNKNOWN      = 0,
    SAT_SV_GNSS_ID_GNSS         = 0, 	// (multi-constellation)
    SAT_SV_GNSS_ID_GPS          = 1,	// GPS (USA)
    SAT_SV_GNSS_ID_SBS          = 2,	// SBAS (multiple regional systems, see flash config for selection)
    SAT_SV_GNSS_ID_GAL          = 3,	// Galileo (European Union)	
    SAT_SV_GNSS_ID_BEI          = 4,	// BeiDou (China)
    SAT_SV_GNSS_ID_QZS          = 5,	// QZSS (Japan)
    SAT_SV_GNSS_ID_GLO          = 6,	// GLONASS (Russia)	
    SAT_SV_GNSS_ID_IRN          = 7,	// IRNSS / NavIC (India)	
    SAT_SV_GNSS_ID_IME          = 8,	// IMES (Japan's Indoor Messaging System)
};

/** GPS Sat Status */
enum eSatSvStatus
{
    SAT_SV_STATUS_SIGNAL_QUALITY_MASK               = 0x0007,   // see eSatSigQuality
    SAT_SV_STATUS_USED_IN_SOLUTION                  = 0x0008,	// Used in the solution
    SAT_SV_STATUS_USED_IN_SOLUTION_OFFSET           = 3,
    SAT_SV_STATUS_HEALTH_UNKNOWN                    = 0x0000,	// 0 = unknown
    SAT_SV_STATUS_HEALTH_GOOD                       = 0x0010,	// 1 = healthy
    SAT_SV_STATUS_HEALTH_BAD                        = 0x0020,	// 2 = unhealthy
    SAT_SV_STATUS_HEALTH_MASK                       = 0x0030,
    SAT_SV_STATUS_HEALTH_OFFSET                     = 4,

    SAT_SV_STATUS_RTK_SOL_FIX_STATUS_MASK           = 0x0300,	// 1=float, 2=fix
    SAT_SV_STATUS_RTK_SOL_FIX_STATUS_OFFSET         = 8,
    SAT_SV_STATUS_RTK_SOL_FIX_STATUS_FLOAT          = 1,	
    SAT_SV_STATUS_RTK_SOL_FIX_STATUS_FIX            = 2,	

    // SAT_SV_STATUS_HEALTH_MASK                       = 0x00000030,
    // NAV_SAT_FLAGS_HEALTH_OFFSET                     = 4,
    // SAT_SV_STATUS_DIFFCORR                          = 0x00000040,
    // SAT_SV_STATUS_SMOOTHED                          = 0x00000080,
    // SAT_SV_STATUS_ORBITSOURCE_MASK                  = 0x00000700,
    // SAT_SV_STATUS_ORBITSOURCE_OFFSET                = 8,
    // SAT_SV_STATUS_EPHAVAIL                          = 0x00000800,
    // SAT_SV_STATUS_ALMAVAIL                          = 0x00001000,
    // SAT_SV_STATUS_ANOAVAIL                          = 0x00002000,
    // SAT_SV_STATUS_AOPAVAIL                          = 0x00004000,	
};

/** (DID_GPS1_SAT, DID_GPS2_SAT) GPS satellite information */
typedef struct PACKED
{
    /** GPS time of week (since Sunday morning) in milliseconds */
	uint32_t                timeOfWeekMs;				
    /** Number of satellites in the sky */
	uint32_t				numSats;					
    /** Satellite information list */
	gps_sat_sv_t			sat[MAX_NUM_SATELLITES];	
} gps_sat_t;

enum eSatSvSigId
{
    SAT_SV_SIG_ID_GPS_L1CA          = 0,
    SAT_SV_SIG_ID_GPS_L2CL          = 3,
    SAT_SV_SIG_ID_GPS_L2CM          = 4,
    SAT_SV_SIG_ID_GPS_L5I           = 6,
    SAT_SV_SIG_ID_GPS_L5Q           = 7,
    SAT_SV_SIG_ID_GPS_L5            = SAT_SV_SIG_ID_GPS_L5Q,

    SAT_SV_SIG_ID_SBAS_L1CA         = 0,
    SAT_SV_SIG_ID_SBAS_L2           = 1,
    SAT_SV_SIG_ID_SBAS_L5           = 2,

    SAT_SV_SIG_ID_Galileo_E1C2      = 0,
    SAT_SV_SIG_ID_Galileo_E1B2      = 1,
    SAT_SV_SIG_ID_Galileo_E1BC      = SAT_SV_SIG_ID_Galileo_E1B2,
    SAT_SV_SIG_ID_Galileo_E5aI      = 3,
    SAT_SV_SIG_ID_Galileo_E5aQ      = 4,
    SAT_SV_SIG_ID_Galileo_E5a       = SAT_SV_SIG_ID_Galileo_E5aQ,
    SAT_SV_SIG_ID_Galileo_E5bI      = 5,
    SAT_SV_SIG_ID_Galileo_E5bQ      = 6,
    SAT_SV_SIG_ID_Galileo_E5        = SAT_SV_SIG_ID_Galileo_E5bQ,

    SAT_SV_SIG_ID_BeiDou_B1D1       = 0,
    SAT_SV_SIG_ID_BeiDou_B1D2       = 1,
    SAT_SV_SIG_ID_BeiDou_B2D1       = 2,
    SAT_SV_SIG_ID_BeiDou_B2D2       = 3,
    SAT_SV_SIG_ID_BeiDou_B2         = SAT_SV_SIG_ID_BeiDou_B2D1,
    SAT_SV_SIG_ID_BeiDou_B1C        = 5,
    SAT_SV_SIG_ID_BeiDou_B2a        = 7,

    SAT_SV_SIG_ID_QZSS_L1CA         = 0,
    SAT_SV_SIG_ID_QZSS_L1S          = 1,
    SAT_SV_SIG_ID_QZSS_L2CM         = 4,
    SAT_SV_SIG_ID_QZSS_L2CL         = 5,
    SAT_SV_SIG_ID_QZSS_L2           = SAT_SV_SIG_ID_QZSS_L2CL,
    SAT_SV_SIG_ID_QZSS_L5I          = 8,
    SAT_SV_SIG_ID_QZSS_L5Q          = 9,
    SAT_SV_SIG_ID_QZSS_L5           = SAT_SV_SIG_ID_QZSS_L5Q,

    SAT_SV_SIG_ID_GLONASS_L1OF      = 0,
    SAT_SV_SIG_ID_GLONASS_L2OF      = 2,

    SAT_SV_SIG_ID_NAVIC_L5A         = 0, 
};

enum eSatSigQuality
{
    SAT_SIG_QUALITY_NO_SIGNAL                   = 0, 	// no signal
    SAT_SIG_QUALITY_SEARCHING                   = 1, 	// searching signal
    SAT_SIG_QUALITY_ACQUIRED                    = 2, 	// signal acquired
    SAT_SIG_QUALITY_DETECTED                    = 3, 	// signal detected but unusable
    SAT_SIG_QUALITY_CODE_LOCK_TIME_SYNC         = 4, 	// code locked and time synchronized
    SAT_SIG_QUALITY_CODE_CARRIER_TIME_SYNC_1    = 5, 	// code and carrier locked and time synchronized
    SAT_SIG_QUALITY_CODE_CARRIER_TIME_SYNC_2    = 6, 	// "
    SAT_SIG_QUALITY_CODE_CARRIER_TIME_SYNC_3    = 7, 	// "
};

enum eSatSigStatus
{
    SAT_SIG_STATUS_HEALTH_UNKNOWN                    = 0x0000,	// 0 = unknown
    SAT_SIG_STATUS_HEALTH_GOOD                       = 0x0001,	// 1 = healthy
    SAT_SIG_STATUS_HEALTH_BAD                        = 0x0002,	// 2 = unhealthy
    SAT_SIG_STATUS_HEALTH_MASK                       = 0x0003,
    SAT_SIG_STATUS_USED_IN_SOLUTION                  = 0x0004,  // Signal is used in the solution
    SAT_SIG_STATUS_USED_IN_SOLUTION_OFFSET           = 2,
};


/** GPS satellite signal information */
typedef struct PACKED
{
    /** GNSS identifier (see eSatSvGnssId) */
    uint8_t					gnssId;

    /** Satellite identifier */
    uint8_t					svId;

    /** Signal identifier, frequency description (eSatSvSigId) */
    uint8_t					sigId;

    /** (dBHz) Carrier to noise ratio (signal strength) */
    uint8_t					cno;

    /** Quality indicator (see eSatSigQuality) */
    uint8_t					quality;

    /** Status flags (see eSatSigStatus) */
    uint16_t				status;

} gps_sig_sv_t;

/** (DID_GPS1_SIG, DID_GPS2_SIG) GPS satellite signal information */
typedef struct PACKED
{
    /** GPS time of week (since Sunday morning) in milliseconds */
	uint32_t                timeOfWeekMs;				
    /** Number of satellite signals in the following satelliate signal list */
	uint32_t				numSigs;					
    /** Satellite signal list */
	gps_sig_sv_t			sig[MAX_NUM_SAT_SIGNALS];	
} gps_sig_t;

typedef uint8_t         gps_extension_ver_t[30];
#define GPS_VER_NUM_EXTENSIONS	6
/** (DID_GPS1_VERSION) GPS version strings */
typedef struct PACKED
{
    /** Software version */
    uint8_t                 swVersion[30];
    /** Hardware version */
    uint8_t                 hwVersion[10];		
    /** Extension 30 bytes array description  */
	gps_extension_ver_t     extension[GPS_VER_NUM_EXTENSIONS];		
} gps_version_t;

// (DID_INL2_STATES) INL2 - INS Extended Kalman Filter (EKF) states
typedef struct PACKED
{
    /** GPS time of week (since Sunday morning) in seconds */
    double                  timeOfWeek;					

    /** Quaternion body rotation with respect to ECEF */
    float					qe2b[4];                    

    /** (m/s) Velocity in ECEF frame */
    float					ve[3];						

    /** (m)     Position in ECEF frame */
    double					ecef[3];				

    /** (rad/s) Gyro bias */
    float					biasPqr[3];	           
    
    /** (m/s^2) Accelerometer bias */
    float					biasAcc[3];	            
    
    /** (m)     Barometer bias */
    float					biasBaro;               
	
    /** (rad)   Magnetic declination */
    float					magDec;                 
	
    /** (rad)   Magnetic inclination */
    float					magInc;                 
} inl2_states_t;

// (DID_ROS_COVARIANCE_POSE_TWIST) INL2 - INS Extended Kalman Filter (EKF) state covariance
typedef struct PACKED
{
    /** GPS time of week (since Sunday morning) in seconds */
    double                  timeOfWeek;

    /** (rad^2, m^2)  EKF attitude and position error covariance matrix lower diagonal in body (attitude) and ECEF (position) frames */
    float					covPoseLD[21];

    /** ((m/s)^2, (rad/s)^2)   EKF velocity and angular rate error covariance matrix lower diagonal in ECEF (velocity) and body (attitude) frames */
    float					covTwistLD[21];

} ros_covariance_pose_twist_t;

// (DID_INL2_STATUS)
typedef struct PACKED
{
    int						ahrs;
    int						zero_accel;
    int						zero_angrate;
    int						accel_motion;
    int						rot_motion;
    int						zero_vel;
    int						ahrs_gps_cnt;			// Counter of sequential valid GPS data (for switching from AHRS to navigation)
    float					att_err;
    int						att_coarse;				// Flag whether initial attitude error converged
    int						att_aligned;			// Flag whether initial attitude error converged
    int						att_aligning;
    int						start_proc_done;		// Cold/hot start procedure completed
    int						mag_cal_good;
    int						mag_cal_done;
    int						stat_magfield;
} inl2_status_t;

/** Generic 1 axis sensor */
typedef struct PACKED
{
    /** Time in seconds */
    double                  time;

    /** Three axis sensor */
    float                   val;
} gen_1axis_sensor_t;

/** Generic 3 axis sensor */
typedef struct PACKED
{
    /** Time in seconds */
    double                  time;

    /** Three axis sensor */
    float                   val[3];
} gen_3axis_sensor_t;

/** Generic dual 3 axis sensor */
typedef struct PACKED
{
    /** Time in seconds */
    double                  time;

    /** First three axis sensor */
    float                   val1[3];

    /** Second three axis sensor */
    float                   val2[3];
} gen_dual_3axis_sensor_t;

/** Generic 3 axis sensor */
typedef struct PACKED
{
    /** Time in seconds */
    double                  time;

    /** Three axis sensor */
    double                  val[3];
} gen_3axis_sensord_t;

/** (DID_SYS_SENSORS) Output from system sensors */
typedef struct PACKED
{
    /** Time since boot up in seconds.  Convert to GPS time of week by adding gps.towOffset */
    double					time;

    /** Temperature in Celsius */
    float                   temp;

    /** Gyros in radians / second */
    float                   pqr[3];

    /** Accelerometers in meters / second squared */
    float                   acc[3];

    /** Magnetometers in Gauss */
    float                   mag[3];

    /** Barometric pressure in kilopascals */
    float                   bar;

    /** Temperature of barometric pressure sensor in Celsius */
    float                   barTemp;

    /** MSL altitude from barometric pressure sensor in meters */
    float                   mslBar;
    
    /** Relative humidity as a percent (%rH). Range is 0% - 100% */
    float                   humidity;

    /** EVB system input voltage in volts. uINS pin 5 (G2/AN2).  Use 10K/1K resistor divider between Vin and GND.  */
    float                   vin;

    /** ADC analog input in volts. uINS pin 4, (G1/AN1). */
    float                   ana1;

    /** ADC analog input in volts. uINS pin 19 (G3/AN3). */
    float                   ana3;

    /** ADC analog input in volts. uINS pin 20 (G4/AN4). */
    float                   ana4;
} sys_sensors_t;

/** INS output */
typedef struct PACKED
{
    /** GPS time of week (since Sunday morning) in milliseconds */
    uint32_t                timeOfWeekMs;

    /** Latitude, longitude and height above ellipsoid (rad, rad, m) */
    double                  lla[3];

    /** Velocities in body frames of X, Y and Z (m/s) */
    float                   uvw[3];

    /** Quaternion body rotation with respect to NED: W, X, Y, Z */
    float					qn2b[4];
} ins_output_t;

/** (DID_SYS_PARAMS) System parameters */
typedef struct PACKED
{
    /** GPS time of week (since Sunday morning) in milliseconds */
    uint32_t                timeOfWeekMs;

    /** INS status flags (eInsStatusFlags) */
    uint32_t                insStatus;

    /** Hardware status flags (eHdwStatusFlags) */
    uint32_t                hdwStatus;

    /** IMU temperature */
    float					imuTemp;

    /** Baro temperature */
    float					baroTemp;

    /** MCU temperature (not available yet) */
    float					mcuTemp;

    /** System status flags (eSysStatusFlags) */
    uint32_t				sysStatus;

	/** IMU sample period (ms). Zero disables sampling. */
	uint32_t				imuSamplePeriodMs;

	/** Preintegrated IMU (PIMU) integration period and navigation/AHRS filter output period (ms). */
	uint32_t				navOutputPeriodMs;
	
    /** Actual sample period relative to GPS PPS (sec) */
    double					sensorTruePeriod;

	/** Flash config checksum used with host SDK synchronization */
	uint32_t				flashCfgChecksum;

	/** Navigation/AHRS filter update period (ms) */
	uint32_t				navUpdatePeriodMs;

    /** General fault code descriptor (eGenFaultCodes).  Set to zero to reset fault code. */
    uint32_t				genFaultCode;
} sys_params_t;

/*! General Fault Code descriptor */
enum eGenFaultCodes
{
    /*! INS state limit overrun - UVW */
    GFC_INS_STATE_ORUN_UVW				= 0x00000001,
    /*! INS state limit overrun - Latitude */
    GFC_INS_STATE_ORUN_LAT				= 0x00000002,
    /*! INS state limit overrun - Altitude */
    GFC_INS_STATE_ORUN_ALT				= 0x00000004,
    /*! Unhandled interrupt */
    GFC_UNHANDLED_INTERRUPT				= 0x00000010,
    /*! Fault: sensor initialization  */
    GFC_INIT_SENSORS					= 0x00000100,
    /*! Fault: SPI bus initialization  */
    GFC_INIT_SPI						= 0x00000200,
    /*! Fault: SPI configuration  */
    GFC_CONFIG_SPI						= 0x00000400,
    /*! Fault: GPS1 init  */
    GFC_INIT_GPS1						= 0x00000800,
    /*! Fault: GPS2 init  */
    GFC_INIT_GPS2                       = 0x00001000,
    /*! Flash failed to load valid values */
    GFC_FLASH_INVALID_VALUES			= 0x00002000,
    /*! Flash checksum failure */
    GFC_FLASH_CHECKSUM_FAILURE			= 0x00004000,
    /*! Flash write failure */
    GFC_FLASH_WRITE_FAILURE				= 0x00008000,
    /*! System Fault: general */
    GFC_SYS_FAULT_GENERAL				= 0x00010000,
    /*! System Fault: CRITICAL system fault (see DID_SYS_FAULT) */
    GFC_SYS_FAULT_CRITICAL			    = 0x00020000,
    /*! Sensor(s) saturated */
    GFC_SENSOR_SATURATION 				= 0x00040000,
    /*! Fault: IMU initialization */
    GFC_INIT_IMU						= 0x00100000,
    /*! Fault: Magnetometer initialization */
    GFC_INIT_MAGNETOMETER				= 0x00400000,
    /*! Fault: Barometer initialization */
    GFC_INIT_BAROMETER					= 0x00200000,
    /*! Fault: I2C initialization */
    GFC_INIT_I2C						= 0x00800000,
    /*! Fault: Chip erase line toggled but did not meet required hold time.  This is caused by noise/transient on chip erase pin.  */
    GFC_CHIP_ERASE_INVALID				= 0x01000000,
};


/** (DID_SYS_CMD) System Commands */
typedef struct PACKED
{
    /** System commands (see eSystemCommand) 1=save current persistent messages, 5=zero motion, 97=save flash, 99=software reset.  "invCommand" (following variable) must be set to bitwise inverse of this value for this command to be processed.  */
    uint32_t                command;

    /** Error checking field that must be set to bitwise inverse of command field for the command to take effect.  */
    uint32_t                invCommand;

} system_command_t;

enum eSystemCommand 
{
    SYS_CMD_NONE                                        = 0,            // (uint32 inv: 4294967295)
    SYS_CMD_SAVE_PERSISTENT_MESSAGES                    = 1,            // (uint32 inv: 4294967294)
    SYS_CMD_ENABLE_BOOTLOADER_AND_RESET                 = 2,            // (uint32 inv: 4294967293)
    SYS_CMD_ENABLE_SENSOR_STATS                         = 3,            // (uint32 inv: 4294967292)
    SYS_CMD_ENABLE_RTOS_STATS                           = 4,            // (uint32 inv: 4294967291)
    SYS_CMD_ZERO_MOTION                                 = 5,            // (uint32 inv: 4294967290)
    SYS_CMD_REF_POINT_STATIONARY                        = 6,            // (uint32 inv: 4294967289)
    SYS_CMD_REF_POINT_MOVING                            = 7,            // (uint32 inv: 4294967288)
    SYS_CMD_RESET_RTOS_STATS                            = 8,            // (uint32 inv: 4294967287)

    SYS_CMD_ENABLE_GPS_LOW_LEVEL_CONFIG                 = 10,           // (uint32 inv: 4294967285)
    SYS_CMD_DISABLE_SERIAL_PORT_BRIDGE                  = 11,           // (uint32 inv: 4294967284)
    SYS_CMD_ENABLE_SERIAL_PORT_BRIDGE_USB_TO_GPS1       = 12,           // (uint32 inv: 4294967283)
    SYS_CMD_ENABLE_SERIAL_PORT_BRIDGE_USB_TO_GPS2       = 13,           // (uint32 inv: 4294967282)
    SYS_CMD_ENABLE_SERIAL_PORT_BRIDGE_USB_TO_SER0       = 14,           // (uint32 inv: 4294967281)
    SYS_CMD_ENABLE_SERIAL_PORT_BRIDGE_USB_TO_SER1       = 15,           // (uint32 inv: 4294967280)
    SYS_CMD_ENABLE_SERIAL_PORT_BRIDGE_USB_TO_SER2       = 16,           // (uint32 inv: 4294967279)
    SYS_CMD_ENABLE_SERIAL_PORT_BRIDGE_SER0_TO_GPS1      = 17,           // (uint32 inv: 4294967278)
    SYS_CMD_ENABLE_SERIAL_PORT_BRIDGE_CUR_PORT_TO_GPS1  = 18,           // (uint32 inv: 4294967277)
    SYS_CMD_ENABLE_SERIAL_PORT_BRIDGE_CUR_PORT_TO_GPS2  = 19,           // (uint32 inv: 4294967276)
    SYS_CMD_ENABLE_SERIAL_PORT_BRIDGE_CUR_PORT_TO_USB   = 20,           // (uint32 inv: 4294967275)
    SYS_CMD_ENABLE_SERIAL_PORT_BRIDGE_CUR_PORT_TO_SER0  = 21,           // (uint32 inv: 4294967274)
    SYS_CMD_ENABLE_SERIAL_PORT_BRIDGE_CUR_PORT_TO_SER1  = 22,           // (uint32 inv: 4294967273)
    SYS_CMD_ENABLE_SERIAL_PORT_BRIDGE_CUR_PORT_TO_SER2  = 23,           // (uint32 inv: 4294967272)

    SYS_CMD_ENABLE_SERIAL_PORT_BRIDGE_USB_LOOPBACK      = 24,           // (uint32 inv: 4294967271)
    SYS_CMD_ENABLE_SERIAL_PORT_BRIDGE_SER0_LOOPBACK     = 25,           // (uint32 inv: 4294967270)
    SYS_CMD_ENABLE_SERIAL_PORT_BRIDGE_SER1_LOOPBACK     = 26,           // (uint32 inv: 4294967269)
    SYS_CMD_ENABLE_SERIAL_PORT_BRIDGE_SER2_LOOPBACK     = 27,           // (uint32 inv: 4294967268)
    SYS_CMD_ENABLE_SERIAL_PORT_BRIDGE_CUR_PORT_LOOPBACK = 28,           // (uint32 inv: 4294967267)

    SYS_CMD_GPX_ENABLE_BOOTLOADER_MODE                  = 30,           // (uint32 inv: 4294967265)
    SYS_CMD_GPX_ENABLE_GNSS1_CHIPSET_BOOTLOADER         = 31,           // (uint32 inv: 4294967264)
    SYS_CMD_GPX_ENABLE_GNSS2_CHIPSET_BOOTLOADER         = 32,           // (uint32 inv: 4294967263)
    SYS_CMD_GPX_ENABLE_GNSS1_PASS_THROUGH               = 33,           // (uint32 inv: 4294967262)
    SYS_CMD_GPX_ENABLE_GNSS2_PASS_THROUGH               = 34,           // (uint32 inv: 4294967261)

    SYS_CMD_TEST_GPIO                                   = 64,           // (uint32 inv: 4294967231)

    SYS_CMD_SAVE_FLASH                                  = 97,           // (uint32 inv: 4294967198)
    SYS_CMD_SAVE_GPS_ASSIST_TO_FLASH_RESET              = 98,           // (uint32 inv: 4294967197)
    SYS_CMD_SOFTWARE_RESET                              = 99,           // (uint32 inv: 4294967196)
    SYS_CMD_MANF_UNLOCK                                 = 1122334455,   // (uint32 inv: 3172632840)
    SYS_CMD_MANF_FACTORY_RESET                          = 1357924680,   // (uint32 inv: 2937042615) SYS_CMD_MANF_RESET_UNLOCK must be sent prior to this command.
    SYS_CMD_MANF_CHIP_ERASE                             = 1357924681,   // (uint32 inv: 2937042614) SYS_CMD_MANF_RESET_UNLOCK must be sent prior to this command.
    SYS_CMD_MANF_DOWNGRADE_CALIBRATION                  = 1357924682,   // (uint32 inv: 2937042613) SYS_CMD_MANF_RESET_UNLOCK must be sent prior to this command.
};

enum eSerialPortBridge
{
	SERIAL_PORT_BRIDGE_DISABLED         = 0,

    SERIAL_PORT_BRIDGE_GPS1_TO_USB      = 1,
    SERIAL_PORT_BRIDGE_GPS1_TO_SER0     = 2,
    SERIAL_PORT_BRIDGE_GPS1_TO_SER1     = 3,
    SERIAL_PORT_BRIDGE_GPS1_TO_SER2     = 4,

    SERIAL_PORT_BRIDGE_GPS2_TO_USB      = 5,
    SERIAL_PORT_BRIDGE_GPS2_TO_SER0     = 6,
    SERIAL_PORT_BRIDGE_GPS2_TO_SER1     = 7,
    SERIAL_PORT_BRIDGE_GPS2_TO_SER2     = 8,

    SERIAL_PORT_BRIDGE_USB_TO_SER0      = 9,
    SERIAL_PORT_BRIDGE_USB_TO_SER1      = 10,
    SERIAL_PORT_BRIDGE_USB_TO_SER2      = 11,
    SERIAL_PORT_BRIDGE_SER0_TO_SER1     = 12,
    SERIAL_PORT_BRIDGE_SER0_TO_SER2     = 13,
    SERIAL_PORT_BRIDGE_SER1_TO_SER2     = 14,

    SERIAL_PORT_BRIDGE_USB_TO_USB       = 15,   // loopback
    SERIAL_PORT_BRIDGE_SER0_TO_SER0     = 16,   // loopback
    SERIAL_PORT_BRIDGE_SER1_TO_SER1     = 17,   // loopback
    SERIAL_PORT_BRIDGE_SER2_TO_SER2     = 18,   // loopback
};

/** (DID_NMEA_BCAST_PERIOD) Set NMEA message broadcast periods. This data structure is zeroed out on stop_all_broadcasts */
typedef struct PACKED
{
    /** Options: Port selection[0x0=current, 0xFF=all, 0x1=ser0, 0x2=ser1, 0x4=ser2, 0x8=USB] (see RMC_OPTIONS_...) */
    uint32_t				options;

	/** Broadcast period multiple - NMEA IMU data. 0 to disable. */
	uint8_t				    pimu;

	/** Broadcast period multiple - NMEA preintegrated IMU: delta theta (rad) and delta velocity (m/s). 0 to disable. */
	uint8_t			    	ppimu;
	
	/** Broadcast period multiple - NMEA INS output: euler rotation w/ respect to NED, NED position from reference LLA. 0 to disable. */
	uint8_t			    	pins1;

	/** Broadcast period multiple - NMEA INS output: quaternion rotation w/ respect to NED, ellipsoid altitude. 0 to disable. */
	uint8_t				    pins2;
	
	/** Broadcast period multiple - NMEA GPS position data. 0 to disable. */
	uint8_t			    	pgpsp;

	/** Broadcast period multiple - NMEA Raw IMU data (up to 1KHz).  Use this IMU data for output data rates faster than DID_FLASH_CONFIG.startupNavDtMs.  Otherwise we recommend use of pimu or ppimu as they are oversampled and contain less noise. 0 to disable. */
	uint8_t			    	primu;

	/** Broadcast period multiple - NMEA standard GGA GNSS 3D location, fix, and accuracy. 0 to disable. */
	uint8_t				    gga;

	/** Broadcast period multiple - NMEA standard GLL GNSS 2D location and time. 0 to disable. */
	uint8_t			    	gll;

	/** Broadcast period multiple - NMEA standard GSA GNSS DOP and active satellites. 0 to disable. */
	uint8_t			    	gsa;

	/** Broadcast period multiple - NMEA standard recommended minimum specific GPS/Transit data. 0 to disable. */
	uint8_t			    	rmc;
	
	/** Broadcast period multiple - NMEA standard Data and Time. 0 to disable. */
	uint8_t			    	zda;

	/** Broadcast period multiple - NMEA standard Inertial Attitude Data. 0 to disable. */
	uint8_t			    	pashr;

	/** Broadcast period multiple - NMEA standard satelliate information. */
	uint8_t			    	gsv;

	/** Broadcast period multiple - NMEA track made good and speed over ground. */
	uint8_t			    	vtg;

} nmea_msgs_t;

typedef struct PACKED
{
    /** (rad/s) Gyros.  Units only apply for calibrated data. */
    f_t						pqr[3];

    /** (m/s^2) Accelerometers.  Units only apply for calibrated data. */
    f_t						acc[3];

    /** (°C) Temperature of IMU.  Units only apply for calibrated data. */
    f_t						temp;
} sensors_imu_w_temp_t;

typedef struct PACKED
{                                       // Units only apply for calibrated data
    f_t						mag[3];         // (uT)		Magnetometers
} sensors_mag_t;

typedef struct PACKED
{
    /** (rad/s) Gyros.  Units only apply for calibrated data. */
    f_t						pqr[3];

    /** (m/s^2) Accelerometers.  Units only apply for calibrated data. */
    f_t						acc[3];

    /** (uT) Magnetometers.  Units only apply for calibrated data. */
    f_t						mag[3];
} sensors_mpu_t;

// (DID_SENSORS_TC_BIAS)
typedef struct PACKED
{
    /** Time since boot up in seconds.  Convert to GPS time of week by adding gps.towOffset */
    double                  time;                                       // Units only apply for calibrated data

    sensors_mpu_t			mpu[NUM_IMU_DEVICES];
} sensors_t;

typedef struct PACKED
{
    f_t						xyz[3];
} mag_xyz_t;

// (DID_SENSORS_UCAL, DID_SENSORS_TCAL, DID_SENSORS_MCAL)
typedef struct PACKED
{
    imu3_t					imu3;

    /** (°C) Temperature of IMU.  Units only apply for calibrated data. */
    f_t						temp[NUM_IMU_DEVICES];

    /** (uT) Magnetometers.  Units only apply for calibrated data. */
    mag_xyz_t				mag[NUM_MAG_DEVICES];
} sensors_w_temp_t;

typedef struct PACKED
{
    f_t						lpfLsb[3];      // Low-pass filtered of g_sensors.lsb
    f_t						lpfTemp;		// (°C) Low-pass filtered sensor temperature
    f_t						k[3];			// Slope (moved from flash to here)
    f_t						temp;			// (°C)	Temperature of sensor
    f_t                     tempRampRate;   // (°C/s) Temperature ramp rate
    uint32_t                tci;            // Index of current temperature compensation point
    uint32_t                numTcPts;       // Total number of tc points
    f_t                     dtTemp;			// (°C) Temperature from last calibration point
} sensor_comp_unit_t;

typedef struct PACKED
{                                       // Sensor temperature compensation
    uint32_t                timeMs;         // (ms) Time since boot up.
    sensor_comp_unit_t		pqr[NUM_IMU_DEVICES];
    sensor_comp_unit_t		acc[NUM_IMU_DEVICES];
    sensor_comp_unit_t		mag[NUM_MAG_DEVICES];
    imus_t 					referenceImu;	// External reference IMU
    float                   referenceMag[3];// External reference magnetometer (heading reference)
    uint32_t                sampleCount;    // Number of samples collected
    uint32_t                calState;       // state machine (see eScompCalState)
    uint32_t				status;         // Status used to control LED and indicate valid sensor samples (see eScompStatus)
    f_t						alignAccel[3];  // Alignment acceleration
} sensor_compensation_t;

#define NUM_ANA_CHANNELS	4
typedef struct PACKED
{                                       // LSB units for all except temperature, which is Celsius.
    double					time;
    sensors_imu_w_temp_t	imu[NUM_IMU_DEVICES];
    sensors_mag_t			mag[NUM_MAG_DEVICES];   // Magnetometers
    f_t						bar;            		// Barometric pressure
    f_t						barTemp;				// Temperature of barometric pressure sensor
    f_t                     humidity;				// Relative humidity as a percent (%rH).  Range is 0% - 100%
    f_t						ana[NUM_ANA_CHANNELS]; // ADC analog input
} sys_sensors_adc_t;

#define NUM_COM_PORTS       4	// Number of communication ports.  (Ser0, Ser1, Ser2, and USB).
#ifndef NUM_SERIAL_PORTS
#define NUM_SERIAL_PORTS	6
#endif

/** Realtime Message Controller (used in rmc_t). 
    The data sets available through RMC are broadcast at the availability of the data.  A goal of RMC is 
    to provide updates from each onboard sensor as fast as possible with minimal latency.  The RMC is 
    provided so that broadcast of sensor data is done as soon as it becomes available.   The exception to
    this rule is the INS output data, which has a configurable output data rate according to DID_RMC.insPeriodMs.
*/

#define RMC_OPTIONS_PORT_MASK           0x000000FF
#define RMC_OPTIONS_PORT_ALL            (RMC_OPTIONS_PORT_MASK)
#define RMC_OPTIONS_PORT_CURRENT        0x00000000
#define RMC_OPTIONS_PORT_SER0           0x00000001
#define RMC_OPTIONS_PORT_SER1           0x00000002	// also SPI
#define RMC_OPTIONS_PORT_SER2           0x00000004
#define RMC_OPTIONS_PORT_USB            0x00000008
#define RMC_OPTIONS_PRESERVE_CTRL       0x00000100	// Prevent any messages from getting turned off by bitwise OR'ing new message bits with current message bits.
#define RMC_OPTIONS_PERSISTENT          0x00000200	// Save current port RMC to flash memory for use following reboot, eliminating need to re-enable RMC to start data streaming.  

// RMC message data rates:
#define RMC_BITS_INS1                   0x0000000000000001      // rmc.insPeriodMs (4ms default)
#define RMC_BITS_INS2                   0x0000000000000002      // "
#define RMC_BITS_INS3                   0x0000000000000004      // "
#define RMC_BITS_INS4                   0x0000000000000008      // "
#define RMC_BITS_IMU                    0x0000000000000010      // DID_FLASH_CONFIG.startupNavDtMs (4ms default)
#define RMC_BITS_PIMU                   0x0000000000000020      // "
#define RMC_BITS_BAROMETER              0x0000000000000040      // ~8ms
#define RMC_BITS_MAGNETOMETER           0x0000000000000080      // ~10ms
// #define RMC_BITS_UNUSED              0x0000000000000100
// #define RMC_BITS_UNUSED              0x0000000000000200 
#define RMC_BITS_GPS1_POS               0x0000000000000400      // DID_FLASH_CONFIG.startupGpsDtMs (200ms default)
#define RMC_BITS_GPS2_POS               0x0000000000000800      // "
#define RMC_BITS_GPS1_RAW               0x0000000000001000      // "
#define RMC_BITS_GPS2_RAW               0x0000000000002000      // "
#define RMC_BITS_GPS1_SAT               0x0000000000004000      // 1s
#define RMC_BITS_GPS2_SAT               0x0000000000008000      // "
#define RMC_BITS_GPS_BASE_RAW           0x0000000000010000      // 
#define RMC_BITS_STROBE_IN_TIME         0x0000000000020000      // On strobe input event
#define RMC_BITS_DIAGNOSTIC_MESSAGE     0x0000000000040000
#define RMC_BITS_IMU3_UNCAL             0x0000000000080000      // DID_FLASH_CONFIG.startupImuDtMs (1ms default)
#define RMC_BITS_GPS1_VEL               0x0000000000100000      // DID_FLASH_CONFIG.startupGpsDtMs (200ms default)
#define RMC_BITS_GPS2_VEL               0x0000000000200000      // "
#define RMC_BITS_GPS1_UBX_POS           0x0000000000400000      // "
#define RMC_BITS_GPS1_RTK_POS           0x0000000000800000      // "
#define RMC_BITS_GPS1_RTK_POS_REL       0x0000000001000000      // "
#define RMC_BITS_GPS1_RTK_POS_MISC      0x0000000004000000      // "
#define RMC_BITS_INL2_NED_SIGMA         0x0000000008000000
#define RMC_BITS_RTK_STATE              0x0000000010000000
#define RMC_BITS_RTK_CODE_RESIDUAL      0x0000000020000000
#define RMC_BITS_RTK_PHASE_RESIDUAL     0x0000000040000000
#define RMC_BITS_WHEEL_ENCODER          0x0000000080000000
#define RMC_BITS_GROUND_VEHICLE         0x0000000100000000
// #define RMC_BITS_UNUSED              0x0000000200000000
#define RMC_BITS_IMU_MAG                0x0000000400000000
#define RMC_BITS_PIMU_MAG               0x0000000800000000
#define RMC_BITS_GPS1_RTK_HDG_REL       0x0000001000000000      // DID_FLASH_CONFIG.startupGpsDtMs (200ms default)
#define RMC_BITS_GPS1_RTK_HDG_MISC      0x0000002000000000      // "
#define RMC_BITS_REFERENCE_IMU          0x0000004000000000		// DID_FLASH_CONFIG.startupNavDtMs
#define RMC_BITS_REFERENCE_PIMU         0x0000008000000000		// "
#define RMC_BITS_IMU3_RAW               0x0000010000000000
#define RMC_BITS_IMU_RAW                0x0000020000000000
#define RMC_BITS_GPS1_SIG               0x0000040000000000      // 1s
#define RMC_BITS_GPS2_SIG               0x0000080000000000      // "
#define RMC_BITS_GPX_RTOS_INFO          0x0000100000000000      // 1ms
#define RMC_BITS_GPX_DEBUG              0x0000200000000000      // 1ms
#define RMC_BITS_GPX_STATUS             0x0000400000000000      // 1ms
#define RMC_BITS_GPX_DEV_INFO           0x0000800000000000      // 1ms

#define RMC_BITS_MASK                   0x0FFFFFFFFFFFFFFF
#define RMC_BITS_INTERNAL_PPD           0x4000000000000000      // 
#define RMC_BITS_PRESET                 0x8000000000000000		// Indicate BITS is a preset.  This sets the rmc period multiple and enables broadcasting.

#define RMC_PRESET_PPD_NAV_PERIOD_MULT_MS	100

// Preset: Post Processing Data
#define RMC_PRESET_PPD_BITS_NO_IMU		(RMC_BITS_PRESET \
                                        | RMC_BITS_INS2 \
                                        | RMC_BITS_BAROMETER \
                                        | RMC_BITS_MAGNETOMETER \
                                        | RMC_BITS_GPS1_POS \
                                        | RMC_BITS_GPS2_POS \
                                        | RMC_BITS_GPS1_VEL \
                                        | RMC_BITS_GPS2_VEL \
                                        | RMC_BITS_GPS1_RAW \
                                        | RMC_BITS_GPS2_RAW \
                                        | RMC_BITS_GPS_BASE_RAW \
                                        | RMC_BITS_GPS1_RTK_POS_REL \
                                        | RMC_BITS_GPS1_RTK_HDG_REL \
                                        | RMC_BITS_INTERNAL_PPD \
                                        | RMC_BITS_DIAGNOSTIC_MESSAGE)
#define RMC_PRESET_PPD_BITS				(RMC_PRESET_PPD_BITS_NO_IMU \
                                        | RMC_BITS_PIMU \
                                        | RMC_BITS_REFERENCE_PIMU)
#define RMC_PRESET_INS_BITS				(RMC_BITS_INS2 \
                                        | RMC_BITS_GPS1_POS \
                                        | RMC_BITS_PRESET)
#define RMC_PRESET_PPD_BITS_IMU3		(RMC_PRESET_PPD_BITS_NO_IMU \
                                        | RMC_BITS_IMU3_UNCAL)
#define RMC_PRESET_PPD_BITS_RTK_DBG		(RMC_PRESET_PPD_BITS \
                                        | RMC_BITS_RTK_STATE \
                                        | RMC_BITS_RTK_CODE_RESIDUAL \
                                        | RMC_BITS_RTK_PHASE_RESIDUAL)
#define RMC_PRESET_PPD_GROUND_VEHICLE	(RMC_PRESET_PPD_BITS \
                                        | RMC_BITS_WHEEL_ENCODER \
                                        | RMC_BITS_GROUND_VEHICLE)
#define RMC_PRESET_ALLAN_VARIANCE		(RMC_BITS_PRESET \
                                        | RMC_BITS_IMU)

/** (DID_RMC) Realtime message controller (RMC). */
typedef struct PACKED
{
    /** Data stream enable bits for the specified ports.  (see RMC_BITS_...) */
    uint64_t                bits;

    /** Options to select alternate ports to output data, etc.  (see RMC_OPTIONS_...) */
    uint32_t				options;
    
    /** IMU and Integrated IMU data transmit period is set using DID_SYS_PARAMS.navPeriodMs */
} rmc_t;

enum eNmeaAsciiMsgId
{
    NMEA_MSG_ID_PIMU      = 0,
    NMEA_MSG_ID_PPIMU     = 1,
    NMEA_MSG_ID_PRIMU     = 2,
    NMEA_MSG_ID_PINS1     = 3,
    NMEA_MSG_ID_PINS2     = 4,
    NMEA_MSG_ID_PGPSP     = 5,
    NMEA_MSG_ID_GGA       = 6,
    NMEA_MSG_ID_GLL       = 7,
    NMEA_MSG_ID_GSA       = 8,
    NMEA_MSG_ID_RMC       = 9,
    NMEA_MSG_ID_ZDA       = 10,
    NMEA_MSG_ID_PASHR     = 11, 
    NMEA_MSG_ID_PSTRB     = 12,
    NMEA_MSG_ID_INFO      = 13,
    NMEA_MSG_ID_GSV       = 14,
    NMEA_MSG_ID_VTG       = 15,
    NMEA_MSG_ID_INTEL     = 16,
    NMEA_MSG_ID_COUNT,
}; 

#define NMEA_RMC_BITS_PIMU          (1<<NMEA_MSG_ID_PIMU)
#define NMEA_RMC_BITS_PPIMU         (1<<NMEA_MSG_ID_PPIMU)
#define NMEA_RMC_BITS_PRIMU         (1<<NMEA_MSG_ID_PRIMU)
#define NMEA_RMC_BITS_PINS1         (1<<NMEA_MSG_ID_PINS1)
#define NMEA_RMC_BITS_PINS2         (1<<NMEA_MSG_ID_PINS2)
#define NMEA_RMC_BITS_PGPSP         (1<<NMEA_MSG_ID_PGPSP)
#define NMEA_RMC_BITS_GGA           (1<<NMEA_MSG_ID_GGA)
#define NMEA_RMC_BITS_GLL           (1<<NMEA_MSG_ID_GLL)
#define NMEA_RMC_BITS_GSA           (1<<NMEA_MSG_ID_GSA)
#define NMEA_RMC_BITS_RMC           (1<<NMEA_MSG_ID_RMC)
#define NMEA_RMC_BITS_ZDA           (1<<NMEA_MSG_ID_ZDA)
#define NMEA_RMC_BITS_PASHR         (1<<NMEA_MSG_ID_PASHR)
#define NMEA_RMC_BITS_PSTRB         (1<<NMEA_MSG_ID_PSTRB)
#define NMEA_RMC_BITS_INFO          (1<<NMEA_MSG_ID_INFO)
#define NMEA_RMC_BITS_GSV           (1<<NMEA_MSG_ID_GSV)
#define NMEA_RMC_BITS_VTG           (1<<NMEA_MSG_ID_VTG)
#define NMEA_RMC_BITS_INTEL         (1<<NMEA_MSG_ID_INTEL)

/** Realtime message controller internal (RMCI). */
typedef struct PACKED
{
     /** Data stream enable bits and options for the specified ports.  (see RMC_BITS_...) */
    rmc_t                   rmc;
    
    /** Used for both the DID binary and NMEA messages.  */
    uint8_t                 periodMultiple[DID_COUNT];

    /** NMEA data stream enable bits for the specified ports.  (see NMEA_RMC_BITS_...) */
    uint32_t                nmeaBits;

    /** NMEA period multiple of above period multiple indexed by NMEA_MSG_ID... */
    uint8_t                 nmeaPeriod[NMEA_MSG_ID_COUNT];

} rmci_t;

// GPX Realtime Message Controller (GRMC) - message broadcast mechanism.
#define GRMC_OPTIONS_PORT_MASK           0x000000FF
#define GRMC_OPTIONS_PORT_ALL            (RMC_OPTIONS_PORT_MASK)
#define GRMC_OPTIONS_PORT_CURRENT        0x00000000
#define GRMC_OPTIONS_PORT_SER0           0x00000001
#define GRMC_OPTIONS_PORT_SER1           0x00000002	// also SPI
#define GRMC_OPTIONS_PORT_SER2           0x00000004
#define GRMC_OPTIONS_PORT_USB            0x00000008
#define GRMC_OPTIONS_PRESERVE_CTRL       0x00000100	// Prevent any messages from getting turned off by bitwise OR'ing new message bits with current message bits.
#define GRMC_OPTIONS_PERSISTENT          0x00000200	// Save current port RMC to flash memory for use following reboot, eliminating need to re-enable RMC to start data streaming.  


enum GRMC_BIT_POS{
    GRMC_BIT_POS_DEV_INFO =            0,
    GRMC_BIT_POS_FLASH_CFG =           1,
    GRMC_BIT_POS_STATUS =              2,
    GRMC_BIT_POS_RTOS_INFO =           3,
    GRMC_BIT_POS_DEBUG_ARRAY =         4,
    GRMC_BIT_POS_GPS1_POS =            5,
    GRMC_BIT_POS_GPS1_VEL =            6,
    GRMC_BIT_POS_GPS1_SAT =            7,
    GRMC_BIT_POS_GPS1_SIG =            8,
    GRMC_BIT_POS_GPS1_RAW =            9,
    GRMC_BIT_POS_GPS1_VERSION =        10,
    GRMC_BIT_POS_GPS2_POS =            11,
    GRMC_BIT_POS_GPS2_VEL =            12,
    GRMC_BIT_POS_GPS2_SAT =            13,
    GRMC_BIT_POS_GPS2_SIG =            14,
    GRMC_BIT_POS_GPS2_RAW =            15,
    GRMC_BIT_POS_GPS2_VERSION =        16,
    GRMC_BIT_POS_GPS1_RTK_POS =        17,
    GMRC_BIT_POS_GPS1_RTK_POS_MISC =   18,
    GMRC_BIT_POS_GPS1_RTK_POS_REL =    19,
    GMRC_BIT_POS_GPS2_RTK_CMP_MISC =   20,
    GMRC_BIT_POS_GPS2_RTK_CMP_REL =    21,
    GRMC_BIT_POS_COUNT,
};

#define GRMC_BITS_DEV_INFO              (0x0000000000000001 << GRMC_BIT_POS_DEV_INFO)
#define GRMC_BITS_FLASH_CFG             (0x0000000000000001 << GRMC_BIT_POS_FLASH_CFG)
#define GRMC_BITS_STATUS                (0x0000000000000001 << GRMC_BIT_POS_STATUS)
#define GRMC_BITS_RTOS_INFO             (0x0000000000000001 << GRMC_BIT_POS_RTOS_INFO)
#define GRMC_BITS_DEBUG_ARRAY           (0x0000000000000001 << GRMC_BIT_POS_DEBUG_ARRAY)
#define GRMC_BITS_GPS1_POS              (0x0000000000000001 << GRMC_BIT_POS_GPS1_POS)
#define GRMC_BITS_GPS1_VEL              (0x0000000000000001 << GRMC_BIT_POS_GPS1_VEL)
#define GRMC_BITS_GPS1_SAT              (0x0000000000000001 << GRMC_BIT_POS_GPS1_SAT)
#define GRMC_BITS_GPS1_SIG              (0x0000000000000001 << GRMC_BIT_POS_GPS1_SIG)
#define GRMC_BITS_GPS1_RAW              (0x0000000000000001 << GRMC_BIT_POS_GPS1_RAW)
#define GRMC_BITS_GPS1_VERSION          (0x0000000000000001 << GRMC_BIT_POS_GPS1_VERSION)
#define GRMC_BITS_GPS2_POS              (0x0000000000000001 << GRMC_BIT_POS_GPS2_POS)
#define GRMC_BITS_GPS2_VEL              (0x0000000000000001 << GRMC_BIT_POS_GPS2_VEL)
#define GRMC_BITS_GPS2_SAT              (0x0000000000000001 << GRMC_BIT_POS_GPS2_SAT)
#define GRMC_BITS_GPS2_SIG              (0x0000000000000001 << GRMC_BIT_POS_GPS2_SIG)
#define GRMC_BITS_GPS2_RAW              (0x0000000000000001 << GRMC_BIT_POS_GPS2_RAW)
#define GRMC_BITS_GPS2_VERSION          (0x0000000000000001 << GRMC_BIT_POS_GPS2_VERSION)
#define GRMC_BITS_GPS1_RTK_POS          (0x0000000000000001 << GRMC_BIT_POS_GPS1_RTK_POS)
#define GMRC_BITS_GPS1_RTK_POS_MISC     (0x0000000000000001 << GMRC_BIT_POS_GPS1_RTK_POS_MISC)
#define GMRC_BITS_GPS1_RTK_POS_REL      (0x0000000000000001 << GMRC_BIT_POS_GPS1_RTK_POS_REL)
#define GMRC_BITS_GPS2_RTK_CMP_MISC     (0x0000000000000001 << GMRC_BIT_POS_GPS2_RTK_CMP_MISC)
#define GMRC_BITS_GPS2_RTK_CMP_REL      (0x0000000000000001 << GMRC_BIT_POS_GPS2_RTK_CMP_REL)
#define GRMC_BITS_PRESET                (0x8000000000000000)	// Indicate BITS is a preset.  This sets the rmc period multiple and enables broadcasting.

#define GRMC_PRESET_GPX_DEV_INFO_PERIOD_MS       1000
#define GRMC_PRESET_GPX_RTOS_INFO_PERIOD_MS      500
#define GRMC_PRESET_GPX_STATUS_PERIOD_MS         500
#define GRMC_PRESET_GPX_DEBUG_ARRAY_PERIOD_MS    500
#define GRMC_PRESET_GPX_GPS1_VERSION_PERIOD_MS   1000
#define GRMC_PRESET_GPX_GPS2_VERSION_PERIOD_MS   1000

#define GRMC_PRESET_GPX_IMX		(   GRMC_BITS_PRESET \
                                    /*| GRMC_BITS_DEV_INFO*/ \
                                    /*| GRMC_BITS_RTOS_INFO*/ \
                                    | GRMC_BITS_STATUS \
                                    /*| GRMC_BITS_DEBUG_ARRAY*/ \
                                    | GRMC_BITS_GPS1_POS \
                                    | GRMC_BITS_GPS2_POS \
                                    | GRMC_BITS_GPS1_VEL \
                                    | GRMC_BITS_GPS2_VEL \
                                    | GRMC_BITS_GPS1_SAT \
                                    | GRMC_BITS_GPS2_SAT \
                                    | GRMC_BITS_GPS1_SIG \
                                    | GRMC_BITS_GPS2_SIG \
                                    | GRMC_BITS_GPS1_VERSION \
                                    | GRMC_BITS_GPS2_VERSION \
                                    /*| GRMC_BITS_GPS1_RTK_POS*/ \
                                    | GMRC_BITS_GPS2_RTK_CMP_REL \
                                    | GMRC_BITS_GPS2_RTK_CMP_MISC \
                                    | GRMC_BITS_GPS1_RAW \
                                    | GRMC_BITS_GPS2_RAW )



/** (DID_IO) Input/Output */
typedef struct PACKED
{
    /** GPS time of week (since Sunday morning) in milliseconds */
    uint32_t                timeOfWeekMs;

    /** General purpose I/O status */
    uint32_t				gpioStatus;
} io_t;

enum eMagCalState
{
    MAG_CAL_STATE_DO_NOTHING		= (int)0, 

    /** COMMAND: Recalibrate magnetometers using multiple axis */
    MAG_CAL_STATE_MULTI_AXIS		= (int)1,

    /** COMMAND: Recalibrate magnetometers using only one axis */
    MAG_CAL_STATE_SINGLE_AXIS		= (int)2,

    /** COMMAND: Stop mag recalibration and do not save results */
    MAG_CAL_STATE_ABORT				= (int)101,

    /** STATUS: Mag recalibration is in progress */
    MAG_CAL_STATE_RECAL_RUNNING		= (int)200,

    /** STATUS: Mag recalibration has completed */
    MAG_CAL_STATE_RECAL_COMPLETE	= (int)201,
};

/** (DID_MAG_CAL) Magnetometer Calibration */
typedef struct PACKED
{
    /** Mag recalibration state.  COMMANDS: 1=multi-axis, 2=single-axis, 101=abort, STATUS: 200=running, 201=done (see eMagCalState) */
    uint32_t                state;
    
    /** Mag recalibration progress indicator: 0-100 % */
    float					progress;

	/** Magnetic declination estimate */
	float					declination;
} mag_cal_t;

// (DID_INL2_MAG_OBS_INFO)
typedef struct PACKED
{											// INL2 - Magnetometer observer info 
    /** Timestamp in milliseconds */
    uint32_t				timeOfWeekMs;	

    /** Number of calibration samples */
    uint32_t				Ncal_samples;

    /** Data ready to be processed */
    uint32_t				ready;

    /** Calibration data present.  Set to -1 to force mag recalibration. */	
    uint32_t				calibrated;

    /** Allow mag to auto-recalibrate */
    uint32_t				auto_recal;

    /** Bad sample data */		
    uint32_t				outlier;

    /** Heading from magnetometer */
    float					magHdg;

    /** Heading from INS */			
    float					insHdg;

	/** Difference between mag heading and (INS heading plus mag declination) */
	float					magInsHdgDelta;

    /** Normalized innovation squared (likelihood metric) */
    float					nis;

    /** Threshold for maximum NIS */
    float					nis_threshold;

    /** Magnetometer calibration matrix. Must be initialized with a unit matrix, not zeros! */
    float					Wcal[9];

    /** Active calibration set (0 or 1) */
    uint32_t				activeCalSet;

    /** Offset between magnetometer heading and estimate heading */
    float					magHdgOffset;

    /** Scaled computed variance between calibrated magnetometer samples.  */
    float                   Tcal;

    /** Calibrated magnetometer output can be produced using: Bcal = Wcal * (Braw - bias_cal) */
    float                   bias_cal[3];
} inl2_mag_obs_info_t;

/** Built-in Test: State */
enum eBitState
{
    BIT_STATE_OFF					                    = (int)0,
    BIT_STATE_DONE				                        = (int)1,   // Test is finished
    BIT_STATE_CMD_FULL_STATIONARY                       = (int)2,   // (FULL) Comprehensive test.  Requires system be completely stationary without vibrations. 
    BIT_STATE_CMD_BASIC_MOVING                          = (int)3,   // (BASIC) Ignores sensor output.  Can be run while moving.  This mode is automatically run after bootup.
    BIT_STATE_CMD_FULL_STATIONARY_HIGH_ACCURACY         = (int)4,   // Same as BIT_STATE_CMD_FULL_STATIONARY but with higher requirements for accuracy.  In order to pass, this test may require the Infield Calibration (DID_INFIELD_CAL) to be run. 
    BIT_STATE_RESERVED_2                                = (int)5,   
    BIT_STATE_RUNNING                                   = (int)6,   
    BIT_STATE_FINISHING                                 = (int)7,	// Computing results
    BIT_STATE_CMD_OFF                                   = (int)8,   // Stop built-in test
};

/** Built-in Test: Test Mode */
enum eBitTestMode
{
    BIT_TEST_MODE_SIM_GPS_NOISE                         = (int)100, // Simulate CNO noise
};

/** Hardware built-in test (BIT) flags */
enum eHdwBitStatusFlags
{
    HDW_BIT_PASSED_MASK             = (int)0x0000000F,
    HDW_BIT_PASSED_ALL              = (int)0x00000001,
    HDW_BIT_PASSED_NO_GPS           = (int)0x00000002,    // Passed w/o valid GPS signal
    HDW_BIT_MODE_MASK               = (int)0x000000F0,    // BIT mode run
    HDW_BIT_MODE_OFFSET             = (int)4,
#define HDW_BIT_MODE(hdwBitStatus) ((hdwBitStatus&HDW_BIT_MODE_MASK)>>HDW_BIT_MODE_OFFSET)
    HDW_BIT_FAILED_MASK             = (int)0xFFFFFF00,
    HDW_BIT_FAILED_AHRS_MASK        = (int)0xFFFF0F00,
    HDW_BIT_FAULT_NOISE_PQR         = (int)0x00000100,
    HDW_BIT_FAULT_NOISE_ACC         = (int)0x00000200,
    HDW_BIT_FAULT_MAGNETOMETER      = (int)0x00000400,
    HDW_BIT_FAULT_BAROMETER         = (int)0x00000800,
    HDW_BIT_FAULT_GPS_NO_COM        = (int)0x00001000,    // No GPS serial communications
    HDW_BIT_FAULT_GPS_POOR_CNO      = (int)0x00002000,    // Poor GPS signal strength.  Check antenna
    HDW_BIT_FAULT_GPS_POOR_ACCURACY = (int)0x00002000,    // Low number of satellites, or bad accuracy 
    HDW_BIT_FAULT_GPS_NOISE         = (int)0x00004000,    // (Not implemented)
};

/** Calibration built-in test flags */
enum eCalBitStatusFlags
{
    CAL_BIT_PASSED_MASK             = (int)0x0000000F,
    CAL_BIT_PASSED_ALL              = (int)0x00000001,
    CAL_BIT_MODE_MASK               = (int)0x000000F0,    // BIT mode run
    CAL_BIT_MODE_OFFSET             = (int)4,
#define CAL_BIT_MODE(calBitStatus) ((calBitStatus&CAL_BIT_MODE_MASK)>>CAL_BIT_MODE_OFFSET)
    CAL_BIT_FAILED_MASK             = (int)0x00FFFF00,
    CAL_BIT_FAULT_TCAL_EMPTY        = (int)0x00000100,    // Temperature calibration not present
    CAL_BIT_FAULT_TCAL_TSPAN        = (int)0x00000200,    // Temperature calibration temperature range is inadequate
    CAL_BIT_FAULT_TCAL_INCONSISTENT = (int)0x00000400,    // Temperature calibration number of points or slopes are not consistent
    CAL_BIT_FAULT_TCAL_CORRUPT      = (int)0x00000800,    // Temperature calibration memory corruption
    CAL_BIT_FAULT_TCAL_PQR_BIAS     = (int)0x00001000,    // Temperature calibration gyro bias
    CAL_BIT_FAULT_TCAL_PQR_SLOPE    = (int)0x00002000,    // Temperature calibration gyro slope
    CAL_BIT_FAULT_TCAL_PQR_LIN      = (int)0x00004000,    // Temperature calibration gyro linearity
    CAL_BIT_FAULT_TCAL_ACC_BIAS     = (int)0x00008000,    // Temperature calibration accelerometer bias
    CAL_BIT_FAULT_TCAL_ACC_SLOPE    = (int)0x00010000,    // Temperature calibration accelerometer slope
    CAL_BIT_FAULT_TCAL_ACC_LIN      = (int)0x00020000,    // Temperature calibration accelerometer linearity
    CAL_BIT_FAULT_CAL_SERIAL_NUM    = (int)0x00040000,    // Calibration info: wrong device serial number
    CAL_BIT_FAULT_MCAL_EMPTY        = (int)0x00100000,    // Motion calibration Cross-axis alignment is not calibrated
    CAL_BIT_FAULT_MCAL_INVALID      = (int)0x00200000,    // Motion calibration Cross-axis alignment is poorly formed
    CAL_BIT_FAULT_MOTION_PQR        = (int)0x00400000,    // Motion on gyros
    CAL_BIT_FAULT_MOTION_ACC        = (int)0x00800000,    // Motion on accelerometers
    CAL_BIT_NOTICE_IMU1_PQR_BIAS    = (int)0x01000000,    // IMU 1 gyro bias offset detected.  If stationary, zero gyros command may be used.
    CAL_BIT_NOTICE_IMU2_PQR_BIAS    = (int)0x02000000,    // IMU 2 gyro bias offset detected.  If stationary, zero gyros command may be used.
    CAL_BIT_NOTICE_IMU1_ACC_BIAS    = (int)0x10000000,    // IMU 1 accelerometer bias offset detected.  If stationary, zero accelerometer command may be used only on the vertical access.
    CAL_BIT_NOTICE_IMU2_ACC_BIAS    = (int)0x20000000,    // IMU 2 accelerometer bias offset detected.  If stationary, zero accelerometer command may be used only on the vertical access.
};


/** (DID_BIT) Built-in self-test parameters */
typedef struct PACKED
{
    /** Built-in self-test state (see eBitState) */
    uint32_t                state;

    /** Hardware BIT status (see eHdwBitStatusFlags) */
    uint32_t                hdwBitStatus;

    /** Calibration BIT status (see eCalBitStatusFlags) */
    uint32_t                calBitStatus;

    /** Temperature calibration bias */
    float                   tcPqrBias;
    float                   tcAccBias;

    /** Temperature calibration slope */
    float                   tcPqrSlope;
    float                   tcAccSlope;

    /** Temperature calibration linearity */
    float                   tcPqrLinearity;
    float                   tcAccLinearity;

    /** Gyro error (rad/s) */
    float                   pqr;

    /** Accelerometer error (m/s^2) */
    float                   acc;

    /** Angular rate standard deviation */
    float                   pqrSigma;

    /** Acceleration standard deviation */
    float                   accSigma;

    /** Self-test mode (see eBitTestMode) */
    uint32_t                testMode;

} bit_t;

// GPXBit results bit
#define GPXBit_resultsBit_PPS1      (0x01 << GPXBit_resultsPos_PPS1)
#define GPXBit_resultsBit_PPS2      (0x01 << GPXBit_resultsPos_PPS2)
#define GPXBit_resultsBit_UART      (0x01 << GPXBit_resultsPos_UART)
#define GPXBit_resultsBit_IO        (0x01 << GPXBit_resultsPos_IO)
#define GPXBit_resultsBit_GPS       (0x01 << GPXBit_resultsPos_GPS)
#define GPXBit_resultsBit_FINISHED  (0x01 << GPXBit_resultsPos_FINISHED)
#define GPXBit_resultsBit_CANCELED  (0x01 << GPXBit_resultsPos_CANCELED)
#define GPXBit_resultsBit_ERROR     (0x01 << GPXBit_resultsPos_ERROR)

// GPXBit commands
enum GPXBit_CMDs{
    GPXBit_CMDs_NONE = 0,
    GPXBit_CMDs_START_MANUF_TEST,
    GPXBit_CMDs_ALERT_UART_TEST_STR,
    GPXBit_CMDs_ALERT_PPS1_RX,
    GPXBit_CMDs_ALERT_PPS2_RX,
    GPXBit_CMDs_REPORT,
    GPXBit_CMDs_STOP,

};

// GPXBit results bit posisition
enum GPXBit_resultsPos{
    GPXBit_resultsPos_PPS1 = 0,
    GPXBit_resultsPos_PPS2,
    GPXBit_resultsPos_UART,
    GPXBit_resultsPos_IO,
    GPXBit_resultsPos_GPS,
    GPXBit_resultsPos_FINISHED,

    GPXBit_resultsPos_CANCELED,
    GPXBit_resultsPos_ERROR,
};

// GPXBit commands
#define GPXBit_resultMasks_PASSED  (GPXBit_resultsBit_PPS1 | GPXBit_resultsBit_PPS2 | GPXBit_resultsBit_UART | GPXBit_resultsBit_IO | GPXBit_resultsBit_GPS | GPXBit_resultsBit_FINISHED)

/** (DID_GPX_BIT) Built-in self-test parameters */
typedef struct PACKED
{
    /** Calibration BIT status (see eCalBitStatusFlags) */
    uint32_t                results;
    
    /** Command  **/
    uint8_t                command;

    /* what port we are running on*/
    uint8_t                port;

    /** Self-test mode*/
    uint8_t                testMode;

    /** Built-in self-test state */
    uint8_t                state;

} GPX_bit_t;

enum eInfieldCalState
{
    /** User Commands: */
    INFIELD_CAL_STATE_CMD_OFF                           = 0,

    /** Initialization Commands.  Select one of the following to clear prior samples and set the mode.  Zero accels requires vertical alignment.  No motion is required for all unless disabled.  */
    INFIELD_CAL_STATE_CMD_INIT_ZERO_IMU                     = 1,    // Zero accel and gyro biases.
    INFIELD_CAL_STATE_CMD_INIT_ZERO_GYRO                    = 2,    // Zero only gyro  biases.
    INFIELD_CAL_STATE_CMD_INIT_ZERO_ACCEL                   = 3,    // Zero only accel biases.
    INFIELD_CAL_STATE_CMD_INIT_ZERO_ATTITUDE                = 4,    // Zero (level) INS attitude by adjusting INS rotation.
    INFIELD_CAL_STATE_CMD_INIT_ZERO_ATTITUDE_IMU            = 5,    // Zero gyro and accel biases.  Zero (level) INS attitude by adjusting INS rotation. 
    INFIELD_CAL_STATE_CMD_INIT_ZERO_ATTITUDE_GYRO           = 6,    // Zero only gyro  biases.  Zero (level) INS attitude by adjusting INS rotation. 
    INFIELD_CAL_STATE_CMD_INIT_ZERO_ATTITUDE_ACCEL          = 7,    // Zero only accel biases.  Zero (level) INS attitude by adjusting INS rotation.
    INFIELD_CAL_STATE_CMD_INIT_OPTION_DISABLE_MOTION_DETECT     = 0x00010000,	// Bitwise AND this with the above init commands to disable motion detection during sampling (allow for more tolerant sampling).
    INFIELD_CAL_STATE_CMD_INIT_OPTION_DISABLE_REQUIRE_VERTIAL   = 0x00020000,	// Bitwise AND this with the above init commands to disable vertical alignment requirement for accelerometer bias calibration (allow for more tolerant sampling).

    /** Sample and End Commands: */
    INFIELD_CAL_STATE_CMD_START_SAMPLE                  = 8,	// Initiate 5 second sensor sampling and averaging.  Run for each orientation and 180 degree yaw rotation.
    INFIELD_CAL_STATE_CMD_SAVE_AND_FINISH               = 9,    // Run this command to compute and save results.  Must be run following INFIELD_CAL_STATE_CMD_START_SAMPLE.
    
    /** Status: (read only) */
    INFIELD_CAL_STATE_READY_FOR_SAMPLING                = 50,   // System has been initialized and is waiting for user to intiate sampling.  User must send a command to exit this state.
    INFIELD_CAL_STATE_SAMPLING                          = 51,   // System is averaging the IMU data.  Minimize all motion and vibration.
    INFIELD_CAL_STATE_RUN_BIT_AND_FINISH                = 52,   // Follow up calibration zero with BIT and copy out IMU biases.
    INFIELD_CAL_STATE_SAVED_AND_FINISHED                = 53,   // Calculations are complete and DID_INFIELD_CAL.imu holds the update IMU biases.  Updates are saved to flash. 

    /** Error Status: (read only) */
    INFIELD_CAL_STATE_ERROR_NOT_INITIALIZED             = 100,  // Init command (INFIELD_CAL_STATE_CMD_INIT_...) not set. 
    INFIELD_CAL_STATE_ERROR_SAMPLE_ABORT_MOTION_DETECTED= 101,  // Error: Motion detected. Sampling aborted. 
    INFIELD_CAL_STATE_ERROR_SAMPLE_ABORT_NOT_VERTICAL   = 102,  // Error: System not vertical. Sampling aborted. 
    INFIELD_CAL_STATE_ERROR_NO_SAMPLES_COLLECTED        = 103,  // Error: No samples have been collected
    INFIELD_CAL_STATE_ERROR_POOR_CAL_FIT                = 104,  // Error: Calibration zero is not 

    /** Internal Use Only */
    INFIELD_CAL_STATE_CMD_MASK                          = 0x0000FFFF,
    INFIELD_CAL_STATE_CMD_START_SAMPLE_BIT              = 11,	// Initiate 5 second sensor sample and averaging.  Does not save sample into cal data.
};

enum eInfieldCalStatus
{
    INFIELD_CAL_STATUS_AXIS_DN_GRAVITY                  = 0x00000001,	// Axis points in direction of gravity more than any other axis.
    INFIELD_CAL_STATUS_AXIS_DN_SAMPLED                  = 0x00000002,	// Sampled
    INFIELD_CAL_STATUS_AXIS_DN_SAMPLED_180              = 0x00000004,	// Sampled based on average of two orientations with 180 degree delta yaw. 
    INFIELD_CAL_STATUS_AXIS_UP_GRAVITY                  = 0x00000008,	// Axis points in direction of gravity more than any other axis.
    INFIELD_CAL_STATUS_AXIS_UP_SAMPLED                  = 0x00000010,	// Sampled
    INFIELD_CAL_STATUS_AXIS_UP_SAMPLED_180              = 0x00000020,	// Sampled based on average of two orientations with 180 degree delta yaw.

    INFIELD_CAL_STATUS_SAMPLE_X_OFFSET                  = 0,
    INFIELD_CAL_STATUS_SAMPLE_Y_OFFSET                  = 6,
    INFIELD_CAL_STATUS_SAMPLE_Z_OFFSET                  = 12,
    
    INFIELD_CAL_STATUS_AXIS_MASK                        = 0x0000003F,
    INFIELD_CAL_STATUS_AXES_GRAVITY_MASK                = ( \
        ((INFIELD_CAL_STATUS_AXIS_DN_GRAVITY|INFIELD_CAL_STATUS_AXIS_UP_GRAVITY)<<INFIELD_CAL_STATUS_SAMPLE_X_OFFSET) | \
        ((INFIELD_CAL_STATUS_AXIS_DN_GRAVITY|INFIELD_CAL_STATUS_AXIS_UP_GRAVITY)<<INFIELD_CAL_STATUS_SAMPLE_Y_OFFSET) | \
        ((INFIELD_CAL_STATUS_AXIS_DN_GRAVITY|INFIELD_CAL_STATUS_AXIS_UP_GRAVITY)<<INFIELD_CAL_STATUS_SAMPLE_Z_OFFSET) ),

    INFIELD_CAL_STATUS_ENABLED_ZERO_ACCEL               = 0x00100000,	// Zero accel bias.  Require vertical alignment for sampling. 
    INFIELD_CAL_STATUS_ENABLED_ZERO_GYRO                = 0x00200000,	// Zero gyro bias.
    INFIELD_CAL_STATUS_ENABLED_ZERO_ATTITUDE            = 0x00400000,	// Zero (level) INS attitude by adjusting INS rotation.
    INFIELD_CAL_STATUS_ENABLED_MOTION_DETECT            = 0x00800000,	// Require no motion during sampling. 
    INFIELD_CAL_STATUS_ENABLED_NORMAL_MASK              = 0x00F00000,
    INFIELD_CAL_STATUS_ENABLED_BIT                      = 0x01000000,	// Used for BIT 
    INFIELD_CAL_STATUS_DISABLED_REQUIRE_VERTICAL        = 0x02000000,	// Do not require vertical alignment for accelerometer calibration. 

    INFIELD_CAL_STATUS_AXIS_NOT_VERTICAL                = 0x10000000,	// Axis is not aligned vertically and cannot be used for zero accel sampling.  
    INFIELD_CAL_STATUS_MOTION_DETECTED                  = 0x20000000,	// System is not stationary and cannot be used for infield calibration.
};

/** Inertial Measurement Unit (IMU) data */
typedef struct PACKED
{
    /** Vertical axis acceleration (m/s^2) */
    float                   acc[3];
} imus_acc_t;

typedef struct PACKED
{
    imus_acc_t              dev[NUM_IMU_DEVICES];

    float					yaw;		// (rad) Heading of IMU sample.  Used to determine how to average additional samples.  0 = invalid, 999 = averaged
} infield_cal_direction_t;

typedef struct PACKED
{
    infield_cal_direction_t down;		// Pointed toward earth
    infield_cal_direction_t up;			// Pointed toward sky
} infield_cal_vaxis_t;

// (DID_INFIELD_CAL)
typedef struct PACKED
{
    /** Used to set and monitor the state of the infield calibration system. (see eInfieldCalState) */
    uint32_t                state;

    /** Infield calibration status. (see eInfieldCalStatus) */
    uint32_t                status;

    /** Number of samples used in IMU average. sampleTimeMs = 0 means "imu" member contains the IMU bias from flash.  */
    uint32_t                sampleTimeMs;

    /** Dual purpose variable.  1.) This is the averaged IMU sample when sampleTimeMs != 0.  2.) This is a mirror of the motion calibration IMU bias from flash when sampleTimeMs = 0. */ 
    imus_t                  imu[NUM_IMU_DEVICES];

    /** Collected data used to solve for the bias error and INS rotation.  Vertical axis: 0 = X, 1 = Y, 2 = Z  */
    infield_cal_vaxis_t     calData[3];

} infield_cal_t;


/** System Configuration (used with DID_FLASH_CONFIG.sysCfgBits) */
enum eSysConfigBits
{
	UNUSED1                                             = (int)0x00000001,
	/*! Enable mag continuous calibration.  Allow slow background magnetometer calibration in the EKF. */
	SYS_CFG_BITS_ENABLE_MAG_CONTINUOUS_CAL              = (int)0x00000002,
	/*! Enable automatic mag recalibration */
	SYS_CFG_BITS_AUTO_MAG_RECAL                         = (int)0x00000004,
	/*! Disable mag declination estimation */
	SYS_CFG_BITS_DISABLE_MAG_DECL_ESTIMATION            = (int)0x00000008,

    /*! Disable LEDs */
    SYS_CFG_BITS_DISABLE_LEDS                           = (int)0x00000010,

    /** Magnetometer recalibration.  (see eMagCalState) 1 = multi-axis, 2 = single-axis */
    SYS_CFG_BITS_MAG_RECAL_MODE_MASK                    = (int)0x00000700,
    SYS_CFG_BITS_MAG_RECAL_MODE_OFFSET                  = 8,
#define SYS_CFG_BITS_MAG_RECAL_MODE(sysCfgBits) ((sysCfgBits&SYS_CFG_BITS_MAG_RECAL_MODE_MASK)>>SYS_CFG_BITS_MAG_RECAL_MODE_OFFSET)

	// When set WMM will be used to set declanation
	SYS_CFG_BITS_MAG_ENABLE_WMM_DECLINATION				= (int)0x00000800,

	/** Disable magnetometer fusion */
	SYS_CFG_BITS_DISABLE_MAGNETOMETER_FUSION			= (int)0x00001000,
	/** Disable barometer fusion */
	SYS_CFG_BITS_DISABLE_BAROMETER_FUSION				= (int)0x00002000,
	/** Disable GPS 1 fusion */
	SYS_CFG_BITS_DISABLE_GPS1_FUSION					= (int)0x00004000,
	/** Disable GPS 2 fusion */
	SYS_CFG_BITS_DISABLE_GPS2_FUSION					= (int)0x00008000,

    /** Disable automatic Zero Velocity Updates (ZUPT).  Disabling automatic ZUPT is useful for degraded GPS environments or applications with very slow velocities. */
    SYS_CFG_BITS_DISABLE_AUTO_ZERO_VELOCITY_UPDATES     = (int)0x00010000,
    /** Disable automatic Zero Angular Rate Updates (ZARU).  Disabling automatic ZARU is useful for applications with small/slow angular rates. */
    SYS_CFG_BITS_DISABLE_AUTO_ZERO_ANGULAR_RATE_UPDATES = (int)0x00020000,
    /** Disable INS EKF updates */
    SYS_CFG_BITS_DISABLE_INS_EKF                        = (int)0x00040000,
    /** Prevent built-in test (BIT) from running automatically on startup */
    SYS_CFG_BITS_DISABLE_AUTO_BIT_ON_STARTUP            = (int)0x00080000,

    /** Disable wheel encoder fusion */
    SYS_CFG_BITS_DISABLE_WHEEL_ENCODER_FUSION           = (int)0x00100000,

    SYS_CFG_BITS_UNUSED3                                = (int)0x00200000,
    SYS_CFG_BITS_UNUSED4                                = (int)0x00400000,
    SYS_CFG_BITS_UNUSED5                                = (int)0x00800000,

    /** Use reference IMU in EKF instead of onboard IMU */
    SYS_CFG_USE_REFERENCE_IMU_IN_EKF                    = (int)0x01000000,
    /** Reference point stationary on strobe input */
    SYS_CFG_EKF_REF_POINT_STATIONARY_ON_STROBE_INPUT    = (int)0x02000000,
};

/** GNSS satellite system signal constellation (used with nvm_flash_cfg_t.gnssSatSigConst) */
enum eGnssSatSigConst
{
    /*! GPS  */
    GNSS_SAT_SIG_CONST_GPS                              = (uint16_t)0x0003,
    /*! QZSS  */
    GNSS_SAT_SIG_CONST_QZS                              = (uint16_t)0x000C,
    /*! Galileo  */
    GNSS_SAT_SIG_CONST_GAL                              = (uint16_t)0x0030,
    /*! BeiDou  */
    GNSS_SAT_SIG_CONST_BDS                              = (uint16_t)0x00C0,
    /*! GLONASS  */
    GNSS_SAT_SIG_CONST_GLO                              = (uint16_t)0x0300,
    /*! SBAS  */
    GNSS_SAT_SIG_CONST_SBS                              = (uint16_t)0x1000,
    /*! IRNSS / NavIC  */
    GNSS_SAT_SIG_CONST_IRN                              = (uint16_t)0x2000,
    /*! IMES  */
    GNSS_SAT_SIG_CONST_IME                              = (uint16_t)0x4000,

    /*! GNSS default */
    GNSS_SAT_SIG_CONST_DEFAULT = \
        GNSS_SAT_SIG_CONST_GPS | \
        GNSS_SAT_SIG_CONST_SBS | \
        GNSS_SAT_SIG_CONST_QZS | \
        GNSS_SAT_SIG_CONST_GAL | \
        GNSS_SAT_SIG_CONST_GLO | \
    	GNSS_SAT_SIG_CONST_BDS,

    GNSS_SAT_SIG_CONST_DEFAULT_INTEL = \
        GNSS_SAT_SIG_CONST_GPS | \
        GNSS_SAT_SIG_CONST_GAL,
};

/** RTK Configuration (used with nvm_flash_cfg_t.RTKCfgBits) */
enum eRTKConfigBits
{
    /** Enable onboard RTK GNSS precision positioning (GPS1) */
    RTK_CFG_BITS_ROVER_MODE_RTK_POSITIONING				= (int)0x00000001,

    /** Enable external RTK GNSS positioning (GPS1) */
    RTK_CFG_BITS_ROVER_MODE_RTK_POSITIONING_EXTERNAL	= (int)0x00000002,

    /** Enable external RTK GNSS compassing on uBlox F9P (GPS2) */
    RTK_CFG_BITS_ROVER_MODE_RTK_COMPASSING_F9P			= (int)0x00000004,

    /** Enable dual GNSS RTK compassing (GPS2 to GPS1) */
    RTK_CFG_BITS_ROVER_MODE_RTK_COMPASSING				= (int)0x00000008,	

    /** Mask of RTK GNSS positioning types */
    RTK_CFG_BITS_ROVER_MODE_RTK_POSITIONING_MASK		= (RTK_CFG_BITS_ROVER_MODE_RTK_POSITIONING|RTK_CFG_BITS_ROVER_MODE_RTK_POSITIONING_EXTERNAL),

    /** Mask of dual GNSS RTK compassing types */
    RTK_CFG_BITS_ROVER_MODE_RTK_COMPASSING_MASK			= (RTK_CFG_BITS_ROVER_MODE_RTK_COMPASSING|RTK_CFG_BITS_ROVER_MODE_RTK_COMPASSING_F9P),

    /** Mask of RTK position, heading, and base modes */
    RTK_CFG_BITS_ROVER_MODE_MASK						= (int)0x0000000F,
    
    /** Enable RTK base and output ublox data from GPS 1 on serial port 0 */
    RTK_CFG_BITS_BASE_OUTPUT_GPS1_UBLOX_SER0			= (int)0x00000010,

    /** Enable RTK base and output ublox data from GPS 1 on serial port 1 */
    RTK_CFG_BITS_BASE_OUTPUT_GPS1_UBLOX_SER1			= (int)0x00000020,

    /** Enable RTK base and output ublox data from GPS 1 on serial port 2 */
    RTK_CFG_BITS_BASE_OUTPUT_GPS1_UBLOX_SER2			= (int)0x00000040,

    /** Enable RTK base and output ublox data from GPS 1 on USB port */
    RTK_CFG_BITS_BASE_OUTPUT_GPS1_UBLOX_USB				= (int)0x00000080,

    /** Enable RTK base and output RTCM3 data from GPS 1 on serial port 0 */
    RTK_CFG_BITS_BASE_OUTPUT_GPS1_RTCM3_SER0			= (int)0x00000100,
    
    /** Enable RTK base and output RTCM3 data from GPS 1 on serial port 1 */
    RTK_CFG_BITS_BASE_OUTPUT_GPS1_RTCM3_SER1			= (int)0x00000200,

    /** Enable RTK base and output RTCM3 data from GPS 1 on serial port 2 */
    RTK_CFG_BITS_BASE_OUTPUT_GPS1_RTCM3_SER2			= (int)0x00000400,

    /** Enable RTK base and output RTCM3 data from GPS 1 on USB port */
    RTK_CFG_BITS_BASE_OUTPUT_GPS1_RTCM3_USB				= (int)0x00000800,

    /** Enable RTK base and output ublox data from GPS 2 on serial port 0 */
    RTK_CFG_BITS_BASE_OUTPUT_GPS2_UBLOX_SER0			= (int)0x00001000,

    /** Enable RTK base and output ublox data from GPS 2 on serial port 1 */
    RTK_CFG_BITS_BASE_OUTPUT_GPS2_UBLOX_SER1			= (int)0x00002000,

    /** Enable RTK base and output ublox data from GPS 2 on serial port 2 */
    RTK_CFG_BITS_BASE_OUTPUT_GPS2_UBLOX_SER2			= (int)0x00004000,

    /** Enable RTK base and output ublox data from GPS 2 on USB port */
    RTK_CFG_BITS_BASE_OUTPUT_GPS2_UBLOX_USB				= (int)0x00008000,

    /** Enable RTK base and output RTCM3 data from GPS 2 on serial port 0 */
    RTK_CFG_BITS_BASE_OUTPUT_GPS2_RTCM3_SER0			= (int)0x00010000,
    
    /** Enable RTK base and output RTCM3 data from GPS 2 on serial port 1 */
    RTK_CFG_BITS_BASE_OUTPUT_GPS2_RTCM3_SER1			= (int)0x00020000,

    /** Enable RTK base and output RTCM3 data from GPS 2 on serial port 2 */
    RTK_CFG_BITS_BASE_OUTPUT_GPS2_RTCM3_SER2			= (int)0x00040000,

    /** Enable RTK base and output RTCM3 data from GPS 2 on USB port */
    RTK_CFG_BITS_BASE_OUTPUT_GPS2_RTCM3_USB				= (int)0x00080000,

    /** Enable base mode moving position. (For future use. Not implemented. This bit should always be 0 for now.) TODO: Implement moving base. */
    RTK_CFG_BITS_BASE_POS_MOVING						= (int)0x00100000,
    
    /** Reserved for future use */
    RTK_CFG_BITS_RESERVED1								= (int)0x00200000,	
    
    /** When using RTK, specifies whether the base station is identical hardware to this rover. If so, there are optimizations enabled to get fix faster. */
    RTK_CFG_BITS_RTK_BASE_IS_IDENTICAL_TO_ROVER			= (int)0x00400000,

    /** Forward all messages between the selected GPS and serial port.  Disable for RTK base use (to forward only GPS raw messages and use the surveyed location refLLA instead of current GPS position).  */
    RTK_CFG_BITS_GPS_PORT_PASS_THROUGH					= (int)0x00800000,

    /** All base station bits */
    RTK_CFG_BITS_BASE_MODE = (
        RTK_CFG_BITS_BASE_OUTPUT_GPS1_UBLOX_SER0 | RTK_CFG_BITS_BASE_OUTPUT_GPS1_RTCM3_SER0 |
        RTK_CFG_BITS_BASE_OUTPUT_GPS1_UBLOX_SER1 | RTK_CFG_BITS_BASE_OUTPUT_GPS1_RTCM3_SER1 |
        RTK_CFG_BITS_BASE_OUTPUT_GPS1_UBLOX_SER2 | RTK_CFG_BITS_BASE_OUTPUT_GPS1_RTCM3_SER2 |
        RTK_CFG_BITS_BASE_OUTPUT_GPS1_UBLOX_USB  | RTK_CFG_BITS_BASE_OUTPUT_GPS1_RTCM3_USB  |
        RTK_CFG_BITS_BASE_OUTPUT_GPS2_UBLOX_SER0 | RTK_CFG_BITS_BASE_OUTPUT_GPS2_RTCM3_SER0 |
        RTK_CFG_BITS_BASE_OUTPUT_GPS2_UBLOX_SER1 | RTK_CFG_BITS_BASE_OUTPUT_GPS2_RTCM3_SER1 |
        RTK_CFG_BITS_BASE_OUTPUT_GPS2_UBLOX_SER2 | RTK_CFG_BITS_BASE_OUTPUT_GPS2_RTCM3_SER2 |
        RTK_CFG_BITS_BASE_OUTPUT_GPS2_UBLOX_USB  | RTK_CFG_BITS_BASE_OUTPUT_GPS2_RTCM3_USB ),

    /** Base station bits enabled on Ser0 */
    RTK_CFG_BITS_RTK_BASE_SER0 = (
        RTK_CFG_BITS_BASE_OUTPUT_GPS1_UBLOX_SER0 | RTK_CFG_BITS_BASE_OUTPUT_GPS1_RTCM3_SER0 |
        RTK_CFG_BITS_BASE_OUTPUT_GPS2_UBLOX_SER0 | RTK_CFG_BITS_BASE_OUTPUT_GPS2_RTCM3_SER0 ),

    /** Base station bits enabled on Ser1 */
    RTK_CFG_BITS_RTK_BASE_SER1 = (
        RTK_CFG_BITS_BASE_OUTPUT_GPS1_UBLOX_SER1 | RTK_CFG_BITS_BASE_OUTPUT_GPS1_RTCM3_SER1 |
        RTK_CFG_BITS_BASE_OUTPUT_GPS2_UBLOX_SER1 | RTK_CFG_BITS_BASE_OUTPUT_GPS2_RTCM3_SER1 ),

    /** Base station bits enabled on Ser2 */
    RTK_CFG_BITS_RTK_BASE_SER2 = (
        RTK_CFG_BITS_BASE_OUTPUT_GPS1_UBLOX_SER2 | RTK_CFG_BITS_BASE_OUTPUT_GPS1_RTCM3_SER2 |
        RTK_CFG_BITS_BASE_OUTPUT_GPS2_UBLOX_SER2 | RTK_CFG_BITS_BASE_OUTPUT_GPS2_RTCM3_SER2 ),

    /** Base station bits for GPS1 Ublox */
    RTK_CFG_BITS_RTK_BASE_OUTPUT_GPS1_UBLOX = (
        RTK_CFG_BITS_BASE_OUTPUT_GPS1_UBLOX_SER0 |
        RTK_CFG_BITS_BASE_OUTPUT_GPS1_UBLOX_SER1 |
        RTK_CFG_BITS_BASE_OUTPUT_GPS1_UBLOX_SER2 |
        RTK_CFG_BITS_BASE_OUTPUT_GPS1_UBLOX_USB ),

    /** Base station bits for GPS2 Ublox */
    RTK_CFG_BITS_RTK_BASE_OUTPUT_GPS2_UBLOX = (
        RTK_CFG_BITS_BASE_OUTPUT_GPS2_UBLOX_SER0 |
        RTK_CFG_BITS_BASE_OUTPUT_GPS2_UBLOX_SER1 |
        RTK_CFG_BITS_BASE_OUTPUT_GPS2_UBLOX_SER2 |
        RTK_CFG_BITS_BASE_OUTPUT_GPS2_UBLOX_USB ),

    /** Base station bits for GPS1 RTCM */
    RTK_CFG_BITS_RTK_BASE_OUTPUT_GPS1_RTCM = (
        RTK_CFG_BITS_BASE_OUTPUT_GPS1_RTCM3_SER0 |
        RTK_CFG_BITS_BASE_OUTPUT_GPS1_RTCM3_SER1 | 
        RTK_CFG_BITS_BASE_OUTPUT_GPS1_RTCM3_SER2 | 
        RTK_CFG_BITS_BASE_OUTPUT_GPS1_RTCM3_USB ),

    /** Base station bits for GPS2 RTCM */
    RTK_CFG_BITS_RTK_BASE_OUTPUT_GPS2_RTCM = (
        RTK_CFG_BITS_BASE_OUTPUT_GPS2_RTCM3_SER0 |
        RTK_CFG_BITS_BASE_OUTPUT_GPS2_RTCM3_SER1 |
        RTK_CFG_BITS_BASE_OUTPUT_GPS2_RTCM3_SER2 |
        RTK_CFG_BITS_BASE_OUTPUT_GPS2_RTCM3_USB),

    /** Rover on-board RTK engine used */
    RTK_CFG_BITS_ROVER_MODE_ONBOARD_MASK = (RTK_CFG_BITS_ROVER_MODE_RTK_POSITIONING | RTK_CFG_BITS_ROVER_MODE_RTK_COMPASSING),

    /** Mask of Rover, Compassing, and Base modes */
    RTK_CFG_BITS_ALL_MODES_MASK = (RTK_CFG_BITS_ROVER_MODE_MASK | RTK_CFG_BITS_BASE_MODE),	
};

/** Sensor Configuration (used with nvm_flash_cfg_t.sensorConfig) */
enum eSensorConfig
{
    /** Gyro full-scale sensing range selection: +- 250, 500, 1000, 2000 deg/s */	
    SENSOR_CFG_GYR_FS_250				= (int)0x00000000,
    SENSOR_CFG_GYR_FS_500				= (int)0x00000001,
    SENSOR_CFG_GYR_FS_1000				= (int)0x00000002,
    SENSOR_CFG_GYR_FS_2000				= (int)0x00000003,
    SENSOR_CFG_GYR_FS_MASK				= (int)0x00000003,
    SENSOR_CFG_GYR_FS_OFFSET			= (int)0,
    
    /** Accelerometer full-scale sensing range selection: +- 2, 4, 8, 16 m/s^2 */
    SENSOR_CFG_ACC_FS_2G				= (int)0x00000000,
    SENSOR_CFG_ACC_FS_4G				= (int)0x00000001,
    SENSOR_CFG_ACC_FS_8G				= (int)0x00000002,
    SENSOR_CFG_ACC_FS_16G				= (int)0x00000003,
    SENSOR_CFG_ACC_FS_MASK				= (int)0x0000000C,
    SENSOR_CFG_ACC_FS_OFFSET			= (int)2,
    
    /** Gyro digital low-pass filter (DLPF) is set automatically based on the IMU sample rate.  The following 
    bit values can be used to override the bandwidth (frequency) to: 250, 184, 92, 41, 20, 10, 5 Hz */
    SENSOR_CFG_GYR_DLPF_250HZ			= (int)0x00000000,
    SENSOR_CFG_GYR_DLPF_184HZ			= (int)0x00000001,
    SENSOR_CFG_GYR_DLPF_92HZ			= (int)0x00000002,
    SENSOR_CFG_GYR_DLPF_41HZ			= (int)0x00000003,
    SENSOR_CFG_GYR_DLPF_20HZ			= (int)0x00000004,
    SENSOR_CFG_GYR_DLPF_10HZ			= (int)0x00000005,
    SENSOR_CFG_GYR_DLPF_5HZ				= (int)0x00000006,
     SENSOR_CFG_GYR_DLPF_MASK			= (int)0x00000F00,
    SENSOR_CFG_GYR_DLPF_OFFSET			= (int)8,

    /** Accelerometer digital low-pass filter (DLPF) is set automatically based on the IMU sample rate.  The 
    following bit values can be used to override the bandwidth (frequency) to: 218, 218, 99, 45, 21, 10, 5 Hz */
    SENSOR_CFG_ACC_DLPF_218HZ			= (int)0x00000000,
    SENSOR_CFG_ACC_DLPF_218HZb			= (int)0x00000001,
    SENSOR_CFG_ACC_DLPF_99HZ			= (int)0x00000002,
    SENSOR_CFG_ACC_DLPF_45HZ			= (int)0x00000003,
    SENSOR_CFG_ACC_DLPF_21HZ			= (int)0x00000004,
    SENSOR_CFG_ACC_DLPF_10HZ			= (int)0x00000005,
    SENSOR_CFG_ACC_DLPF_5HZ				= (int)0x00000006,
    SENSOR_CFG_ACC_DLPF_MASK			= (int)0x0000F000,
    SENSOR_CFG_ACC_DLPF_OFFSET			= (int)12,

    /** Euler rotation of IMU and magnetometer from Hardware Frame to Sensor Frame.  Rotation applied in the order of yaw, pitch, roll from the sensor frame (labeled on uINS). */
    SENSOR_CFG_SENSOR_ROTATION_MASK        = (int)0x00FF0000,
    SENSOR_CFG_SENSOR_ROTATION_OFFSET      = (int)16,
    SENSOR_CFG_SENSOR_ROTATION_0_0_0       = (int)0,	// roll, pitch, yaw rotation (deg).
    SENSOR_CFG_SENSOR_ROTATION_0_0_90      = (int)1,
    SENSOR_CFG_SENSOR_ROTATION_0_0_180     = (int)2,
    SENSOR_CFG_SENSOR_ROTATION_0_0_N90     = (int)3,
    SENSOR_CFG_SENSOR_ROTATION_90_0_0      = (int)4,
    SENSOR_CFG_SENSOR_ROTATION_90_0_90     = (int)5,
    SENSOR_CFG_SENSOR_ROTATION_90_0_180    = (int)6,
    SENSOR_CFG_SENSOR_ROTATION_90_0_N90    = (int)7,
    SENSOR_CFG_SENSOR_ROTATION_180_0_0     = (int)8,
    SENSOR_CFG_SENSOR_ROTATION_180_0_90    = (int)9,
    SENSOR_CFG_SENSOR_ROTATION_180_0_180   = (int)10,
    SENSOR_CFG_SENSOR_ROTATION_180_0_N90   = (int)11,
    SENSOR_CFG_SENSOR_ROTATION_N90_0_0     = (int)12,
    SENSOR_CFG_SENSOR_ROTATION_N90_0_90    = (int)13,
    SENSOR_CFG_SENSOR_ROTATION_N90_0_180   = (int)14,
    SENSOR_CFG_SENSOR_ROTATION_N90_0_N90   = (int)15,
    SENSOR_CFG_SENSOR_ROTATION_0_90_0      = (int)16,
    SENSOR_CFG_SENSOR_ROTATION_0_90_90     = (int)17,
    SENSOR_CFG_SENSOR_ROTATION_0_90_180    = (int)18,
    SENSOR_CFG_SENSOR_ROTATION_0_90_N90    = (int)19,
    SENSOR_CFG_SENSOR_ROTATION_0_N90_0     = (int)20,
    SENSOR_CFG_SENSOR_ROTATION_0_N90_90    = (int)21,
    SENSOR_CFG_SENSOR_ROTATION_0_N90_180   = (int)22,
    SENSOR_CFG_SENSOR_ROTATION_0_N90_N90   = (int)23,

    /** Triple IMU fault detection level. Higher levels add new features to previous levels */
    SENSOR_CFG_IMU_FAULT_DETECT_MASK	   	= (int)0x0F000000,
    SENSOR_CFG_IMU_FAULT_DETECT_OFFSET		= (int)24,
    SENSOR_CFG_IMU_FAULT_DETECT_NONE		= (int)0,	// Simple averaging
    SENSOR_CFG_IMU_FAULT_DETECT_OFFLINE		= (int)1,	// One or more IMUs is offline or stuck
    SENSOR_CFG_IMU_FAULT_DETECT_LARGE_BIAS	= (int)2,
    SENSOR_CFG_IMU_FAULT_DETECT_BIAS_JUMPS	= (int)3,
    SENSOR_CFG_IMU_FAULT_DETECT_SENSOR_NOISE = (int)4,
};

/** IO configuration (used with nvm_flash_cfg_t.ioConfig) */
enum eIoConfig
{
    /** Strobe (input and output) trigger on rising edge (0 = falling edge) (ioConfig[0]) */
    IO_CONFIG_STROBE_TRIGGER_HIGH               = (int)0x00000001,

    // G1,G2 - STROBE, CAN, Ser2, I2C (future) (ioConfig[3-1])
    /** G1,G2 - STROBE input on G2 */
    IO_CONFIG_G1G2_STROBE_INPUT_G2              = (int)0x00000002,
    /** G1,G2 - CAN Bus */
    IO_CONFIG_G1G2_CAN_BUS                      = (int)0x00000004,
    /** G1,G2 - General Communications on Ser2. Excludes GPS communications. */
    IO_CONFIG_G1G2_COM2                         = (int)0x00000006,
    /** G1,G2 - I2C */
    IO_CONFIG_G1G2_I2C							= (int)0x00000008,
    /** G1,G2 - MASK.  Note: This G1,G2 setting is overriden when GPS1 or GPS2 is configured to use Ser2. */
    IO_CONFIG_G1G2_MASK                         = (int)0x0000000E,
    /** G1,G2 - Default */
    IO_CONFIG_G1G2_DEFAULT                      = IO_CONFIG_G1G2_CAN_BUS,

    // G9 - STROBE, QDEC0 (future) (ioConfig[5-4])
    /** G9 - Strobe input */
    IO_CONFIG_G9_STROBE_INPUT                   = (int)0x00000010,
    /** G9 - Enable Nav update strobe output pulse on G9 (uINS pin 10) indicating preintegrated IMU and navigation updates */
    IO_CONFIG_G9_STROBE_OUTPUT_NAV              = (int)0x00000020,
    /** G9 - SPI DRDY */
    IO_CONFIG_G9_SPI_DRDY                    	= (int)0x00000030,
    /** G9 - Bit mask */
    IO_CONFIG_G9_MASK                           = (int)0x00000030,
    /** G9 - Default */
    IO_CONFIG_G9_DEFAULT                        = (int)0,	

    // G6,G7 - Ser1, QDEC0 (future) (ioConfig[7-6])
    /** G6,G7 - General Communications on Ser1. Excludes GPS communications.  Overriden when SPI is enabled (G9 held low on bootup/config). */
    IO_CONFIG_G6G7_COM1                         = (int)0x00000040,
    /** G6,G7 - Quadrature wheel encoder input (G6 QDEC0-A).  Overriden when SPI is enabled (G9 held low on bootup/config). */
//  IO_CONFIG_G6G7_QDEC0_INPUT_G6               = (int)0x00000080,
    /** G6,G7 - Bit mask */
    IO_CONFIG_G6G7_MASK                         = (int)0x000000C0,
    /** G6,G7 - Default */
    IO_CONFIG_G6G7_DEFAULT                      = IO_CONFIG_G6G7_COM1,	

    // G5,G8 - STROBE, QDEC1 (future), SPI (enabled when G9 is held low on bootup/config) (ioConfig[10-8])
    /** G5,G8 - Strobe input on G5 */
    IO_CONFIG_G5G8_STROBE_INPUT_G5              = (int)0x00000100,
    /** G5,G8 - Strobe input on G8 */
    IO_CONFIG_G5G8_STROBE_INPUT_G8              = (int)0x00000200,
    /** G5,G8 - Strobe input on both G5 and G8 */
    IO_CONFIG_G5G8_STROBE_INPUT_G5_G8           = (int)0x00000300,
    /** G5,G8 - Strobe input on both G5 and G8 */
    IO_CONFIG_G5G8_G6G7_SPI_ENABLE              = (int)0x00000400,
    /** G5,G8 - Quadrature wheel encoder input (G5 QDEC1-B, G8 QDEC1-A) */
    IO_CONFIG_G5G8_QDEC_INPUT                   = (int)0x00000500,
    /** G5,G8 - Bit mask */
    IO_CONFIG_G5G8_MASK                         = (int)0x00000700,
    /** G5,G8 - Default */
    IO_CONFIG_G5G8_DEFAULT                      = (int)0,	

    /** G15 (GPS PPS) - STROBE (ioConfig[11]) */
    IO_CONFIG_G15_STROBE_INPUT                  = (int)0x00000800,
	// IO_CONFIG_                               = (int)0x00001000,

    /** GPS TIMEPULSE source (ioConfig[15-13]) */
	IO_CFG_GPS_TIMEPUSE_SOURCE_OFFSET			= (int)13,
	IO_CFG_GPS_TIMEPUSE_SOURCE_MASK				= (int)0x00000007,
	IO_CFG_GPS_TIMEPUSE_SOURCE_BITMASK			= (int)(IO_CFG_GPS_TIMEPUSE_SOURCE_MASK<<IO_CFG_GPS_TIMEPUSE_SOURCE_OFFSET),	
    IO_CFG_GPS_TIMEPUSE_SOURCE_DISABLED			= (int)0,
    IO_CFG_GPS_TIMEPUSE_SOURCE_GPS1_PPS_PIN20	= (int)1,
    IO_CFG_GPS_TIMEPUSE_SOURCE_GPS2_PPS			= (int)2,
    IO_CFG_GPS_TIMEPUSE_SOURCE_STROBE_G2_PIN6	= (int)3,
    IO_CFG_GPS_TIMEPUSE_SOURCE_STROBE_G5_PIN9	= (int)4,
    IO_CFG_GPS_TIMEPUSE_SOURCE_STROBE_G8_PIN12	= (int)5,
    IO_CFG_GPS_TIMEPUSE_SOURCE_STROBE_G9_PIN13	= (int)6,
#define SET_STATUS_OFFSET_MASK(result,val,offset,mask)	{ (result) &= ~((mask)<<(offset)); (result) |= ((val)<<(offset)); }
#define IO_CFG_GPS_TIMEPUSE_SOURCE(ioConfig) ((ioConfig>>IO_CFG_GPS_TIMEPUSE_SOURCE_OFFSET)&IO_CFG_GPS_TIMEPUSE_SOURCE_MASK)
    
    /** GPS 1 source OFFSET */
    IO_CONFIG_GPS1_SOURCE_OFFSET				= (int)16,				// ioConfig[18-16]
    /** GPS 2 source OFFSET */
    IO_CONFIG_GPS2_SOURCE_OFFSET				= (int)19,				// ioConfig[21-19]
    /** GPS 1 type OFFSET */
    IO_CONFIG_GPS1_TYPE_OFFSET					= (int)22,				// ioConfig[24-22]
    /** GPS 2 type OFFSET */
    IO_CONFIG_GPS2_TYPE_OFFSET					= (int)25,				// ioConfig[27-25]

    /** GPS 1 skip initialization (ioConfig[12]) */
    IO_CONFIG_GPS1_NO_INIT 						= (int)0x00001000,
    /** GPS 2 skip initialization (ioConfig[28]) */
    IO_CONFIG_GPS2_NO_INIT 						= (int)0x10000000,

    /** GPS source MASK */
    IO_CONFIG_GPS_SOURCE_MASK					= (int)0x00000007,
    /** GPS source - Disable */
    IO_CONFIG_GPS_SOURCE_DISABLE				= (int)0,
    /** GPS source - GNSS receiver 1 onboard uINS */
    IO_CONFIG_GPS_SOURCE_ONBOARD_1				= (int)1,
    /** GPS source - GNSS receiver 2 onboard uINS */
    IO_CONFIG_GPS_SOURCE_ONBOARD_2				= (int)2,
    /** GPS source - Serial 0 */
    IO_CONFIG_GPS_SOURCE_SER0					= (int)3,
    /** GPS source - Serial 1 */
    IO_CONFIG_GPS_SOURCE_SER1					= (int)4,
    /** GPS source - Serial 2 */
    IO_CONFIG_GPS_SOURCE_SER2					= (int)5,
    /** GPS source - last type */
    IO_CONFIG_GPS_SOURCE_LAST					= IO_CONFIG_GPS_SOURCE_SER2,	// set to last source

    /** GPS type MASK */
    IO_CONFIG_GPS_TYPE_MASK						= (int)0x00000007,
    /** GPS type - ublox M8 */
    IO_CONFIG_GPS_TYPE_UBX_M8					= (int)0,
    /** GPS type - ublox ZED-F9P w/ RTK */
    IO_CONFIG_GPS_TYPE_UBX_F9P					= (int)1,
    /** GPS type - NMEA */
    IO_CONFIG_GPS_TYPE_NMEA						= (int)2,
    /** GPS type - InertialSense GPX */
    IO_CONFIG_GPS_TYPE_GPX						= (int)3,
    /** GPS type - Sony CXD5610 */
    IO_CONFIG_GPS_TYPE_CXD5610					= (int)4,
    /** GPS type - last type */
    IO_CONFIG_GPS_TYPE_LAST						= IO_CONFIG_GPS_TYPE_CXD5610,		// Set to last type

#define IO_CONFIG_GPS1_SOURCE(ioConfig)     (((ioConfig)>>IO_CONFIG_GPS1_SOURCE_OFFSET)&IO_CONFIG_GPS_SOURCE_MASK)
#define IO_CONFIG_GPS2_SOURCE(ioConfig)     (((ioConfig)>>IO_CONFIG_GPS2_SOURCE_OFFSET)&IO_CONFIG_GPS_SOURCE_MASK)
#define IO_CONFIG_GPS1_TYPE(ioConfig)       (((ioConfig)>>IO_CONFIG_GPS1_TYPE_OFFSET)&IO_CONFIG_GPS_TYPE_MASK)
#define IO_CONFIG_GPS2_TYPE(ioConfig)       (((ioConfig)>>IO_CONFIG_GPS2_TYPE_OFFSET)&IO_CONFIG_GPS_TYPE_MASK)

#define SET_IO_CFG_GPS1_SOURCE(result,val)  SET_STATUS_OFFSET_MASK(result, val, IO_CONFIG_GPS1_SOURCE_OFFSET, IO_CONFIG_GPS_SOURCE_MASK)
#define SET_IO_CFG_GPS2_SOURCE(result,val)  SET_STATUS_OFFSET_MASK(result, val, IO_CONFIG_GPS2_SOURCE_OFFSET, IO_CONFIG_GPS_SOURCE_MASK)
#define SET_IO_CFG_GPS1_TYPE(result,val)    SET_STATUS_OFFSET_MASK(result, val, IO_CONFIG_GPS1_TYPE_OFFSET, IO_CONFIG_GPS_TYPE_MASK)
#define SET_IO_CFG_GPS2_TYPE(result,val)    SET_STATUS_OFFSET_MASK(result, val, IO_CONFIG_GPS2_TYPE_OFFSET, IO_CONFIG_GPS_TYPE_MASK)

    /** IMU 1 disable (ioConfig[29]) */	
    IO_CONFIG_IMU_1_DISABLE						= (int)0x20000000,
    /** IMU 2 disable (ioConfig[30]) */
    IO_CONFIG_IMU_2_DISABLE						= (int)0x40000000,
    /** IMU 3 disable (ioConfig[31]) */
    IO_CONFIG_IMU_3_DISABLE						= (int)0x80000000,
};

#define IO_CONFIG_DEFAULT 	(IO_CONFIG_G1G2_DEFAULT | IO_CONFIG_G5G8_DEFAULT | IO_CONFIG_G6G7_DEFAULT | IO_CONFIG_G9_DEFAULT | (IO_CONFIG_GPS_SOURCE_ONBOARD_1<<IO_CONFIG_GPS1_SOURCE_OFFSET) | (IO_CONFIG_GPS_SOURCE_ONBOARD_2<<IO_CONFIG_GPS2_SOURCE_OFFSET))

enum ePlatformConfig
{
    // IMX Carrier Board
    PLATFORM_CFG_TYPE_MASK                      = (int)0x0000001F,
    PLATFORM_CFG_TYPE_FROM_MANF_OTP             = (int)0x00000080,  // Type is overwritten from manufacturing OTP memory
    PLATFORM_CFG_TYPE_NONE                      = (int)0,		    // IMX-5 default
    PLATFORM_CFG_TYPE_NONE_ONBOARD_G2           = (int)1,		    // uINS-3 default
    PLATFORM_CFG_TYPE_RUG1                      = (int)2,
    PLATFORM_CFG_TYPE_RUG2_0_G1                 = (int)3,
    PLATFORM_CFG_TYPE_RUG2_0_G2                 = (int)4,
    PLATFORM_CFG_TYPE_RUG2_1_G0                 = (int)5,	        // PCB RUG-2.1, Case RUG-3.  GPS1 timepulse on G9
    PLATFORM_CFG_TYPE_RUG2_1_G1                 = (int)6,           // "
    PLATFORM_CFG_TYPE_RUG2_1_G2                 = (int)7,           // "
    PLATFORM_CFG_TYPE_RUG3_G0                   = (int)8,           // PCB RUG-3.x.  GPS1 timepulse on GPS1_PPS TIMESYNC (pin 20)
    PLATFORM_CFG_TYPE_RUG3_G1                   = (int)9,           // "
    PLATFORM_CFG_TYPE_RUG3_G2                   = (int)10,          // "
    PLATFORM_CFG_TYPE_EVB2_G2                   = (int)11,
    PLATFORM_CFG_TYPE_TBED3                     = (int)12,          // Testbed-3
    PLATFORM_CFG_TYPE_IG1_0_G2                  = (int)13,          // PCB IG-1.0.  GPS1 timepulse on G8
    PLATFORM_CFG_TYPE_IG1_G1                    = (int)14,          // PCB IG-1.1 and later.  GPS1 timepulse on GPS1_PPS TIMESYNC (pin 20)
    PLATFORM_CFG_TYPE_IG1_G2                    = (int)15,  
    PLATFORM_CFG_TYPE_IG2                       = (int)16,          // IG-2 w/ IMX-5 and GPX-1
    PLATFORM_CFG_TYPE_LAMBDA_G1                 = (int)17,          // Enable UBX output on Lambda for testbed
    PLATFORM_CFG_TYPE_LAMBDA_G2              	= (int)18,          // "
    PLATFORM_CFG_TYPE_TBED2_G1_W_LAMBDA         = (int)19,          // Enable UBX input from Lambda
    PLATFORM_CFG_TYPE_TBED2_G2_W_LAMBDA         = (int)20,          // "
    PLATFORM_CFG_TYPE_COUNT                     = (int)21,

    // Presets
    PLATFORM_CFG_PRESET_MASK                    = (int)0x0000FF00,
    PLATFORM_CFG_PRESET_OFFSET                  = (int)8,

    // RUG-3 - Presets
    PLATFORM_CFG_RUG3_PRESET__0__PRESETS_DISABLED								= 0,	// Don't use presets.  IOEXP_BITS can be set directly.
    PLATFORM_CFG_RUG3_PRESET__1__S0_RS232_7_9___CAN_11_12______S1_GPS1			= 1,	// RUG-3-G0 default
    PLATFORM_CFG_RUG3_PRESET__2__S0_TTL_7_9_____CAN_11_12______S1_GPS1			= 2,
    PLATFORM_CFG_RUG3_PRESET__3__S0_TTL_7_9_____S2_TTL_8_10____S1_GPS1			= 3,
    PLATFORM_CFG_RUG3_PRESET__4__S0_RS232_7_9___S1_RS232_8_10__S2_GPS1			= 4,
    PLATFORM_CFG_RUG3_PRESET__5__S1_RS485_7_8_9_10_____________S2_GPS1__S0_GPS2	= 5,
    PLATFORM_CFG_RUG3_PRESET__6__SPI_7_8_9_10__________________S2_GPS1__S0_GPS2	= 6,
    PLATFORM_CFG_RUG3_PRESET__7__S1_RS232_8_10_________________S2_GPS1__S0_GPS2	= 7,	// RUG-3-G2 default
    PLATFORM_CFG_RUG3_PRESET__8_________________CAN_11_12______S1_GPS1__S0_GPS2	= 8,
    PLATFORM_CFG_RUG3_PRESET__9__S2_TTL_8_10___________________S1_GPS1__S0_GPS2	= 9,
    PLATFORM_CFG_RUG3_PRESET__COUNT												= 10,

    PLATFORM_CFG_RUG3_PRESET__G0_DEFAULT		= PLATFORM_CFG_RUG3_PRESET__1__S0_RS232_7_9___CAN_11_12______S1_GPS1,
    PLATFORM_CFG_RUG3_PRESET__G2_DEFAULT		= PLATFORM_CFG_RUG3_PRESET__7__S1_RS232_8_10_________________S2_GPS1__S0_GPS2,

    // RUG-3 - I/O Expander disabled if platform type is != PLATFORM_CFG_TYPE_RUG3_x.
    PLATFORM_CFG_RUG3_IOEXP_BIT_MASK            = (int)0x00FF0000,
    PLATFORM_CFG_RUG3_IOEXP_BIT_OFFSET          = (int)16,

    RUG3_IOEXP_BIT_OFFSET_n232_485              = (int)0,
    RUG3_IOEXP_BIT_OFFSET_n232_TTL              = (int)1,
    RUG3_IOEXP_BIT_OFFSET_nRS_CAN               = (int)2,
    RUG3_IOEXP_BIT_OFFSET_nGPS2_RS              = (int)3,
    RUG3_IOEXP_BIT_OFFSET_nSPIEN                = (int)4,
    RUG3_IOEXP_BIT_OFFSET_nSPI_SER              = (int)5,
    RUG3_IOEXP_BIT_OFFSET_nGPSRST               = (int)6,

    PLATFORM_CFG_UPDATE_IO_CONFIG               = (int)0x01000000,    // Generate ioConfig based on platform config
};

/** (DID_WHEEL_ENCODER) Message to communicate wheel encoder measurements to GPS-INS */
typedef struct PACKED
{
    /** Time of measurement wrt current week */
    double timeOfWeek;

    /** Status Word */
    uint32_t status;

    /** Left wheel angle (rad) */
    float theta_l;

    /** Right wheel angle (rad) */
    float theta_r;
    
    /** Left wheel angular rate (rad/s) */
    float omega_l;

    /** Right wheel angular rate (rad/s) */
    float omega_r;

    /** Left wheel revolution count */
    uint32_t wrap_count_l;

    /** Right wheel revolution count */
    uint32_t wrap_count_r;

} wheel_encoder_t;

enum eWheelCfgBits
{
    WHEEL_CFG_BITS_ENABLE_ENCODER           = (int)0x00000002,
    WHEEL_CFG_BITS_ENABLE_CONTROL           = (int)0x00000004,
    WHEEL_CFG_BITS_ENABLE_MASK              = (int)0x0000000F,
    WHEEL_CFG_BITS_DIRECTION_REVERSE_LEFT   = (int)0x00000100,
    WHEEL_CFG_BITS_DIRECTION_REVERSE_RIGHT  = (int)0x00000200,
    WHEEL_CFG_BITS_ENCODER_SOURCE			= (int)0x00000400,	// 0 = uINS, 1 = EVB
};

typedef enum
{
    GV_MODE_STANDBY                         = 0,
    GV_MODE_LEARNING                        = 1,
    GV_CMD_LEARNING_START                   = 2,    // Use provided transform and sigma
    GV_CMD_LEARNING_RESUME                  = 3,    // Reset sigma values
    GV_CMD_LEARNING_CLEAR_AND_START         = 4,    // Zero transform and reset sigma values
    GV_CMD_LEARNING_STOP_AND_SAVE           = 5,
    GV_CMD_LEARNING_CANCEL                  = 6,
 } eGroundVehicleMode;

typedef struct PACKED
{
    /** Euler angles describing the rotation from imu (body) to the wheel frame (center of the non-steering axle) in radians */
    float                   e_b2w[3];

    /** Euler angle standard deviation of measurements describing the rotation from imu (body) to the wheel frame (center of the non-steering axle) in radians */
    float                   e_b2w_sigma[3];

    /** Translation from the imu (body) to the wheel frame origin (center of the non-steering axle), expressed in the imu (body) frame in meters */
    float                   t_b2w[3];

    /** Translation standard deviation from the imu (body) to the wheel frame origin (center of the non-steering axle), expressed in the imu (body) frame in meters */
    float                   t_b2w_sigma[3];

} wheel_transform_t;

typedef struct PACKED
{
    /** Config bits (see eWheelCfgBits) */
    uint32_t                bits;

    /** Euler angles and offset describing the rotation and tranlation from imu (body) to the wheel frame (center of the non-steering axle) */
    wheel_transform_t       transform;

    /** Distance between the left and right wheels */
    float                   track_width;

    /** Estimate of wheel radius */
    float                   radius;

} wheel_config_t;

typedef enum
{
    /** Kinematic learing is solving for the translation from IMU to wheel (wheel_config). */ 
    GV_STATUS_LEARNING_ENABLED		= 0x00000001,
    
    /** Navigation is running without GPS input. */ 
    GV_STATUS_DEAD_RECKONING		= 0x01000000,

    /** Vehicle kinematic parameters agree with GPS. */ 
    GV_STATUS_KINEMATIC_CAL_GOOD	= 0x02000000,

    /** Vehicle kinematic learning has converged and is complete. */ 
    GV_STATUS_LEARNING_CONVERGED    = 0x04000000,

    /** Vehicle kinematic learning data (wheel_config_t) is missing. */ 
    GV_STATUS_LEARNING_NEEDED       = 0x08000000,

} eGroundVehicleStatus;

/** (DID_GROUND_VEHICLE) Configuration of ground vehicle kinematic constraints. */
typedef struct PACKED
{
    /** GPS time of week (since Sunday morning) in milliseconds */
    uint32_t				timeOfWeekMs;

    /** Ground vehicle status flags (eGroundVehicleStatus) */
    uint32_t                status;

    /** Current mode of the ground vehicle.  Use this field to apply commands. (see eGroundVehicleMode) */
    uint32_t                mode;

    /** Wheel transform, track width, and wheel radius. */
    wheel_config_t       	wheelConfig;

} ground_vehicle_t;

typedef enum
{
    DYNAMIC_MODEL_PORTABLE          = 0,
    DYNAMIC_MODEL_STATIONARY        = 2,
    DYNAMIC_MODEL_PEDESTRIAN        = 3,
    DYNAMIC_MODEL_GROUND_VEHICLE    = 4,
    DYNAMIC_MODEL_MARINE            = 5,
    DYNAMIC_MODEL_AIRBORNE_1G       = 6,
    DYNAMIC_MODEL_AIRBORNE_2G       = 7,
    DYNAMIC_MODEL_AIRBORNE_4G       = 8,
    DYNAMIC_MODEL_WRIST             = 9,
    DYNAMIC_MODEL_INDOOR            = 10,
    DYNAMIC_MODEL_COUNT    // Must be last
} eDynamicModel;

/** (DID_FLASH_CONFIG) Configuration data
 * IMPORTANT! These fields should not be deleted, they can be deprecated and marked as reserved,
 * or new fields added to the end.
*/
typedef struct PACKED
{
    /** Size of group or union, which is nvm_group_x_t + padding */
    uint32_t				size;

    /** Checksum, excluding size and checksum */
    uint32_t                checksum;

    /** Manufacturer method for restoring flash defaults */
    uint32_t                key;

    /** IMU sample (system input) period in milliseconds set on startup. Cannot be larger than startupNavDtMs. Zero disables sensor/IMU sampling. */
    uint32_t				startupImuDtMs;

    /** Navigation filter (system output) output period in milliseconds set on startup.  Used to initialize sysParams.navOutputPeriodMs. */
    uint32_t				startupNavDtMs;

    /** Serial port 0 baud rate in bits per second */
    uint32_t				ser0BaudRate;

    /** Serial port 1 baud rate in bits per second */
    uint32_t				ser1BaudRate;

    /** Rotation in radians about the X,Y,Z axes from Sensor Frame to Intermediate Output Frame.  Order applied: Z,Y,X. */
    float					insRotation[3];

    /** X,Y,Z offset in meters from Intermediate Output Frame to INS Output Frame. */
    float					insOffset[3];

    /** X,Y,Z offset in meters in Sensor Frame to GPS 1 antenna. */
    float					gps1AntOffset[3];
 
    /** INS dynamic platform model (see eDynamicModel).  Options are: 0=PORTABLE, 2=STATIONARY, 3=PEDESTRIAN, 4=GROUND VEHICLE, 5=SEA, 6=AIRBORNE_1G, 7=AIRBORNE_2G, 8=AIRBORNE_4G, 9=WRIST.  Used to balance noise and performance characteristics of the system.  The dynamics selected here must be at least as fast as your system or you experience accuracy error.  This is tied to the GPS position estimation model and intend in the future to be incorporated into the INS position model. */
    uint8_t					dynamicModel;

    /** Debug */
    uint8_t					debug;

    /** Satellite system constellation used in GNSS solution.  (see eGnssSatSigConst) 0x0003=GPS, 0x000C=QZSS, 0x0030=Galileo, 0x00C0=Beidou, 0x0300=GLONASS, 0x1000=SBAS */
    uint16_t				gnssSatSigConst;

    /** System configuration bits (see eSysConfigBits). */
    uint32_t				sysCfgBits;

    /** Reference latitude, longitude and height above ellipsoid for north east down (NED) calculations (deg, deg, m) */
    double                  refLla[3];

    /** Last latitude, longitude, HAE (height above ellipsoid) used to aid GPS startup (deg, deg, m).  Updated when the distance between current LLA and lastLla exceeds lastLlaUpdateDistance. */
    double					lastLla[3];

    /** Last LLA GPS time since week start (Sunday morning) in milliseconds */
    uint32_t				lastLlaTimeOfWeekMs;

    /** Last LLA GPS number of weeks since January 6th, 1980 */
    uint32_t				lastLlaWeek;

    /** Distance between current and last LLA that triggers an update of lastLla  */
    float					lastLlaUpdateDistance;

    /** Hardware interface configuration bits (see eIoConfig). */
    uint32_t				ioConfig;

    /** Hardware platform specifying the IMX carrier board type (i.e. RUG, EVB, IG) and configuration bits (see ePlatformConfig).  The platform type is used to simplify the GPS and I/O configuration process.  */
    uint32_t				platformConfig;

    /** X,Y,Z offset in meters in Sensor Frame origin to GPS 2 antenna. */
    float					gps2AntOffset[3];

    /** Euler (roll, pitch, yaw) rotation in radians from INS Sensor Frame to Intermediate ZeroVelocity Frame.  Order applied: heading, pitch, roll. */
    float					zeroVelRotation[3];

    /** X,Y,Z offset in meters from Intermediate ZeroVelocity Frame to Zero Velocity Frame. */
    float					zeroVelOffset[3];

    /** (sec) User defined delay for GPS time.  This parameter can be used to account for GPS antenna cable delay.  */
    float                   gpsTimeUserDelay;

    /** Earth magnetic field (magnetic north) declination (heading offset from true north) in radians */
    float                   magDeclination;

    /** Time between GPS time synchronization pulses in milliseconds.  Requires reboot to take effect. */
    uint32_t				gpsTimeSyncPeriodMs;
<<<<<<< HEAD
    
    /** GPS measurement (system input data) update period in milliseconds set on startup. 200ms minimum (5Hz max). */
=======
	
	/** GPS measurement (system input) update period in milliseconds set on startup. 200ms minimum (5Hz max). */
>>>>>>> 5df95919
    uint32_t				startupGPSDtMs;
    
    /** RTK configuration bits (see eRTKConfigBits). */
    uint32_t				RTKCfgBits;

    /** Sensor config to specify the full-scale sensing ranges and output rotation for the IMU and magnetometer (see eSensorConfig in data_sets.h) */
    uint32_t                sensorConfig;

    /** Minimum elevation of a satellite above the horizon to be used in the solution (radians). Low elevation satellites may provide degraded accuracy, due to the long signal path through the atmosphere. */
    float                   gpsMinimumElevation;

    /** Serial port 2 baud rate in bits per second */
    uint32_t				ser2BaudRate;

    /** Wheel encoder: euler angles describing the rotation from imu to left wheel */
    wheel_config_t          wheelConfig;

	/** Magnetometer interference sensitivity threshold. Typical range is 2-10 (3 default) and 1000 to disable mag interference detection. */
	float                   magInterferenceThreshold;

} nvm_flash_cfg_t;

/** (DID_INL2_NED_SIGMA) Standard deviation of INL2 EKF estimates in the NED frame. */
typedef struct PACKED
{											
    /** Timestamp in milliseconds */
    unsigned int			timeOfWeekMs;	
    /** NED position error sigma */
    float					StdPosNed[3];		
    /** NED velocity error sigma */
    float					StdVelNed[3];		
    /** NED attitude error sigma */
    float					StdAttNed[3];		
    /** Acceleration bias error sigma */
    float					StdAccBias[3];		
    /** Angular rate bias error sigma */
    float					StdGyrBias[3];		
    /** Barometric altitude bias error sigma */
	float					StdBarBias;		
    /** Mag declination error sigma */
	float					StdMagDeclination;	
} inl2_ned_sigma_t;

/** (DID_STROBE_IN_TIME) Timestamp for input strobe. */
typedef struct PACKED
{
    /** GPS number of weeks since January 6th, 1980 */
    uint32_t				week;

    /** GPS time of week (since Sunday morning) in milliseconds */
    uint32_t				timeOfWeekMs;

    /** Strobe input pin (i.e. G1, G2, G5, or G9) */
    uint16_t				pin;

    /** Strobe serial index number */
    uint16_t				count;
} strobe_in_time_t;

#define DEBUG_I_ARRAY_SIZE		9
#define DEBUG_F_ARRAY_SIZE		9
#define DEBUG_LF_ARRAY_SIZE		3

/* (DID_DEBUG_ARRAY) */
typedef struct PACKED
{
    int32_t					i[DEBUG_I_ARRAY_SIZE];
    f_t						f[DEBUG_F_ARRAY_SIZE];
    double                  lf[DEBUG_LF_ARRAY_SIZE];
} debug_array_t;

#define DEBUG_STRING_SIZE		80

/* (DID_DEBUG_STRING) */
typedef struct PACKED
{
    uint8_t					s[DEBUG_STRING_SIZE];
} debug_string_t;

POP_PACK

PUSH_PACK_8

/** time struct */
typedef struct
{
    /** time (s) expressed by standard time_t */
    int64_t time;

    /** fraction of second under 1 s */
    double sec;         
} gtime_t;

typedef struct PACKED
{
    gtime_t time;
    double rp_ecef[3]; // Rover position
    double rv_ecef[3]; // Rover velocity
    double ra_ecef[3]; // Rover acceleration
    double bp_ecef[3]; // Base position
    double bv_ecef[3]; // Base velocity
    double qr[6]; // rover position and velocity covariance main diagonal
    double b[24]; // satellite bias
    double qb[24]; // main diagonal of sat bias covariances
    uint8_t sat_id[24]; // satellite id of b[]
} rtk_state_t;

typedef struct PACKED
{
    gtime_t time;
    int32_t nv; // number of measurements
    uint8_t sat_id_i[24]; // sat id of measurements (reference sat)
    uint8_t sat_id_j[24]; // sat id of measurements
    uint8_t type[24]; // type (0 = dd-range, 1 = dd-phase, 2 = baseline)
    double v[24]; // residual
} rtk_residual_t;

typedef struct PACKED
{
    gtime_t time;

    uint8_t rej_ovfl;
    uint8_t code_outlier;
    uint8_t phase_outlier;
    uint8_t code_large_residual;

    uint8_t phase_large_residual;
    uint8_t invalid_base_position;
    uint8_t bad_baseline_holdamb;
    uint8_t base_position_error;

    uint8_t outc_ovfl;
    uint8_t reset_timer;
    uint8_t use_ubx_position;
    uint8_t large_v2b;

    uint8_t base_position_update;
    uint8_t rover_position_error;
    uint8_t reset_bias;
    uint8_t start_relpos;

    uint8_t end_relpos;
    uint8_t start_rtkpos;
    uint8_t pnt_pos_error;
    uint8_t no_base_obs_data;

    uint8_t diff_age_error;
    uint8_t moveb_time_sync_error;
    uint8_t waiting_for_rover_packet;
    uint8_t waiting_for_base_packet;

    uint8_t lsq_error;
    uint8_t lack_of_valid_sats;
    uint8_t divergent_pnt_pos_iteration;
    uint8_t chi_square_error;

    uint32_t cycle_slips;

    float ubx_error;

    uint8_t solStatus;
    uint8_t rescode_err_marker;
    uint8_t error_count;
    uint8_t error_code;

    float dist2base;

    uint8_t reserved1;
    uint8_t gdop_error;
    uint8_t warning_count;
    uint8_t warning_code;

    double double_debug[4];

    uint8_t debug[2];
    uint8_t obs_count_bas;
    uint8_t obs_count_rov;

    uint8_t obs_pairs_filtered;
    uint8_t obs_pairs_used;
    uint8_t raw_ptr_queue_overrun;
    uint8_t raw_dat_queue_overrun;
} rtk_debug_t;

POP_PACK

PUSH_PACK_1

/** (DID_GPS_RTK_OPT) RTK processing options */
typedef struct
{
    /** positioning mode (PMODE_???) */
    int32_t mode;           

    /** solution type (0:forward,1:backward,2:combined) */
    int32_t soltype;

    /** number of frequencies (1:L1,2:L1+L2,3:L1+L2+L5) */
    int32_t nf;

    /** navigation systems */
    int32_t navsys;

    /** elevation mask angle (rad) */
    double elmin;

    /** Min snr to consider satellite for rtk */
    int32_t snrmin;

    /** AR mode (0:off,1:continuous,2:instantaneous,3:fix and hold,4:ppp-ar) */
    int32_t modear;

    /** GLONASS AR mode (0:off,1:on,2:auto cal,3:ext cal) */
    int32_t glomodear;

    /** GPS AR mode (0:off,1:on) */
    int32_t gpsmodear;

    /** SBAS AR mode (0:off,1:on) */
    int32_t sbsmodear;

    /** BeiDou AR mode (0:off,1:on) */
    int32_t bdsmodear;

    /** AR filtering to reject bad sats (0:off,1:on) */
    int32_t arfilter;

    /** obs outage count to reset bias */
    int32_t maxout;

    /** reject count to reset bias */
    int32_t maxrej;

    /** min lock count to fix ambiguity */
    int32_t minlock;

    /** min sats to fix integer ambiguities */
    int32_t minfixsats;

    /** min sats to hold integer ambiguities */
    int32_t minholdsats;

    /** min sats to drop sats in AR */
    int32_t mindropsats;

    /** use stdev estimates from receiver to adjust measurement variances */
    int32_t rcvstds;

    /** min fix count to hold ambiguity */
    int32_t minfix;

    /** max iteration to resolve ambiguity */
    int32_t armaxiter;

    /** dynamics model (0:none,1:velociy,2:accel) */
    int32_t dynamics;

    /** number of filter iteration */
    int32_t niter;

    /** interpolate reference obs (for post mission) */
    int32_t intpref;

    /** rover position for fixed mode */
    int32_t rovpos;

    /** base position for relative mode */
    int32_t refpos;

    /** code/phase error ratio */
    double eratio[NFREQ];

    /** measurement error factor */
    double err[5];

    /** initial-state std [0]bias,[1]iono [2]trop */
    double std[3];

    /** process-noise std [0]bias,[1]iono [2]trop [3]acch [4]accv [5] pos */
    double prn[6];

    /** satellite clock stability (sec/sec) */
    double sclkstab;

    /** AR validation threshold */
    double thresar[8];

    /** elevation mask of AR for rising satellite (rad) */
    double elmaskar;

    /** elevation mask to hold ambiguity (rad) */
    double elmaskhold;

    /** slip threshold of geometry-free phase (m) */
    double thresslip;

    /* slip threshold of doppler (m) */
    double thresdop;

    /** variance for fix-and-hold pseudo measurements (cycle^2) */
    double varholdamb;

    /** gain used for GLO and SBAS sats to adjust ambiguity */
    double gainholdamb;

    /** max difference of time (sec) */
    double maxtdiff;

    /** reset sat biases after this long trying to get fix if not acquired */
    int fix_reset_base_msgs;

    /* reject threshold of innovation for phase [0] and code [1] (m) */
    double maxinno[2];
    /** reject thresholds of NIS */
    double maxnis_lo;
    double maxnis_hi;

    /** reject threshold of gdop */
    double maxgdop;

    /** baseline length constraint {const,sigma before fix, sigma after fix} (m) */
    double baseline[3];
    double max_baseline_error;
    double reset_baseline_error;

    /** maximum error wrt ubx position (triggers reset if more than this far) (m) */
    float max_ubx_error;

    /** rover position for fixed mode {x,y,z} (ecef) (m) */
    double ru[3];

    /** base position for relative mode {x,y,z} (ecef) (m) */
    double rb[3];

    /** max averaging epochs */
    int32_t maxaveep;

    /** output single by dgps/float/fix/ppp outage */
    int32_t outsingle;
} prcopt_t;
typedef prcopt_t gps_rtk_opt_t;

/** Raw satellite observation data */
typedef struct PACKED
{
    /** Receiver local time approximately aligned to the GPS time system (GPST) */
    gtime_t time;

    /** Satellite number in RTKlib notation.  GPS: 1-32, GLONASS: 33-59, Galilleo: 60-89, SBAS: 90-95 */
    uint8_t sat;

    /** receiver number */
    uint8_t rcv;

    /** Cno, carrier-to-noise density ratio (signal strength) (0.25 dB-Hz) */
    uint8_t SNR[NFREQ+NEXOBS];

    /** Loss of Lock Indicator. Set to non-zero values only when carrier-phase is valid (L > 0).  bit1 = loss-of-lock, bit2 = half-cycle-invalid */
    uint8_t LLI[NFREQ+NEXOBS];

    /** Code indicator: CODE_L1C (1) = L1C/A,G1C/A,E1C (GPS,GLO,GAL,QZS,SBS), CODE_L1X (12) = E1B+C,L1C(D+P) (GAL,QZS), CODE_L1I (47) = B1I (BeiDou) */
    uint8_t code[NFREQ+NEXOBS];

    /** Estimated carrier phase measurement standard deviation (0.004 cycles), zero means invalid */
    uint8_t qualL[NFREQ+NEXOBS];

    /** Estimated pseudorange measurement standard deviation (0.01 m), zero means invalid */
    uint8_t qualP[NFREQ+NEXOBS];

    /** reserved, for alignment */
    uint8_t reserved;

    /** Observation data carrier-phase (cycle). The carrier phase initial ambiguity is initialized using an approximate value to make the magnitude of the phase close to the pseudorange measurement. Clock resets are applied to both phase and code measurements in accordance with the RINEX specification. */
    double L[NFREQ+NEXOBS];

    /** Observation data pseudorange (m). GLONASS inter frequency channel delays are compensated with an internal calibration table */
    double P[NFREQ+NEXOBS]; 

    /** Observation data Doppler measurement (positive sign for approaching satellites) (Hz) */
    float D[NFREQ+NEXOBS];
} obsd_t;

#define GPS_RAW_MESSAGE_BUF_SIZE    1000
#define MAX_OBSERVATION_COUNT_IN_RTK_MESSAGE (GPS_RAW_MESSAGE_BUF_SIZE / sizeof(obsd_t))

/** observation data */
typedef struct
{
    /** number of observation slots used */
    uint32_t n;

    /** number of observation slots allocated */
    uint32_t nmax;

    /** observation data buffer */
    obsd_t* data;
} obs_t;

/** non-Glonass ephemeris data */
typedef struct
{
    /** Satellite number in RTKlib notation.  GPS: 1-32, GLONASS: 33-59, Galilleo: 60-89, SBAS: 90-95 */
    int32_t sat;

    /** IODE Issue of Data, Ephemeris (ephemeris version) */
    int32_t iode;
    
    /** IODC Issue of Data, Clock (clock version) */
    int32_t iodc;

    /** SV accuracy (URA index) IRN-IS-200H p.97 */
    int32_t sva;            

    /** SV health GPS/QZS (0:ok) */
    int32_t svh;            

    /** GPS/QZS: gps week, GAL: galileo week */
    int32_t week;

    /** GPS/QZS: code on L2. (00 = Invalid, 01 = P Code ON, 11 = C/A code ON, 11 = Invalid).  GAL/CMP: data sources */
    int32_t code;

    /** GPS/QZS: L2 P data flag (indicates that the NAV data stream was commanded OFF on the P-code of the in-phase component of the L2 channel). CMP: nav type */
    int32_t flag;

    /** Time Of Ephemeris, ephemeris reference epoch in seconds within the week (s) */
    gtime_t toe;
    
    /** clock data reference time (s) (20.3.4.5) */
    gtime_t toc;
    
    /** T_trans (s) */
    gtime_t ttr;

    /** Orbit semi-major axis (m) */
    double A;

    /** Orbit eccentricity (non-dimensional)  */
    double e;

	/** Orbit inclination angle at reference time (rad) */
	double i0;

    /** Longitude of ascending node of orbit plane at weekly epoch (rad) */
    double OMG0;

    /** Argument of perigee (rad) */
    double omg;

    /** Mean anomaly at reference time (rad) */
    double M0;

    /** Mean Motion Difference From Computed Value (rad) */
    double deln;

    /** Rate of Right Ascension (rad/s) */
    double OMGd;

    /** Rate of Inclination Angle (rad/s) */
    double idot;

    /** Amplitude of the Cosine Harmonic Correction Term to the Orbit Radius (m) */
    double crc;

    /** Amplitude of the Sine Harmonic Correction Term to the Orbit Radius (m) */
    double crs;

    /** Amplitude of the Cosine Harmonic Correction Term to the Argument of Latitude (rad)  */
    double cuc;

    /** Amplitude of the Sine Harmonic Correction Term to the Argument of Latitude (rad) */
    double cus;

    /** Amplitude of the Cosine Harmonic Correction Term to the Angle of Inclination (rad) */
    double cic;

    /** Amplitude of the Sine Harmonic Correction Term to the Angle of Inclination (rad) */
    double cis;

    /** Time Of Ephemeris, ephemeris reference epoch in seconds within the week (s), same as <toe> above but represented as double type. Note that toe is computed as eph->toe = gst2time(week, eph->toes) */
    double toes;

    /** Fit interval (h) (0: 4 hours, 1: greater than 4 hours) */
    double fit;

    /** SV clock offset, af0 (s) */
    double f0;
    
    /** SV clock drift, af1 (s/s, non-dimensional) */
    double f1;
    
    /** SV clock drift rate, af2 (1/s) */
    double f2;

    /** Group delay parameters GPS/QZS: tgd[0] = TGD (IRN-IS-200H p.103). Galilleo: tgd[0] = BGD E5a/E1, tgd[1] = BGD E5b/E1. Beidou: tgd[0] = BGD1, tgd[1] = BGD2 */
    double tgd[4];

    /** Adot for CNAV, not used */
    double Adot;
    
    /** First derivative of mean motion n (second derivative of mean anomaly M), ndot for CNAV (rad/s/s). Not used. */
    double ndot;
} eph_t;

/** Glonass ephemeris data */
typedef struct
{        
    /** Satellite number in RTKlib notation.  GPS: 1-32, GLONASS: 33-59, Galilleo: 60-89, SBAS: 90-95 */
    int32_t sat;

    /** IODE (0-6 bit of tb field) */
    int32_t iode;

    /** satellite frequency number */
    int32_t frq;

    /** satellite health */
    int32_t svh;
    
    /** satellite accuracy */
    int32_t sva;
    
    /** satellite age of operation */
    int32_t age;

    /** Ephemeris reference epoch in seconds within the week in GPS time gpst (s) */
    gtime_t toe;

    /** message frame time in gpst (s) */
    gtime_t tof;

    /** satellite position (ecef) (m) */
    double pos[3];

    /** satellite velocity (ecef) (m/s) */
    double vel[3];

    /** satellite acceleration (ecef) (m/s^2) */
    double acc[3];

    /** SV clock bias (s) */
    double taun;

    /** relative frequency bias */
    double gamn;

    /** delay between L1 and L2 (s) */
    double dtaun;
} geph_t;

/** SBAS message type */
typedef struct
{
    /** receiption time - week */
    int32_t week;
    
    /** reception time - tow */
    int32_t tow;

    /** SBAS satellite PRN number */
    int32_t prn;

    /** SBAS message (226bit) padded by 0 */
    uint8_t msg[29];

    /** reserved for alighment */
    uint8_t reserved[3];
} sbsmsg_t;

/** station parameter type */
typedef struct
{
    /** antenna delta type (0:enu,1:xyz) */
    int32_t deltype;
    
    /** station position (ecef) (m) */
    double pos[3];

    /** antenna position delta (e/n/u or x/y/z) (m) */
    double del[3];

    /** antenna height (m) */
    double hgt;
    
    /** station id */
    int32_t stationId;
} sta_t;

/** almanac type */
typedef struct
{
    /** satellite number */
    int32_t sat;

    /** sv health (0:ok) */
    int32_t svh;

    /** as and sv config */
    int32_t svconf;

    /* GPS/QZS: gps week, GAL: galileo week */
    int32_t week;

    /* Toa */
    gtime_t toa;        
                        
    /** SV orbit parameters - A */
    double A;

    /** SV orbit parameters - e */
    double e;

    /** SV orbit parameters - i0 */
    double i0;

    /** SV orbit parameters - OMG0 */
    double OMG0;
    
    /** SV orbit parameters - omg */
    double omg;
    
    /** SV orbit parameters - M0 */
    double M0;
    
    /** SV orbit parameters - OMGd */
    double OMGd;

    /** Toa (s) in week - toas */
    double toas;

    /** SV clock parameters - af0 */
    double f0;
    
    /** SV clock parameters - af1 */
    double f1;
} alm_t;

/** ionosphere model and utc parameters */
typedef struct
{
    double ion_gps[8];  /* GPS iono model parameters {a0,a1,a2,a3,b0,b1,b2,b3} */
    double ion_gal[4];  /* Galileo iono model parameters {ai0,ai1,ai2,0} */
    double ion_qzs[8];  /* QZSS iono model parameters {a0,a1,a2,a3,b0,b1,b2,b3} */
    double ion_cmp[8];  /* BeiDou iono model parameters {a0,a1,a2,a3,b0,b1,b2,b3} */
    double ion_irn[8];  /* IRNSS iono model parameters {a0,a1,a2,a3,b0,b1,b2,b3} */

    double utc_gps[4];  /* GPS delta-UTC parameters {A0,A1,T,W} */
    double utc_glo[4];  /* GLONASS UTC GPS time parameters */
    double utc_gal[4];  /* Galileo UTC GPS time parameters */
    double utc_qzs[4];  /* QZS UTC GPS time parameters */
    double utc_cmp[4];  /* BeiDou UTC parameters */
    double utc_irn[4];  /* IRNSS UTC parameters */
    double utc_sbs[4];  /* SBAS UTC parameters */

    int32_t leaps;      /* leap seconds (s) */
    
    alm_t alm;			/* almanac */
} ion_model_utc_alm_t;

/** RTK solution status */
typedef enum
{
    /** No status */
    rtk_solution_status_none = 0,

    /** RTK fix */
    rtk_solution_status_fix = 1,

    /** RTK float */
    rtk_solution_status_float = 2,

    /** RTK SBAS */
    rtk_solution_status_sbas = 3,

    /** RTK DGPS */
    rtk_solution_status_dgps = 4,

    /** RTK SINGLE */
    rtk_solution_status_single = 5
} eRtkSolStatus;

/** (DID_GPS1_RTK_POS_REL, DID_GPS2_RTK_CMP_REL) - RTK and Dual GNSS heading base to rover relative info. */
typedef struct PACKED
{
    /** GPS time of week (since Sunday morning) in milliseconds */
    uint32_t                timeOfWeekMs;

    /** Age of differential (seconds) */
    float					differentialAge;

    /** Ambiguity resolution ratio factor for validation */
    float					arRatio;

    /** Vector from base to rover (m) in ECEF - If Compassing enabled, this is the 3-vector from antenna 2 to antenna 1 */
    float					baseToRoverVector[3];

    /** Distance from base to rover (m) */
    float                   baseToRoverDistance;
    
    /** Angle from north to baseToRoverVector in local tangent plane. (rad) */
    float                   baseToRoverHeading;

    /** Accuracy of baseToRoverHeading. (rad) */
    float                   baseToRoverHeadingAcc;

    /** (see eGpsStatus) GPS status: [0x000000xx] number of satellites used, [0x0000xx00] fix type, [0x00xx0000] status flags, NMEA input flag */
    uint32_t                status;
    
} gps_rtk_rel_t;

/** (DID_GPS1_RTK_POS_MISC, DID_GPS2_RTK_CMP_MISC) - requires little endian CPU */
typedef struct PACKED
{
    /** GPS time of week (since Sunday morning) in milliseconds */
    uint32_t                timeOfWeekMs;

    /** Accuracy - estimated standard deviations of the solution assuming a priori error model and error parameters by the positioning options. []: standard deviations {ECEF - x,y,z} or {north, east, down} (meters) */
    float					accuracyPos[3];

    /** Accuracy - estimated standard deviations of the solution assuming a priori error model and error parameters by the positioning options. []: Absolute value of means square root of estimated covariance NE, EU, UN */
    float					accuracyCov[3];

    /** Ambiguity resolution threshold for validation */
    float					arThreshold;

    /** Geometric dilution of precision (meters) */
    float					gDop;
    
    /** Horizontal dilution of precision (meters) */
    float					hDop;
    
    /** Vertical dilution of precision (meters) */
    float					vDop;

    /** Base Position - latitude, longitude, height (degrees, meters) */
     double					baseLla[3];

    /** Cycle slip counter */
    uint32_t                cycleSlipCount;
    
    /** Rover gps observation element counter */
    uint32_t				roverGpsObservationCount;

    /** Base station gps observation element counter */
    uint32_t				baseGpsObservationCount;

    /** Rover glonass observation element counter */
    uint32_t				roverGlonassObservationCount;

    /** Base station glonass observation element counter */
    uint32_t				baseGlonassObservationCount;

    /** Rover galileo observation element counter */
    uint32_t				roverGalileoObservationCount;

    /** Base station galileo observation element counter */
    uint32_t				baseGalileoObservationCount;

    /** Rover beidou observation element counter */
    uint32_t				roverBeidouObservationCount;

    /** Base station beidou observation element counter */
    uint32_t				baseBeidouObservationCount;

    /** Rover qzs observation element counter */
    uint32_t				roverQzsObservationCount;

    /** Base station qzs observation element counter */
    uint32_t				baseQzsObservationCount;

    /** Rover gps ephemeris element counter */
    uint32_t				roverGpsEphemerisCount;

    /** Base station gps ephemeris element counter */
    uint32_t				baseGpsEphemerisCount;

    /** Rover glonass ephemeris element counter */
    uint32_t				roverGlonassEphemerisCount;

    /** Base station glonass ephemeris element counter */
    uint32_t				baseGlonassEphemerisCount;
    
    /** Rover galileo ephemeris element counter */
    uint32_t				roverGalileoEphemerisCount;

    /** Base station galileo ephemeris element counter */
    uint32_t				baseGalileoEphemerisCount;

    /** Rover beidou ephemeris element counter */
    uint32_t				roverBeidouEphemerisCount;

    /** Base station beidou ephemeris element counter */
    uint32_t				baseBeidouEphemerisCount;

    /** Rover qzs ephemeris element counter */
    uint32_t				roverQzsEphemerisCount;

    /** Base station qzs ephemeris element counter */
    uint32_t				baseQzsEphemerisCount;

    /** Rover sbas element counter */
    uint32_t				roverSbasCount;

    /** Base station sbas element counter */
    uint32_t				baseSbasCount;

    /** Base station antenna position element counter */
    uint32_t				baseAntennaCount;

    /** Ionosphere model, utc and almanac count */
    uint32_t				ionUtcAlmCount;
    
    /** Number of checksum failures from received corrections */
    uint32_t				correctionChecksumFailures;

    /** Time to first RTK fix. */
    uint32_t				timeToFirstFixMs;
    
} gps_rtk_misc_t;

/** RAW data types for DID_GPS_BASE_RAW and DID_GPS2_RAW */
typedef enum
{
    /** obsd_t */
    raw_data_type_observation = 1,

    /** eph_t */
    raw_data_type_ephemeris = 2,

    /** geph_t */
    raw_data_type_glonass_ephemeris = 3,

    /** sbsmsg_t */
    raw_data_type_sbas = 4,

    /** sta_t */
    raw_data_type_base_station_antenna_position = 5,

    /** ion_model_utc_alm_t */
    raw_data_type_ionosphere_model_utc_alm = 6,
    
    /** gps_rtk_misc_t */
    raw_data_type_rtk_solution = 123
} eRawDataType;



typedef union PACKED
{   
    /** Satellite observation data */
    obsd_t              obs[MAX_OBSERVATION_COUNT_IN_RTK_MESSAGE];
    
    /** Satellite non-GLONASS ephemeris data (GPS, Galileo, Beidou, QZSS) */
    eph_t               eph;
    
    /** Satellite GLONASS ephemeris data */
    geph_t              gloEph;
    
    /** Satellite-Based Augmentation Systems (SBAS) data */
    sbsmsg_t            sbas;
        
    /** Base station information (base position, antenna position, antenna height, etc.) */
    sta_t               sta;

    /** Ionosphere model and UTC parameters */
    ion_model_utc_alm_t ion;

    /** Byte buffer */
    uint8_t             buf[GPS_RAW_MESSAGE_BUF_SIZE];

} uGpsRawData;

/** Message wrapper for DID_GPS1_RAW, DID_GPS2_RAW, and DID_GPS_BASE_RAW.  The contents of data can vary for this message and are determined by `dataType` field. */
typedef struct PACKED
{
    /** Receiver index (1=RECEIVER_INDEX_GPS1, 2=RECEIVER_INDEX_EXTERNAL_BASE, or 3=RECEIVER_INDEX_GPS2 ) */
    uint8_t receiverIndex;

    /** Type of data (eRawDataType: 1=observations, 2=ephemeris, 3=glonassEphemeris, 4=SBAS, 5=baseAntenna, 6=IonosphereModel) */
    uint8_t dataType;

    /** Number of observations in data (obsd_t) when dataType==1 (raw_data_type_observation). */
    uint8_t obsCount;

    /** Reserved */
    uint8_t reserved;

    /** Interpret based on dataType (see eRawDataType) */    
    uGpsRawData data;
} gps_raw_t;

// (DID_GPS1_TIMEPULSE)
typedef struct
{
    /*! (s)	Week seconds offset from MCU to GPS time. */
    double		towOffset;			

    /*! (s)	Week seconds for next timepulse (from start of GPS week) */
    double		towGps;				

    /*! (s)	Local MCU week seconds */
    double		timeMcu;			

    /*! (ms) Local timestamp of TIM-TP message used to validate timepulse. */
    uint32_t	msgTimeMs;			

    /*! (ms) Local timestamp of time sync pulse external interrupt used to validate timepulse. */
    uint32_t	plsTimeMs;			

    /*! Counter for successful timesync events. */
    uint8_t		syncCount;			

    /*! Counter for failed timesync events. */
    uint8_t		badPulseAgeCount;			

    /*! Counter for GPS PPS interrupt re-initalization. */
    uint8_t		ppsInterruptReinitCount;

    /*! */
    uint8_t		unused;			

    /*! (ms) Local timestamp of last valid PPS sync. */
    uint32_t	lastSyncTimeMs;		

    /*! (ms) Time since last valid PPS sync. */
    uint32_t 	sinceLastSyncTimeMs;

} gps_timepulse_t;

/**
* Diagnostic message
*/
typedef struct 
{
    /** GPS time of week (since Sunday morning) in milliseconds */
    uint32_t timeOfWeekMs;
    
    /** Message length, including null terminator */
    uint32_t messageLength;
    
    /** Message data, max size of message is 256 */
    char message[256];
} diag_msg_t;

typedef enum
{
    // default state
    SURVEY_IN_STATE_OFF                     = 0,

    // commands
    SURVEY_IN_STATE_CANCEL                  = 1,
    SURVEY_IN_STATE_START_3D                = 2,
    SURVEY_IN_STATE_START_FLOAT             = 3,
    SURVEY_IN_STATE_START_FIX               = 4,

    // status
    SURVEY_IN_STATE_RUNNING_3D              = 8,
    SURVEY_IN_STATE_RUNNING_FLOAT           = 9,
    SURVEY_IN_STATE_RUNNING_FIX             = 10,
    SURVEY_IN_STATE_SAVE_POS                = 19,
    SURVEY_IN_STATE_DONE                    = 20
} eSurveyInStatus;

/**
* Survey in status
*/
typedef struct
{
    /** State of current survey, eSurveyInStatus */
    uint32_t state;

    /** Maximum time (milliseconds) survey will run if minAccuracy is not first achieved. (ignored if 0). */
    uint32_t maxDurationSec;

    /** Required horizontal accuracy (m) for survey to complete before maxDuration. (ignored if 0) */
    float minAccuracy;

    /** Elapsed time (seconds) of the survey. */
    uint32_t elapsedTimeSec;

    /** Approximate horizontal accuracy of the survey (m). */
    float hAccuracy;

    /** The current surveyed latitude, longitude, altitude (deg, deg, m) */
    double lla[3];
} survey_in_t;


//////////////////////////////////////////////////////////////////////////
//  GPX
//////////////////////////////////////////////////////////////////////////

/**
* (DID_GPX_FLASH_CFG) GPX flash config.
*/
typedef struct
{  
    /** Size of this struct */
    uint32_t                size;

    /** Checksum, excluding size and checksum */
    uint32_t                checksum;

    /** Manufacturer method for restoring flash defaults */
    uint32_t                key;

    /** Serial port 0 baud rate in bits per second */
    uint32_t                ser0BaudRate;

    /** Serial port 1 baud rate in bits per second */
    uint32_t                ser1BaudRate;

    /** Serial port 2 baud rate in bits per second */
    uint32_t                ser2BaudRate;

    /** GPS measurement (system input data) update period in milliseconds set on startup. 200ms minimum (5Hz max). */
    uint32_t                startupGPSDtMs;

    /** X,Y,Z offset in meters in Sensor Frame to GPS 1 antenna. */
    float                   gps1AntOffset[3];

    /** X,Y,Z offset in meters in Sensor Frame to GPS 2 antenna. */
    float                   gps2AntOffset[3];
 
    /** Satellite system constellation used in GNSS solution.  (see eGnssSatSigConst) 0x0003=GPS, 0x000C=QZSS, 0x0030=Galileo, 0x00C0=Beidou, 0x0300=GLONASS, 0x1000=SBAS */
    uint16_t                gnssSatSigConst;

    /** Dynamic platform model (see eDynamicModel).  Options are: 0=PORTABLE, 2=STATIONARY, 3=PEDESTRIAN, 4=GROUND VEHICLE, 5=SEA, 6=AIRBORNE_1G, 7=AIRBORNE_2G, 8=AIRBORNE_4G, 9=WRIST.  Used to balance noise and performance characteristics of the system.  The dynamics selected here must be at least as fast as your system or you experience accuracy error.  This is tied to the GPS position estimation model and intend in the future to be incorporated into the INS position model. */
    uint8_t                 dynamicModel;

    /** Debug */
    uint8_t                 debug;

    /** Time between GPS time synchronization pulses in milliseconds.  Requires reboot to take effect. */
    uint32_t                gpsTimeSyncPeriodMs;

    /** (sec) User defined delay for GPS time.  This parameter can be used to account for GPS antenna cable delay.  */
    float                   gpsTimeUserDelay;

    /** Minimum elevation of a satellite above the horizon to be used in the solution (radians). Low elevation satellites may provide degraded accuracy, due to the long signal path through the atmosphere. */
    float                   gpsMinimumElevation;

    /** RTK configuration bits (see eRTKConfigBits). */
    uint32_t                RTKCfgBits;

} gpx_flash_cfg_t;

/** GPX status flags */
enum eGpxStatus
{
    /** Communications parse error count */
    GPX_STATUS_COM_PARSE_ERR_COUNT_MASK         = (int)0x0000000F,
    GPX_STATUS_COM_PARSE_ERR_COUNT_OFFSET       = 0,
#define GPX_STATUS_COM_PARSE_ERROR_COUNT(gpxStatus) ((gpxStatus&GPX_STATUS_COM_PARSE_ERR_COUNT_MASK)>>GPX_STATUS_COM_PARSE_ERR_COUNT_OFFSET)

    /** Fault reset cause */
    GPX_STATUS_FAULT_RESET_MASK                 = (int)0x70000000,    
    /** Reset from Backup mode (low-power state w/ CPU off) */
    GPX_STATUS_FAULT_RESET_BACKUP_MODE          = (int)0x10000000,
    /** Reset from Watchdog */
    GPX_STATUS_FAULT_RESET_WATCHDOG             = (int)0x20000000,
    /** Reset from Software */
    GPX_STATUS_FAULT_RESET_SOFT                 = (int)0x30000000,
    /** Reset from Hardware (NRST pin low) */
    GPX_STATUS_FAULT_RESET_HDW                  = (int)0x40000000,

    /** Critical System Fault - CPU error */
    GPX_STATUS_FAULT_SYS_CRITICAL               = (int)0x80000000,
};

typedef enum {
    kReset = 0,
    kInit,
    kRun,
    kPassthrough,
    kFwInit,    // initializing into FwUpdate mode (prep for code injections)
    kFwUpdate,  // ready and able to accept code injections
    kError,
    kShutdown,
}eGPXGnssRunState;

/**
* (DID_GPX_STATUS) GPX status.
*/
typedef struct
{
    /** GPS time of week (since Sunday morning) in milliseconds */
    uint32_t               	timeOfWeekMs;
        
    /** Status (eGpxStatus) */
    uint32_t                status;

    /** GRMC BITS **/
    uint64_t                grmcBitsSer0;
    uint64_t                grmcBitsSer1;
    uint64_t                grmcBitsSer2;
    uint64_t                grmcBitsUSB;

    uint64_t                grmcNMEABitsSer0;
    uint64_t                grmcNMEABitsSer1;
    uint64_t                grmcNMEABitsSer2;
    uint64_t                grmcNMEABitsUSB;

    /** Hardware status flags (eHdwStatusFlags) */
    uint32_t                hdwStatus;

    /** MCU temperature (not available yet) */
    float                   mcuTemp;

    /** Nav output period (ms). */
    uint32_t                navOutputPeriodMs;
        
    /** Flash config checksum used with host SDK synchronization */
    uint32_t                flashCfgChecksum;

    /** RTK Mode bits (see eRTKConfigBits) **/
    uint32_t                rtkMode;

    /** GNSS status (see RunState) **/
    eGPXGnssRunState       gnss1RunState;
    eGPXGnssRunState       gnss2RunState;
} gpx_status_t;


//////////////////////////////////////////////////////////////////////////
//  EVB
//////////////////////////////////////////////////////////////////////////

typedef enum
{
    /** SD card logger: card ready */
    EVB_STATUS_SD_CARD_READY                = 0x00000001,

    /** SD card Logger: running */
    EVB_STATUS_SD_LOG_ENABLED               = 0x00000002,

    /** SD card error: card file system */
    EVB_STATUS_SD_ERR_CARD_FAULT            = 0x00000010,

    /** SD card error: card full */
    EVB_STATUS_SD_ERR_CARD_FULL             = 0x00000020,

    /** SD card error: mask */
    EVB_STATUS_SD_ERR_CARD_MASK             = 0x000000F0,

    /** WiFi: enabled */
    EVB_STATUS_WIFI_ENABLED                 = 0x00010000,

    /** WiFi: connected to access point (hot spot) or another device */
    EVB_STATUS_WIFI_CONNECTED               = 0x00020000,

    /** XBee: enabled */
    EVB_STATUS_XBEE_ENABLED                 = 0x00100000,

    /** XBee: connected */
    EVB_STATUS_XBEE_CONNECTED               = 0x00200000,

    /** XBee: configured */
    EVB_STATUS_XBEE_CONFIGURED              = 0x00400000,

    /** XBee: failed to configure */
    EVB_STATUS_XBEE_CONFIG_FAILURE          = 0x00800000,

    /** System flash write staging or occuring now.  Processor will pause and not respond during a flash write, typicaly 150-250 ms. */
    EVB_STATUS_FLASH_WRITE_IN_PROGRESS      = 0x01000000,

    /** Manufacturing unlocked */
    EVB_STATUS_MANF_UNLOCKED                = 0x02000000,

} eEvbStatus;

/** EVB-2 communications ports. */
enum eEvb2CommPorts
{
    EVB2_PORT_UINS0     = 0,
    EVB2_PORT_UINS1     = 1,
    EVB2_PORT_XBEE      = 2,
    EVB2_PORT_XRADIO    = 3,		// H4-8 (orange) Tx, H4-7 (brown) Rx 
    EVB2_PORT_BLE       = 4,		
    EVB2_PORT_SP330     = 5,		// H3-2 (brown) Tx, H3-5 (green)  Rx
    EVB2_PORT_GPIO_H8   = 6,		// H8-5 (brown) Tx, H8-6 (orange) Rx
    EVB2_PORT_USB       = 7,
    EVB2_PORT_WIFI      = 8,		
    EVB2_PORT_CAN		= 9,		// H2-3 CANL (brown), H2-4 CANH (orange)
    EVB2_PORT_COUNT
};

/** EVB-2 Communications Bridge Options */
enum eEvb2ComBridgeOptions
{
    EVB2_CB_OPTIONS_TRISTATE_UINS_IO  = 0x00000001,
    EVB2_CB_OPTIONS_SP330_RS422       = 0x00000002,
    EVB2_CB_OPTIONS_XBEE_ENABLE       = 0x00000010,
    EVB2_CB_OPTIONS_WIFI_ENABLE       = 0x00000020,
    EVB2_CB_OPTIONS_BLE_ENABLE        = 0x00000040,
    EVB2_CB_OPTIONS_SPI_ENABLE        = 0x00000080,
    EVB2_CB_OPTIONS_CAN_ENABLE	      = 0x00000100,
    EVB2_CB_OPTIONS_I2C_ENABLE	      = 0x00000200,		// Tied to uINS G1,G2
};

enum eEvb2PortOptions
{
    EVB2_PORT_OPTIONS_RADIO_RTK_FILTER		= 0x00000001,	// Allow RTCM3, NMEA, and RTCM3.  Reject IS binary.
    EVB2_PORT_OPTIONS_DEFAULT				= EVB2_PORT_OPTIONS_RADIO_RTK_FILTER,
};

/**
* (DID_EVB_STATUS) EVB-2 status and logger control interface
*/
typedef struct
{
    /** GPS number of weeks since January 6th, 1980 */
    uint32_t                week;

    /** GPS time of week (since Sunday morning) in milliseconds */
    uint32_t                timeOfWeekMs;

    /** Firmware (software) version */
    uint8_t                 firmwareVer[4];

    /** Status (eEvbStatus) */
    uint32_t                evbStatus;

    /** Data logger control state. (see eEvb2LoggerMode) */
    uint32_t                loggerMode;

    /** logger */
    uint32_t                loggerElapsedTimeMs;

    /** WiFi IP address */
    uint32_t                wifiIpAddr;

    /** System command (see eSystemCommand).  99 = software reset */
    uint32_t                sysCommand;

    /** Time sync offset between local time since boot up to GPS time of week in seconds.  Add this to IMU and sensor time to get GPS time of week in seconds. */
    double                  towOffset;

} evb_status_t;

#define WIFI_SSID_PSK_SIZE      40

typedef struct
{
    /** WiFi SSID */
    char                    ssid[WIFI_SSID_PSK_SIZE];

    /** WiFi PSK */
    char                    psk[WIFI_SSID_PSK_SIZE];

} evb_wifi_t;

typedef struct
{  
    /** Server IP address */
    union {
        uint32_t	u32;
        uint8_t		u8[4];
    } ipAddr;

    /** Server port */
    uint32_t                port;

} evb_server_t;

typedef enum
{
    EVB_CFG_BITS_WIFI_SELECT_MASK               = 0x00000003,
    EVB_CFG_BITS_WIFI_SELECT_OFFSET             = 0,
    EVB_CFG_BITS_SERVER_SELECT_MASK             = 0x0000000C,
    EVB_CFG_BITS_SERVER_SELECT_OFFSET           = 2,
    EVB_CFG_BITS_NO_STREAM_PPD_ON_LOG_BUTTON    = 0x00000010,		// Don't enable PPD stream when log button is pressed
    EVB_CFG_BITS_ENABLE_ADC4                    = 0x00000200,
    EVB_CFG_BITS_ENABLE_ADC10					= 0x00000400,
} eEvbFlashCfgBits;

#define NUM_WIFI_PRESETS     3
#define EVB_CFG_BITS_SET_IDX_WIFI(bits,idx)     {bits&=EVB_CFG_BITS_WIFI_SELECT_MASK; bits|=((idx<<EVB_CFG_BITS_WIFI_SELECT_OFFSET)&EVB_CFG_BITS_WIFI_SELECT_MASK);}
#define EVB_CFG_BITS_SET_IDX_SERVER(bits,idx)   {bits&=EVB_CFG_BITS_SERVER_SELECT_MASK; bits|=((idx<<EVB_CFG_BITS_SERVER_SELECT_OFFSET)&EVB_CFG_BITS_SERVER_SELECT_MASK);}
#define EVB_CFG_BITS_IDX_WIFI(bits)             ((bits&EVB_CFG_BITS_WIFI_SELECT_MASK)>>EVB_CFG_BITS_WIFI_SELECT_OFFSET)
#define EVB_CFG_BITS_IDX_SERVER(bits)           ((bits&EVB_CFG_BITS_SERVER_SELECT_MASK)>>EVB_CFG_BITS_SERVER_SELECT_OFFSET)

/**
* (DID_EVB_FLASH_CFG) EVB-2 flash config for monitor, config, and logger control interface
*/
typedef struct
{  
    /** Size of this struct */
    uint32_t				size;

    /** Checksum, excluding size and checksum */
    uint32_t                checksum;

    /** Manufacturer method for restoring flash defaults */
    uint32_t                key;

    /** Communications bridge preset. (see eEvb2ComBridgePreset) */
    uint8_t                 cbPreset;

    // 32-bit alignment
    uint8_t                 reserved1[3];

    /** Communications bridge forwarding */
    uint32_t                cbf[EVB2_PORT_COUNT];

    /** Communications bridge options (see eEvb2ComBridgeOptions) */
    uint32_t                cbOptions;

    /** Config bits (see eEvbFlashCfgBits) */
    uint32_t                bits;

    /** Radio preamble ID (PID) - 0x0 to 0x9. Only radios with matching PIDs can communicate together. Different PIDs minimize interference between multiple sets of networks. Checked before the network ID. */
    uint32_t                radioPID;

    /** Radio network ID (NID) - 0x0 to 0x7FFF. Only radios with matching NID can communicate together. Checked after the preamble ID. */
    uint32_t                radioNID;

    /** Radio power level - Transmitter output power level. (XBee PRO SX 0=20dBm, 1=27dBm, 2=30dBm)  */
    uint32_t                radioPowerLevel;

    /** WiFi SSID and PSK */
    evb_wifi_t              wifi[NUM_WIFI_PRESETS];

    /** Server IP and port */
    evb_server_t            server[NUM_WIFI_PRESETS];

    /** Encoder tick to wheel rotation conversion factor (in radians).  Encoder tick count per revolution on 1 channel x gear ratio x 2pi. */
    float                   encoderTickToWheelRad;

    /** CAN baudrate */
    uint32_t				CANbaud_kbps;

    /** CAN receive address */
    uint32_t				can_receive_address;

    /** EVB port for uINS communications and SD card logging. 0=uINS-Ser0 (default), 1=uINS-Ser1, SP330=5, 6=GPIO_H8 (use eEvb2CommPorts) */
    uint8_t                 uinsComPort;

    /** EVB port for uINS aux com and RTK corrections. 0=uINS-Ser0, 1=uINS-Ser1 (default), 5=SP330, 6=GPIO_H8 (use eEvb2CommPorts) */
    uint8_t                 uinsAuxPort;

    // Ensure 32-bit alignment
    uint8_t                	reserved2[2];

    /** Enable radio RTK filtering, etc. (see eEvb2PortOptions) */
    uint32_t                portOptions;

    /** Baud rate for EVB serial port H3 (SP330 RS233 and RS485/422). */
    uint32_t                h3sp330BaudRate;

    /** Baud rate for EVB serial port H4 (TLL to external radio). */
    uint32_t                h4xRadioBaudRate;

    /** Baud rate for EVB serial port H8 (TLL). */
    uint32_t                h8gpioBaudRate;

    /** Wheel encoder configuration (see eWheelCfgBits) */
    uint32_t                wheelCfgBits;

    /** Wheel update period.  Sets the wheel encoder and control update period. (ms) */
    uint32_t				velocityControlPeriodMs;

} evb_flash_cfg_t;


/** EVB-2 communications bridge configuration. */
enum eEvb2ComBridgePreset
{
    /** No change.  Sending this value causes no effect. */
    EVB2_CB_PRESET_NA = 0,

    /** No connections.  Off: XBee, WiFi */
    EVB2_CB_PRESET_ALL_OFF = 1,

    /** [uINS Hub] LED-GRN (uINS-COM): USB, RS232, H8.  (uINS-AUX): XRadio.  Off: XBee, WiFi */
    EVB2_CB_PRESET_RS232 = 2,

    /** [uINS Hub] LED-BLU (uINS-COM): USB, RS232, H8.  (uINS-AUX): XBee, XRadio.  Off: WiFi */
    EVB2_CB_PRESET_RS232_XBEE = 3,

    /** [uINS Hub] LED-PUR (uINS-COM): USB, RS422, H8.  (uINS-AUX): WiFi, XRadio.  Off: XBee */
    EVB2_CB_PRESET_RS422_WIFI = 4,

    /** [uINS Hub] LED-CYA (uINS-SER1 SPI): USB, RS423, H8.  Off: WiFi, XBee.  A reset is required following selection of this CBPreset to enable SPI on the uINS, in order to assert uINS pin 10 (G9/nSPI_EN) during bootup. */
    EVB2_CB_PRESET_SPI_RS232 = 5,

    /** [USB Hub]  LED-YEL (USB): RS232, H8, XBee, XRadio. */
    EVB2_CB_PRESET_USB_HUB_RS232 = 6,

    /** [USB Hub]  LED-WHT (USB): RS485/RS422, H8, XRadio. */
    EVB2_CB_PRESET_USB_HUB_RS422 = 7,
    
    /** Number of bridge configuration presets */
    EVB2_CB_PRESET_COUNT = 8,
    
};

#define EVB2_CB_PRESET_DEFAULT      EVB2_CB_PRESET_RS232

/** Data logger control.  Values labeled CMD  */
enum eEvb2LoggerMode
{
    /** Do not change.  Sending this value causes no effect. */
    EVB2_LOG_NA                         = 0,

    /** Start new log */
    EVB2_LOG_CMD_START                  = 2,

    /** Stop logging */
    EVB2_LOG_CMD_STOP                   = 4,

    /** Purge all data logs from drive */
    EVB2_LOG_CMD_PURGE                  = 1002,
        
};


/** 
* (DID_PORT_MONITOR) Data rate and status monitoring for each communications port. 
*/
typedef struct
{
    /** Tx rate (bytes/s) */
    uint32_t        txBytesPerS;

    /** Rx rate (bytes/s) */
    uint32_t        rxBytesPerS;

    /** Status */
    uint32_t        status;
    
} port_monitor_set_t;

typedef struct
{
    /** Port monitor set */
    port_monitor_set_t port[NUM_SERIAL_PORTS];
        
} port_monitor_t;


/**
* (DID_SYS_FAULT) System Fault Information 
* NOTE: If you modify these, please update crash_info_special_values in IS-src/python/src/ci_hdw/data_sets.py */
#define SYS_FAULT_STATUS_HARDWARE_RESET                 0x00000000
#define SYS_FAULT_STATUS_USER_RESET                     0x00000001
#define SYS_FAULT_STATUS_ENABLE_BOOTLOADER              0x00000002
// General:
#define SYS_FAULT_STATUS_SOFT_RESET                     0x00000010
#define SYS_FAULT_STATUS_FLASH_MIGRATION_EVENT          0x00000020
#define SYS_FAULT_STATUS_FLASH_MIGRATION_COMPLETED      0x00000040
#define SYS_FAULT_STATUS_RTK_MISC_ERROR                 0x00000080
#define SYS_FAULT_STATUS_MASK_GENERAL_ERROR             0xFFFFFFF0
// Critical: (usually associated with system reset)
#define SYS_FAULT_STATUS_HARD_FAULT                     0x00010000
#define SYS_FAULT_STATUS_USAGE_FAULT                    0x00020000
#define SYS_FAULT_STATUS_MEM_MANGE                      0x00040000
#define SYS_FAULT_STATUS_BUS_FAULT                      0x00080000
#define SYS_FAULT_STATUS_MALLOC_FAILED                  0x00100000
#define SYS_FAULT_STATUS_STACK_OVERFLOW                 0x00200000
#define SYS_FAULT_STATUS_INVALID_CODE_OPERATION         0x00400000
#define SYS_FAULT_STATUS_FLASH_MIGRATION_MARKER_UPDATED 0x00800000
#define SYS_FAULT_STATUS_WATCHDOG_RESET                 0x01000000
#define SYS_FAULT_STATUS_RTK_BUFFER_LIMIT               0x02000000
#define SYS_FAULT_STATUS_SENSOR_CALIBRATION             0x04000000
#define SYS_FAULT_STATUS_HARDWARE_DETECTION             0x08000000
#define SYS_FAULT_STATUS_MASK_CRITICAL_ERROR            0xFFFF0000

typedef struct 
{
    /** System fault status */
    uint32_t status;

    /** Fault Type at HardFault */
    uint32_t g1Task;

    /** Multipurpose register - Line number of fault */
    uint32_t g2FileNum;
    
    /** Multipurpose register - File number at fault */
    uint32_t g3LineNum;
        
    /** Multipurpose register - at time of fault.  */
    uint32_t g4;

    /** Multipurpose register - link register value at time of fault.  */
    uint32_t g5Lr;
    
    /** Program Counter value at time of fault */
    uint32_t pc;
    
    /** Program Status Register value at time of fault */
    uint32_t psr;
        
} system_fault_t;

/** Diagnostic information for internal use */
typedef struct
{
    /** Count of gap of more than 0.5 seconds receiving serial data, driver level, one entry for each com port */
    uint32_t gapCountSerialDriver[NUM_SERIAL_PORTS];

    /** Count of gap of more than 0.5 seconds receiving serial data, class / parser level, one entry for each com port */
    uint32_t gapCountSerialParser[NUM_SERIAL_PORTS];

    /** Count of rx overflow, one entry for each com port */
    uint32_t rxOverflowCount[NUM_SERIAL_PORTS];

    /** Count of tx overflow, one entry for each com port */
    uint32_t txOverflowCount[NUM_SERIAL_PORTS];
    
    /** Count of checksum failures, one entry for each com port */
    uint32_t checksumFailCount[NUM_SERIAL_PORTS];
} internal_diagnostic_t;

/** RTOS tasks */
typedef enum
{
    /** Task 0: Sample	*/
    IMX_TASK_SAMPLE = 0,

    /** Task 1: Nav */
    IMX_TASK_NAV,

    /** Task 2: Communications */
    IMX_TASK_COMMUNICATIONS,

    /** Task 3: Maintenance */
    IMX_TASK_MAINTENANCE,

    /** Task 4: Idle */
    IMX_TASK_IDLE,

    /** Task 5: Timer */
    IMX_TASK_TIMER,

    /** Number of RTOS tasks */
    IMX_RTOS_NUM_TASKS                 // Keep last
} eImxRtosTask;

/** RTOS tasks */
typedef enum
{
    /** Task 0: Sample	*/
    GPX_TASK_COMM = 0,

    /** Task 1: Nav */
    GPX_TASK_RTK,

    /** Task 2: Idle */
    GPX_TASK_IDLE,

    /** Task 3: Timer */
    GPX_TASK_TIMER,

    /** Number of RTOS tasks */
    GPX_RTOS_NUM_TASKS,					// Keep last
} eGpxRtosTask;

/** EVB RTOS tasks */
typedef enum
{
    /** Task 0: Communications */
    EVB_TASK_COMMUNICATIONS,

    /** Task 1: Logger */
    EVB_TASK_LOGGER,

    /** Task 2: WiFi */
    EVB_TASK_WIFI,

    /** Task 3: Maintenance */
    EVB_TASK_MAINTENANCE,

    /** Task 4: Idle */
    EVB_TASK_IDLE,

    /** Task 5: Timer */
    EVB_TASK_TIMER,

    /** Task 6: SPI to uINS */
    EVB_TASK_SPI_UINS_COM,

    /** Number of RTOS tasks */
    EVB_RTOS_NUM_TASKS                  // Keep last
} eEvbRtosTask;

/** RTOS tasks */
typedef enum
{
#if defined(GPX_1)
    TASK_IDLE           = GPX_TASK_IDLE,
    TASK_TIMER          = GPX_TASK_TIMER,
	RTOS_NUM_TASKS      = GPX_RTOS_NUM_TASKS
#else   // IMX_5    
    TASK_IDLE           = IMX_TASK_IDLE,
    TASK_TIMER          = IMX_TASK_TIMER,
	RTOS_NUM_TASKS      = IMX_RTOS_NUM_TASKS
#endif
} eRtosTask;

/** Max task name length - do not change */
#define MAX_TASK_NAME_LEN 12

/** RTOS task info */
typedef struct PACKED
{
    /** Task name */
    char                    name[MAX_TASK_NAME_LEN];

    /** Task priority (0 - 8) */
    uint32_t                priority;

    /** Stack high water mark bytes */
    uint32_t                stackUnused;

    /** Task period ms */
    uint32_t                periodMs;

	/** Last runtime microseconds */
	uint32_t                runtimeUs;

	/** Average runtime */
	float					avgRuntimeUs;

	/** Average of runtimes less than avgRuntimeUs */
	float					lowerRuntimeUs;

	/** Average of runtimes greater than avgRuntimeUs */
	float					upperRuntimeUs;

	/** Max runtime microseconds */
	uint32_t                maxRuntimeUs;

	/** Local time when task loop started (following delay) */
	uint32_t                startTimeUs;

	/** Counter of times task took too long to run */
	uint16_t				gapCount;

	/** Counter of times task took too long to run twice in a row */
	uint8_t					doubleGapCount;

	/** Reserved */
	uint8_t					reserved;

	/** Processor usage percent */
    float					cpuUsage;

	/** Handle */
	uint32_t                handle;
	
} rtos_task_t;

/** Internal RTOS task profiling info (processor ticks instead of usec) */
typedef struct PACKED
{
	/** Time in microseconds */
	uint32_t                timeTicks;

	/** Runtime in microseconds */
	uint32_t                runtimeTicks;

	/** LPF average runtime */
	float					avgRuntimeTicks;

	/** Average of runtimes less than avgRuntimeTicks */
	float					lowerRuntimeTicks;

	/** Average of runtimes greater than avgRuntimeTicks */
	float					upperRuntimeTicks;

	/** Maximum runtime microseconds */
	uint32_t                maxRuntimeTicks;

	/** Local time when task loop started (following delay) */
	uint32_t                startTimeTicks;

	/** Counter of times task took too long to run */
	uint16_t				gapCount;

	/** Counter of times task took too long to run back-to-back */
	uint8_t					doubleGapCount;

	/** Indicates whether gap occurd on last update */
	uint8_t					gapOnLast;

	/** Task period ms */
	uint32_t 				periodTicks;

} rtos_profile_t;

/** (DID_RTOS_INFO) */
typedef struct PACKED
{
    /** Heap high water mark bytes */
    uint32_t                freeHeapSize;

    /** Total memory allocated using RTOS pvPortMalloc() */
    uint32_t				mallocSize;

    /** Total memory freed using RTOS vPortFree() */
    uint32_t				freeSize;

    /** Tasks */
    rtos_task_t             task[IMX_RTOS_NUM_TASKS];

} rtos_info_t;

/** (DID_GPX_RTOS_INFO) */
typedef struct PACKED
{
    /** Heap high water mark bytes */
    uint32_t                freeHeapSize;

    /** Total memory allocated using RTOS pvPortMalloc() */
    uint32_t				mallocSize;

    /** Total memory freed using RTOS vPortFree() */
    uint32_t				freeSize;

    /** Tasks */
    rtos_task_t             task[GPX_RTOS_NUM_TASKS];

} gpx_rtos_info_t;

/** (DID_EVB_RTOS_INFO) */
typedef struct PACKED
{
    /** Heap high water mark bytes */
    uint32_t                freeHeapSize;

    /** Total memory allocated using RTOS pvPortMalloc() */
    uint32_t				mallocSize;

    /** Total memory freed using RTOS vPortFree() */
    uint32_t				freeSize;

    /** Tasks */
    rtos_task_t             task[EVB_RTOS_NUM_TASKS];

} evb_rtos_info_t;


typedef struct 
{
    uint32_t runTimeUs;
    uint32_t maxRuntimeUs;
    uint32_t StartTimeUs;
    uint32_t startPeriodUs;
} runtime_profile_t;

/** (DID_RUNTIME_PROFILER) */
#define RUNTIME_PROFILE_COUNT    4
typedef struct 
{
    runtime_profile_t p[RUNTIME_PROFILE_COUNT];
} runtime_profiler_t;


enum
{
    CID_INS_TIME,
    CID_INS_STATUS,
    CID_INS_EULER,
    CID_INS_QUATN2B,
    CID_INS_QUATE2B,
    CID_INS_UVW,
    CID_INS_VE,
    CID_INS_LAT,
    CID_INS_LON,
    CID_INS_ALT,
    CID_INS_NORTH_EAST,
    CID_INS_DOWN,
    CID_INS_ECEF_X,
    CID_INS_ECEF_Y,
    CID_INS_ECEF_Z,
    CID_INS_MSL,
    CID_PREINT_PX,
    CID_PREINT_QY,
    CID_PREINT_RZ,
    CID_DUAL_PX,
    CID_DUAL_QY,
    CID_DUAL_RZ,
    CID_GPS1_POS,
    CID_GPS1_RTK_REL,
    CID_ROLL_ROLLRATE,
    NUM_CIDS
};

/** Valid baud rates for Inertial Sense hardware */
typedef enum
{
    CAN_BAUDRATE_20_KBPS   =   20,
    CAN_BAUDRATE_33_KBPS   =   33,
    CAN_BAUDRATE_50_KBPS   =   50,
    CAN_BAUDRATE_83_KBPS   =   83,
    CAN_BAUDRATE_100_KBPS  =  100,
    CAN_BAUDRATE_125_KBPS  =  125,
    CAN_BAUDRATE_200_KBPS  =  200,
    CAN_BAUDRATE_250_KBPS  =  250,
    CAN_BAUDRATE_500_KBPS  =  500,
    CAN_BAUDRATE_1000_KBPS = 1000,

    CAN_BAUDRATE_COUNT = 10
} can_baudrate_t;

/** (DID_CAN_BCAST_PERIOD) Broadcast period of CAN messages */
typedef struct PACKED
{
    /** Broadcast period multiple - CAN time message. 0 to disable. */
    uint16_t				can_period_mult[NUM_CIDS];
    
    /** Transmit address. */
    uint32_t				can_transmit_address[NUM_CIDS];
    
    /** Baud rate (kbps)  (See can_baudrate_t for valid baud rates)  */
    uint16_t				can_baudrate_kbps;

    /** Receive address. */
    uint32_t				can_receive_address;

} can_config_t;

#if defined(INCLUDE_LUNA_DATA_SETS)
#include "luna_data_sets.h"
#endif

/** Union of datasets */
typedef union PACKED
{
    dev_info_t				devInfo;
    ins_1_t					ins1;
    ins_2_t					ins2;
    ins_3_t					ins3;
    ins_4_t					ins4;
    imu_t					imu;
    imu3_t					imu3;
    magnetometer_t			mag;
    mag_cal_t				magCal;
    barometer_t				baro;
    wheel_encoder_t			wheelEncoder;
    ground_vehicle_t		groundVehicle;
    pos_measurement_t		posMeasurement;
    pimu_t					pImu;
    gps_pos_t				gpsPos;
    gps_vel_t				gpsVel;
    gps_sat_t				gpsSat;
    gps_rtk_rel_t			gpsRtkRel;
    gps_rtk_misc_t			gpsRtkMisc;
    inl2_states_t			inl2States;
    inl2_ned_sigma_t        inl2NedSigma;
    nvm_flash_cfg_t			flashCfg;
    survey_in_t             surveyIn;
    sys_params_t			sysParams;
    sys_sensors_t			sysSensors;
    rtos_info_t				rtosInfo;
    gps_raw_t				gpsRaw;
    sys_sensors_adc_t       sensorsAdc;
    rmc_t					rmc;
    evb_status_t			evbStatus;
    infield_cal_t			infieldCal;

#if defined(INCLUDE_LUNA_DATA_SETS)
    evb_luna_velocity_control_t     wheelController;
#endif
} uDatasets;

/** Union of INS output datasets */
typedef union PACKED
{
    ins_1_t					ins1;
    ins_2_t					ins2;
    ins_3_t					ins3;
    ins_4_t					ins4;
} uInsOutDatasets;

POP_PACK

/**
Creates a 32 bit checksum from data

@param data the data to create a checksum for
@param count the number of bytes in data

@return the 32 bit checksum for data
*/
uint32_t checksum32(const void* data, int count);
uint32_t serialNumChecksum32(const void* data, int size);
uint32_t flashChecksum32(const void* data, int size);

/**
Flip the endianess of 32 bit values in data

@param data the data to flip 32 bit values in
@param dataLength the number of bytes in data
*/
void flipEndianess32(uint8_t* data, int dataLength);

/**
Flip the bytes of a float in place (4 bytes) - ptr is assumed to be at least 4 bytes

@param ptr the float to flip
*/
void flipFloat(uint8_t* ptr);

/**
Flip the bytes of a float (4 bytes) - ptr is assumed to be at least 4 bytes

@param val the float to flip
@return the flipped float
*/
float flipFloatCopy(float val);

/**
Flip the bytes of a double in place (8 bytes) - ptr is assumed to be at least 8 bytes
Only flips each 4 byte pair, does not flip the individual bytes within the pair

@param ptr the double to flip
*/
void flipDouble(void* ptr);

/**
Flip the bytes of a double in place (8 bytes)
Unlike flipDouble, this also flips the individual bytes in each 4 byte pair

@param val the double to flip
@return the flipped double
*/
double flipDoubleCopy(double val);

/**
Flip double (64 bit) floating point values in data

@param data the data to flip doubles in
@param dataLength the number of bytes in data
@param offset offset into data to start flipping at
@param offsets a list of offsets of all doubles in data, starting at position 0
@param offsetsLength the number of items in offsets
*/
void flipDoubles(uint8_t* data, int dataLength, int offset, uint16_t* offsets, uint16_t offsetsLength);

/**
Flip string values in data - this compensates for the fact that flipEndianess32 is called on all the data

@param data the data to flip string values in
@param dataLength the number of bytes in data
@param offset the offset into data to start flipping strings at
@param offsets a list of offsets and byte lengths into data where strings start at
@param offsetsLength the number of items in offsets, should be 2 times the string count
*/
void flipStrings(uint8_t* data, int dataLength, int offset, uint16_t* offsets, uint16_t offsetsLength);

// BE_SWAP: if big endian then swap, else no-op
// LE_SWAP: if little endian then swap, else no-op
#if CPU_IS_BIG_ENDIAN
#define BE_SWAP64F(_i) flipDoubleCopy(_i)
#define BE_SWAP32F(_i) flipFloatCopy(_i)
#define BE_SWAP32(_i) (SWAP32(_i))
#define BE_SWAP16(_i) (SWAP16(_i))
#define LE_SWAP64F(_i) (_i)
#define LE_SWAP32F(_i) (_i)
#define LE_SWAP32(_i) (_i)
#define LE_SWAP16(_i) (_i)
#else // little endian
#define BE_SWAP64F(_i) (_i)
#define BE_SWAP32F(_i) (_i)
#define BE_SWAP32(_i) (_i)
#define BE_SWAP16(_i) (_i)
#define LE_SWAP64F(_i) flipDoubleCopy(_i)
#define LE_SWAP32F(_i) flipFloatCopy(_i)
#define LE_SWAP32(_i) (SWAP32(_i))
#define LE_SWAP16(_i) (SWAP16(_i))
#endif

/**
Get the offsets of double / int64 (64 bit) values given a data id

@param dataId the data id to get double offsets for
@param offsetsLength receives the number of double offsets

@return a list of offets of doubles or 0 if none, offset will have high bit set if it is an int64 instead of a double
*/
uint16_t* getDoubleOffsets(eDataIDs dataId, uint16_t* offsetsLength);

/**
Gets the offsets and lengths of strings given a data id

@param dataId the data id to get string offsets and lengths for
@param offsetsLength receives the number of items in the return value

@return a list of offsets and lengths of strings for the data id or 0 if none
*/
uint16_t* getStringOffsetsLengths(eDataIDs dataId, uint16_t* offsetsLength);

/** DID to RMC bit look-up table */
extern const uint64_t g_didToRmcBit[DID_COUNT];
uint64_t didToRmcBit(uint32_t dataId, uint64_t defaultRmcBits, uint64_t devInfoRmcBits);

/** DID to NMEA RMC bit look-up table */
extern const uint64_t g_didToNmeaRmcBit[DID_COUNT];

/** DID to GPX RMC bit look-up table */
extern const uint64_t g_gpxDidToGrmcBit[DID_COUNT];
extern const uint16_t g_gpxGRMCPresetLookup[GRMC_BIT_POS_COUNT];

//Time conversion constants
#define SECONDS_PER_WEEK        604800
#define SECONDS_PER_DAY         86400
#define GPS_TO_UNIX_OFFSET      315964800
/** Convert GPS Week and Ms and leapSeconds to Unix seconds**/
double gpsToUnix(uint32_t gpsWeek, uint32_t gpsTimeofWeekMS, uint8_t leapSeconds);

/** Convert Julian Date to calendar date. */
void julianToDate(double julian, int32_t* year, int32_t* month, int32_t* day, int32_t* hour, int32_t* minute, int32_t* second, int32_t* millisecond);

/** Convert GPS Week and Seconds to Julian Date.  Leap seconds are the GPS-UTC offset (18 seconds as of December 31, 2016). */
double gpsToJulian(int32_t gpsWeek, int32_t gpsMilliseconds, int32_t leapSeconds);

#ifndef GPX_1

/*
Convert gnssID to ubx gnss indicator (ref [2] 25)

@param gnssID gnssID of satellite
@return ubx gnss indicator
*/
int ubxSys(int gnssID);

#endif

/*
Convert satellite constelation and prn/slot number to satellite number

@param sys satellite system (SYS_GPS,SYS_GLO,...)
@param prn satellite prn/slot number
@return satellite number (0:error)
*/
int satNo(int sys, int prn);

/*
convert satellite gnssID + svID to satellite number

@param gnssID satellite system 
@param svID satellite prn/slot number
@return satellite number (0:error)
*/
int satNumCalc(int gnssID, int svID);

void profiler_start(runtime_profile_t *p, uint32_t timeUs);
void profiler_stop(runtime_profile_t *p, uint32_t timeUs);
void profiler_maintenance_1s(runtime_profiler_t *p);


#ifdef __cplusplus
}
#endif

#endif // DATA_SETS_H<|MERGE_RESOLUTION|>--- conflicted
+++ resolved
@@ -2972,13 +2972,8 @@
 
     /** Time between GPS time synchronization pulses in milliseconds.  Requires reboot to take effect. */
     uint32_t				gpsTimeSyncPeriodMs;
-<<<<<<< HEAD
-    
-    /** GPS measurement (system input data) update period in milliseconds set on startup. 200ms minimum (5Hz max). */
-=======
-	
-	/** GPS measurement (system input) update period in milliseconds set on startup. 200ms minimum (5Hz max). */
->>>>>>> 5df95919
+    
+    /** GPS measurement (system input) update period in milliseconds set on startup. 200ms minimum (5Hz max). */
     uint32_t				startupGPSDtMs;
     
     /** RTK configuration bits (see eRTKConfigBits). */
