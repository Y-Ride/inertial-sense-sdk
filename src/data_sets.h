/*
MIT LICENSE

Copyright (c) 2014-2024 Inertial Sense, Inc. - http://inertialsense.com

Permission is hereby granted, free of charge, to any person obtaining a copy of this software and associated documentation files(the "Software"), to deal in the Software without restriction, including without limitation the rights to use, copy, modify, merge, publish, distribute, sublicense, and/or sell copies of the Software, and to permit persons to whom the Software is furnished to do so, subject to the following conditions :

The above copyright notice and this permission notice shall be included in all copies or substantial portions of the Software.

THE SOFTWARE IS PROVIDED "AS IS", WITHOUT WARRANTY OF ANY KIND, EXPRESS OR IMPLIED, INCLUDING BUT NOT LIMITED TO THE WARRANTIES OF MERCHANTABILITY, FITNESS FOR A PARTICULAR PURPOSE AND NONINFRINGEMENT.IN NO EVENT SHALL THE AUTHORS OR COPYRIGHT HOLDERS BE LIABLE FOR ANY CLAIM, DAMAGES OR OTHER LIABILITY, WHETHER IN AN ACTION OF CONTRACT, TORT OR OTHERWISE, ARISING FROM, OUT OF OR IN CONNECTION WITH THE SOFTWARE OR THE USE OR OTHER DEALINGS IN THE SOFTWARE.
*/

#ifndef DATA_SETS_H
#define DATA_SETS_H

#include <stdint.h>
#include <stdlib.h>
#include <time.h>
#include <string.h>
#include "ISConstants.h"
#include "rtk_defines.h"

#ifdef __cplusplus
extern "C" {
#endif

// *****************************************************************************
// ****** InertialSense binary message Data Identification Numbers (DIDs) ****** 
// ******                                                                 ******
// ****** NEVER REORDER THESE VALUES!                                     ******
// *****************************************************************************
/** Data identifiers - these are unsigned int and #define because enum are signed according to C standard */
typedef uint32_t eDataIDs;

#define DID_NULL                        (eDataIDs)0  /** NULL (INVALID) */
#define DID_DEV_INFO                    (eDataIDs)1  /** (dev_info_t) Device information */
#define DID_IMX_DEV_INFO                (DID_DEV_INFO)
#define DID_SYS_FAULT                   (eDataIDs)2  /** (system_fault_t) System fault information */
#define DID_PIMU                        (eDataIDs)3  /** (pimu_t) Preintegrated IMU (a.k.a. Coning and Sculling integral) in body/IMU frame.  Updated at IMU rate. Also know as delta theta delta velocity, or preintegrated IMU (PIMU). For clarification, the name "Preintegrated IMU" or "PIMU" throughout our User Manual. This data is integrated from the IMU data at the IMU update rate (startupImuDtMs, default 1ms).  The integration period (dt) and output data rate are the same as the NAV rate (startupNavDtMs) and cannot be output at any other rate. If a faster output data rate is desired, DID_IMU_RAW can be used instead. PIMU data acts as a form of compression, adding the benefit of higher integration rates for slower output data rates, preserving the IMU data without adding filter delay and addresses antialiasing. It is most effective for systems that have higher dynamics and lower communications data rates.  The minimum data period is DID_FLASH_CONFIG.startupImuDtMs or 4, whichever is larger (250Hz max). The PIMU value can be converted to IMU by dividing PIMU by dt (i.e. IMU = PIMU / dt)  */
#define DID_INS_1                       (eDataIDs)4  /** (ins_1_t) INS output: euler rotation w/ respect to NED, NED position from reference LLA. */
#define DID_INS_2                       (eDataIDs)5  /** (ins_2_t) INS output: quaternion rotation w/ respect to NED, ellipsoid altitude */
#define DID_GPS1_RCVR_POS               (eDataIDs)6  /** (gps_pos_t) GPS 1 position data from GNSS receiver. */
#define DID_SYS_CMD                     (eDataIDs)7  /** (system_command_t) System commands. Both the command and invCommand fields must be set at the same time for a command to take effect. */
#define DID_NMEA_BCAST_PERIOD           (eDataIDs)8  /** (nmea_msgs_t) Set broadcast periods for NMEA messages */
#define DID_RMC                         (eDataIDs)9  /** (rmc_t) Realtime Message Controller (RMC). The data sets available through RMC are driven by the availability of the data. The RMC provides updates from various data sources (i.e. sensors) as soon as possible with minimal latency. Several of the data sources (sensors) output data at different data rates that do not all correspond. The RMC is provided so that broadcast of sensor data is done as soon as it becomes available. All RMC messages can be enabled using the standard Get Data packet format. */
#define DID_SYS_PARAMS                  (eDataIDs)10 /** (sys_params_t) System parameters / info */
#define DID_SYS_SENSORS                 (eDataIDs)11 /** (sys_sensors_t) System sensor information */
#define DID_FLASH_CONFIG                (eDataIDs)12 /** (nvm_flash_cfg_t) Flash memory configuration */
#define DID_GPS1_POS                    (eDataIDs)13 /** (gps_pos_t) GPS 1 position data.  This comes from DID_GPS1_RCVR_POS or DID_GPS1_RTK_POS, depending on whichever is more accurate. */
#define DID_GPS2_POS                    (eDataIDs)14 /** (gps_pos_t) GPS 2 position data */
#define DID_GPS1_SAT                    (eDataIDs)15 /** (gps_sat_t) GPS 1 GNSS satellite information: sat identifiers, carrier to noise ratio, elevation and azimuth angles, pseudo range residual. */
#define DID_GPS2_SAT                    (eDataIDs)16 /** (gps_sat_t) GPS 2 GNSS satellite information: sat identifiers, carrier to noise ratio, elevation and azimuth angles, pseudo range residual. */
#define DID_GPS1_VERSION                (eDataIDs)17 /** (gps_version_t) GPS 1 version info */
#define DID_GPS2_VERSION                (eDataIDs)18 /** (gps_version_t) GPS 2 version info */
#define DID_MAG_CAL                     (eDataIDs)19 /** (mag_cal_t) Magnetometer calibration */
#define DID_UNUSED_20                   (eDataIDs)20 /** UNUSED */
#define DID_GPS1_RTK_POS_REL            (eDataIDs)21 /** (gps_rtk_rel_t) RTK precision position base to rover relative info. */
#define DID_GPS1_RTK_POS_MISC           (eDataIDs)22 /** (gps_rtk_misc_t) RTK precision position related data. */
#define DID_FEATURE_BITS                (eDataIDs)23 /** INTERNAL USE ONLY (feature_bits_t) */
#define DID_SENSORS_UCAL                (eDataIDs)24 /** INTERNAL USE ONLY (sensors_w_temp_t) Uncalibrated IMU output. */
#define DID_SENSORS_TCAL                (eDataIDs)25 /** INTERNAL USE ONLY (sensors_w_temp_t) Temperature compensated IMU output. */
#define DID_SENSORS_TC_BIAS             (eDataIDs)26 /** INTERNAL USE ONLY (sensors_t) */
#define DID_IO                          (eDataIDs)27 /** (io_t) I/O */
#define DID_SENSORS_ADC                 (eDataIDs)28 /** INTERNAL USE ONLY (sys_sensors_adc_t) */
#define DID_SCOMP                       (eDataIDs)29 /** INTERNAL USE ONLY (sensor_compensation_t) */
#define DID_GPS1_VEL                    (eDataIDs)30 /** (gps_vel_t) GPS 1 velocity data */
#define DID_GPS2_VEL                    (eDataIDs)31 /** (gps_vel_t) GPS 2 velocity data */
#define DID_HDW_PARAMS                  (eDataIDs)32 /** INTERNAL USE ONLY (hdw_params_t) */
#define DID_NVR_MANAGE_USERPAGE         (eDataIDs)33 /** INTERNAL USE ONLY (nvr_manage_t) */
#define DID_NVR_USERPAGE_SN             (eDataIDs)34 /** INTERNAL USE ONLY (nvm_group_sn_t) */
#define DID_NVR_USERPAGE_G0             (eDataIDs)35 /** INTERNAL USE ONLY (nvm_group_0_t) */
#define DID_NVR_USERPAGE_G1             (eDataIDs)36 /** INTERNAL USE ONLY (nvm_group_1_t) */
#define DID_DEBUG_STRING                (eDataIDs)37 /** INTERNAL USE ONLY (debug_string_t) */
#define DID_RTOS_INFO                   (eDataIDs)38 /** (rtos_info_t) RTOS information. */
#define DID_DEBUG_ARRAY                 (eDataIDs)39 /** INTERNAL USE ONLY (debug_array_t) */
#define DID_SENSORS_MCAL                (eDataIDs)40 /** INTERNAL USE ONLY (sensors_w_temp_t) Temperature compensated and motion calibrated IMU output. */
#define DID_GPS1_TIMEPULSE              (eDataIDs)41 /** (gps_timepulse_t) GPS1 PPS time synchronization. */
#define DID_CAL_SC                      (eDataIDs)42 /** INTERNAL USE ONLY (sensor_cal_t) */
#define DID_CAL_TEMP_COMP               (eDataIDs)43 /** INTERNAL USE ONLY (sensor_tcal_group_t) */
#define DID_CAL_MOTION                  (eDataIDs)44 /** INTERNAL USE ONLY (sensor_mcal_group_t) */
#define DID_GPS1_SIG                    (eDataIDs)45 /** (gps_sig_t) GPS 1 GNSS signal information. */
#define DID_SENSORS_ADC_SIGMA           (eDataIDs)46 /** INTERNAL USE ONLY (sys_sensors_adc_t) */
#define DID_REFERENCE_MAGNETOMETER      (eDataIDs)47 /** (magnetometer_t) Reference or truth magnetometer used for manufacturing calibration and testing */
#define DID_INL2_STATES                 (eDataIDs)48 /** (inl2_states_t) INS Extended Kalman Filter (EKF) states */
#define DID_INL2_COVARIANCE_LD          (eDataIDs)49 /** (INL2_COVARIANCE_LD_ARRAY_SIZE) */
#define DID_INL2_STATUS                 (eDataIDs)50 /** (inl2_status_t) */
#define DID_INL2_MISC                   (eDataIDs)51 /** (inl2_misc_t) */
#define DID_MAGNETOMETER                (eDataIDs)52 /** (magnetometer_t) Magnetometer sensor output */
#define DID_BAROMETER                   (eDataIDs)53 /** (barometer_t) Barometric pressure sensor data */
#define DID_GPS1_RTK_POS                (eDataIDs)54 /** (gps_pos_t) GPS RTK position data */
#define DID_ROS_COVARIANCE_POSE_TWIST   (eDataIDs)55 /** (ros_covariance_pose_twist_t) INL2 EKF covariances matrix lower diagonals */
#define DID_COMMUNICATIONS_LOOPBACK     (eDataIDs)56 /** INTERNAL USE ONLY - Unit test for communications manager  */
#define DID_IMU3_UNCAL                  (eDataIDs)57 /** INTERNAL USE ONLY (imu3_t) Uncalibrated triple IMU data.  We recommend use of DID_IMU or DID_PIMU as they are calibrated and oversampled and contain less noise.  Minimum data period is DID_FLASH_CONFIG.startupImuDtMs or 4, whichever is larger (250Hz max). */
#define DID_IMU                         (eDataIDs)58 /** (imu_t) Inertial measurement unit data down-sampled from IMU rate (DID_FLASH_CONFIG.startupImuDtMs (1KHz)) to navigation update rate (DID_FLASH_CONFIG.startupNavDtMs) as an anti-aliasing filter to reduce noise and preserve accuracy.  Minimum data period is DID_FLASH_CONFIG.startupNavDtMs (1KHz max).  */
#define DID_INL2_MAG_OBS_INFO           (eDataIDs)59 /** (inl2_mag_obs_info_t) INL2 magnetometer calibration information. */
#define DID_GPS_BASE_RAW                (eDataIDs)60 /** (gps_raw_t) GPS raw data for base station (observation, ephemeris, etc.) - requires little endian CPU. The contents of data can vary for this message and are determined by dataType field. RTK positioning or RTK compassing must be enabled to stream this message. */
#define DID_GPS_RTK_OPT                 (eDataIDs)61 /** (gps_rtk_opt_t) RTK options - requires little endian CPU. */
#define DID_REFERENCE_PIMU              (eDataIDs)62 /** (pimu_t) Reference or truth IMU used for manufacturing calibration and testing */
#define DID_MANUFACTURING_INFO          (eDataIDs)63 /** INTERNAL USE ONLY (manufacturing_info_t) Manufacturing info */
#define DID_BIT                         (eDataIDs)64 /** (bit_t) System built-in self-test */
#define DID_INS_3                       (eDataIDs)65 /** (ins_3_t) Inertial navigation data with quaternion NED to body rotation and ECEF position. */
#define DID_INS_4                       (eDataIDs)66 /** (ins_4_t) INS output: quaternion rotation w/ respect to ECEF, ECEF position. */
#define DID_INL2_NED_SIGMA              (eDataIDs)67 /** (inl2_ned_sigma_t) Standard deviation of INL2 EKF estimates in the NED frame. */
#define DID_STROBE_IN_TIME              (eDataIDs)68 /** (strobe_in_time_t) Timestamp for input strobe. */
#define DID_GPS1_RAW                    (eDataIDs)69 /** (gps_raw_t) GPS raw data for rover (observation, ephemeris, etc.) - requires little endian CPU. The contents of data can vary for this message and are determined by dataType field. RTK positioning or RTK compassing must be enabled to stream this message. */
#define DID_GPS2_RAW                    (eDataIDs)70 /** (gps_raw_t) GPS raw data for rover (observation, ephemeris, etc.) - requires little endian CPU. The contents of data can vary for this message and are determined by dataType field. RTK positioning or RTK compassing must be enabled to stream this message. */
#define DID_WHEEL_ENCODER               (eDataIDs)71 /** (wheel_encoder_t) Wheel encoder data to be fused with GPS-INS measurements, set DID_GROUND_VEHICLE for configuration before sending this message */
#define DID_DIAGNOSTIC_MESSAGE          (eDataIDs)72 /** (diag_msg_t) Diagnostic message */
#define DID_SURVEY_IN                   (eDataIDs)73 /** (survey_in_t) Survey in, used to determine position for RTK base station. Base correction output cannot run during a survey and will be automatically disabled if a survey is started. */
#define DID_CAL_SC_INFO                 (eDataIDs)74 /** INTERNAL USE ONLY (sensor_cal_info_t) */
#define DID_PORT_MONITOR                (eDataIDs)75 /** (port_monitor_t) Data rate and status monitoring for each communications port. */
#define DID_RTK_STATE                   (eDataIDs)76 /** INTERNAL USE ONLY (rtk_state_t) */
#define DID_RTK_PHASE_RESIDUAL          (eDataIDs)77 /** INTERNAL USE ONLY (rtk_residual_t) */
#define DID_RTK_CODE_RESIDUAL           (eDataIDs)78 /** INTERNAL USE ONLY (rtk_residual_t) */
#define DID_RTK_DEBUG                   (eDataIDs)79 /** INTERNAL USE ONLY (rtk_debug_t) */
#define DID_EVB_STATUS                  (eDataIDs)80 /** (evb_status_t) EVB monitor and log control interface. */
#define DID_EVB_FLASH_CFG               (eDataIDs)81 /** (evb_flash_cfg_t) EVB configuration. */
#define DID_EVB_DEBUG_ARRAY             (eDataIDs)82 /** INTERNAL USE ONLY (debug_array_t) */
#define DID_EVB_RTOS_INFO               (eDataIDs)83 /** (evb_rtos_info_t) EVB-2 RTOS information. */
#define DID_GPS2_SIG                    (eDataIDs)84 /** (gps_sig_t) GPS 2 GNSS signal information. */
#define DID_IMU_MAG                     (eDataIDs)85 /** (imu_mag_t) DID_IMU + DID_MAGNETOMETER. Only one of DID_IMU_MAG or DID_PIMU_MAG should be streamed simultaneously. */
#define DID_PIMU_MAG                    (eDataIDs)86 /** (pimu_mag_t) DID_PIMU + DID_MAGNETOMETER. Only one of DID_IMU_MAG or DID_PIMU_MAG should be streamed simultaneously. */
#define DID_GROUND_VEHICLE				(eDataIDs)87 /** (ground_vehicle_t) Static configuration for wheel transform measurements. */
#define DID_POSITION_MEASUREMENT		(eDataIDs)88 /** (pos_measurement_t) External position estimate */
#define DID_RTK_DEBUG_2                 (eDataIDs)89 /** INTERNAL USE ONLY (rtk_debug_2_t) */
#define DID_CAN_CONFIG					(eDataIDs)90 /** (can_config_t) Addresses for CAN messages*/
#define DID_GPS2_RTK_CMP_REL            (eDataIDs)91 /** (gps_rtk_rel_t) Dual GNSS RTK compassing / moving base to rover (GPS 1 to GPS 2) relative info. */
#define DID_GPS2_RTK_CMP_MISC           (eDataIDs)92 /** (gps_rtk_misc_t) RTK Dual GNSS RTK compassing related data. */
#define DID_EVB_DEV_INFO                (eDataIDs)93 /** (dev_info_t) EVB device information */
#define DID_INFIELD_CAL                 (eDataIDs)94 /** (infield_cal_t) Measure and correct IMU calibration error.  Estimate INS rotation to align INS with vehicle. */
#define DID_REFERENCE_IMU               (eDataIDs)95 /** (imu_t) Raw reference or truth IMU used for manufacturing calibration and testing. Input from testbed. */
#define DID_IMU3_RAW                    (eDataIDs)96 /** (imu3_t) Triple IMU data calibrated from DID_IMU3_UNCAL.  We recommend use of DID_IMU or DID_PIMU as they are oversampled and contain less noise. */
#define DID_IMU_RAW                     (eDataIDs)97 /** (imu_t) IMU data averaged from DID_IMU3_RAW.  Use this IMU data for output data rates faster than DID_FLASH_CONFIG.startupNavDtMs.  Otherwise we recommend use of DID_IMU or DID_PIMU as they are oversampled and contain less noise. */
#define DID_FIRMWARE_UPDATE             (eDataIDs)98 /** (firmware_payload_t) firmware update payload */
#define DID_RUNTIME_PROFILER            (eDataIDs)99 /** INTERNAL USE ONLY (runtime_profiler_t) System runtime profiler */

#define DID_EVENT                       (eDataIDs)119 /** INTERNAL USE ONLY (did_event_t)*/

#define DID_GPX_FIRST                             120 /** First of GPX DIDs */
#define DID_GPX_DEV_INFO                (eDataIDs)120 /** (dev_info_t) GPX device information */
#define DID_GPX_FLASH_CFG               (eDataIDs)121 /** (gpx_flash_cfg_t) GPX flash configuration */
#define DID_GPX_RTOS_INFO               (eDataIDs)122 /** (gpx_rtos_info_t) GPX RTOs info */
#define DID_GPX_STATUS                  (eDataIDs)123 /** (gpx_status_t) GPX status */
#define DID_GPX_DEBUG_ARRAY             (eDataIDs)124 /** (debug_array_t) GPX debug */
#define DID_GPX_BIT                     (eDataIDs)125 /** (gpx_bit_t) GPX BIT test */
#define DID_GPX_RMC                     (eDataIDs)126 /** (rmc_t) GPX rmc  */
#define DID_GPX_PORT_MONITOR            (eDataIDs)127 /** (port_monitor_t) Data rate and status monitoring for each communications port. */
#define DID_GPX_LAST                              127 /** Last of GPX DIDs */

// Adding a new data id?
// 1] Add it above and increment the previous number, include the matching data structure type in the comments
// 2] Add flip doubles and flip strings entries in data_sets.c
// 3] Add data id to ISDataMappings.cpp
// 4] Increment DID_COUNT
// 5) Update the DIDs in IS-src/python/src/ci_hdw/data_sets.py
// 6] Test!

/** Count of data ids (including null data id 0) - MUST BE MULTPLE OF 4 and larger than last DID number! */
#define DID_COUNT		(eDataIDs)132	// Used in SDK
#define DID_COUNT_UINS	(eDataIDs)100	// Used in IMX

/** Maximum number of data ids */
#define DID_MAX_COUNT 256

// END DATA IDENTIFIERS --------------------------------------------------------------------------

/** Maximum number of satellite channels */
#define MAX_NUM_SATELLITES 50

/** Maximum number of satellite signals */
#define MAX_NUM_SAT_SIGNALS 100

/** Maximum length of device info manufacturer string (must be a multiple of 4) */
#define DEVINFO_MANUFACTURER_STRLEN 24
#define DEVINFO_ADDINFO_STRLEN 24


/** Defines the 4 parts to the communications version. See release notes. */
// TODO: Update release notes for v2
// #define PROTOCOL_VERSION_CHAR0       // Major (in ISComm.h)
// #define PROTOCOL_VERSION_CHAR1
#define PROTOCOL_VERSION_CHAR2 0
#define PROTOCOL_VERSION_CHAR3 0

/** Rtk rover receiver index */
#define RECEIVER_INDEX_GPS1 1 // DO NOT CHANGE
#define RECEIVER_INDEX_EXTERNAL_BASE 2 // DO NOT CHANGE
#define RECEIVER_INDEX_GPS2 3 // DO NOT CHANGE

// Max number of devices across all hardware types: uINS-3, uINS-4, and IMX-5
#define NUM_IMU_DEVICES     3        // g_numImuDevices defines the actual number of hardware specific devices
#define NUM_MAG_DEVICES     2        // g_numMagDevices defines the actual number of hardware specific devices

/** INS status flags */
enum eInsStatusFlags
{
    /** Attitude estimate is usable but outside spec (COARSE) */
    INS_STATUS_HDG_ALIGN_COARSE                 = (int)0x00000001,
    /** Velocity estimate is usable but outside spec (COARSE) */
    INS_STATUS_VEL_ALIGN_COARSE                 = (int)0x00000002,
    /** Position estimate is usable but outside spec (COARSE) */
    INS_STATUS_POS_ALIGN_COARSE                 = (int)0x00000004,
    /** Estimate is COARSE mask (usable but outside spec) */
    INS_STATUS_ALIGN_COARSE_MASK                = (int)0x00000007,

    /** Velocity aided by wheel sensor */
    INS_STATUS_WHEEL_AIDING_VEL                 = (int)0x00000008,

    /** Attitude estimate is within spec (FINE) */
    INS_STATUS_HDG_ALIGN_FINE                   = (int)0x00000010,
    /** Velocity estimate is within spec (FINE) */
    INS_STATUS_VEL_ALIGN_FINE                   = (int)0x00000020,
    /** Position estimate is within spec (FINE) */
    INS_STATUS_POS_ALIGN_FINE                   = (int)0x00000040,
    /** Estimate is FINE mask */
    INS_STATUS_ALIGN_FINE_MASK                  = (int)0x00000070,

    /** Heading aided by GPS */
    INS_STATUS_GPS_AIDING_HEADING               = (int)0x00000080,

    /** Position aided by GPS position */
    INS_STATUS_GPS_AIDING_POS                   = (int)0x00000100,
    /** GPS update event occurred in solution, potentially causing discontinuity in position path */
    INS_STATUS_GPS_UPDATE_IN_SOLUTION           = (int)0x00000200,
    /** Reference IMU used in EKF */
    INS_STATUS_EKF_USING_REFERENCE_IMU          = (int)0x00000400,
    /** Heading aided by magnetic heading */
    INS_STATUS_MAG_AIDING_HEADING               = (int)0x00000800,

    /** Nav mode (set) = estimating velocity and position. AHRS mode (cleared) = NOT estimating velocity and position */
    INS_STATUS_NAV_MODE                         = (int)0x00001000,

    /** In dead reckoning mode.  The GPS is not aiding the solution while the position is being estimated.  */
#define INS_STATUS_DEAD_RECKONING(insStatus)    (((insStatus)&(INS_STATUS_POS_ALIGN_FINE|INS_STATUS_POS_ALIGN_COARSE)) && (((insStatus)&INS_STATUS_GPS_AIDING_POS)==0)) 

    /** INS in stationary mode.  If initiated by zero velocity command, user should not move (keep system motionless) to assist on-board processing. */
    INS_STATUS_STATIONARY_MODE                  = (int)0x00002000,    
    /** Velocity aided by GPS velocity */
    INS_STATUS_GPS_AIDING_VEL                   = (int)0x00004000,
    /** Vehicle kinematic calibration is good */
    INS_STATUS_KINEMATIC_CAL_GOOD               = (int)0x00008000,

    /** INS/AHRS Solution Status */
    INS_STATUS_SOLUTION_MASK                    = (int)0x000F0000,
    INS_STATUS_SOLUTION_OFFSET                  = 16,
#define INS_STATUS_SOLUTION(insStatus)          (((insStatus)&INS_STATUS_SOLUTION_MASK)>>INS_STATUS_SOLUTION_OFFSET)

    INS_STATUS_SOLUTION_OFF                     = 0,    // System is off 
    INS_STATUS_SOLUTION_ALIGNING                = 1,    // System is in alignment mode
    INS_STATUS_SOLUTION_NAV                     = 3,    // System is in navigation mode and solution is good.
    INS_STATUS_SOLUTION_NAV_HIGH_VARIANCE       = 4,    // System is in navigation mode but the attitude uncertainty has exceeded the threshold.
    INS_STATUS_SOLUTION_AHRS                    = 5,    // System is in AHRS mode and solution is good.
    INS_STATUS_SOLUTION_AHRS_HIGH_VARIANCE      = 6,    // System is in AHRS mode but the attitude uncertainty has exceeded the threshold.
    INS_STATUS_SOLUTION_VRS                     = 7,    // System is in VRS mode (no earth relative heading) and roll and pitch are good.
    INS_STATUS_SOLUTION_VRS_HIGH_VARIANCE       = 8,    // System is in VRS mode (no earth relative heading) but roll and pitch uncertainty has exceeded the threshold.

    /** GPS compassing antenna offsets are not set in flashCfg. */
    INS_STATUS_RTK_COMPASSING_BASELINE_UNSET    = (int)0x00100000,
    /** GPS antenna baseline specified in flashCfg and measured by GPS do not match. */
    INS_STATUS_RTK_COMPASSING_BASELINE_BAD      = (int)0x00200000,
    INS_STATUS_RTK_COMPASSING_MASK              = (INS_STATUS_RTK_COMPASSING_BASELINE_UNSET|INS_STATUS_RTK_COMPASSING_BASELINE_BAD),

    /** Magnetometer is being recalibrated.  Device requires rotation to complete the calibration process. HDW_STATUS_MAG_RECAL_COMPLETE is set when complete. */
    INS_STATUS_MAG_RECALIBRATING                = (int)0x00400000,
    /** Magnetometer is experiencing interference or calibration is bad.  Attention may be required to remove interference (move the device) or recalibrate the magnetometer. */
    INS_STATUS_MAG_INTERFERENCE_OR_BAD_CAL      = (int)0x00800000,

    /** GPS navigation fix type (see eGpsNavFixStatus) */
    INS_STATUS_GPS_NAV_FIX_MASK                 = (int)0x03000000,
    INS_STATUS_GPS_NAV_FIX_OFFSET               = 24,
#define INS_STATUS_NAV_FIX_STATUS(insStatus)    (((insStatus)&INS_STATUS_GPS_NAV_FIX_MASK)>>INS_STATUS_GPS_NAV_FIX_OFFSET)

    /** RTK compassing heading is accurate.  (RTK fix and hold status) */
    INS_STATUS_RTK_COMPASSING_VALID             = (int)0x04000000,

    /* NOTE: If you add or modify these INS_STATUS_RTK_ values, please update eInsStatusRtkBase in IS-src/python/src/ci_hdw/data_sets.py */
    /** RTK error: Observations invalid or not received  (i.e. RTK differential corrections) */
    INS_STATUS_RTK_RAW_GPS_DATA_ERROR           = (int)0x08000000,
    /** RTK error: Either base observations or antenna position have not been received */
    INS_STATUS_RTK_ERR_BASE_DATA_MISSING        = (int)0x10000000,
    /** RTK error: base position moved when it should be stationary */
    INS_STATUS_RTK_ERR_BASE_POSITION_MOVING     = (int)0x20000000,
    /** RTK error: base position invalid or not surveyed */
    INS_STATUS_RTK_ERR_BASE_POSITION_INVALID    = (int)0x30000000,
    /** RTK error: NO base position received */
    INS_STATUS_RTK_ERR_BASE_MASK                = (int)0x30000000,
    /** GPS base mask */
    INS_STATUS_RTK_ERROR_MASK                   = (INS_STATUS_RTK_RAW_GPS_DATA_ERROR|INS_STATUS_RTK_ERR_BASE_MASK),
    
    /** RTOS task ran longer than allotted period */
    INS_STATUS_RTOS_TASK_PERIOD_OVERRUN         = (int)0x40000000,
    /** General fault (see sys_params_t.genFaultCode) */
    INS_STATUS_GENERAL_FAULT                    = (int)0x80000000,
};

/** GPS navigation fix type */
/* NOTE: If you modify this enum, please also modify the eGpsNavFixStatus enum
 *       in IS-src/python/src/ci_hdw/data_sets.py */
enum eGpsNavFixStatus
{
    GPS_NAV_FIX_NONE                            = (int)0x00000000,
    GPS_NAV_FIX_POSITIONING_3D                  = (int)0x00000001,
    GPS_NAV_FIX_POSITIONING_RTK_FLOAT           = (int)0x00000002,
    GPS_NAV_FIX_POSITIONING_RTK_FIX             = (int)0x00000003,        // Includes fix & hold
};

/** Hardware status flags */
enum eHdwStatusFlags
{
    /** Gyro motion detected sigma */
    HDW_STATUS_MOTION_GYR_SIG                   = (int)0x00000001,
    /** Accelerometer motion detected sigma */
    HDW_STATUS_MOTION_ACC_SIG                   = (int)0x00000002,
    /** Unit is moving and NOT stationary */
    HDW_STATUS_MOTION_SIG_MASK                  = (int)0x00000003,
    /** Gyro motion detected deviation */
    HDW_STATUS_MOTION_GYR_DEV                   = (int)0x00000004,
    /** Accelerometer motion detected deviation */
    HDW_STATUS_MOTION_ACC_DEV                   = (int)0x00000008,
    /** Motion mask */
    HDW_STATUS_MOTION_MASK                      = (int)0x0000000F,

    /** GPS satellite signals are being received (antenna and cable are good) */
    HDW_STATUS_GPS_SATELLITE_RX                 = (int)0x00000010,
    /** Event occurred on strobe input pin */
    HDW_STATUS_STROBE_IN_EVENT                  = (int)0x00000020,
    /** GPS time of week is valid and reported.  Otherwise the timeOfWeek is local system time. */
    HDW_STATUS_GPS_TIME_OF_WEEK_VALID           = (int)0x00000040,
    /** Reference IMU data being received */
    HDW_STATUS_REFERENCE_IMU_RX                 = (int)0x00000080,

    /** Sensor saturation on gyro */
    HDW_STATUS_SATURATION_GYR                   = (int)0x00000100,
    /** Sensor saturation on accelerometer */
    HDW_STATUS_SATURATION_ACC                   = (int)0x00000200,
    /** Sensor saturation on magnetometer */
    HDW_STATUS_SATURATION_MAG                   = (int)0x00000400,
    /** Sensor saturation on barometric pressure */
    HDW_STATUS_SATURATION_BARO                  = (int)0x00000800,

    /** Sensor saturation mask */
    HDW_STATUS_SATURATION_MASK                  = (int)0x00000F00,
    /** Sensor saturation offset */
    HDW_STATUS_SATURATION_OFFSET                = 8,

    /** System Reset is Required for proper function */
    HDW_STATUS_SYSTEM_RESET_REQUIRED            = (int)0x00001000,
    /** GPS PPS timepulse signal has noise and occurred too frequently */
    HDW_STATUS_ERR_GPS_PPS_NOISE                = (int)0x00002000,
    /** Magnetometer recalibration has finished (when INS_STATUS_MAG_RECALIBRATING is unset).  */
    HDW_STATUS_MAG_RECAL_COMPLETE               = (int)0x00004000,
    /** System flash write staging or occurring now.  Processor will pause and not respond during a flash write, tipically 150-250 ms. */
    HDW_STATUS_FLASH_WRITE_PENDING              = (int)0x00008000,

    /** Communications Tx buffer limited */
    HDW_STATUS_ERR_COM_TX_LIMITED               = (int)0x00010000,
    /** Communications Rx buffer overrun */
    HDW_STATUS_ERR_COM_RX_OVERRUN               = (int)0x00020000,

    /** GPS PPS timepulse signal has not been received or is in error */
    HDW_STATUS_ERR_NO_GPS_PPS                   = (int)0x00040000,
    /** Time synchronized by GPS PPS */
    HDW_STATUS_GPS_PPS_TIMESYNC                 = (int)0x00080000,

    /** Communications parse error count */
    HDW_STATUS_COM_PARSE_ERR_COUNT_MASK         = (int)0x00F00000,
    HDW_STATUS_COM_PARSE_ERR_COUNT_OFFSET       = 20,
#define HDW_STATUS_COM_PARSE_ERROR_COUNT(hdwStatus) ((hdwStatus&HDW_STATUS_COM_PARSE_ERR_COUNT_MASK)>>HDW_STATUS_COM_PARSE_ERR_COUNT_OFFSET)

    /** (BIT) Built-in self-test running */
    HDW_STATUS_BIT_RUNNING                      = (int)0x01000000,
    /** (BIT) Built-in self-test passed */
    HDW_STATUS_BIT_PASSED                       = (int)0x02000000,
    /** (BIT) Built-in self-test failure */
    HDW_STATUS_BIT_FAULT                        = (int)0x03000000,
    /** (BIT) Built-in self-test mask */
    HDW_STATUS_BIT_MASK                         = (int)0x03000000,

    /** Temperature outside spec'd operating range */
    HDW_STATUS_ERR_TEMPERATURE                  = (int)0x04000000,
    
    /** IMX pins G5-G8 are configure for SPI use */
    HDW_STATUS_SPI_INTERFACE_ENABLED            = (int)0x08000000,

    /** Fault reset cause */
    HDW_STATUS_FAULT_RESET_MASK                 = (int)0x70000000,
    /** Reset from Backup mode (low-power state w/ CPU off) */
    HDW_STATUS_FAULT_RESET_BACKUP_MODE          = (int)0x10000000,
    /** Reset from Watchdog */
    HDW_STATUS_FAULT_RESET_WATCHDOG             = (int)0x20000000,
    /** Reset from Software */
    HDW_STATUS_FAULT_RESET_SOFT                 = (int)0x30000000,
    /** Reset from Hardware (NRST pin low) */
    HDW_STATUS_FAULT_RESET_HDW                  = (int)0x40000000,

    /** Critical System Fault - CPU error */
    HDW_STATUS_FAULT_SYS_CRITICAL               = (int)0x80000000,
};

/** System status flags */
enum eSysStatusFlags
{
    /** Allow IMX to drive Testbed-3 status LEDs */
    SYS_STATUS_TBED3_LEDS_ENABLED				= (int)0x00000001,
};

// Used to validate GPS position (and velocity)
#define GPS_THRESH_SATS_USED			5
#define GPS_THRESH_P_DOP				3.0f
#define GPS_THRESH_H_ACC				10.0f
#define GPS_THRESH_V_ACC				20.0f
#define GPS_THRESH_S_ACC				2.0f

/** GPS Status */
enum eGpsStatus
{
    GPS_STATUS_NUM_SATS_USED_MASK                   = (int)0x000000FF,

    /** Fix */
    GPS_STATUS_FIX_NONE                             = (int)0x00000000,
    GPS_STATUS_FIX_DEAD_RECKONING_ONLY              = (int)0x00000100,
    GPS_STATUS_FIX_2D                               = (int)0x00000200,
    GPS_STATUS_FIX_3D                               = (int)0x00000300,
    GPS_STATUS_FIX_GPS_PLUS_DEAD_RECK               = (int)0x00000400,
    GPS_STATUS_FIX_TIME_ONLY                        = (int)0x00000500,
    GPS_STATUS_FIX_UNUSED1                          = (int)0x00000600,
    GPS_STATUS_FIX_UNUSED2                          = (int)0x00000700,
    GPS_STATUS_FIX_DGPS                             = (int)0x00000800,
    GPS_STATUS_FIX_SBAS                             = (int)0x00000900,
    GPS_STATUS_FIX_RTK_SINGLE                       = (int)0x00000A00,
    GPS_STATUS_FIX_RTK_FLOAT                        = (int)0x00000B00,
    GPS_STATUS_FIX_RTK_FIX                          = (int)0x00000C00,
    GPS_STATUS_FIX_MASK                             = (int)0x00001F00,
    GPS_STATUS_FIX_BIT_OFFSET                       = (int)8,

    /** Flags  */
    GPS_STATUS_FLAGS_FIX_OK                         = (int)0x00010000,      // within limits (e.g. DOP & accuracy)
    GPS_STATUS_FLAGS_DGPS_USED                      = (int)0x00020000,      // Differential GPS (DGPS) used.
    GPS_STATUS_FLAGS_RTK_FIX_AND_HOLD               = (int)0x00040000,      // RTK feedback on the integer solutions to drive the float biases towards the resolved integers
// 	GPS_STATUS_FLAGS_WEEK_VALID                     = (int)0x00040000,
// 	GPS_STATUS_FLAGS_TOW_VALID                      = (int)0x00080000,
	GPS_STATUS_FLAGS_GPS1_RTK_POSITION_ENABLED      = (int)0x00100000,      // GPS1 RTK precision positioning mode enabled
	GPS_STATUS_FLAGS_STATIC_MODE                    = (int)0x00200000,      // Static mode
	GPS_STATUS_FLAGS_GPS2_RTK_COMPASS_ENABLED       = (int)0x00400000,      // GPS2 RTK moving base mode enabled
    GPS_STATUS_FLAGS_GPS1_RTK_RAW_GPS_DATA_ERROR    = (int)0x00800000,      // GPS1 RTK error: observations or ephemeris are invalid or not received (i.e. RTK differential corrections)
    GPS_STATUS_FLAGS_GPS1_RTK_BASE_DATA_MISSING     = (int)0x01000000,      // GPS1 RTK error: Either base observations or antenna position have not been received.
    GPS_STATUS_FLAGS_GPS1_RTK_BASE_POSITION_MOVING  = (int)0x02000000,      // GPS1 RTK error: base position moved when it should be stationary
    GPS_STATUS_FLAGS_GPS1_RTK_BASE_POSITION_INVALID = (int)0x03000000,      // GPS1 RTK error: base position is invalid or not surveyed well
    GPS_STATUS_FLAGS_GPS1_RTK_BASE_POSITION_MASK    = (int)0x03000000,      // GPS1 RTK error: base position error bitmask
    GPS_STATUS_FLAGS_ERROR_MASK                     = (GPS_STATUS_FLAGS_GPS1_RTK_RAW_GPS_DATA_ERROR|
                                                       GPS_STATUS_FLAGS_GPS1_RTK_BASE_POSITION_MASK),
    GPS_STATUS_FLAGS_GPS1_RTK_POSITION_VALID        = (int)0x04000000,      // GPS1 RTK precision position and carrier phase range solution with fixed ambiguities (i.e. < 6cm horizontal accuracy).  The carrier phase range solution with floating ambiguities occurs if GPS_STATUS_FIX_RTK_FIX is set and GPS_STATUS_FLAGS_GPS1_RTK_POSITION_VALID is not set (i.e. > 6cm horizontal accuracy).
    GPS_STATUS_FLAGS_GPS2_RTK_COMPASS_VALID         = (int)0x08000000,      // GPS2 RTK moving base heading.  Indicates RTK fix and hold with single band RTK compassing.
    GPS_STATUS_FLAGS_GPS2_RTK_COMPASS_BASELINE_BAD  = (int)0x00002000,
    GPS_STATUS_FLAGS_GPS2_RTK_COMPASS_BASELINE_UNSET= (int)0x00004000,
    GPS_STATUS_FLAGS_GPS2_RTK_COMPASS_MASK          = (GPS_STATUS_FLAGS_GPS2_RTK_COMPASS_ENABLED|
                                                       GPS_STATUS_FLAGS_GPS2_RTK_COMPASS_VALID|
                                                       GPS_STATUS_FLAGS_GPS2_RTK_COMPASS_BASELINE_BAD|
                                                       GPS_STATUS_FLAGS_GPS2_RTK_COMPASS_BASELINE_UNSET),
	GPS_STATUS_FLAGS_GPS_NMEA_DATA                  = (int)0x00008000,      // 1 = Data from NMEA message. GPS velocity is NED (not ECEF).
	GPS_STATUS_FLAGS_GPS_PPS_TIMESYNC               = (int)0x10000000,      // Time is synchronized by GPS PPS. 

    GPS_STATUS_FLAGS_MASK                           = (int)0xFFFFE000,    
    GPS_STATUS_FLAGS_BIT_OFFSET                     = (int)16,
    
};

PUSH_PACK_1

/** (DID_POSITION_MEASUREMENT) External position estimate*/
typedef struct PACKED
{
    /** GPS time of week (since Sunday morning) in seconds */
    double					timeOfWeek;

    /** Position in ECEF (earth-centered earth-fixed) frame in meters */
    double					ecef[3];
    
    /** Heading with respect to NED frame (rad)*/
    float 					psi;
    
    /** The Upper Diagonal of accuracy covariance matrix*/
    float					accuracyCovUD[6]; // Matrix accuracyCovUD Described below
    // 0 1 2
    // _ 3 4
    // _ _ 5

}pos_measurement_t;

/***
 * Product Hardware ID Mask  [6:4:6]
 * Product hardware ID is masked into 16 bits:
 *  [ 5 4 3 2 1 0 9 8 7 6 5 4 3 2 1 0 ]
 *    |- TYPE  -| |MAJOR| |- MINOR -|
 *
 *  Upper 6 bits are the hardware type (IMX, GPX, uINS, etc; 64 possible values)
 *  Middle 4 bits are the major hardware version (GPX-1, uINS-3, IMX-5, etc; 16 possible values)
 *  Lower 6 bits are the minor hardware version (IMX-5.1, uINS-3.2, GPX-1.0; 64 possible values)
 *
 *  If the TYPE and MAJOR are 0, then fall back to eIsHardwareType to determine the type from the legacy map:
 *      0 = Unknown
 *      1 = UINS32
 *      2 = EVB2
 *      3 = IMX5
 *      4 = GPX1
 */

#define HDW_TYPE__MASK                         0xFC00
#define HDW_TYPE__SHIFT                        10
#define DECODE_HDW_TYPE(x)                     (((x) & HDW_TYPE__MASK) >> HDW_TYPE__SHIFT)
// Use eIsHardwareType for hardware type
#define HDW_MAJOR__MASK                        0x03C0
#define HDW_MAJOR__SHIFT                       6
#define DECODE_HDW_MAJOR(x)                    (((x) & HDW_MAJOR__MASK) >> HDW_MAJOR__SHIFT)

#define HDW_MINOR__MASK                        0x003F
#define HDW_MINOR__SHIFT                       0
#define DECODE_HDW_MINOR(x)                    (((x) & HDW_MINOR__MASK) >> HDW_MINOR__SHIFT)

#define ENCODE_HDW_ID(type, major, minor)    ( (((type) << HDW_TYPE__SHIFT) & HDW_TYPE__MASK) | (((major) << HDW_MAJOR__SHIFT) & HDW_MAJOR__MASK) | (((minor) << HDW_MINOR__SHIFT) & HDW_MINOR__MASK) )
#define ENCODE_DEV_INFO_TO_HDW_ID(devinfo)   ( ((devinfo.hardwareType << HDW_TYPE__SHIFT) & HDW_TYPE__MASK) | ((devinfo.hardwareVer[0] << HDW_MAJOR__SHIFT) & HDW_MAJOR__MASK) | ((devinfo.hardwareVer[1] << HDW_MINOR__SHIFT) & HDW_MINOR__MASK) )

enum eIsHardwareType
{
	IS_HARDWARE_TYPE_MIXED          = -1,   // Used for ci-hdw testing
	IS_HARDWARE_TYPE_UNKNOWN        = 0,
	IS_HARDWARE_TYPE_UINS           = 1,
	IS_HARDWARE_TYPE_EVB            = 2,
	IS_HARDWARE_TYPE_IMX            = 3,
	IS_HARDWARE_TYPE_GPX            = 4,
	IS_HARDWARE_TYPE_COUNT          = 5     // Keep last
};

extern const char* g_isHardwareTypeNames[IS_HARDWARE_TYPE_COUNT];


/** (DID_DEV_INFO) Device information */
typedef struct PACKED
{
	/** Reserved bits */
	uint16_t        reserved;

	/** Hardware Type: 1=uINS, 2=EVB, 3=IMX, 4=GPX (see eIsHardwareType) */
	uint8_t         hardwareType;

    /** Unused */
    uint8_t         reserved2;

    /** Serial number */
    uint32_t        serialNumber;

    /** Hardware version */
    uint8_t         hardwareVer[4];

    /** Firmware (software) version */
    uint8_t         firmwareVer[4];

    /** Build number */
    uint32_t        buildNumber;

    /** Communications protocol version */
    uint8_t         protocolVer[4];

    /** Repository revision number */
    uint32_t        repoRevision;

    /** Manufacturer name */
    char            manufacturer[DEVINFO_MANUFACTURER_STRLEN];

	/** Build type (Release: 'a'=ALPHA, 'b'=BETA, 'c'=RELEASE CANDIDATE, 'r'=PRODUCTION RELEASE, 'd'=developer/debug) */
	uint8_t         buildType;
    
    /** Build date year - 2000 */
	uint8_t         buildYear;
    /** Build date month */
	uint8_t         buildMonth;
    /** Build date day */
	uint8_t         buildDay;

    /** Build time hour */
    uint8_t         buildHour;
    /** Build time minute */
    uint8_t         buildMinute;
    /** Build time second */
    uint8_t         buildSecond;
    /** Build time millisecond */
    uint8_t         buildMillisecond;

    /** Additional info */
    char            addInfo[DEVINFO_ADDINFO_STRLEN];

    /** Firmware MD5 hash */
    // uint32_t        firmwareMD5Hash[4];

} dev_info_t;

/** Add missing hardware descriptor to dev_info_t. */
void devInfoPopulateMissingHardware(dev_info_t *devInfo);

/** (DID_MANUFACTURING_INFO) Manufacturing info */
typedef struct PACKED
{
    /** Inertial Sense serial number */
    uint32_t		serialNumber;

    /** Hardware ID: This is a packed identifier, which includes the Hardware Type, hardwareVer Major, and hardwareVer Minor */
    uint16_t        hardwareId;

    /** Inertial Sense lot number */
    uint16_t		lotNumber;

    /** Inertial Sense manufacturing date (YYYYMMDDHHMMSS) */
    char			date[16];

	/** Key - write: unlock manufacturing info, read: number of times OTP has been set, 15 max */
	uint32_t		key;

	/** Platform / carrier board (ePlatformConfig::PLATFORM_CFG_TYPE_MASK).  Only valid if greater than zero. */
	int32_t			platformType;

    int32_t         reserved;

	/** Microcontroller unique identifier, 128 bits for SAM / 96 for STM32 */
	uint32_t 		uid[4];
} manufacturing_info_t;

/** (DID_INS_1) INS output: euler rotation w/ respect to NED, NED position from reference LLA */
typedef struct PACKED
{
    /** GPS number of weeks since January 6th, 1980 */
    uint32_t				week;
    
    /** GPS time of week (since Sunday morning) in seconds */
    double					timeOfWeek;

    /** INS status flags (eInsStatusFlags). Copy of DID_SYS_PARAMS.insStatus */
    uint32_t				insStatus;

    /** Hardware status flags (eHdwStatusFlags). Copy of DID_SYS_PARAMS.hdwStatus */
    uint32_t				hdwStatus;

    /** Euler angles: roll, pitch, yaw in radians with respect to NED */
    float					theta[3];

    /** Velocity U, V, W in meters per second.  Convert to NED velocity using "vectorBodyToReference( uvw, theta, vel_ned )". */
    float					uvw[3];

    /** WGS84 latitude, longitude, height above ellipsoid (degrees,degrees,meters) */
    double					lla[3];

    /** North, east and down (meters) offset from reference latitude, longitude, and altitude to current latitude, longitude, and altitude */
    float					ned[3];
} ins_1_t;


/** (DID_INS_2) INS output: quaternion rotation w/ respect to NED, ellipsoid altitude */
typedef struct PACKED
{
    /** GPS number of weeks since January 6th, 1980 */
    uint32_t				week;
    
    /** GPS time of week (since Sunday morning) in seconds */
    double					timeOfWeek;

    /** INS status flags (eInsStatusFlags). Copy of DID_SYS_PARAMS.insStatus */
    uint32_t				insStatus;

    /** Hardware status flags (eHdwStatusFlags). Copy of DID_SYS_PARAMS.hdwStatus */
    uint32_t				hdwStatus;

    /** Quaternion body rotation with respect to NED: W, X, Y, Z */
    float					qn2b[4];

    /** Velocity U, V, W in meters per second.  Convert to NED velocity using "quatRot(vel_ned, qn2b, uvw)". */
    float					uvw[3];

    /** WGS84 latitude, longitude, height above ellipsoid in meters (not MSL) */
    double					lla[3];
} ins_2_t;


/** (DID_INS_3) INS output: quaternion rotation w/ respect to NED, msl altitude */
typedef struct PACKED
{
    /** GPS number of weeks since January 6th, 1980 */
    uint32_t				week;
    
    /** GPS time of week (since Sunday morning) in seconds */
    double					timeOfWeek;

    /** INS status flags (eInsStatusFlags). Copy of DID_SYS_PARAMS.insStatus */
    uint32_t				insStatus;

    /** Hardware status flags (eHdwStatusFlags). Copy of DID_SYS_PARAMS.hdwStatus */
    uint32_t				hdwStatus;

    /** Quaternion body rotation with respect to NED: W, X, Y, Z */
    float					qn2b[4];

    /** Velocity U, V, W in meters per second.  Convert to NED velocity using "quatRot(vel_ned, qn2b, uvw)". */
    float					uvw[3];

    /** WGS84 latitude, longitude, height above ellipsoid in meters (not MSL) */
    double					lla[3];

    /** height above mean sea level (MSL) in meters */
    float					msl;
} ins_3_t;


/** (DID_INS_4) INS output: quaternion rotation w/ respect to ECEF, ECEF position */
typedef struct PACKED
{
    /** GPS number of weeks since January 6th, 1980 */
    uint32_t				week;
    
    /** GPS time of week (since Sunday morning) in seconds */
    double					timeOfWeek;

    /** INS status flags (eInsStatusFlags). Copy of DID_SYS_PARAMS.insStatus */
    uint32_t				insStatus;

    /** Hardware status flags (eHdwStatusFlags). Copy of DID_SYS_PARAMS.hdwStatus */
    uint32_t				hdwStatus;

    /** Quaternion body rotation with respect to ECEF: W, X, Y, Z */
    float					qe2b[4];

    /** Velocity in ECEF (earth-centered earth-fixed) frame in meters per second */
    float					ve[3];

    /** Position in ECEF (earth-centered earth-fixed) frame in meters */
    double					ecef[3];
} ins_4_t;


/** Inertial Measurement Unit (IMU) data */
typedef struct PACKED
{
    /** Gyroscope P, Q, R in radians / second */
    float                   pqr[3];

    /** Acceleration X, Y, Z in meters / second squared */
    float                   acc[3];
} imus_t;


/** (DID_IMU, DID_REFERENCE_IMU) Inertial Measurement Unit (IMU) data */
typedef struct PACKED
{
    /** Time since boot up in seconds.  Convert to GPS time of week by adding gps.towOffset */
    double                  time;

    /** IMU Status (eImuStatus) */
    uint32_t                status;

    /** Inertial Measurement Unit (IMU) */
    imus_t					I;
} imu_t;


/** (DID_IMU3_UNCAL) Dual Inertial Measurement Units (IMUs) data */
typedef struct PACKED
{
    /** Time since boot up in seconds.  Convert to GPS time of week by adding gps.towOffset */
    double                  time;

    /** IMU Status (eImuStatus) */
    uint32_t                status;

    /** Inertial Measurement Units (IMUs) */
    imus_t                  I[3];

} imu3_t;


/** (DID_MAGNETOMETER) Magnetometer sensor data */
typedef struct PACKED
{
    /** Time since boot up in seconds.  Convert to GPS time of week by adding gps.towOffset */
    double                  time;
    
    /** Magnetometers */
    float                   mag[3];
} magnetometer_t;


/** (DID_BAROMETER) Barometric pressure sensor data */
typedef struct PACKED
{
    /** Time since boot up in seconds.  Convert to GPS time of week by adding gps.towOffset */
    double                  time;
    
    /** Barometric pressure in kilopascals */
    float                   bar;

    /** MSL altitude from barometric pressure sensor in meters */
    float                   mslBar;

    /** Temperature of barometric pressure sensor in Celsius */
    float                   barTemp;

    /** Relative humidity as a percent (%rH). Range is 0% - 100% */
    float                   humidity;
} barometer_t;


/** (DID_PIMU, DID_REFERENCE_PIMU) Preintegraed IMU (a.k.a. Coning and Sculling integral) in body/IMU frame. */
typedef struct PACKED
{
    /** Time since boot up in seconds.  Convert to GPS time of week by adding gps.towOffset */
    double                  time;

    /** Integral period in seconds for delta theta and delta velocity.  This is configured using DID_FLASH_CONFIG.startupNavDtMs. */
    float					dt;

    /** IMU Status (eImuStatus) */
    uint32_t                status;

    /** IMU delta theta (gyroscope {p,q,r} integral) in radians in sensor frame */
    float                   theta[3];

    /** IMU delta velocity (accelerometer {x,y,z} integral) in m/s in sensor frame */
    float                   vel[3];

} pimu_t;


/** (DID_IMU_MAG) imu + mag */
typedef struct PACKED
{
    /** imu - raw or pre-integrated depending on data id */
    imu_t imu;
    
    /** mag */
    magnetometer_t mag;
} imu_mag_t;


/** (DID_PIMU_MAG) preintegrated imu + mag */
typedef struct PACKED
{
    /** Preintegrated IMU */
    pimu_t pimu;
    
    /** Magnetometer */
    magnetometer_t mag;
} pimu_mag_t;


/** IMU Status */
enum eImuStatus
{
    /** Sensor saturation on IMU1 gyro */
    IMU_STATUS_SATURATION_IMU1_GYR              = (int)0x00000001,
    /** Sensor saturation on IMU2 gyro */
    IMU_STATUS_SATURATION_IMU2_GYR              = (int)0x00000002,
    /** Sensor saturation on IMU3 gyro */
    IMU_STATUS_SATURATION_IMU3_GYR              = (int)0x00000004,
    /** Sensor saturation on IMU1 accelerometer */
    IMU_STATUS_SATURATION_IMU1_ACC              = (int)0x00000008,
    /** Sensor saturation on IMU2 accelerometer */
    IMU_STATUS_SATURATION_IMU2_ACC              = (int)0x00000010,
    /** Sensor saturation on IMU3 accelerometer */
    IMU_STATUS_SATURATION_IMU3_ACC              = (int)0x00000020,
    /** Sensor saturation mask */
    IMU_STATUS_SATURATION_MASK                  = (int)0x0000003F,

    /** Magnetometer sample ocurred */
    IMU_STATUS_MAG_UPDATE						= (int)0x00000100,
    /** Data was received at least once from Reference IMU */
    IMU_STATUS_REFERENCE_IMU_PRESENT			= (int)0x00000200,
    /** Reserved */
    // IMU_STATUS_RESERVED2						= (int)0x00000400,

//     /** Sensor saturation happened within past 10 seconds */
//     IMU_STATUS_SATURATION_HISTORY               = (int)0x00000100,
//     /** Sample rate fault happened within past 10 seconds */
//     IMU_STATUS_SAMPLE_RATE_FAULT_HISTORY        = (int)0x00000200,

    /** IMU1 gyros available */
    IMU_STATUS_GYR1_OK                          = (int)0x00010000,
    /** IMU2 gyros and accelerometers available */
    IMU_STATUS_GYR2_OK                          = (int)0x00020000,
    /** IMU3 gyros available */
    IMU_STATUS_GYR3_OK                          = (int)0x00040000,
    /** IMU1 accelerometers available */
    IMU_STATUS_ACC1_OK                          = (int)0x00080000,
    /** IMU2 accelerometers available */
    IMU_STATUS_ACC2_OK                          = (int)0x00100000,
    /** IMU3 accelerometers available */
    IMU_STATUS_ACC3_OK                          = (int)0x00200000,
    /** IMU1 available */
    IMU_STATUS_IMU1_OK                          = (int)(IMU_STATUS_GYR1_OK | IMU_STATUS_ACC1_OK),
    /** IMU2 available */
    IMU_STATUS_IMU2_OK                          = (int)(IMU_STATUS_GYR2_OK | IMU_STATUS_ACC2_OK),
    /** IMU3 available */
    IMU_STATUS_IMU3_OK                          = (int)(IMU_STATUS_GYR3_OK | IMU_STATUS_ACC3_OK),
    /** IMU gyros and accelerometers available */
    IMU_STATUS_IMU_OK_MASK                      = (int)0x003F0000,
};

/** (DID_GPS1_POS, DID_GPS1_RCVR_POS, DID_GPS2_POS) GPS position data */
typedef struct PACKED
{
    /** GPS number of weeks since January 6th, 1980 */
    uint32_t                week;

    /** GPS time of week (since Sunday morning) in milliseconds */
    uint32_t                timeOfWeekMs;

    /** (see eGpsStatus) GPS status: [0x000000xx] number of satellites used, [0x0000xx00] fix type, [0x00xx0000] status flags, NMEA input flag */
    uint32_t                status;

    /** Position in ECEF {x,y,z} (m) */
    double					ecef[3];
    
    /** Position - WGS84 latitude, longitude, height above ellipsoid (not MSL) (degrees, m) */
    double					lla[3];

    /** Height above mean sea level (MSL) in meters */
    float					hMSL;

    /** Horizontal accuracy in meters */
    float					hAcc;

    /** Vertical accuracy in meters */
    float					vAcc;

    /** Position dilution of precision (unitless) */
    float                   pDop;

    /** Average of all non-zero satellite carrier to noise ratios (signal strengths) in dBHz */
    float                   cnoMean;

    /** Time sync offset between local time since boot up to GPS time of week in seconds.  Add this to IMU and sensor time to get GPS time of week in seconds. */
    double                  towOffset;
    
    /** GPS leap second (GPS-UTC) offset. Receiver's best knowledge of the leap seconds offset from UTC to GPS time. Subtract from GPS time of week to get UTC time of week. (18 seconds as of December 31, 2016) */
    uint8_t					leapS;

    /** Number of satellites used */
    uint8_t					satsUsed;

    /** Standard deviation of cnoMean over past 5 seconds (dBHz x10) */
    uint8_t					cnoMeanSigma;

    /** Reserved for future use */
    uint8_t					reserved;

} gps_pos_t;


/** (DID_GPS1_VEL, DID_GPS2_VEL) GPS velocity data */
typedef struct PACKED
{
    /** GPS time of week (since Sunday morning) in milliseconds */
    uint32_t                timeOfWeekMs;

    /** GPS Velocity.  Velocity is in ECEF {vx,vy,vz} (m/s) if status bit GPS_STATUS_FLAGS_GPS_NMEA_DATA (0x00008000) is NOT set.  Velocity is in local tangent plane with no vertical velocity {vNorth, vEast, 0} (m/s) if status bit GPS_STATUS_FLAGS_GPS_NMEA_DATA (0x00008000) is set. */
    float					vel[3];	

    /** Speed accuracy in meters / second */
    float					sAcc;
    
    /** (see eGpsStatus) GPS status: [0x000000xx] number of satellites used, [0x0000xx00] fix type, [0x00xx0000] status flags, NMEA input flag */
    uint32_t                status;
} gps_vel_t;


/** GPS Satellite information */
typedef struct PACKED
{
    /** GNSS identifier (see eSatSvGnssId) */
    uint8_t					gnssId;

    /** Satellite identifier */
    uint8_t					svId;

    /** (deg) Elevation (range: +/-90) */
    int8_t					elev;

    /** (deg) Azimuth (range: +/-180) */
    int16_t					azim;

    /** (dBHz) Carrier to noise ratio (signal strength) */
    uint8_t					cno;

    /** (see eSatSvStatus) */
    uint16_t				status;
} gps_sat_sv_t;

/** Sat SV - GNSS System ID */
enum eSatSvGnssId
{
    SAT_SV_GNSS_ID_UNKNOWN      = 0,
    SAT_SV_GNSS_ID_GNSS         = 0, 	// (multi-constellation)
    SAT_SV_GNSS_ID_GPS          = 1,	// GPS (USA)
    SAT_SV_GNSS_ID_SBS          = 2,	// SBAS (multiple regional systems, see flash config for selection)
    SAT_SV_GNSS_ID_GAL          = 3,	// Galileo (European Union)	
    SAT_SV_GNSS_ID_BEI          = 4,	// BeiDou (China)
    SAT_SV_GNSS_ID_QZS          = 5,	// QZSS (Japan)
    SAT_SV_GNSS_ID_GLO          = 6,	// GLONASS (Russia)	
    SAT_SV_GNSS_ID_IRN          = 7,	// IRNSS / NavIC (India)	
    SAT_SV_GNSS_ID_IME          = 8,	// IMES (Japan's Indoor Messaging System)
    SAT_SV_GNSS_ID_COUNT        = 9,	// Number of constellations
};

/** GPS Sat Status */
enum eSatSvStatus
{
    SAT_SV_STATUS_SIGNAL_QUALITY_MASK               = 0x0007,   // see eSatSigQuality
    SAT_SV_STATUS_USED_IN_SOLUTION                  = 0x0008,	// Used in the solution
    SAT_SV_STATUS_USED_IN_SOLUTION_OFFSET           = 3,
    SAT_SV_STATUS_HEALTH_UNKNOWN                    = 0x0000,	// 0 = unknown
    SAT_SV_STATUS_HEALTH_GOOD                       = 0x0010,	// 1 = healthy
    SAT_SV_STATUS_HEALTH_BAD                        = 0x0020,	// 2 = unhealthy
    SAT_SV_STATUS_HEALTH_MASK                       = 0x0030,
    SAT_SV_STATUS_HEALTH_OFFSET                     = 4,

    SAT_SV_STATUS_RTK_SOL_FIX_STATUS_MASK           = 0x0300,	// 1=float, 2=fix
    SAT_SV_STATUS_RTK_SOL_FIX_STATUS_OFFSET         = 8,
    SAT_SV_STATUS_RTK_SOL_FIX_STATUS_FLOAT          = 1,	
    SAT_SV_STATUS_RTK_SOL_FIX_STATUS_FIX            = 2,	

    SAT_SV_STATUS_RTK_EPH_RTCM_PULSE                = 0x1000,   // Set when eph is Rx for this SV and cleared by next message send
    SAT_SV_STATUS_RTK_EPH_RTK_LIB_PULSE             = 0x2000,   // Set when eph is added to RTK LIB for this SV 
    SAT_SV_STATUS_RTK_EPH_PULSE_MASK                = SAT_SV_STATUS_RTK_EPH_RTK_LIB_PULSE | SAT_SV_STATUS_RTK_EPH_RTCM_PULSE,   // Set when eph is Rx for this SV and cleared by next message send

    SAT_SV_STATUS_RTK_EPH_SEND_PULSE                = 0x4000,   // Set when eph is Tx'd from device

    // SAT_SV_STATUS_HEALTH_MASK                       = 0x00000030,
    // NAV_SAT_FLAGS_HEALTH_OFFSET                     = 4,
    // SAT_SV_STATUS_DIFFCORR                          = 0x00000040,
    // SAT_SV_STATUS_SMOOTHED                          = 0x00000080,
    // SAT_SV_STATUS_ORBITSOURCE_MASK                  = 0x00000700,
    // SAT_SV_STATUS_ORBITSOURCE_OFFSET                = 8,
    // SAT_SV_STATUS_EPHAVAIL                          = 0x00000800,
    // SAT_SV_STATUS_ALMAVAIL                          = 0x00001000,
    // SAT_SV_STATUS_ANOAVAIL                          = 0x00002000,
    // SAT_SV_STATUS_AOPAVAIL                          = 0x00004000,	
};

/** (DID_GPS1_SAT, DID_GPS2_SAT) GPS satellite information */
typedef struct PACKED
{
    /** GPS time of week (since Sunday morning) in milliseconds */
	uint32_t                timeOfWeekMs;				
    /** Number of satellites in the sky */
	uint32_t				numSats;					
    /** Satellite information list */
	gps_sat_sv_t			sat[MAX_NUM_SATELLITES];	
} gps_sat_t;

enum eSatSvSigId
{
    SAT_SV_SIG_ID_GPS_L1CA          = 0,
    SAT_SV_SIG_ID_GPS_L2CL          = 3,
    SAT_SV_SIG_ID_GPS_L2CM          = 4,
    SAT_SV_SIG_ID_GPS_L5I           = 6,
    SAT_SV_SIG_ID_GPS_L5Q           = 7,
    SAT_SV_SIG_ID_GPS_L5            = SAT_SV_SIG_ID_GPS_L5Q,

    SAT_SV_SIG_ID_SBAS_L1CA         = 0,
    SAT_SV_SIG_ID_SBAS_L2           = 1,
    SAT_SV_SIG_ID_SBAS_L5           = 2,

    SAT_SV_SIG_ID_Galileo_E1C2      = 0,
    SAT_SV_SIG_ID_Galileo_E1B2      = 1,
    SAT_SV_SIG_ID_Galileo_E1BC      = SAT_SV_SIG_ID_Galileo_E1B2,
    SAT_SV_SIG_ID_Galileo_E5aI      = 3,
    SAT_SV_SIG_ID_Galileo_E5aQ      = 4,
    SAT_SV_SIG_ID_Galileo_E5a       = SAT_SV_SIG_ID_Galileo_E5aQ,
    SAT_SV_SIG_ID_Galileo_E5bI      = 5,
    SAT_SV_SIG_ID_Galileo_E5bQ      = 6,
    SAT_SV_SIG_ID_Galileo_E5        = SAT_SV_SIG_ID_Galileo_E5bQ,

    SAT_SV_SIG_ID_BeiDou_B1D1       = 0,
    SAT_SV_SIG_ID_BeiDou_B1D2       = 1,
    SAT_SV_SIG_ID_BeiDou_B2D1       = 2,
    SAT_SV_SIG_ID_BeiDou_B2D2       = 3,
    SAT_SV_SIG_ID_BeiDou_B2         = SAT_SV_SIG_ID_BeiDou_B2D1,
    SAT_SV_SIG_ID_BeiDou_B1C        = 5,
    SAT_SV_SIG_ID_BeiDou_B2a        = 7,

    SAT_SV_SIG_ID_QZSS_L1CA         = 0,
    SAT_SV_SIG_ID_QZSS_L1S          = 1,
    SAT_SV_SIG_ID_QZSS_L2CM         = 4,
    SAT_SV_SIG_ID_QZSS_L2CL         = 5,
    SAT_SV_SIG_ID_QZSS_L2           = SAT_SV_SIG_ID_QZSS_L2CL,
    SAT_SV_SIG_ID_QZSS_L5I          = 8,
    SAT_SV_SIG_ID_QZSS_L5Q          = 9,
    SAT_SV_SIG_ID_QZSS_L5           = SAT_SV_SIG_ID_QZSS_L5Q,

    SAT_SV_SIG_ID_GLONASS_L1OF      = 0,
    SAT_SV_SIG_ID_GLONASS_L2OF      = 2,

    SAT_SV_SIG_ID_NAVIC_L5A         = 0, 
};

enum eSatSigQuality
{
    SAT_SIG_QUALITY_NO_SIGNAL                   = 0, 	// no signal
    SAT_SIG_QUALITY_SEARCHING                   = 1, 	// searching signal
    SAT_SIG_QUALITY_ACQUIRED                    = 2, 	// signal acquired
    SAT_SIG_QUALITY_DETECTED                    = 3, 	// signal detected but unusable
    SAT_SIG_QUALITY_CODE_LOCK_TIME_SYNC         = 4, 	// code locked and time synchronized
    SAT_SIG_QUALITY_CODE_CARRIER_TIME_SYNC_1    = 5, 	// code and carrier locked and time synchronized
    SAT_SIG_QUALITY_CODE_CARRIER_TIME_SYNC_2    = 6, 	// "
    SAT_SIG_QUALITY_CODE_CARRIER_TIME_SYNC_3    = 7, 	// "
};

enum eSatSigStatus
{
    SAT_SIG_STATUS_HEALTH_UNKNOWN                    = 0x0000,	// 0 = unknown
    SAT_SIG_STATUS_HEALTH_GOOD                       = 0x0001,	// 1 = healthy
    SAT_SIG_STATUS_HEALTH_BAD                        = 0x0002,	// 2 = unhealthy
    SAT_SIG_STATUS_HEALTH_MASK                       = 0x0003,
    SAT_SIG_STATUS_USED_IN_SOLUTION                  = 0x0004,  // Signal is used in the solution
    SAT_SIG_STATUS_USED_IN_SOLUTION_OFFSET           = 2,
};


/** GPS satellite signal information */
typedef struct PACKED
{
    /** GNSS identifier (see eSatSvGnssId) */
    uint8_t					gnssId;

    /** Satellite identifier */
    uint8_t					svId;

    /** Signal identifier, frequency description (eSatSvSigId) */
    uint8_t					sigId;

    /** (dBHz) Carrier to noise ratio (signal strength) */
    uint8_t					cno;

    /** Quality indicator (see eSatSigQuality) */
    uint8_t					quality;

    /** Status flags (see eSatSigStatus) */
    uint16_t				status;

} gps_sig_sv_t;

/** (DID_GPS1_SIG, DID_GPS2_SIG) GPS satellite signal information */
typedef struct PACKED
{
    /** GPS time of week (since Sunday morning) in milliseconds */
	uint32_t                timeOfWeekMs;				
    /** Number of satellite signals in the following satelliate signal list */
	uint32_t				numSigs;					
    /** Satellite signal list */
	gps_sig_sv_t			sig[MAX_NUM_SAT_SIGNALS];	
} gps_sig_t;

typedef uint8_t         gps_extension_ver_t[30];
#define GPS_VER_NUM_EXTENSIONS	6
/** (DID_GPS1_VERSION) GPS version strings */
typedef struct PACKED
{
    /** Software version */
    uint8_t                 swVersion[30];
    /** Hardware version */
    uint8_t                 hwVersion[10];		
    /** Extension 30 bytes array description  */
	gps_extension_ver_t     extension[GPS_VER_NUM_EXTENSIONS];		
} gps_version_t;

// (DID_INL2_STATES) INL2 - INS Extended Kalman Filter (EKF) states
typedef struct PACKED
{
    /** GPS time of week (since Sunday morning) in seconds */
    double                  timeOfWeek;					

    /** Quaternion body rotation with respect to ECEF */
    float					qe2b[4];                    

    /** (m/s) Velocity in ECEF frame */
    float					ve[3];						

    /** (m)     Position in ECEF frame */
    double					ecef[3];				

    /** (rad/s) Gyro bias */
    float					biasPqr[3];	           
    
    /** (m/s^2) Accelerometer bias */
    float					biasAcc[3];	            
    
    /** (m)     Barometer bias */
    float					biasBaro;               
	
    /** (rad)   Magnetic declination */
    float					magDec;                 
	
    /** (rad)   Magnetic inclination */
    float					magInc;                 
} inl2_states_t;

// (DID_ROS_COVARIANCE_POSE_TWIST) INL2 - INS Extended Kalman Filter (EKF) state covariance
typedef struct PACKED
{
    /** GPS time of week (since Sunday morning) in seconds */
    double                  timeOfWeek;

    /** (rad^2, m^2)  EKF attitude and position error covariance matrix lower diagonal in body (attitude) and ECEF (position) frames */
    float					covPoseLD[21];

    /** ((m/s)^2, (rad/s)^2)   EKF velocity and angular rate error covariance matrix lower diagonal in ECEF (velocity) and body (attitude) frames */
    float					covTwistLD[21];

} ros_covariance_pose_twist_t;

// (DID_INL2_STATUS)
typedef struct PACKED
{
	int						ahrs;
	int						zero_accel;
	int						zero_angrate;
	int						accel_motion;
	int						rot_motion;
	int						zero_vel;
	int						ahrs_gps_cnt;		// Counter of sequential valid GPS data (for switching from AHRS to navigation)
	float					hdg_err;
	int						hdg_coarse;			// Flag whether initial attitude error converged
	int						hdg_aligned;		// Flag whether initial attitude error converged
	int						hdg_aligning;
	int						ekf_init_done;	    // Hot EKF initialization completed
	int						mag_cal_good;
	int						mag_cal_done;
	int						stat_magfield;
} inl2_status_t;

/** Generic 1 axis sensor */
typedef struct PACKED
{
    /** Time in seconds */
    double                  time;

    /** Three axis sensor */
    float                   val;
} gen_1axis_sensor_t;

/** Generic 3 axis sensor */
typedef struct PACKED
{
    /** Time in seconds */
    double                  time;

    /** Three axis sensor */
    float                   val[3];
} gen_3axis_sensor_t;

/** Generic dual 3 axis sensor */
typedef struct PACKED
{
    /** Time in seconds */
    double                  time;

    /** First three axis sensor */
    float                   val1[3];

    /** Second three axis sensor */
    float                   val2[3];
} gen_dual_3axis_sensor_t;

/** Generic 3 axis sensor */
typedef struct PACKED
{
    /** Time in seconds */
    double                  time;

    /** Three axis sensor */
    double                  val[3];
} gen_3axis_sensord_t;

/** (DID_SYS_SENSORS) Output from system sensors */
typedef struct PACKED
{
    /** Time since boot up in seconds.  Convert to GPS time of week by adding gps.towOffset */
    double					time;

    /** Temperature in Celsius */
    float                   temp;

    /** Gyros in radians / second */
    float                   pqr[3];

    /** Accelerometers in meters / second squared */
    float                   acc[3];

    /** Magnetometers */
    float                   mag[3];

    /** Barometric pressure in kilopascals */
    float                   bar;

    /** Temperature of barometric pressure sensor in Celsius */
    float                   barTemp;

    /** MSL altitude from barometric pressure sensor in meters */
    float                   mslBar;
    
    /** Relative humidity as a percent (%rH). Range is 0% - 100% */
    float                   humidity;

    /** EVB system input voltage in volts. uINS pin 5 (G2/AN2).  Use 10K/1K resistor divider between Vin and GND.  */
    float                   vin;

    /** ADC analog input in volts. uINS pin 4, (G1/AN1). */
    float                   ana1;

    /** ADC analog input in volts. uINS pin 19 (G3/AN3). */
    float                   ana3;

    /** ADC analog input in volts. uINS pin 20 (G4/AN4). */
    float                   ana4;
} sys_sensors_t;

/** INS output */
typedef struct PACKED
{
    /** GPS time of week (since Sunday morning) in milliseconds */
    uint32_t                timeOfWeekMs;

    /** Latitude, longitude and height above ellipsoid (rad, rad, m) */
    double                  lla[3];

    /** Velocities in body frames of X, Y and Z (m/s) */
    float                   uvw[3];

    /** Quaternion body rotation with respect to NED: W, X, Y, Z */
    float					qn2b[4];
} ins_output_t;

/** (DID_SYS_PARAMS) System parameters */
typedef struct PACKED
{
    /** GPS time of week (since Sunday morning) in milliseconds */
    uint32_t                timeOfWeekMs;

    /** INS status flags (eInsStatusFlags) */
    uint32_t                insStatus;

    /** Hardware status flags (eHdwStatusFlags) */
    uint32_t                hdwStatus;

    /** IMU temperature */
    float                   imuTemp;

    /** Baro temperature */
    float                   baroTemp;

    /** MCU temperature (not available yet) */
    float                   mcuTemp;

    /** System status flags (eSysStatusFlags) */
    uint32_t                sysStatus;

	/** IMU sample period (ms). Zero disables sampling. */
	uint32_t                imuSamplePeriodMs;

	/** Preintegrated IMU (PIMU) integration period and navigation/AHRS filter output period (ms). */
	uint32_t                navOutputPeriodMs;
	
    /** Actual sample period relative to GPS PPS (sec) */
    double                  sensorTruePeriod;

	/** Flash config checksum used with host SDK synchronization */
	uint32_t                flashCfgChecksum;

	/** Navigation/AHRS filter update period (ms) */
	uint32_t                navUpdatePeriodMs;

    /** General fault code descriptor (eGenFaultCodes).  Set to zero to reset fault code. */
    uint32_t                genFaultCode;

    /** System up time in seconds (with double precision) */
    double                  upTime;

} sys_params_t;

/*! General Fault Code descriptor */
enum eGenFaultCodes
{
    /*! INS state limit overrun - UVW */
    GFC_INS_STATE_ORUN_UVW				= 0x00000001,
    /*! INS state limit overrun - Latitude */
    GFC_INS_STATE_ORUN_LAT				= 0x00000002,
    /*! INS state limit overrun - Altitude */
    GFC_INS_STATE_ORUN_ALT				= 0x00000004,
    /*! Unhandled interrupt */
    GFC_UNHANDLED_INTERRUPT				= 0x00000010,
    /*! GNSS system runtime fault */
    GFC_GNSS_SYS_FAULT					= 0x00000020,
    /*! GNSS Tx limited */
    GFC_GNSS_TX_LIMITED				    = 0x00000040,
    /*! GNSS Rx overrun */
    GFC_GNSS_RX_OVERRUN			        = 0x00000080,
    /*! Fault: sensor initialization  */
    GFC_INIT_SENSORS					= 0x00000100,
    /*! Fault: SPI bus initialization  */
    GFC_INIT_SPI						= 0x00000200,
    /*! Fault: SPI configuration  */
    GFC_CONFIG_SPI						= 0x00000400,
    /*! Fault: GNSS1 init  */
    GFC_GNSS1_INIT						= 0x00000800,
    /*! Fault: GNSS2 init  */
    GFC_GNSS2_INIT						= 0x00001000,
    /*! Flash failed to load valid values */
    GFC_FLASH_INVALID_VALUES			= 0x00002000,
    /*! Flash checksum failure */
    GFC_FLASH_CHECKSUM_FAILURE			= 0x00004000,
    /*! Flash write failure */
    GFC_FLASH_WRITE_FAILURE				= 0x00008000,
    /*! System Fault: general */
    GFC_SYS_FAULT_GENERAL				= 0x00010000,
    /*! System Fault: CRITICAL system fault (see DID_SYS_FAULT) */
    GFC_SYS_FAULT_CRITICAL				= 0x00020000,
    /*! Sensor(s) saturated */
    GFC_SENSOR_SATURATION 				= 0x00040000,
    /*! Fault: IMU initialization */
    GFC_INIT_IMU						= 0x00100000,
    /*! Fault: Barometer initialization */
    GFC_INIT_BAROMETER					= 0x00200000,
    /*! Fault: Magnetometer initialization */
    GFC_INIT_MAGNETOMETER				= 0x00400000,
    /*! Fault: I2C initialization */
    GFC_INIT_I2C						= 0x00800000,
    /*! Fault: Chip erase line toggled but did not meet required hold time.  This is caused by noise/transient on chip erase pin.  */
    GFC_CHIP_ERASE_INVALID				= 0x01000000,
};


/** (DID_SYS_CMD) System Commands */
typedef struct PACKED
{
    /** System commands (see eSystemCommand) 1=save current persistent messages, 5=zero motion, 97=save flash, 99=software reset.  "invCommand" (following variable) must be set to bitwise inverse of this value for this command to be processed.  */
    uint32_t                command;

    /** Error checking field that must be set to bitwise inverse of command field for the command to take effect.  */
    uint32_t                invCommand;

} system_command_t;

enum eSystemCommand 
{
    SYS_CMD_NONE                                        = 0,            // (uint32 inv: 4294967295)
    SYS_CMD_SAVE_PERSISTENT_MESSAGES                    = 1,            // (uint32 inv: 4294967294)
    SYS_CMD_ENABLE_BOOTLOADER_AND_RESET                 = 2,            // (uint32 inv: 4294967293)
    SYS_CMD_ENABLE_SENSOR_STATS                         = 3,            // (uint32 inv: 4294967292)
    SYS_CMD_ENABLE_RTOS_STATS                           = 4,            // (uint32 inv: 4294967291)
    SYS_CMD_ZERO_MOTION                                 = 5,            // (uint32 inv: 4294967290)
    SYS_CMD_REF_POINT_STATIONARY                        = 6,            // (uint32 inv: 4294967289)
    SYS_CMD_REF_POINT_MOVING                            = 7,            // (uint32 inv: 4294967288)
    SYS_CMD_RESET_RTOS_STATS                            = 8,            // (uint32 inv: 4294967287)

    SYS_CMD_ENABLE_GPS_LOW_LEVEL_CONFIG                 = 10,           // (uint32 inv: 4294967285)
    SYS_CMD_DISABLE_SERIAL_PORT_BRIDGE                  = 11,           // (uint32 inv: 4294967284)
    SYS_CMD_ENABLE_SERIAL_PORT_BRIDGE_USB_TO_GPS1       = 12,           // (uint32 inv: 4294967283)
    SYS_CMD_ENABLE_SERIAL_PORT_BRIDGE_USB_TO_GPS2       = 13,           // (uint32 inv: 4294967282)
    SYS_CMD_ENABLE_SERIAL_PORT_BRIDGE_USB_TO_SER0       = 14,           // (uint32 inv: 4294967281)
    SYS_CMD_ENABLE_SERIAL_PORT_BRIDGE_USB_TO_SER1       = 15,           // (uint32 inv: 4294967280)
    SYS_CMD_ENABLE_SERIAL_PORT_BRIDGE_USB_TO_SER2       = 16,           // (uint32 inv: 4294967279)
    SYS_CMD_ENABLE_SERIAL_PORT_BRIDGE_SER0_TO_GPS1      = 17,           // (uint32 inv: 4294967278)
    SYS_CMD_ENABLE_SERIAL_PORT_BRIDGE_CUR_PORT_TO_GPS1  = 18,           // (uint32 inv: 4294967277)
    SYS_CMD_ENABLE_SERIAL_PORT_BRIDGE_CUR_PORT_TO_GPS2  = 19,           // (uint32 inv: 4294967276)
    SYS_CMD_ENABLE_SERIAL_PORT_BRIDGE_CUR_PORT_TO_USB   = 20,           // (uint32 inv: 4294967275)
    SYS_CMD_ENABLE_SERIAL_PORT_BRIDGE_CUR_PORT_TO_SER0  = 21,           // (uint32 inv: 4294967274)
    SYS_CMD_ENABLE_SERIAL_PORT_BRIDGE_CUR_PORT_TO_SER1  = 22,           // (uint32 inv: 4294967273)
    SYS_CMD_ENABLE_SERIAL_PORT_BRIDGE_CUR_PORT_TO_SER2  = 23,           // (uint32 inv: 4294967272)
    SYS_CMD_ENABLE_SERIAL_PORT_BRIDGE_USB_LOOPBACK      = 24,           // (uint32 inv: 4294967271)
    SYS_CMD_ENABLE_SERIAL_PORT_BRIDGE_SER0_LOOPBACK     = 25,           // (uint32 inv: 4294967270)
    SYS_CMD_ENABLE_SERIAL_PORT_BRIDGE_SER1_LOOPBACK     = 26,           // (uint32 inv: 4294967269)
    SYS_CMD_ENABLE_SERIAL_PORT_BRIDGE_SER2_LOOPBACK     = 27,           // (uint32 inv: 4294967268)
    SYS_CMD_ENABLE_SERIAL_PORT_BRIDGE_CUR_PORT_LOOPBACK = 28,           // (uint32 inv: 4294967267)
    SYS_CMD_ENABLE_SERIAL_PORT_BRIDGE_CUR_PORT_LOOPBACK_TESTMODE = 29,  // (uint32 inv: 4294967266)

    SYS_CMD_GPX_ENABLE_BOOTLOADER_MODE                  = 30,           // (uint32 inv: 4294967265)
    SYS_CMD_GPX_ENABLE_GNSS1_CHIPSET_BOOTLOADER         = 31,           // (uint32 inv: 4294967264)
    SYS_CMD_GPX_ENABLE_GNSS2_CHIPSET_BOOTLOADER         = 32,           // (uint32 inv: 4294967263)
    SYS_CMD_GPX_ENABLE_GNSS1_PASS_THROUGH               = 33,           // (uint32 inv: 4294967262)
    SYS_CMD_GPX_ENABLE_GNSS2_PASS_THROUGH               = 34,           // (uint32 inv: 4294967261)
    SYS_CMD_GPX_HARD_RESET_GNSS1                        = 36,           // (uint32 inv: 4294967259)
    SYS_CMD_GPX_HARD_RESET_GNSS2                        = 37,           // (uint32 inv: 4294967258)
    SYS_CMD_GPX_SOFT_RESET_GPX                          = 38,           // (uint32 inv: 4294967257)
    SYS_CMD_GPX_ENABLE_SERIAL_BRIDGE_CUR_PORT_LOOPBACK  = 39,           // (uint32 inv: 4294967256) // Enables serial bridge on IMX to GPX and loopback on GPX.
    SYS_CMD_GPX_ENABLE_SERIAL_BRIDGE_CUR_PORT_LOOPBACK_TESTMODE  = 40,  // (uint32 inv: 4294967255) // Enables serial bridge on IMX to GPX and loopback on GPX (driver test mode).

    SYS_CMD_TEST_GPIO                                   = 64,           // (uint32 inv: 4294967231)
    SYS_CMD_TEST_CHECK_INIT_SER0                        = 65,           // (uint32 inv: 4294967230)
    SYS_CMD_TEST_FORCE_INIT_SER0                        = 66,           // (uint32 inv: 4294967230)

    SYS_CMD_SAVE_FLASH                                  = 97,           // (uint32 inv: 4294967198)
    SYS_CMD_SAVE_GPS_ASSIST_TO_FLASH_RESET              = 98,           // (uint32 inv: 4294967197)
    SYS_CMD_SOFTWARE_RESET                              = 99,           // (uint32 inv: 4294967196)
    SYS_CMD_MANF_UNLOCK                                 = 1122334455,   // (uint32 inv: 3172632840)
    SYS_CMD_MANF_FACTORY_RESET                          = 1357924680,   // (uint32 inv: 2937042615) SYS_CMD_MANF_RESET_UNLOCK must be sent prior to this command.
    SYS_CMD_MANF_CHIP_ERASE                             = 1357924681,   // (uint32 inv: 2937042614) SYS_CMD_MANF_RESET_UNLOCK must be sent prior to this command.  A device power cycle may be necessary to complete this command.
    SYS_CMD_MANF_DOWNGRADE_CALIBRATION                  = 1357924682,   // (uint32 inv: 2937042613) SYS_CMD_MANF_RESET_UNLOCK must be sent prior to this command.
    SYS_CMD_MANF_ENABLE_ROM_BOOTLOADER                  = 1357924683,   // (uint32 inv: 2937042612) SYS_CMD_MANF_RESET_UNLOCK must be sent prior to this command.  A device power cycle may be necessary to complete this command.
};

enum eSerialPortBridge
{
	SERIAL_PORT_BRIDGE_DISABLED         = 0,

    SERIAL_PORT_BRIDGE_GPS1_TO_USB      = 1,
    SERIAL_PORT_BRIDGE_GPS1_TO_SER0     = 2,
    SERIAL_PORT_BRIDGE_GPS1_TO_SER1     = 3,
    SERIAL_PORT_BRIDGE_GPS1_TO_SER2     = 4,

    SERIAL_PORT_BRIDGE_GPS2_TO_USB      = 5,
    SERIAL_PORT_BRIDGE_GPS2_TO_SER0     = 6,
    SERIAL_PORT_BRIDGE_GPS2_TO_SER1     = 7,
    SERIAL_PORT_BRIDGE_GPS2_TO_SER2     = 8,

    SERIAL_PORT_BRIDGE_USB_TO_SER0      = 9,
    SERIAL_PORT_BRIDGE_USB_TO_SER1      = 10,
    SERIAL_PORT_BRIDGE_USB_TO_SER2      = 11,
    SERIAL_PORT_BRIDGE_SER0_TO_SER1     = 12,
    SERIAL_PORT_BRIDGE_SER0_TO_SER2     = 13,
    SERIAL_PORT_BRIDGE_SER1_TO_SER2     = 14,

    SERIAL_PORT_BRIDGE_USB_TO_USB       = 15,   // loopback
    SERIAL_PORT_BRIDGE_SER0_TO_SER0     = 16,   // loopback
    SERIAL_PORT_BRIDGE_SER1_TO_SER1     = 17,   // loopback
    SERIAL_PORT_BRIDGE_SER2_TO_SER2     = 18,   // loopback
};

#define NMEA_BUFFER_SIZE 256

typedef struct nmeaBroadcastMsgPair
{
    /** Message ID. (see eNmeaMsgId) */
    uint8_t msgID;

	/** Message period multiple. */
    uint8_t msgPeriod;
} nmeaBroadcastMsgPair_t;

#define MAX_nmeaBroadcastMsgPairs 20

/** (DID_NMEA_BCAST_PERIOD) Set NMEA message broadcast periods. This data structure is zeroed out on stop_all_broadcasts */
typedef struct PACKED
{
    /** Options: Port selection[0x0=current, 0x1=ser0, 0x2=ser1, 0x4=ser2, 0x8=USB, 0x100=preserve, 0x200=Persistent] (see RMC_OPTIONS_...) */
    uint32_t				options;

    /** NMEA message to be set.  Up to 20 message ID/period pairs.  Message ID of zero indicates the remaining pairs are not used. (see eNmeaMsgId) */
    nmeaBroadcastMsgPair_t	nmeaBroadcastMsgs[MAX_nmeaBroadcastMsgPairs];   

    /*  Example usage:
     *  If you are setting message GGA (6) at 1Hz and GGL (7) at 5Hz with the default DID_FLASH_CONFIG.startupGpsDtMs = 200 (5Hz) 
     *  nmeaBroadcastMsgs[0].msgID = 6, nmeaBroadcastMsgs[0].msgPeriod = 5  
     *  nmeaBroadcastMsgs[1].msgID = 7, nmeaBroadcastMsgs[1].msgPeriod = 1 */           

} nmea_msgs_t;

typedef struct PACKED
{
    /** (rad/s) Gyros.  Units only apply for calibrated data. */
    f_t						pqr[3];

    /** (m/s^2) Accelerometers.  Units only apply for calibrated data. */
    f_t						acc[3];

    /** (°C) Temperature of IMU.  Units only apply for calibrated data. */
    f_t						temp;
} sensors_imu_w_temp_t;

typedef struct PACKED
{                                       // Units only apply for calibrated data
    f_t						mag[3];         // (uT)		Magnetometers
} sensors_mag_t;

typedef struct PACKED
{
    /** (rad/s) Gyros.  Units only apply for calibrated data. */
    f_t						pqr[3];

    /** (m/s^2) Accelerometers.  Units only apply for calibrated data. */
    f_t						acc[3];

    /** (uT) Magnetometers.  Units only apply for calibrated data. */
    f_t						mag[3];
} sensors_mpu_t;

// (DID_SENSORS_TC_BIAS)
typedef struct PACKED
{
    /** Time since boot up in seconds.  Convert to GPS time of week by adding gps.towOffset */
    double                  time;                                       // Units only apply for calibrated data

    sensors_mpu_t			mpu[NUM_IMU_DEVICES];
} sensors_t;

typedef struct PACKED
{
    f_t						xyz[3];
} mag_xyz_t;

// (DID_SENSORS_UCAL, DID_SENSORS_TCAL, DID_SENSORS_MCAL)
typedef struct PACKED
{
    imu3_t					imu3;

    /** (°C) Temperature of IMU.  Units only apply for calibrated data. */
    f_t						temp[NUM_IMU_DEVICES];

    /** (uT) Magnetometers.  Units only apply for calibrated data. */
    mag_xyz_t				mag[NUM_MAG_DEVICES];
} sensors_w_temp_t;

typedef struct PACKED
{
    f_t						lpfLsb[3];      // Low-pass filtered of g_sensors.lsb
    f_t						lpfTemp;		// (°C) Low-pass filtered sensor temperature
    f_t						k[3];			// Slope (moved from flash to here)
    f_t						temp;			// (°C)	Temperature of sensor
    f_t                     tempRampRate;   // (°C/s) Temperature ramp rate
    uint32_t                tci;            // Index of current temperature compensation point
    uint32_t                numTcPts;       // Total number of tc points
    f_t                     dtTemp;			// (°C) Temperature from last calibration point
} sensor_comp_unit_t;

/** (DID_SCOMP) INTERNAL USE ONLY */
typedef struct PACKED
{                                       // Sensor temperature compensation
    uint32_t                timeMs;         // (ms) Time since boot up.
    sensor_comp_unit_t		pqr[NUM_IMU_DEVICES];
    sensor_comp_unit_t		acc[NUM_IMU_DEVICES];
    sensor_comp_unit_t		mag[NUM_MAG_DEVICES];
    imus_t 					referenceImu;	// External reference IMU
    float                   referenceMag[3];// External reference magnetometer (heading reference)
    uint32_t                sampleCount;    // Number of samples collected
    uint32_t                calState;       // state machine (see eScompCalState)
    uint32_t				status;         // Status used to control LED and indicate valid sensor samples (see eScompStatus)
    f_t						alignAccel[3];  // Alignment acceleration
} sensor_compensation_t;

#define NUM_ANA_CHANNELS	4
typedef struct PACKED
{                                       // LSB units for all except temperature, which is Celsius.
    double					time;
    sensors_imu_w_temp_t	imu[NUM_IMU_DEVICES];
    sensors_mag_t			mag[NUM_MAG_DEVICES];   // Magnetometers
    f_t						bar;            		// Barometric pressure
    f_t						barTemp;				// Temperature of barometric pressure sensor
    f_t                     humidity;				// Relative humidity as a percent (%rH).  Range is 0% - 100%
    f_t						ana[NUM_ANA_CHANNELS]; // ADC analog input
} sys_sensors_adc_t;

#define NUM_COM_PORTS       4	// Number of communication ports.  (Ser0, Ser1, Ser2, and USB).
#ifndef NUM_SERIAL_PORTS
#define NUM_SERIAL_PORTS	6
#endif

/** Realtime Message Controller (used in rmc_t). 
    The data sets available through RMC are broadcast at the availability of the data.  A goal of RMC is 
    to provide updates from each onboard sensor as fast as possible with minimal latency.  The RMC is 
    provided so that broadcast of sensor data is done as soon as it becomes available.   The exception to
    this rule is the INS output data, which has a configurable output data rate according to DID_RMC.insPeriodMs.
*/

#define RMC_OPTIONS_PORT_MASK           0x000000FF
#define RMC_OPTIONS_PORT_ALL            (RMC_OPTIONS_PORT_MASK)
#define RMC_OPTIONS_PORT_CURRENT        0x00000000
#define RMC_OPTIONS_PORT_SER0           0x00000001
#define RMC_OPTIONS_PORT_SER1           0x00000002	// also SPI
#define RMC_OPTIONS_PORT_SER2           0x00000004
#define RMC_OPTIONS_PORT_USB            0x00000008
#define RMC_OPTIONS_PRESERVE_CTRL       0x00000100	// Prevent any messages from getting turned off by bitwise OR'ing new message bits with current message bits.
#define RMC_OPTIONS_PERSISTENT          0x00000200	// Save current port RMC to flash memory for use following reboot, eliminating need to re-enable RMC to start data streaming.  

// RMC message data rates:
#define RMC_BITS_INS1                   0x0000000000000001      // rmc.insPeriodMs (4ms default)
#define RMC_BITS_INS2                   0x0000000000000002      // "
#define RMC_BITS_INS3                   0x0000000000000004      // "
#define RMC_BITS_INS4                   0x0000000000000008      // "
#define RMC_BITS_IMU                    0x0000000000000010      // DID_FLASH_CONFIG.startupNavDtMs (4ms default)
#define RMC_BITS_PIMU                   0x0000000000000020      // "
#define RMC_BITS_BAROMETER              0x0000000000000040      // ~8ms
#define RMC_BITS_MAGNETOMETER           0x0000000000000080      // ~10ms
// #define RMC_BITS_UNUSED              0x0000000000000100
// #define RMC_BITS_UNUSED              0x0000000000000200 
#define RMC_BITS_GPS1_POS               0x0000000000000400      // DID_FLASH_CONFIG.startupGpsDtMs (200ms default)
#define RMC_BITS_GPS2_POS               0x0000000000000800      // "
#define RMC_BITS_GPS1_RAW               0x0000000000001000      // "
#define RMC_BITS_GPS2_RAW               0x0000000000002000      // "
#define RMC_BITS_GPS1_SAT               0x0000000000004000      // 1s
#define RMC_BITS_GPS2_SAT               0x0000000000008000      // "
#define RMC_BITS_GPS_BASE_RAW           0x0000000000010000      // 
#define RMC_BITS_STROBE_IN_TIME         0x0000000000020000      // On strobe input event
#define RMC_BITS_DIAGNOSTIC_MESSAGE     0x0000000000040000
#define RMC_BITS_IMU3_UNCAL             0x0000000000080000      // DID_FLASH_CONFIG.startupImuDtMs (1ms default)
#define RMC_BITS_GPS1_VEL               0x0000000000100000      // DID_FLASH_CONFIG.startupGpsDtMs (200ms default)
#define RMC_BITS_GPS2_VEL               0x0000000000200000      // "
#define RMC_BITS_GPS1_UBX_POS           0x0000000000400000      // "
#define RMC_BITS_GPS1_RTK_POS           0x0000000000800000      // "
#define RMC_BITS_GPS1_RTK_POS_REL       0x0000000001000000      // "
#define RMC_BITS_GPS1_RTK_POS_MISC      0x0000000004000000      // "
#define RMC_BITS_INL2_NED_SIGMA         0x0000000008000000
#define RMC_BITS_RTK_STATE              0x0000000010000000
#define RMC_BITS_RTK_CODE_RESIDUAL      0x0000000020000000
#define RMC_BITS_RTK_PHASE_RESIDUAL     0x0000000040000000
#define RMC_BITS_WHEEL_ENCODER          0x0000000080000000
#define RMC_BITS_GROUND_VEHICLE         0x0000000100000000
// #define RMC_BITS_UNUSED              0x0000000200000000
#define RMC_BITS_IMU_MAG                0x0000000400000000
#define RMC_BITS_PIMU_MAG               0x0000000800000000
#define RMC_BITS_GPS1_RTK_HDG_REL       0x0000001000000000      // DID_FLASH_CONFIG.startupGpsDtMs (200ms default)
#define RMC_BITS_GPS1_RTK_HDG_MISC      0x0000002000000000      // "
#define RMC_BITS_REFERENCE_IMU          0x0000004000000000		// DID_FLASH_CONFIG.startupNavDtMs
#define RMC_BITS_REFERENCE_PIMU         0x0000008000000000		// "
#define RMC_BITS_IMU3_RAW               0x0000010000000000
#define RMC_BITS_IMU_RAW                0x0000020000000000
#define RMC_BITS_GPS1_SIG               0x0000040000000000      // 1s
#define RMC_BITS_GPS2_SIG               0x0000080000000000
#define RMC_BITS_GPX_RTOS_INFO          0x0000100000000000
#define RMC_BITS_GPX_DEBUG              0x0000200000000000
#define RMC_BITS_GPX_STATUS             0x0000400000000000
#define RMC_BITS_GPX_DEV_INFO           0x0000800000000000
#define RMC_BITS_GPX_RMC                0x0001000000000000
#define RMC_BITS_GPX_FLASH_CFG          0x0002000000000000
#define RMC_BITS_GPX_BIT                0x0004000000000000
#define RMC_BITS_GPX_PORT_MON           0x0008000000000000

#define RMC_BITS_EVENT                  0x0800000000000000

#define RMC_BITS_MASK                   0x0FFFFFFFFFFFFFFF
#define RMC_BITS_INTERNAL_PPD           0x4000000000000000      // 
#define RMC_BITS_PRESET                 0x8000000000000000		// Indicate BITS is a preset.  This sets the rmc period multiple and enables broadcasting.

#define RMC_PRESET_PPD_NAV_PERIOD_MULT_MS	100

// Preset: Post Processing Data
<<<<<<< HEAD
#define RMC_PRESET_PPD_BITS_NO_IMU		(RMC_BITS_PRESET \
                                        | RMC_BITS_INS2 \
                                        | RMC_BITS_BAROMETER \
                                        | RMC_BITS_MAGNETOMETER \
                                        | RMC_BITS_GPS1_POS \
                                        | RMC_BITS_GPS2_POS \
                                        | RMC_BITS_GPS1_VEL \
                                        | RMC_BITS_GPS2_VEL \
                                        | RMC_BITS_GPS1_RAW \
                                        | RMC_BITS_GPS2_RAW \
                                        | RMC_BITS_GPS_BASE_RAW \
                                        | RMC_BITS_GPS1_RTK_POS_REL \
                                        | RMC_BITS_GPS1_RTK_HDG_REL \
                                        | RMC_BITS_INTERNAL_PPD \
                                        | RMC_BITS_DIAGNOSTIC_MESSAGE)
#define RMC_PRESET_PPD_BITS				(RMC_PRESET_PPD_BITS_NO_IMU \
                                        | RMC_BITS_PIMU \
                                        | RMC_BITS_REFERENCE_PIMU)
#define RMC_PRESET_INS_BITS				(RMC_BITS_INS2 \
                                        | RMC_BITS_GPS1_POS \
                                        | RMC_BITS_PRESET)
#define RMC_PRESET_PPD_BITS_IMU3		(RMC_PRESET_PPD_BITS_NO_IMU \
                                        | RMC_BITS_IMU3_UNCAL)
#define RMC_PRESET_PPD_BITS_RTK_DBG		(RMC_PRESET_PPD_BITS \
                                        | RMC_BITS_RTK_STATE \
                                        | RMC_BITS_RTK_CODE_RESIDUAL \
                                        | RMC_BITS_RTK_PHASE_RESIDUAL \
                                        | RMC_BITS_GPX_DEBUG \
                                        | RMC_BITS_GPS1_SAT \
                                        | RMC_BITS_GPS2_SAT \
                                        | RMC_BITS_EVENT)
#define RMC_PRESET_PPD_GROUND_VEHICLE	(RMC_PRESET_PPD_BITS \
                                        | RMC_BITS_WHEEL_ENCODER \
                                        | RMC_BITS_GROUND_VEHICLE)
#define RMC_PRESET_ALLAN_VARIANCE		(RMC_BITS_PRESET \
                                        | RMC_BITS_IMU)
=======
#define RMC_PRESET_IMX_PPD_NO_IMU           (RMC_BITS_PRESET \
                                            | RMC_BITS_INS2 \
                                            | RMC_BITS_BAROMETER \
                                            | RMC_BITS_MAGNETOMETER \
                                            | RMC_BITS_GPS1_POS \
                                            | RMC_BITS_GPS2_POS \
                                            | RMC_BITS_GPS1_VEL \
                                            | RMC_BITS_GPS2_VEL \
                                            | RMC_BITS_GPS1_RAW \
                                            | RMC_BITS_GPS2_RAW \
                                            | RMC_BITS_GPS_BASE_RAW \
                                            | RMC_BITS_GPS1_RTK_POS_REL \
                                            | RMC_BITS_GPS1_RTK_HDG_REL \
                                            | RMC_BITS_INTERNAL_PPD \
                                            | RMC_BITS_DIAGNOSTIC_MESSAGE)
#define RMC_PRESET_IMX_PPD                  (RMC_PRESET_IMX_PPD_NO_IMU \
                                            | RMC_BITS_PIMU \
                                            | RMC_BITS_REFERENCE_PIMU)
#define RMC_PRESET_INS                      (RMC_BITS_INS2 \
                                            | RMC_BITS_GPS1_POS \
                                            | RMC_BITS_PRESET)
#define RMC_PRESET_IMX_PPD_IMU3             (RMC_PRESET_IMX_PPD_NO_IMU \
                                            | RMC_BITS_IMU3_UNCAL)
#define RMC_PRESET_IMX_PPD_RTK_DBG          (RMC_PRESET_IMX_PPD \
                                            | RMC_BITS_RTK_STATE \
                                            | RMC_BITS_RTK_CODE_RESIDUAL \
                                            | RMC_BITS_RTK_PHASE_RESIDUAL \
                                            | RMC_BITS_EVENT)
#define RMC_PRESET_IMX_PPD_GROUND_VEHICLE   (RMC_PRESET_IMX_PPD \
                                            | RMC_BITS_WHEEL_ENCODER \
                                            | RMC_BITS_GROUND_VEHICLE)
#define RMC_PRESET_ALLAN_VARIANCE           (RMC_BITS_PRESET \
                                            | RMC_BITS_IMU)
#define RMC_PRESET_GPX_PPD                  (RMC_BITS_PRESET \
                                            | RMC_BITS_GPS1_POS \
                                            | RMC_BITS_GPS2_POS \
                                            | RMC_BITS_GPS1_VEL \
                                            | RMC_BITS_GPS2_VEL \
                                            | RMC_BITS_GPS1_RAW \
                                            | RMC_BITS_GPS2_RAW \
                                            | RMC_BITS_GPS_BASE_RAW \
                                            | RMC_BITS_GPS1_RTK_POS_REL \
                                            | RMC_BITS_GPS1_RTK_HDG_REL \
                                            | RMC_BITS_GPX_DEBUG \
                                            | RMC_BITS_GPX_PORT_MON \
                                            | RMC_BITS_EVENT)
>>>>>>> 4be797c2

/** (DID_RMC) Realtime message controller (RMC). */
typedef struct PACKED
{
    /** Data stream enable bits for the specified ports.  (see RMC_BITS_...) */
    uint64_t                bits;

    /** Options to select alternate ports to output data, etc.  (see RMC_OPTIONS_...) */
    uint32_t				options;
    
    /** IMU and Integrated IMU data transmit period is set using DID_SYS_PARAMS.navPeriodMs */
} rmc_t;

#define NMEA_GNGSV_FREQ_BAND1_BIT   (0x01)
#define NMEA_GNGSV_FREQ_BAND2_BIT   (0x01 << 1)
#define NMEA_GNGSV_FREQ_BAND3_BIT   (0x01 << 2)
#define NMEA_GNGSV_FREQ_5_BIT       (0x01 << 3)

#define NMEA_GNGSV_GPS_OFFSET       (SAT_SV_GNSS_ID_GPS << 4)
#define NMEA_GNGSV_GAL_OFFSET       (SAT_SV_GNSS_ID_GAL << 4)
#define NMEA_GNGSV_BEI_OFFSET       (SAT_SV_GNSS_ID_BEI << 4)
#define NMEA_GNGSV_QZS_OFFSET       (SAT_SV_GNSS_ID_QZS << 4)
#define NMEA_GNGSV_GLO_OFFSET       (SAT_SV_GNSS_ID_GLO << 4)

enum eNmeaMsgId
{
    NMEA_MSG_ID_INVALID   = 0,
    NMEA_MSG_ID_PIMU      = 1,
    NMEA_MSG_ID_PPIMU     = 2,
    NMEA_MSG_ID_PRIMU     = 3,
    NMEA_MSG_ID_PINS1     = 4,
    NMEA_MSG_ID_PINS2     = 5,
    NMEA_MSG_ID_PGPSP     = 6,
    NMEA_MSG_ID_GNGGA     = 7,
    NMEA_MSG_ID_GNGLL     = 8,
    NMEA_MSG_ID_GNGSA     = 9,
    NMEA_MSG_ID_GNRMC     = 10,
    NMEA_MSG_ID_GNZDA     = 11,
    NMEA_MSG_ID_PASHR     = 12,
    NMEA_MSG_ID_PSTRB     = 13,
    NMEA_MSG_ID_INFO      = 14,
    NMEA_MSG_ID_GNGSV     = 15,
    NMEA_MSG_ID_GNVTG     = 16,
    NMEA_MSG_ID_INTEL     = 17,
    NMEA_MSG_ID_COUNT,

	// IMX/GPX Input Commands
    NMEA_MSG_ID_ASCE,         // "ASCE" - NMEA messages broadcast enable
    NMEA_MSG_ID_BLEN,         // "BLEN" - Enable bootloader on IMX (app firmware update)	
    NMEA_MSG_ID_EBLE,         // "EBLE" - Enable bootloader on EVB
    NMEA_MSG_ID_NELB,         // "NELB" - Enable SAM-BA mode	
    NMEA_MSG_ID_PERS,         // "PERS" - Save perstent messages
    NMEA_MSG_ID_SRST,         // "SRTS" - Software reset
    NMEA_MSG_ID_STPB,         // "STPB" - Stop broadcasts on all ports
    NMEA_MSG_ID_STPC,         // "STPC" - Stop broadcasts on current port

    // Special case messages for each supported base message those with ID less than NMEA_MSG_ID_COUNT. 
    // Each base message get a 256 range of ID's for their special cases. Example for NMEA_MSG_ID_GNGSV:
    // NMEA_MSG_ID_GNGSV_START = NMEA_MSG_ID_GNGSV * NMEA_MSG_ID_SPECIAL_CASE_START giving a message ID 0x0f00 (3,840)
    NMEA_MSG_ID_SPECIAL_CASE_START = 256,

    // Filtered GNGSV NMEA Message IDs:

    // GNGSV - All constellations
    NMEA_MSG_ID_GNGSV_START     = NMEA_MSG_ID_GNGSV * NMEA_MSG_ID_SPECIAL_CASE_START,                                                                                       // (3840) Used for reference only
    NMEA_MSG_ID_GNGSV_0         = NMEA_MSG_ID_GNGSV_START,                                                                                                                  // GNGSV_0 (3840) Clear all constellations and frequencies
    NMEA_MSG_ID_GNGSV_1         = (NMEA_MSG_ID_GNGSV_START | NMEA_GNGSV_FREQ_BAND1_BIT),                                                                                    // GNGSV_1 (3841) Enable all constellations band1
    NMEA_MSG_ID_GNGSV_2         = (NMEA_MSG_ID_GNGSV_START | NMEA_GNGSV_FREQ_BAND2_BIT),                                                                                    // GNGSV_2 (3842) Enable all constellations band2
    NMEA_MSG_ID_GNGSV_2_1       = (NMEA_MSG_ID_GNGSV_START | NMEA_GNGSV_FREQ_BAND2_BIT | NMEA_GNGSV_FREQ_BAND1_BIT),                                                        // GNGSV_2_1 (3843) Enable all constellations band1, band2
    NMEA_MSG_ID_GNGSV_3         = (NMEA_MSG_ID_GNGSV_START | NMEA_GNGSV_FREQ_BAND3_BIT),                                                                                    // GNGSV_3 (3844) Enable all constellations band3
    NMEA_MSG_ID_GNGSV_3_1       = (NMEA_MSG_ID_GNGSV_START | NMEA_GNGSV_FREQ_BAND3_BIT | NMEA_GNGSV_FREQ_BAND1_BIT),                                                        // GNGSV_3_1 (3845) Enable all constellations band1, band3
    NMEA_MSG_ID_GNGSV_3_2       = (NMEA_MSG_ID_GNGSV_START | NMEA_GNGSV_FREQ_BAND3_BIT | NMEA_GNGSV_FREQ_BAND2_BIT),                                                        // GNGSV_3_2 (3846) Enable all constellations band2, band3
    NMEA_MSG_ID_GNGSV_3_2_1     = (NMEA_MSG_ID_GNGSV_START | NMEA_GNGSV_FREQ_BAND3_BIT | NMEA_GNGSV_FREQ_BAND2_BIT | NMEA_GNGSV_FREQ_BAND1_BIT),                            // GNGSV_3_2_1 (3847) Enable all constellations band1, band2, band3
    NMEA_MSG_ID_GNGSV_5         = (NMEA_MSG_ID_GNGSV_START | NMEA_GNGSV_FREQ_5_BIT),                                                                                        // GNGSV_5 (3848) Enable all constellations band5
    NMEA_MSG_ID_GNGSV_5_1       = (NMEA_MSG_ID_GNGSV_START | NMEA_GNGSV_FREQ_5_BIT | NMEA_GNGSV_FREQ_BAND1_BIT),                                                            // GNGSV_5_1 (3849) Enable all constellations band1, band5
    NMEA_MSG_ID_GNGSV_5_2       = (NMEA_MSG_ID_GNGSV_START | NMEA_GNGSV_FREQ_5_BIT | NMEA_GNGSV_FREQ_BAND2_BIT),                                                            // GNGSV_5_2 (3850) Enable all constellations band2, band5
    NMEA_MSG_ID_GNGSV_5_2_1     = (NMEA_MSG_ID_GNGSV_START | NMEA_GNGSV_FREQ_5_BIT | NMEA_GNGSV_FREQ_BAND2_BIT | NMEA_GNGSV_FREQ_BAND1_BIT),                                // GNGSV_5_2_1 (3851) Enable all constellations band1, band2, band5
    NMEA_MSG_ID_GNGSV_5_3       = (NMEA_MSG_ID_GNGSV_START | NMEA_GNGSV_FREQ_5_BIT | NMEA_GNGSV_FREQ_BAND3_BIT),                                                            // GNGSV_5_3 (3852) Enable all constellations band3, band5
    NMEA_MSG_ID_GNGSV_5_3_1     = (NMEA_MSG_ID_GNGSV_START | NMEA_GNGSV_FREQ_5_BIT | NMEA_GNGSV_FREQ_BAND3_BIT | NMEA_GNGSV_FREQ_BAND1_BIT),                                // GNGSV_5_3_1 (3853) Enable all constellations band1, band3, band5
    NMEA_MSG_ID_GNGSV_5_3_2     = (NMEA_MSG_ID_GNGSV_START | NMEA_GNGSV_FREQ_5_BIT | NMEA_GNGSV_FREQ_BAND3_BIT | NMEA_GNGSV_FREQ_BAND2_BIT),                                // GNGSV_5_3_2 (3854) Enable all constellations band2, band3, band5
    NMEA_MSG_ID_GNGSV_5_3_2_1   = (NMEA_MSG_ID_GNGSV_START | NMEA_GNGSV_FREQ_5_BIT | NMEA_GNGSV_FREQ_BAND3_BIT | NMEA_GNGSV_FREQ_BAND2_BIT | NMEA_GNGSV_FREQ_BAND1_BIT),    // GNGSV_5_3_2_1 (3855) Enable all constellations band1, band2, band3, band5                                                                                                              // GNGSV (3855) Enable all constellations and frequencies

    // GPGSV - GPS
    NMEA_MSG_ID_GPGSV_0         = (NMEA_MSG_ID_GNGSV_START + NMEA_GNGSV_GPS_OFFSET ),   // GPGSV_0 (3856) Disable all GPS frequencies
    NMEA_MSG_ID_GPGSV_1         = (NMEA_MSG_ID_GNGSV_1 + NMEA_GNGSV_GPS_OFFSET),        // GPGSV_1 (3857) Enable GPS L1
    NMEA_MSG_ID_GPGSV_2         = (NMEA_MSG_ID_GNGSV_2 + NMEA_GNGSV_GPS_OFFSET),        // GPGSV_2 (3858) Enable GPS L2
    NMEA_MSG_ID_GPGSV_2_1       = (NMEA_MSG_ID_GNGSV_2_1 + NMEA_GNGSV_GPS_OFFSET),      // GPGSV_2_1 (3859) Enable GPS L1, L2
    NMEA_MSG_ID_GPGSV_5         = (NMEA_MSG_ID_GNGSV_5 + NMEA_GNGSV_GPS_OFFSET),        // GPGSV_5 (3864) Enable GPS L5
    NMEA_MSG_ID_GPGSV_5_1       = (NMEA_MSG_ID_GNGSV_5_1 + NMEA_GNGSV_GPS_OFFSET),      // GPGSV_5_1 (3865) Enable GPS L1, L5
    NMEA_MSG_ID_GPGSV_5_2       = (NMEA_MSG_ID_GNGSV_5_2 + NMEA_GNGSV_GPS_OFFSET),      // GPGSV_5_2 (3866) Enable GPS L2, L5
    NMEA_MSG_ID_GPGSV_5_2_1     = (NMEA_MSG_ID_GNGSV_5_2_1 + NMEA_GNGSV_GPS_OFFSET),    // GPGSV_5_2_1 (3867) Enable GPS L1, L2, L5
    NMEA_MSG_ID_GPGSV           = (NMEA_MSG_ID_GNGSV_5_3_2_1 + NMEA_GNGSV_GPS_OFFSET ), // GPGSV (3871) Enable all GPS frequencies

    // GAGSV - Galileo
    NMEA_MSG_ID_GAGSV_0         = (NMEA_MSG_ID_GNGSV_START + NMEA_GNGSV_GAL_OFFSET),    // GAGSV_0 (3888) Disable all Galileo frequencies
    NMEA_MSG_ID_GAGSV_1         = (NMEA_MSG_ID_GNGSV_1 + NMEA_GNGSV_GAL_OFFSET),        // GAGSV_1 (3889) Enable Galileo E1
    NMEA_MSG_ID_GAGSV_5         = (NMEA_MSG_ID_GNGSV_5 + NMEA_GNGSV_GAL_OFFSET),        // GAGSV_5 (3896) Enable Galileo E5
    NMEA_MSG_ID_GAGSV_5_1       = (NMEA_MSG_ID_GNGSV_5_1 + NMEA_GNGSV_GAL_OFFSET),      // GAGSV_5_1 (3897) Enable Galileo E1, E5
    NMEA_MSG_ID_GAGSV           = (NMEA_MSG_ID_GNGSV_5_3_2_1 + NMEA_GNGSV_GAL_OFFSET),  // GAGSV (3903) Enable all Galileo frequencies

    // GBGSV - Beido
    NMEA_MSG_ID_GBGSV_0         = (NMEA_MSG_ID_GNGSV_START + NMEA_GNGSV_BEI_OFFSET),    // GBGSV_0 (3904) Disable all Beidou frequencies
    NMEA_MSG_ID_GBGSV_1         = (NMEA_MSG_ID_GNGSV_1 + NMEA_GNGSV_BEI_OFFSET),        // GBGSV_1 (3905) Enable Beidou B1
    NMEA_MSG_ID_GBGSV_2         = (NMEA_MSG_ID_GNGSV_2 + NMEA_GNGSV_BEI_OFFSET),        // GBGSV_2 (3906) Enable Beidou B2
    NMEA_MSG_ID_GBGSV_2_1       = (NMEA_MSG_ID_GNGSV_2_1 + NMEA_GNGSV_BEI_OFFSET),      // GBGSV_2_1 (3907) Enable Beidou B1, B2
    NMEA_MSG_ID_GBGSV_3         = (NMEA_MSG_ID_GNGSV_3 + NMEA_GNGSV_BEI_OFFSET),        // GBGSV_3 (3908) Enable Beidou B3 
    NMEA_MSG_ID_GBGSV_3_1       = (NMEA_MSG_ID_GNGSV_3_1 + NMEA_GNGSV_BEI_OFFSET),      // GBGSV_3_1 (3909) Enable Beidou B1, B3
    NMEA_MSG_ID_GBGSV_3_2       = (NMEA_MSG_ID_GNGSV_3_2 + NMEA_GNGSV_BEI_OFFSET),      // GBGSV_3_2 (3910) Enable Beidou B2, B3
    NMEA_MSG_ID_GBGSV_3_2_1     = (NMEA_MSG_ID_GNGSV_3_2_1 + NMEA_GNGSV_BEI_OFFSET),    // GBGSV_3_2_1 (3911) Enable Beidou B1, B2, B3
    NMEA_MSG_ID_GBGSV           = (NMEA_MSG_ID_GNGSV_5_3_2_1 + NMEA_GNGSV_BEI_OFFSET),  // GBGSV (3919) Enable all Beidou frequencies

    // GQGSV - QZSS
    NMEA_MSG_ID_GQGSV_0         = (NMEA_MSG_ID_GNGSV_START + NMEA_GNGSV_QZS_OFFSET),    // GQGSV_0 (3920) Disable all QZSS frequencies
    NMEA_MSG_ID_GQGSV_1         = (NMEA_MSG_ID_GNGSV_1 + NMEA_GNGSV_QZS_OFFSET),        // GQGSV_1 (3921) Enable QZSS L1
    NMEA_MSG_ID_GQGSV_2         = (NMEA_MSG_ID_GNGSV_2 + NMEA_GNGSV_QZS_OFFSET),        // GQGSV_2 (3922) Enable QZSS L2
    NMEA_MSG_ID_GQGSV_2_1       = (NMEA_MSG_ID_GNGSV_2_1 + NMEA_GNGSV_QZS_OFFSET),      // GQGSV_2_1 (3923) Enable QZSS L1, L2
    NMEA_MSG_ID_GQGSV_5         = (NMEA_MSG_ID_GNGSV_5 + NMEA_GNGSV_QZS_OFFSET),        // GQGSV_5 (3928) Enable QZSS L5
    NMEA_MSG_ID_GQGSV_5_1       = (NMEA_MSG_ID_GNGSV_5_1 + NMEA_GNGSV_QZS_OFFSET),      // GQGSV_5_1 (3929) Enable QZSS L1, L5
    NMEA_MSG_ID_GQGSV_5_2       = (NMEA_MSG_ID_GNGSV_5_2 + NMEA_GNGSV_QZS_OFFSET),      // GQGSV_5_2 (3930) Enable QZSS L2, L5
    NMEA_MSG_ID_GQGSV_5_2_1     = (NMEA_MSG_ID_GNGSV_5_2_1 + NMEA_GNGSV_QZS_OFFSET),    // GQGSV_5_2_1 (3931) Enable QZSS L1, L2, L5
    NMEA_MSG_ID_GQGSV           = (NMEA_MSG_ID_GNGSV_5_3_2_1 + NMEA_GNGSV_QZS_OFFSET),  // GQGSV (3935) Enable all QZSS frequencies

    // GLGSV - Glonass
    NMEA_MSG_ID_GLGSV_0         = (NMEA_MSG_ID_GNGSV_START + NMEA_GNGSV_GLO_OFFSET),    // GLGSV_0 (3936) Disable all Glonass frequencies
    NMEA_MSG_ID_GLGSV_1         = (NMEA_MSG_ID_GNGSV_1 + NMEA_GNGSV_GLO_OFFSET),        // GLGSV_1 (3937) Enable Glonass L1
    NMEA_MSG_ID_GLGSV_2         = (NMEA_MSG_ID_GNGSV_2 + NMEA_GNGSV_GLO_OFFSET),        // GLGSV_2 (3938) Enable Glonass L2
    NMEA_MSG_ID_GLGSV_2_1       = (NMEA_MSG_ID_GNGSV_2_1 + NMEA_GNGSV_GLO_OFFSET),      // GLGSV_2_1 (3939) Enable Glonass L1, L2
    NMEA_MSG_ID_GLGSV_3         = (NMEA_MSG_ID_GNGSV_3 + NMEA_GNGSV_GLO_OFFSET),        // GLGSV_3 (3940) Enable Glonass L3
    NMEA_MSG_ID_GLGSV_3_1       = (NMEA_MSG_ID_GNGSV_3_1 + NMEA_GNGSV_GLO_OFFSET),      // GLGSV_3_1 (3941) Enable Glonass L1, L3
    NMEA_MSG_ID_GLGSV_3_2       = (NMEA_MSG_ID_GNGSV_3_2 + NMEA_GNGSV_GLO_OFFSET),      // GLGSV_3_2 (3942) Enable Glonass L2, L3
    NMEA_MSG_ID_GLGSV_3_2_1     = (NMEA_MSG_ID_GNGSV_3_2_1 + NMEA_GNGSV_GLO_OFFSET),    // GLGSV_3_2_1 (3943) Enable Glonass L1, L2, L3
    NMEA_MSG_ID_GLGSV           = (NMEA_MSG_ID_GNGSV_5_3_2_1 + NMEA_GNGSV_GLO_OFFSET),  // GLGSV (3951) Enable all Glonass frequencies
    
    NMEA_MSG_ID_GNGSV_END       = NMEA_MSG_ID_GLGSV,                                    // (3951) Used for reference only
};

typedef struct {
    uint8_t constMask[SAT_SV_GNSS_ID_COUNT]; /* Constellation mask (see eGnGSVIndex)*/
} gsvMask_t;

#define NMEA_RMC_BITS_PIMU          (1<<NMEA_MSG_ID_PIMU)
#define NMEA_RMC_BITS_PPIMU         (1<<NMEA_MSG_ID_PPIMU)
#define NMEA_RMC_BITS_PRIMU         (1<<NMEA_MSG_ID_PRIMU)
#define NMEA_RMC_BITS_PINS1         (1<<NMEA_MSG_ID_PINS1)
#define NMEA_RMC_BITS_PINS2         (1<<NMEA_MSG_ID_PINS2)
#define NMEA_RMC_BITS_PGPSP         (1<<NMEA_MSG_ID_PGPSP)
#define NMEA_RMC_BITS_GNGGA         (1<<NMEA_MSG_ID_GNGGA)
#define NMEA_RMC_BITS_GNGLL         (1<<NMEA_MSG_ID_GNGLL)
#define NMEA_RMC_BITS_GNGSA         (1<<NMEA_MSG_ID_GNGSA)
#define NMEA_RMC_BITS_GNRMC         (1<<NMEA_MSG_ID_GNRMC)
#define NMEA_RMC_BITS_GNZDA         (1<<NMEA_MSG_ID_GNZDA)
#define NMEA_RMC_BITS_PASHR         (1<<NMEA_MSG_ID_PASHR)
#define NMEA_RMC_BITS_PSTRB         (1<<NMEA_MSG_ID_PSTRB)
#define NMEA_RMC_BITS_INFO          (1<<NMEA_MSG_ID_INFO)
#define NMEA_RMC_BITS_GNGSV         (1<<NMEA_MSG_ID_GNGSV)
#define NMEA_RMC_BITS_GNVTG         (1<<NMEA_MSG_ID_GNVTG)
#define NMEA_RMC_BITS_INTEL         (1<<NMEA_MSG_ID_INTEL)

typedef struct PACKED
{
     /** Data stream enable bits for the specified ports.  (see RMC_BITS_...) */
    uint32_t                nmeaBits;

    /** NMEA period multiple of above ISB period multiple indexed by NMEA_MSG_ID... */
    uint8_t                 nmeaPeriod[NMEA_MSG_ID_COUNT];

}rmcNmea_t;

/** Realtime message controller internal (RMCI). */
typedef struct PACKED
{
     /** Data stream enable bits and options for the specified ports.  (see RMC_BITS_...) */
    rmc_t                   rmc;
    
    /** Used for both the DID binary and NMEA messages.  */
    uint8_t                 periodMultiple[DID_COUNT];

    rmcNmea_t               rmcNmea;

} rmci_t;

// GPX Realtime Message Controller (GRMC) - message broadcast mechanism.
#define GRMC_OPTIONS_PORT_MASK           0x000000FF
#define GRMC_OPTIONS_PORT_ALL            (RMC_OPTIONS_PORT_MASK)
#define GRMC_OPTIONS_PORT_CURRENT        0x00000000
#define GRMC_OPTIONS_PORT_SER0           0x00000001
#define GRMC_OPTIONS_PORT_SER1           0x00000002	// also SPI
#define GRMC_OPTIONS_PORT_SER2           0x00000004
#define GRMC_OPTIONS_PORT_USB            0x00000008
#define GRMC_OPTIONS_PRESERVE_CTRL       0x00000100	// Prevent any messages from getting turned off by bitwise OR'ing new message bits with current message bits.
#define GRMC_OPTIONS_PERSISTENT          0x00000200	// Save current port RMC to flash memory for use following reboot, eliminating need to re-enable RMC to start data streaming.  


enum GRMC_BIT_POS{
    GRMC_BIT_POS_DEV_INFO =             0,
    GRMC_BIT_POS_FLASH_CFG =            1,
    GRMC_BIT_POS_STATUS =               2,
    GRMC_BIT_POS_RTOS_INFO =            3,
    GRMC_BIT_POS_DEBUG_ARRAY =          4,
    GRMC_BIT_POS_GPS1_POS =             5,
    GRMC_BIT_POS_GPS1_VEL =             6,
    GRMC_BIT_POS_GPS1_SAT =             7,
    GRMC_BIT_POS_GPS1_SIG =             8,
    GRMC_BIT_POS_GPS1_RAW =             9,
    GRMC_BIT_POS_GPS1_VERSION =         10,
    GRMC_BIT_POS_GPS2_POS =             11,
    GRMC_BIT_POS_GPS2_VEL =             12,
    GRMC_BIT_POS_GPS2_SAT =             13,
    GRMC_BIT_POS_GPS2_SIG =             14,
    GRMC_BIT_POS_GPS2_RAW =             15,
    GRMC_BIT_POS_GPS2_VERSION =         16,
    GRMC_BIT_POS_GPS1_RTK_POS =         17,
    GMRC_BIT_POS_GPS1_RTK_POS_MISC =    18,
    GMRC_BIT_POS_GPS1_RTK_POS_REL =     19,
    GMRC_BIT_POS_GPS2_RTK_CMP_MISC =    20,
    GMRC_BIT_POS_GPS2_RTK_CMP_REL =     21,
    GMRC_BIT_POS_DID_RTK_DEBUG =        22,
    GMRC_BIT_POS_DID_PORT_MON =         23,
    GMRC_BIT_POS_DID_GPX_PORT_MON =     24,
    GRMC_BIT_POS_COUNT,
};

#define GRMC_BITS_DEV_INFO              (0x0000000000000001 << GRMC_BIT_POS_DEV_INFO)
#define GRMC_BITS_FLASH_CFG             (0x0000000000000001 << GRMC_BIT_POS_FLASH_CFG)
#define GRMC_BITS_STATUS                (0x0000000000000001 << GRMC_BIT_POS_STATUS)
#define GRMC_BITS_RTOS_INFO             (0x0000000000000001 << GRMC_BIT_POS_RTOS_INFO)
#define GRMC_BITS_DEBUG_ARRAY           (0x0000000000000001 << GRMC_BIT_POS_DEBUG_ARRAY)
#define GRMC_BITS_GPS1_POS              (0x0000000000000001 << GRMC_BIT_POS_GPS1_POS)
#define GRMC_BITS_GPS1_VEL              (0x0000000000000001 << GRMC_BIT_POS_GPS1_VEL)
#define GRMC_BITS_GPS1_SAT              (0x0000000000000001 << GRMC_BIT_POS_GPS1_SAT)
#define GRMC_BITS_GPS1_SIG              (0x0000000000000001 << GRMC_BIT_POS_GPS1_SIG)
#define GRMC_BITS_GPS1_RAW              (0x0000000000000001 << GRMC_BIT_POS_GPS1_RAW)
#define GRMC_BITS_GPS1_VERSION          (0x0000000000000001 << GRMC_BIT_POS_GPS1_VERSION)
#define GRMC_BITS_GPS2_POS              (0x0000000000000001 << GRMC_BIT_POS_GPS2_POS)
#define GRMC_BITS_GPS2_VEL              (0x0000000000000001 << GRMC_BIT_POS_GPS2_VEL)
#define GRMC_BITS_GPS2_SAT              (0x0000000000000001 << GRMC_BIT_POS_GPS2_SAT)
#define GRMC_BITS_GPS2_SIG              (0x0000000000000001 << GRMC_BIT_POS_GPS2_SIG)
#define GRMC_BITS_GPS2_RAW              (0x0000000000000001 << GRMC_BIT_POS_GPS2_RAW)
#define GRMC_BITS_GPS2_VERSION          (0x0000000000000001 << GRMC_BIT_POS_GPS2_VERSION)
#define GRMC_BITS_GPS1_RTK_POS          (0x0000000000000001 << GRMC_BIT_POS_GPS1_RTK_POS)
#define GMRC_BITS_GPS1_RTK_POS_MISC     (0x0000000000000001 << GMRC_BIT_POS_GPS1_RTK_POS_MISC)
#define GMRC_BITS_GPS1_RTK_POS_REL      (0x0000000000000001 << GMRC_BIT_POS_GPS1_RTK_POS_REL)
#define GMRC_BITS_GPS2_RTK_CMP_MISC     (0x0000000000000001 << GMRC_BIT_POS_GPS2_RTK_CMP_MISC)
#define GMRC_BITS_GPS2_RTK_CMP_REL      (0x0000000000000001 << GMRC_BIT_POS_GPS2_RTK_CMP_REL)
#define GMRC_BITS_DID_RTK_DEBUG         (0x0000000000000001 << GMRC_BIT_POS_DID_RTK_DEBUG)
#define GMRC_BITS_PORT_MON              (0x0000000000000001 << GMRC_BIT_POS_DID_PORT_MON)
#define GMRC_BITS_GPX_PORT_MON          (0x0000000000000001 << GMRC_BIT_POS_DID_GPX_PORT_MON)
#define GRMC_BITS_PRESET                (0x8000000000000000)	// Indicate BITS is a preset.  This sets the rmc period multiple and enables broadcasting.

#define GRMC_PRESET_DID_RTK_DEBUG_PERIOD_MS     1000
#define GRMC_PRESET_GPX_DEV_INFO_PERIOD_MS      1000
#define GRMC_PRESET_GPX_RTOS_INFO_PERIOD_MS     500
#define GRMC_PRESET_GPX_STATUS_PERIOD_MS        500
#define GRMC_PRESET_GPX_DEBUG_ARRAY_PERIOD_MS   500
#define GRMC_PRESET_GPX_GPS1_VERSION_PERIOD_MS  1000
#define GRMC_PRESET_GPX_GPS2_VERSION_PERIOD_MS  1000

#define GRMC_PRESET_GPX_IMX		        (   GRMC_BITS_PRESET \
                                        /*| GRMC_BITS_DEV_INFO*/ \
                                        /*| GRMC_BITS_RTOS_INFO*/ \
                                        | GRMC_BITS_STATUS \
                                        /*| GRMC_BITS_DEBUG_ARRAY*/ \
                                        | GRMC_BITS_GPS1_POS \
                                        | GRMC_BITS_GPS2_POS \
                                        | GRMC_BITS_GPS1_VEL \
                                        | GRMC_BITS_GPS2_VEL \
                                        | GRMC_BITS_GPS1_SAT \
                                        | GRMC_BITS_GPS2_SAT \
                                        | GRMC_BITS_GPS1_SIG \
                                        | GRMC_BITS_GPS2_SIG \
                                        | GRMC_BITS_GPS1_VERSION \
                                        | GRMC_BITS_GPS2_VERSION \
                                        /*| GRMC_BITS_GPS1_RTK_POS*/ \
                                        | GMRC_BITS_GPS2_RTK_CMP_REL \
                                        | GMRC_BITS_GPS2_RTK_CMP_MISC \
                                        | GRMC_BITS_GPS1_RAW \
                                        | GRMC_BITS_GPS2_RAW )

#define GRMC_PRESET_GPX_IMX_RTK_DBG     (GRMC_PRESET_GPX_IMX | GMRC_BITS_DID_RTK_DEBUG)


typedef struct PACKED 
{
    rmc_t rmc;

    uint16_t periodMultiple[GRMC_BIT_POS_COUNT];

    /** NMEA data stream enable bits for the specified ports.  (see NMEA_RMC_BITS_...) */
    rmcNmea_t rmcNmea;
} grmci_t;

/** (DID_IO) Input/Output */
typedef struct PACKED
{
    /** GPS time of week (since Sunday morning) in milliseconds */
    uint32_t                timeOfWeekMs;

    /** General purpose I/O status */
    uint32_t				gpioStatus;
} io_t;

enum eMagCalState
{
    MAG_CAL_STATE_DO_NOTHING		= (int)0, 

    /** COMMAND: Recalibrate magnetometers using multiple axis */
    MAG_CAL_STATE_MULTI_AXIS		= (int)1,

    /** COMMAND: Recalibrate magnetometers using only one axis */
    MAG_CAL_STATE_SINGLE_AXIS		= (int)2,

    /** COMMAND: Stop mag recalibration and do not save results */
    MAG_CAL_STATE_ABORT				= (int)101,

    /** STATUS: Mag recalibration is in progress */
    MAG_CAL_STATE_RECAL_RUNNING		= (int)200,

    /** STATUS: Mag recalibration has completed */
    MAG_CAL_STATE_RECAL_COMPLETE	= (int)201,
};

/** (DID_MAG_CAL) Magnetometer Calibration */
typedef struct PACKED
{
    /** Mag recalibration state.  COMMANDS: 1=multi-axis, 2=single-axis, 101=abort, STATUS: 200=running, 201=done (see eMagCalState) */
    uint32_t                state;
    
    /** Mag recalibration progress indicator: 0-100 % */
    float					progress;

	/** Magnetic declination estimate */
	float					declination;
} mag_cal_t;

// (DID_INL2_MAG_OBS_INFO)
typedef struct PACKED
{											// INL2 - Magnetometer observer info 
    /** Timestamp in milliseconds */
    uint32_t				timeOfWeekMs;	

    /** Number of calibration samples */
    uint32_t				Ncal_samples;

    /** Data ready to be processed */
    uint32_t				ready;

    /** Calibration data present.  Set to -1 to force mag recalibration. */	
    uint32_t				calibrated;

    /** Allow mag to auto-recalibrate */
    uint32_t				auto_recal;

    /** Bad sample data */		
    uint32_t				outlier;

    /** Heading from magnetometer */
    float					magHdg;

    /** Heading from INS */			
    float					insHdg;

	/** Difference between mag heading and (INS heading plus mag declination) */
	float					magInsHdgDelta;

    /** Normalized innovation squared (likelihood metric) */
    float					nis;

    /** Threshold for maximum NIS */
    float					nis_threshold;

    /** Magnetometer calibration matrix. Must be initialized with a unit matrix, not zeros! */
    float					Wcal[9];

    /** Active calibration set (0 or 1) */
    uint32_t				activeCalSet;

    /** Offset between magnetometer heading and estimate heading */
    float					magHdgOffset;

    /** Scaled computed variance between calibrated magnetometer samples.  */
    float                   Tcal;

    /** Calibrated magnetometer output can be produced using: Bcal = Wcal * (Braw - bias_cal) */
    float                   bias_cal[3];
} inl2_mag_obs_info_t;

/** Built-in Test: Input Command */
enum eBitCommand
{
    BIT_CMD_NONE                                    = (int)0,       // No command
    BIT_CMD_OFF                                     = (int)1,       // Stop built-in test
    BIT_CMD_FULL_STATIONARY                         = (int)2,       // (FULL) Comprehensive test.  Requires system be completely stationary without vibrations. 
    BIT_CMD_BASIC_MOVING                            = (int)3,       // (BASIC) Ignores sensor output.  Can be run while moving.  This mode is automatically run after bootup.
    BIT_CMD_FULL_STATIONARY_HIGH_ACCURACY           = (int)4,       // Same as BIT_CMD_FULL_STATIONARY but with higher requirements for accuracy.  In order to pass, this test may require the Infield Calibration (DID_INFIELD_CAL) to be run. 
    BIT_CMD_RESERVED_2                              = (int)5,   
};

/** Built-in Test: State */
enum eBitState
{
    BIT_STATE_OFF					                = (int)0,
    BIT_STATE_DONE				                    = (int)1,       // Test is finished
    BIT_STATE_RUNNING                               = (int)6,
    BIT_STATE_FINISHING                             = (int)7,	    // Computing results
};

/** Built-in Test: Test Mode */
enum eBitTestMode
{
    BIT_TEST_MODE_FAILED                            = (int)98,      // Test mode ran and failed
    BIT_TEST_MODE_DONE                              = (int)99,      // Test mode ran and completed
    BIT_TEST_MODE_SIM_GPS_NOISE                     = (int)100,     // Simulate CNO noise
    BIT_TEST_MODE_COMMUNICATIONS_REPEAT             = (int)101,     // Send duplicate message 
    BIT_TEST_MODE_SERIAL_DRIVER_RX_OVERFLOW         = (int)102,     // Cause Rx buffer overflow on current serial port by blocking date read until the overflow occurs.
    BIT_TEST_MODE_SERIAL_DRIVER_TX_OVERFLOW         = (int)103,     // Cause Tx buffer overflow on current serial port by sending too much data.
};

/** Hardware built-in test (BIT) flags */
enum eHdwBitStatusFlags
{
    HDW_BIT_PASSED_MASK                     = (int)0x0000000F,
    HDW_BIT_PASSED_ALL                      = (int)0x00000001,
    HDW_BIT_PASSED_NO_GPS                   = (int)0x00000002,    // Passed w/o valid GPS signal
    HDW_BIT_MODE_MASK                       = (int)0x000000F0,    // BIT mode run
    HDW_BIT_MODE_OFFSET                     = (int)4,
#define HDW_BIT_MODE(hdwBitStatus)          (((hdwBitStatus)&HDW_BIT_MODE_MASK)>>HDW_BIT_MODE_OFFSET)
    HDW_BIT_FAILED_MASK                     = (int)0xFFFFFF00,
    HDW_BIT_FAILED_AHRS_MASK                = (int)0xFFFF0F00,
    HDW_BIT_FAULT_NOISE_PQR                 = (int)0x00000100,
    HDW_BIT_FAULT_NOISE_ACC                 = (int)0x00000200,
    HDW_BIT_FAULT_MAGNETOMETER              = (int)0x00000400,
    HDW_BIT_FAULT_BAROMETER                 = (int)0x00000800,
    HDW_BIT_FAULT_GPS_NO_COM                = (int)0x00001000,    // No GPS serial communications
    HDW_BIT_FAULT_GPS_POOR_CNO              = (int)0x00002000,    // Poor GPS signal strength.  Check antenna
    HDW_BIT_FAULT_GPS_POOR_ACCURACY         = (int)0x00002000,    // Low number of satellites, or bad accuracy 
    HDW_BIT_FAULT_GPS_NOISE                 = (int)0x00004000,    // (Not implemented)
    HDW_BIT_FAULT_INCORRECT_HARDWARE_TYPE   = (int)0x01000000,    // Hardware type does not match firmware
};

/** Calibration built-in test flags */
enum eCalBitStatusFlags
{
    CAL_BIT_PASSED_MASK                     = (int)0x0000000F,
    CAL_BIT_PASSED_ALL                      = (int)0x00000001,
    CAL_BIT_MODE_MASK                       = (int)0x000000F0,    // BIT mode run
    CAL_BIT_MODE_OFFSET                     = (int)4,
#define CAL_BIT_MODE(calBitStatus)          (((calBitStatus)&CAL_BIT_MODE_MASK)>>CAL_BIT_MODE_OFFSET)
    CAL_BIT_FAILED_MASK                     = (int)0x00FFFF00,
    CAL_BIT_FAULT_TCAL_EMPTY                = (int)0x00000100,    // Temperature calibration not present
    CAL_BIT_FAULT_TCAL_TSPAN                = (int)0x00000200,    // Temperature calibration temperature range is inadequate
    CAL_BIT_FAULT_TCAL_INCONSISTENT         = (int)0x00000400,    // Temperature calibration number of points or slopes are not consistent
    CAL_BIT_FAULT_TCAL_CORRUPT              = (int)0x00000800,    // Temperature calibration memory corruption
    CAL_BIT_FAULT_TCAL_PQR_BIAS             = (int)0x00001000,    // Temperature calibration gyro bias
    CAL_BIT_FAULT_TCAL_PQR_SLOPE            = (int)0x00002000,    // Temperature calibration gyro slope
    CAL_BIT_FAULT_TCAL_PQR_LIN              = (int)0x00004000,    // Temperature calibration gyro linearity
    CAL_BIT_FAULT_TCAL_ACC_BIAS             = (int)0x00008000,    // Temperature calibration accelerometer bias
    CAL_BIT_FAULT_TCAL_ACC_SLOPE            = (int)0x00010000,    // Temperature calibration accelerometer slope
    CAL_BIT_FAULT_TCAL_ACC_LIN              = (int)0x00020000,    // Temperature calibration accelerometer linearity
    CAL_BIT_FAULT_CAL_SERIAL_NUM            = (int)0x00040000,    // Calibration info: wrong device serial number
    CAL_BIT_FAULT_MCAL_MAG_INVALID          = (int)0x00080000,    // Motion calibration MAG Cross-axis alignment is poorly formed
    CAL_BIT_FAULT_MCAL_EMPTY                = (int)0x00100000,    // Motion calibration Cross-axis alignment is not calibrated
    CAL_BIT_FAULT_MCAL_IMU_INVALID          = (int)0x00200000,    // Motion calibration IMU Cross-axis alignment is poorly formed
    CAL_BIT_FAULT_MOTION_PQR                = (int)0x00400000,    // Motion on gyros
    CAL_BIT_FAULT_MOTION_ACC                = (int)0x00800000,    // Motion on accelerometers
    CAL_BIT_NOTICE_IMU1_PQR_BIAS            = (int)0x01000000,    // IMU 1 gyro bias offset detected.  If stationary, zero gyros command may be used.
    CAL_BIT_NOTICE_IMU2_PQR_BIAS            = (int)0x02000000,    // IMU 2 gyro bias offset detected.  If stationary, zero gyros command may be used.
    CAL_BIT_NOTICE_IMU1_ACC_BIAS            = (int)0x10000000,    // IMU 1 accelerometer bias offset detected.  If stationary, zero accelerometer command may be used only on the vertical access.
    CAL_BIT_NOTICE_IMU2_ACC_BIAS            = (int)0x20000000,    // IMU 2 accelerometer bias offset detected.  If stationary, zero accelerometer command may be used only on the vertical access.
};


/** (DID_BIT) Built-in self-test (BIT) parameters */
typedef struct PACKED
{
    /** BIT input command (see eBitCommand).  Ignored when zero.  */
    uint8_t                 command;

    /** BIT last input command (see eBitCommand) */
    uint8_t                 lastCommand;

    /** BIT current state (see eBitState) */
    uint8_t                 state;

    /** Unused */
    uint8_t                 reserved;

    /** Hardware BIT status (see eHdwBitStatusFlags) */
    uint32_t                hdwBitStatus;

    /** Calibration BIT status (see eCalBitStatusFlags) */
    uint32_t                calBitStatus;

    /** Temperature calibration bias */
    float                   tcPqrBias;
    float                   tcAccBias;

    /** Temperature calibration slope */
    float                   tcPqrSlope;
    float                   tcAccSlope;

    /** Temperature calibration linearity */
    float                   tcPqrLinearity;
    float                   tcAccLinearity;

    /** Gyro error (rad/s) */
    float                   pqr;

    /** Accelerometer error (m/s^2) */
    float                   acc;

    /** Angular rate standard deviation */
    float                   pqrSigma;

    /** Acceleration standard deviation */
    float                   accSigma;

    /** Self-test mode (see eBitTestMode) */
    uint8_t                 testMode;

    /** Self-test mode bi-directional variable used with testMode */
    uint8_t                 testVar;

    /** The hardware type detected (see "Product Hardware ID").  This is used to ensure correct firmware is used. */
    uint16_t                detectedHardwareId;

} bit_t;

// GPX Built-in Test (GPX-BIT)
enum eGPXBit_resultsPos{
    GPXBit_resultsPos_PPS1 = 0,
    GPXBit_resultsPos_PPS2,
    GPXBit_resultsPos_UART,
    GPXBit_resultsPos_IO,
    GPXBit_resultsPos_GPS,
    GPXBit_resultsPos_FINISHED,

    GPXBit_resultsPos_CANCELED,
    GPXBit_resultsPos_ERROR,
};

enum eGPXBit_results{
    GPXBit_resultsBit_PPS1                  = (0x01 << GPXBit_resultsPos_PPS1),
    GPXBit_resultsBit_PPS2                  = (0x01 << GPXBit_resultsPos_PPS2),
    GPXBit_resultsBit_UART                  = (0x01 << GPXBit_resultsPos_UART),
    GPXBit_resultsBit_IO                    = (0x01 << GPXBit_resultsPos_IO),
    GPXBit_resultsBit_GPS                   = (0x01 << GPXBit_resultsPos_GPS),
    GPXBit_resultsBit_FINISHED              = (0x01 << GPXBit_resultsPos_FINISHED),
    GPXBit_resultsBit_CANCELED              = (0x01 << GPXBit_resultsPos_CANCELED),
    GPXBit_resultsBit_ERROR                 = (0x01 << GPXBit_resultsPos_ERROR),
};

enum eGPXBit_CMD{
    GPXBit_CMD_NONE                                     = 0,
    GPXBit_CMD_START_MANUF_TEST                         = 1,
    GPXBit_CMD_ALERT_UART_TEST_STR                      = 2,
    GPXBit_CMD_ALERT_PPS1_RX                            = 3,
    GPXBit_CMD_ALERT_PPS2_RX                            = 4,
    GPXBit_CMD_REPORT                                   = 5,
    GPXBit_CMD_STOP                                     = 6,

    GPXBit_CMD_START_SIM_GPS_NOISE                      = 7,
    GPXBit_CMD_START_COMMUNICATIONS_REPEAT              = 8,     // Send duplicate message
    GPXBit_CMD_START_SERIAL_DRIVER_TX_OVERFLOW          = 9,     // Cause Tx buffer overflow on current serial port by sending too much data.
    GPXBit_CMD_START_SERIAL_DRIVER_RX_OVERFLOW          = 10,     // Cause Rx buffer overflow on current serial port by blocking date read until the overflow occurs.
    GPXBit_CMD_FORCE_SYS_FAULT_WATCHDOG_COMM_TASK       = 11,     // Cause watchdog reset by stalling COMM task
    GPXBit_CMD_FORCE_SYS_FAULT_WATCHDOG_RTK_TASK        = 12,     // Cause watchdog reset by stalling RTK task
    GPXBit_CMD_FORCE_SYS_FAULT_HARD_FAULT               = 13,     // Cause hard fault
    GPXBit_CMD_FORCE_SYS_FAULT_MALLOC                   = 14,     // Cause malloc failure
};

enum eGPXBit_test_mode{
    GPXBit_test_mode_NONE                               = (int)0,
    GPXBit_test_mode_FAILURE                            = (int)8,
    GPXBit_test_mode_DONE                               = (int)9,
    GPXBit_test_mode_MANUFACTURING                      = (int)10,      // Standard manufacturing
    GPXBit_test_mode_SIM_GPS_NOISE                      = (int)100,     // Simulate CNO noise
    GPXBit_test_mode_COMMUNICATIONS_REPEAT              = (int)101,     // Send duplicate message
    GPXBit_test_mode_SERIAL_DRIVER_TX_OVERFLOW          = (int)102,     // Cause Tx buffer overflow on current serial port by sending too much data.
    GPXBit_test_mode_SERIAL_DRIVER_RX_OVERFLOW          = (int)103,     // Cause Rx buffer overflow on current serial port by blocking date read until the overflow occurs.
    GPXBit_test_mode_SYS_FAULT_WATCHDOG_COMM_TASK       = (int)104,     // Cause watchdog reset by stalling COMM task
    GPXBit_test_mode_SYS_FAULT_WATCHDOG_RTK_TASK        = (int)105,     // Cause watchdog reset by stalling RTK task
};

#define GPXBit_resultMasks_PASSED  (GPXBit_resultsBit_PPS1 | GPXBit_resultsBit_PPS2 | GPXBit_resultsBit_UART | GPXBit_resultsBit_IO | GPXBit_resultsBit_GPS | GPXBit_resultsBit_FINISHED)

/** (DID_GPX_BIT) Built-in self-test parameters */
typedef struct PACKED
{
    /** GPX built-in test status (see eGPXBit_results) */
    uint32_t                results;
    
    /** Command (see eGPXBit_CMD) */
    uint8_t                 command;

    /** Port used with the test */
    uint8_t                 port;

    /** Self-test mode (see eGPXBit_test_mode) */
    uint8_t                 testMode;

    /** Built-in self-test state (see eGPXBit_state) */
    uint8_t                 state;

    /** The hardware ID detected (see "Product Hardware ID").  This is used to ensure correct firmware is used. */
    uint16_t                detectedHardwareId;

    /** Unused */
    uint8_t                 reserved[2];

} gpx_bit_t;

enum eInfieldCalState
{
    /** User Commands: */
    INFIELD_CAL_STATE_CMD_OFF                           = 0,

    /** Initialization Commands.  Select one of the following to clear prior samples and set the mode.  Zero accels requires vertical alignment.  No motion is required for all unless disabled.  */
    INFIELD_CAL_STATE_CMD_INIT_ZERO_IMU                     = 1,    // Zero accel and gyro biases.
    INFIELD_CAL_STATE_CMD_INIT_ZERO_GYRO                    = 2,    // Zero only gyro  biases.
    INFIELD_CAL_STATE_CMD_INIT_ZERO_ACCEL                   = 3,    // Zero only accel biases.
    INFIELD_CAL_STATE_CMD_INIT_ZERO_ATTITUDE                = 4,    // Zero (level) INS attitude by adjusting INS rotation.
    INFIELD_CAL_STATE_CMD_INIT_ZERO_ATTITUDE_IMU            = 5,    // Zero gyro and accel biases.  Zero (level) INS attitude by adjusting INS rotation. 
    INFIELD_CAL_STATE_CMD_INIT_ZERO_ATTITUDE_GYRO           = 6,    // Zero only gyro  biases.  Zero (level) INS attitude by adjusting INS rotation. 
    INFIELD_CAL_STATE_CMD_INIT_ZERO_ATTITUDE_ACCEL          = 7,    // Zero only accel biases.  Zero (level) INS attitude by adjusting INS rotation.
    INFIELD_CAL_STATE_CMD_INIT_OPTION_DISABLE_MOTION_DETECT     = 0x00010000,	// Bitwise AND this with the above init commands to disable motion detection during sampling (allow for more tolerant sampling).
    INFIELD_CAL_STATE_CMD_INIT_OPTION_DISABLE_REQUIRE_VERTIAL   = 0x00020000,	// Bitwise AND this with the above init commands to disable vertical alignment requirement for accelerometer bias calibration (allow for more tolerant sampling).

    /** Sample and End Commands: */
    INFIELD_CAL_STATE_CMD_START_SAMPLE                  = 8,	// Initiate 5 second sensor sampling and averaging.  Run for each orientation and 180 degree yaw rotation.
    INFIELD_CAL_STATE_CMD_SAVE_AND_FINISH               = 9,    // Run this command to compute and save results.  Must be run following INFIELD_CAL_STATE_CMD_START_SAMPLE.
    
    /** Status: (read only) */
    INFIELD_CAL_STATE_READY_FOR_SAMPLING                = 50,   // System has been initialized and is waiting for user to intiate sampling.  User must send a command to exit this state.
    INFIELD_CAL_STATE_SAMPLING                          = 51,   // System is averaging the IMU data.  Minimize all motion and vibration.
    INFIELD_CAL_STATE_RUN_BIT_AND_FINISH                = 52,   // Follow up calibration zero with BIT and copy out IMU biases.
    INFIELD_CAL_STATE_SAVED_AND_FINISHED                = 53,   // Calculations are complete and DID_INFIELD_CAL.imu holds the update IMU biases.  Updates are saved to flash. 

    /** Error Status: (read only) */
    INFIELD_CAL_STATE_ERROR_NOT_INITIALIZED             = 100,  // Init command (INFIELD_CAL_STATE_CMD_INIT_...) not set. 
    INFIELD_CAL_STATE_ERROR_SAMPLE_ABORT_MOTION_DETECTED= 101,  // Error: Motion detected. Sampling aborted. 
    INFIELD_CAL_STATE_ERROR_SAMPLE_ABORT_NOT_VERTICAL   = 102,  // Error: System not vertical. Sampling aborted. 
    INFIELD_CAL_STATE_ERROR_NO_SAMPLES_COLLECTED        = 103,  // Error: No samples have been collected
    INFIELD_CAL_STATE_ERROR_POOR_CAL_FIT                = 104,  // Error: Calibration zero is not 

    /** Internal Use Only */
    INFIELD_CAL_STATE_CMD_MASK                          = 0x0000FFFF,
    INFIELD_CAL_STATE_CMD_START_SAMPLE_BIT              = 11,	// Initiate 5 second sensor sample and averaging.  Does not save sample into cal data.
};

enum eInfieldCalStatus
{
    INFIELD_CAL_STATUS_AXIS_DN_GRAVITY                  = 0x00000001,	// Axis points in direction of gravity more than any other axis.
    INFIELD_CAL_STATUS_AXIS_DN_SAMPLED                  = 0x00000002,	// Sampled
    INFIELD_CAL_STATUS_AXIS_DN_SAMPLED_180              = 0x00000004,	// Sampled based on average of two orientations with 180 degree delta yaw. 
    INFIELD_CAL_STATUS_AXIS_UP_GRAVITY                  = 0x00000008,	// Axis points in direction of gravity more than any other axis.
    INFIELD_CAL_STATUS_AXIS_UP_SAMPLED                  = 0x00000010,	// Sampled
    INFIELD_CAL_STATUS_AXIS_UP_SAMPLED_180              = 0x00000020,	// Sampled based on average of two orientations with 180 degree delta yaw.

    INFIELD_CAL_STATUS_SAMPLE_X_OFFSET                  = 0,
    INFIELD_CAL_STATUS_SAMPLE_Y_OFFSET                  = 6,
    INFIELD_CAL_STATUS_SAMPLE_Z_OFFSET                  = 12,
    
    INFIELD_CAL_STATUS_AXIS_MASK                        = 0x0000003F,
    INFIELD_CAL_STATUS_AXES_GRAVITY_MASK                = ( \
        ((INFIELD_CAL_STATUS_AXIS_DN_GRAVITY|INFIELD_CAL_STATUS_AXIS_UP_GRAVITY)<<INFIELD_CAL_STATUS_SAMPLE_X_OFFSET) | \
        ((INFIELD_CAL_STATUS_AXIS_DN_GRAVITY|INFIELD_CAL_STATUS_AXIS_UP_GRAVITY)<<INFIELD_CAL_STATUS_SAMPLE_Y_OFFSET) | \
        ((INFIELD_CAL_STATUS_AXIS_DN_GRAVITY|INFIELD_CAL_STATUS_AXIS_UP_GRAVITY)<<INFIELD_CAL_STATUS_SAMPLE_Z_OFFSET) ),

    INFIELD_CAL_STATUS_ENABLED_ZERO_ACCEL               = 0x00100000,	// Zero accel bias.  Require vertical alignment for sampling. 
    INFIELD_CAL_STATUS_ENABLED_ZERO_GYRO                = 0x00200000,	// Zero gyro bias.
    INFIELD_CAL_STATUS_ENABLED_ZERO_ATTITUDE            = 0x00400000,	// Zero (level) INS attitude by adjusting INS rotation.
    INFIELD_CAL_STATUS_ENABLED_MOTION_DETECT            = 0x00800000,	// Require no motion during sampling. 
    INFIELD_CAL_STATUS_ENABLED_NORMAL_MASK              = 0x00F00000,
    INFIELD_CAL_STATUS_ENABLED_BIT                      = 0x01000000,	// Used for BIT 
    INFIELD_CAL_STATUS_DISABLED_REQUIRE_VERTICAL        = 0x02000000,	// Do not require vertical alignment for accelerometer calibration. 

    INFIELD_CAL_STATUS_AXIS_NOT_VERTICAL                = 0x10000000,	// Axis is not aligned vertically and cannot be used for zero accel sampling.  
    INFIELD_CAL_STATUS_MOTION_DETECTED                  = 0x20000000,	// System is not stationary and cannot be used for infield calibration.
};

/** Inertial Measurement Unit (IMU) data */
typedef struct PACKED
{
    /** Vertical axis acceleration (m/s^2) */
    float                   acc[3];
} imus_acc_t;

typedef struct PACKED
{
    imus_acc_t              dev[NUM_IMU_DEVICES];

    float					yaw;		// (rad) Heading of IMU sample.  Used to determine how to average additional samples.  0 = invalid, 999 = averaged
} infield_cal_direction_t;

typedef struct PACKED
{
    infield_cal_direction_t down;		// Pointed toward earth
    infield_cal_direction_t up;			// Pointed toward sky
} infield_cal_vaxis_t;

// (DID_INFIELD_CAL)
typedef struct PACKED
{
    /** Used to set and monitor the state of the infield calibration system. (see eInfieldCalState) */
    uint32_t                state;

    /** Infield calibration status. (see eInfieldCalStatus) */
    uint32_t                status;

    /** Number of samples used in IMU average. sampleTimeMs = 0 means "imu" member contains the IMU bias from flash.  */
    uint32_t                sampleTimeMs;

    /** Dual purpose variable.  1.) This is the averaged IMU sample when sampleTimeMs != 0.  2.) This is a mirror of the motion calibration IMU bias from flash when sampleTimeMs = 0. */ 
    imus_t                  imu[NUM_IMU_DEVICES];

    /** Collected data used to solve for the bias error and INS rotation.  Vertical axis: 0 = X, 1 = Y, 2 = Z  */
    infield_cal_vaxis_t     calData[3];

} infield_cal_t;


/** System Configuration (used with DID_FLASH_CONFIG.sysCfgBits) */
enum eSysConfigBits
{
	UNUSED1                                             = (int)0x00000001,
	/*! Enable mag continuous calibration.  Allow slow background magnetometer calibration in the EKF. */
	SYS_CFG_BITS_ENABLE_MAG_CONTINUOUS_CAL              = (int)0x00000002,
	/*! Enable automatic mag recalibration */
	SYS_CFG_BITS_AUTO_MAG_RECAL                         = (int)0x00000004,
	/*! Disable mag declination estimation */
	SYS_CFG_BITS_DISABLE_MAG_DECL_ESTIMATION            = (int)0x00000008,

    /*! Disable LEDs */
    SYS_CFG_BITS_DISABLE_LEDS                           = (int)0x00000010,

    /** Magnetometer recalibration.  (see eMagCalState) 1 = multi-axis, 2 = single-axis */
    SYS_CFG_BITS_MAG_RECAL_MODE_MASK                    = (int)0x00000700,
    SYS_CFG_BITS_MAG_RECAL_MODE_OFFSET                  = 8,
#define SYS_CFG_BITS_MAG_RECAL_MODE(sysCfgBits) ((sysCfgBits&SYS_CFG_BITS_MAG_RECAL_MODE_MASK)>>SYS_CFG_BITS_MAG_RECAL_MODE_OFFSET)

	// When set WMM will be used to set declanation
	SYS_CFG_BITS_MAG_ENABLE_WMM_DECLINATION				= (int)0x00000800,

	/** Disable magnetometer fusion */
	SYS_CFG_BITS_DISABLE_MAGNETOMETER_FUSION			= (int)0x00001000,
	/** Disable barometer fusion */
	SYS_CFG_BITS_DISABLE_BAROMETER_FUSION				= (int)0x00002000,
	/** Disable GPS 1 fusion */
	SYS_CFG_BITS_DISABLE_GPS1_FUSION					= (int)0x00004000,
	/** Disable GPS 2 fusion */
	SYS_CFG_BITS_DISABLE_GPS2_FUSION					= (int)0x00008000,

    /** Disable automatic Zero Velocity Updates (ZUPT).  Disabling automatic ZUPT is useful for degraded GPS environments or applications with very slow velocities. */
    SYS_CFG_BITS_DISABLE_AUTO_ZERO_VELOCITY_UPDATES     = (int)0x00010000,
    /** Disable automatic Zero Angular Rate Updates (ZARU).  Disabling automatic ZARU is useful for applications with small/slow angular rates. */
    SYS_CFG_BITS_DISABLE_AUTO_ZERO_ANGULAR_RATE_UPDATES = (int)0x00020000,
    /** Disable INS EKF updates */
    SYS_CFG_BITS_DISABLE_INS_EKF                        = (int)0x00040000,
    /** Prevent built-in test (BIT) from running automatically on startup */
    SYS_CFG_BITS_DISABLE_AUTO_BIT_ON_STARTUP            = (int)0x00080000,

    /** Disable wheel encoder fusion */
    SYS_CFG_BITS_DISABLE_WHEEL_ENCODER_FUSION           = (int)0x00100000,

    SYS_CFG_BITS_UNUSED3                                = (int)0x00200000,
    SYS_CFG_BITS_UNUSED4                                = (int)0x00400000,
    SYS_CFG_BITS_UNUSED5                                = (int)0x00800000,

    /** Use reference IMU in EKF instead of onboard IMU */
    SYS_CFG_USE_REFERENCE_IMU_IN_EKF                    = (int)0x01000000,
    /** Reference point stationary on strobe input */
    SYS_CFG_EKF_REF_POINT_STATIONARY_ON_STROBE_INPUT    = (int)0x02000000,
};

/** GPX GNSS satellite system signal constellation (used with nvm_flash_cfg_t.gnssSatSigConst) */
enum eGpxGnssSatSigConst
{
    /*! GPS  */
    GPX_GNSS_SAT_SIG_CONST_GPS_L1                       = (uint16_t)0x0001,
    GPX_GNSS_SAT_SIG_CONST_GPS_L5                       = (uint16_t)0x0002,
    GPX_GNSS_SAT_SIG_CONST_GPS                          = (uint16_t)(GPX_GNSS_SAT_SIG_CONST_GPS_L1 | GPX_GNSS_SAT_SIG_CONST_GPS_L5),
    /*! QZSS  */
    GPX_GNSS_SAT_SIG_CONST_QZS_L1                       = (uint16_t)0x0004,
    GPX_GNSS_SAT_SIG_CONST_QZS_L5                       = (uint16_t)0x0008,
    GPX_GNSS_SAT_SIG_CONST_QZS                          = (uint16_t)(GPX_GNSS_SAT_SIG_CONST_QZS_L1 | GPX_GNSS_SAT_SIG_CONST_QZS_L5),
    /*! Galileo  */
    GPX_GNSS_SAT_SIG_CONST_GAL_E1                       = (uint16_t)0x0010,
    GPX_GNSS_SAT_SIG_CONST_GAL_E5                       = (uint16_t)0x0020,
    GPX_GNSS_SAT_SIG_CONST_GAL                          = (uint16_t)(GPX_GNSS_SAT_SIG_CONST_GAL_E1 | GPX_GNSS_SAT_SIG_CONST_GAL_E5),
    /*! BeiDou  */
    GPX_GNSS_SAT_SIG_CONST_BDS_B1                       = (uint16_t)0x0040,
    GPX_GNSS_SAT_SIG_CONST_BDS_B2                       = (uint16_t)0x0080,
    GPX_GNSS_SAT_SIG_CONST_BDS                          = (uint16_t)(GPX_GNSS_SAT_SIG_CONST_BDS_B1 | GPX_GNSS_SAT_SIG_CONST_BDS_B2),
    /*! GLONASS  */
    GPX_GNSS_SAT_SIG_CONST_GLO_L1                       = (uint16_t)0x0300,
    GPX_GNSS_SAT_SIG_CONST_GLO                          = (uint16_t)(GPX_GNSS_SAT_SIG_CONST_GLO_L1),
    /*! SBAS  */
    GPX_GNSS_SAT_SIG_CONST_SBS_L1                       = (uint16_t)0x1000,
    GPX_GNSS_SAT_SIG_CONST_SBS                          = (uint16_t)(GPX_GNSS_SAT_SIG_CONST_SBS_L1),
    /*! IRNSS / NavIC  */
    GPX_GNSS_SAT_SIG_CONST_IRN                          = (uint16_t)0x2000,
    /*! IMES  */
    GPX_GNSS_SAT_SIG_CONST_IME                          = (uint16_t)0x4000,
};

/** GNSS satellite system signal constellation (used with nvm_flash_cfg_t.gnssSatSigConst) */
enum eGnssSatSigConst
{
    /*! GPS  */
    GNSS_SAT_SIG_CONST_GPS                              = (uint16_t)0x0003,
    /*! QZSS  */
    GNSS_SAT_SIG_CONST_QZS                              = (uint16_t)0x000C,
    /*! Galileo  */
    GNSS_SAT_SIG_CONST_GAL                              = (uint16_t)0x0030,
    /*! BeiDou  */
    GNSS_SAT_SIG_CONST_BDS                              = (uint16_t)0x00C0,
    /*! GLONASS  */
    GNSS_SAT_SIG_CONST_GLO                              = (uint16_t)0x0300,
    /*! SBAS  */
    GNSS_SAT_SIG_CONST_SBS                              = (uint16_t)0x1000,
    /*! IRNSS / NavIC  */
    GNSS_SAT_SIG_CONST_IRN                              = (uint16_t)0x2000,
    /*! IMES  */
    GNSS_SAT_SIG_CONST_IME                              = (uint16_t)0x4000,

    /*! GNSS ALL */
    GNSS_SAT_SIG_CONST_ALL = \
        GNSS_SAT_SIG_CONST_GPS | \
        GNSS_SAT_SIG_CONST_QZS | \
        GNSS_SAT_SIG_CONST_GAL | \
        GNSS_SAT_SIG_CONST_BDS | \
        GNSS_SAT_SIG_CONST_GLO | \
        GNSS_SAT_SIG_CONST_SBS | \
        GNSS_SAT_SIG_CONST_IRN | \
    	GNSS_SAT_SIG_CONST_IME,

    /*! GNSS default */
    GNSS_SAT_SIG_CONST_DEFAULT = \
        GNSS_SAT_SIG_CONST_GPS | \
        GNSS_SAT_SIG_CONST_SBS | \
        GNSS_SAT_SIG_CONST_QZS | \
        GNSS_SAT_SIG_CONST_GAL | \
        GNSS_SAT_SIG_CONST_GLO | \
    	GNSS_SAT_SIG_CONST_BDS,

    GNSS_SAT_SIG_CONST_DEFAULT_INTEL = \
        GNSS_SAT_SIG_CONST_GPS | \
        GNSS_SAT_SIG_CONST_GAL,
};

/** RTK Configuration (used with nvm_flash_cfg_t.RTKCfgBits) */
enum eRTKConfigBits
{
    /** Enable onboard RTK GNSS precision positioning (GPS1) */
    RTK_CFG_BITS_ROVER_MODE_RTK_POSITIONING				= (int)0x00000001,

    /** Enable external RTK GNSS positioning (GPS1) */
    RTK_CFG_BITS_ROVER_MODE_RTK_POSITIONING_EXTERNAL	= (int)0x00000002,

    /** Enable external RTK GNSS compassing on uBlox F9P (GPS2) */
    RTK_CFG_BITS_ROVER_MODE_RTK_COMPASSING_F9P			= (int)0x00000004,

    /** Enable dual GNSS RTK compassing (GPS2 to GPS1) */
    RTK_CFG_BITS_ROVER_MODE_RTK_COMPASSING				= (int)0x00000008,	

    /** Mask of RTK GNSS positioning types */
    RTK_CFG_BITS_ROVER_MODE_RTK_POSITIONING_MASK		= (RTK_CFG_BITS_ROVER_MODE_RTK_POSITIONING|RTK_CFG_BITS_ROVER_MODE_RTK_POSITIONING_EXTERNAL),

    /** Mask of dual GNSS RTK compassing types */
    RTK_CFG_BITS_ROVER_MODE_RTK_COMPASSING_MASK			= (RTK_CFG_BITS_ROVER_MODE_RTK_COMPASSING|RTK_CFG_BITS_ROVER_MODE_RTK_COMPASSING_F9P),

    /** Mask of RTK position, heading, and base modes */
    RTK_CFG_BITS_ROVER_MODE_MASK						= (int)0x0000000F,
    
    /** Enable RTK base and output ublox data from GPS 1 on serial port 0 */
    RTK_CFG_BITS_BASE_OUTPUT_GPS1_UBLOX_SER0			= (int)0x00000010,

    /** Enable RTK base and output ublox data from GPS 1 on serial port 1 */
    RTK_CFG_BITS_BASE_OUTPUT_GPS1_UBLOX_SER1			= (int)0x00000020,

    /** Enable RTK base and output ublox data from GPS 1 on serial port 2 */
    RTK_CFG_BITS_BASE_OUTPUT_GPS1_UBLOX_SER2			= (int)0x00000040,

    /** Enable RTK base and output ublox data from GPS 1 on USB port */
    RTK_CFG_BITS_BASE_OUTPUT_GPS1_UBLOX_USB				= (int)0x00000080,

    /** Enable RTK base and output RTCM3 data from GPS 1 on serial port 0 */
    RTK_CFG_BITS_BASE_OUTPUT_GPS1_RTCM3_SER0			= (int)0x00000100,
    
    /** Enable RTK base and output RTCM3 data from GPS 1 on serial port 1 */
    RTK_CFG_BITS_BASE_OUTPUT_GPS1_RTCM3_SER1			= (int)0x00000200,

    /** Enable RTK base and output RTCM3 data from GPS 1 on serial port 2 */
    RTK_CFG_BITS_BASE_OUTPUT_GPS1_RTCM3_SER2			= (int)0x00000400,

    /** Enable RTK base and output RTCM3 data from GPS 1 on USB port */
    RTK_CFG_BITS_BASE_OUTPUT_GPS1_RTCM3_USB				= (int)0x00000800,

    /** Enable RTK base and output ublox data from GPS 2 on serial port 0 */
    RTK_CFG_BITS_BASE_OUTPUT_GPS2_UBLOX_SER0			= (int)0x00001000,

    /** Enable RTK base and output ublox data from GPS 2 on serial port 1 */
    RTK_CFG_BITS_BASE_OUTPUT_GPS2_UBLOX_SER1			= (int)0x00002000,

    /** Enable RTK base and output ublox data from GPS 2 on serial port 2 */
    RTK_CFG_BITS_BASE_OUTPUT_GPS2_UBLOX_SER2			= (int)0x00004000,

    /** Enable RTK base and output ublox data from GPS 2 on USB port */
    RTK_CFG_BITS_BASE_OUTPUT_GPS2_UBLOX_USB				= (int)0x00008000,

    /** Enable RTK base and output RTCM3 data from GPS 2 on serial port 0 */
    RTK_CFG_BITS_BASE_OUTPUT_GPS2_RTCM3_SER0			= (int)0x00010000,
    
    /** Enable RTK base and output RTCM3 data from GPS 2 on serial port 1 */
    RTK_CFG_BITS_BASE_OUTPUT_GPS2_RTCM3_SER1			= (int)0x00020000,

    /** Enable RTK base and output RTCM3 data from GPS 2 on serial port 2 */
    RTK_CFG_BITS_BASE_OUTPUT_GPS2_RTCM3_SER2			= (int)0x00040000,

    /** Enable RTK base and output RTCM3 data from GPS 2 on USB port */
    RTK_CFG_BITS_BASE_OUTPUT_GPS2_RTCM3_USB				= (int)0x00080000,

    /** Enable base mode moving position. (For future use. Not implemented. This bit should always be 0 for now.) TODO: Implement moving base. */
    RTK_CFG_BITS_BASE_POS_MOVING						= (int)0x00100000,
    
    /** Reserved for future use */
    RTK_CFG_BITS_RESERVED1								= (int)0x00200000,	
    
    /** When using RTK, specifies whether the base station is identical hardware to this rover. If so, there are optimizations enabled to get fix faster. */
    RTK_CFG_BITS_RTK_BASE_IS_IDENTICAL_TO_ROVER			= (int)0x00400000,

    /** Forward all messages between the selected GPS and serial port.  Disable for RTK base use (to forward only GPS raw messages and use the surveyed location refLLA instead of current GPS position).  */
    RTK_CFG_BITS_GPS_PORT_PASS_THROUGH					= (int)0x00800000,

    /** All base station bits */
    RTK_CFG_BITS_BASE_MODE = (
        RTK_CFG_BITS_BASE_OUTPUT_GPS1_UBLOX_SER0 | RTK_CFG_BITS_BASE_OUTPUT_GPS1_RTCM3_SER0 |
        RTK_CFG_BITS_BASE_OUTPUT_GPS1_UBLOX_SER1 | RTK_CFG_BITS_BASE_OUTPUT_GPS1_RTCM3_SER1 |
        RTK_CFG_BITS_BASE_OUTPUT_GPS1_UBLOX_SER2 | RTK_CFG_BITS_BASE_OUTPUT_GPS1_RTCM3_SER2 |
        RTK_CFG_BITS_BASE_OUTPUT_GPS1_UBLOX_USB  | RTK_CFG_BITS_BASE_OUTPUT_GPS1_RTCM3_USB  |
        RTK_CFG_BITS_BASE_OUTPUT_GPS2_UBLOX_SER0 | RTK_CFG_BITS_BASE_OUTPUT_GPS2_RTCM3_SER0 |
        RTK_CFG_BITS_BASE_OUTPUT_GPS2_UBLOX_SER1 | RTK_CFG_BITS_BASE_OUTPUT_GPS2_RTCM3_SER1 |
        RTK_CFG_BITS_BASE_OUTPUT_GPS2_UBLOX_SER2 | RTK_CFG_BITS_BASE_OUTPUT_GPS2_RTCM3_SER2 |
        RTK_CFG_BITS_BASE_OUTPUT_GPS2_UBLOX_USB  | RTK_CFG_BITS_BASE_OUTPUT_GPS2_RTCM3_USB ),

    /** Base station bits enabled on Ser0 */
    RTK_CFG_BITS_RTK_BASE_SER0 = (
        RTK_CFG_BITS_BASE_OUTPUT_GPS1_UBLOX_SER0 | RTK_CFG_BITS_BASE_OUTPUT_GPS1_RTCM3_SER0 |
        RTK_CFG_BITS_BASE_OUTPUT_GPS2_UBLOX_SER0 | RTK_CFG_BITS_BASE_OUTPUT_GPS2_RTCM3_SER0 ),

    /** Base station bits enabled on Ser1 */
    RTK_CFG_BITS_RTK_BASE_SER1 = (
        RTK_CFG_BITS_BASE_OUTPUT_GPS1_UBLOX_SER1 | RTK_CFG_BITS_BASE_OUTPUT_GPS1_RTCM3_SER1 |
        RTK_CFG_BITS_BASE_OUTPUT_GPS2_UBLOX_SER1 | RTK_CFG_BITS_BASE_OUTPUT_GPS2_RTCM3_SER1 ),

    /** Base station bits enabled on Ser2 */
    RTK_CFG_BITS_RTK_BASE_SER2 = (
        RTK_CFG_BITS_BASE_OUTPUT_GPS1_UBLOX_SER2 | RTK_CFG_BITS_BASE_OUTPUT_GPS1_RTCM3_SER2 |
        RTK_CFG_BITS_BASE_OUTPUT_GPS2_UBLOX_SER2 | RTK_CFG_BITS_BASE_OUTPUT_GPS2_RTCM3_SER2 ),

    /** Base station bits for GPS1 Ublox */
    RTK_CFG_BITS_RTK_BASE_OUTPUT_GPS1_UBLOX = (
        RTK_CFG_BITS_BASE_OUTPUT_GPS1_UBLOX_SER0 |
        RTK_CFG_BITS_BASE_OUTPUT_GPS1_UBLOX_SER1 |
        RTK_CFG_BITS_BASE_OUTPUT_GPS1_UBLOX_SER2 |
        RTK_CFG_BITS_BASE_OUTPUT_GPS1_UBLOX_USB ),

    /** Base station bits for GPS2 Ublox */
    RTK_CFG_BITS_RTK_BASE_OUTPUT_GPS2_UBLOX = (
        RTK_CFG_BITS_BASE_OUTPUT_GPS2_UBLOX_SER0 |
        RTK_CFG_BITS_BASE_OUTPUT_GPS2_UBLOX_SER1 |
        RTK_CFG_BITS_BASE_OUTPUT_GPS2_UBLOX_SER2 |
        RTK_CFG_BITS_BASE_OUTPUT_GPS2_UBLOX_USB ),

    /** Base station bits for GPS1 RTCM */
    RTK_CFG_BITS_RTK_BASE_OUTPUT_GPS1_RTCM = (
        RTK_CFG_BITS_BASE_OUTPUT_GPS1_RTCM3_SER0 |
        RTK_CFG_BITS_BASE_OUTPUT_GPS1_RTCM3_SER1 | 
        RTK_CFG_BITS_BASE_OUTPUT_GPS1_RTCM3_SER2 | 
        RTK_CFG_BITS_BASE_OUTPUT_GPS1_RTCM3_USB ),

    /** Base station bits for GPS2 RTCM */
    RTK_CFG_BITS_RTK_BASE_OUTPUT_GPS2_RTCM = (
        RTK_CFG_BITS_BASE_OUTPUT_GPS2_RTCM3_SER0 |
        RTK_CFG_BITS_BASE_OUTPUT_GPS2_RTCM3_SER1 |
        RTK_CFG_BITS_BASE_OUTPUT_GPS2_RTCM3_SER2 |
        RTK_CFG_BITS_BASE_OUTPUT_GPS2_RTCM3_USB),

    /** Rover on-board RTK engine used */
    RTK_CFG_BITS_ROVER_MODE_ONBOARD_MASK = (RTK_CFG_BITS_ROVER_MODE_RTK_POSITIONING | RTK_CFG_BITS_ROVER_MODE_RTK_COMPASSING),

    /** Mask of Rover, Compassing, and Base modes */
    RTK_CFG_BITS_ALL_MODES_MASK = (RTK_CFG_BITS_ROVER_MODE_MASK | RTK_CFG_BITS_BASE_MODE),	
};

/** Sensor Configuration (used with nvm_flash_cfg_t.sensorConfig) */
enum eSensorConfig
{
    /** Gyro full-scale sensing range selection: +- 250, 500, 1000, 2000, 4000 deg/s */	
    SENSOR_CFG_GYR_FS_250				= (int)0x00000000,
    SENSOR_CFG_GYR_FS_500				= (int)0x00000001,
    SENSOR_CFG_GYR_FS_1000				= (int)0x00000002,
    SENSOR_CFG_GYR_FS_2000				= (int)0x00000003,
    SENSOR_CFG_GYR_FS_4000				= (int)0x00000004,
    SENSOR_CFG_GYR_FS_MASK				= (int)0x00000007,
    SENSOR_CFG_GYR_FS_OFFSET			= (int)0,
    
    /** Accelerometer full-scale sensing range selection: +- 2, 4, 8, 16 m/s^2 */
    SENSOR_CFG_ACC_FS_2G				= (int)0x00000000,
    SENSOR_CFG_ACC_FS_4G				= (int)0x00000001,
    SENSOR_CFG_ACC_FS_8G				= (int)0x00000002,
    SENSOR_CFG_ACC_FS_16G				= (int)0x00000003,
    SENSOR_CFG_ACC_FS_MASK				= (int)0x00000030,
    SENSOR_CFG_ACC_FS_OFFSET			= (int)4,
    
    /** Gyro digital low-pass filter (DLPF) is set automatically based on the IMU sample rate.  The following 
    bit values can be used to override the bandwidth (frequency) to: 250, 184, 92, 41, 20, 10, 5 Hz */
    SENSOR_CFG_GYR_DLPF_250HZ			= (int)0x00000000,
    SENSOR_CFG_GYR_DLPF_184HZ			= (int)0x00000001,
    SENSOR_CFG_GYR_DLPF_92HZ			= (int)0x00000002,
    SENSOR_CFG_GYR_DLPF_41HZ			= (int)0x00000003,
    SENSOR_CFG_GYR_DLPF_20HZ			= (int)0x00000004,
    SENSOR_CFG_GYR_DLPF_10HZ			= (int)0x00000005,
    SENSOR_CFG_GYR_DLPF_5HZ				= (int)0x00000006,
    SENSOR_CFG_GYR_DLPF_MASK			= (int)0x00000F00,
    SENSOR_CFG_GYR_DLPF_OFFSET			= (int)8,

    /** Accelerometer digital low-pass filter (DLPF) is set automatically based on the IMU sample rate.  The 
    following bit values can be used to override the bandwidth (frequency) to: 218, 218, 99, 45, 21, 10, 5 Hz */
    SENSOR_CFG_ACC_DLPF_218HZ			= (int)0x00000000,
    SENSOR_CFG_ACC_DLPF_218HZb			= (int)0x00000001,
    SENSOR_CFG_ACC_DLPF_99HZ			= (int)0x00000002,
    SENSOR_CFG_ACC_DLPF_45HZ			= (int)0x00000003,
    SENSOR_CFG_ACC_DLPF_21HZ			= (int)0x00000004,
    SENSOR_CFG_ACC_DLPF_10HZ			= (int)0x00000005,
    SENSOR_CFG_ACC_DLPF_5HZ				= (int)0x00000006,
    SENSOR_CFG_ACC_DLPF_MASK			= (int)0x0000F000,
    SENSOR_CFG_ACC_DLPF_OFFSET			= (int)12,

    /** Euler rotation of IMU and magnetometer from Hardware Frame to Sensor Frame.  Rotation applied in the order of yaw, pitch, roll from the sensor frame (labeled on uINS). */
    SENSOR_CFG_SENSOR_ROTATION_MASK        = (int)0x00FF0000,
    SENSOR_CFG_SENSOR_ROTATION_OFFSET      = (int)16,
    SENSOR_CFG_SENSOR_ROTATION_0_0_0       = (int)0,	// roll, pitch, yaw rotation (deg).
    SENSOR_CFG_SENSOR_ROTATION_0_0_90      = (int)1,
    SENSOR_CFG_SENSOR_ROTATION_0_0_180     = (int)2,
    SENSOR_CFG_SENSOR_ROTATION_0_0_N90     = (int)3,
    SENSOR_CFG_SENSOR_ROTATION_90_0_0      = (int)4,
    SENSOR_CFG_SENSOR_ROTATION_90_0_90     = (int)5,
    SENSOR_CFG_SENSOR_ROTATION_90_0_180    = (int)6,
    SENSOR_CFG_SENSOR_ROTATION_90_0_N90    = (int)7,
    SENSOR_CFG_SENSOR_ROTATION_180_0_0     = (int)8,
    SENSOR_CFG_SENSOR_ROTATION_180_0_90    = (int)9,
    SENSOR_CFG_SENSOR_ROTATION_180_0_180   = (int)10,
    SENSOR_CFG_SENSOR_ROTATION_180_0_N90   = (int)11,
    SENSOR_CFG_SENSOR_ROTATION_N90_0_0     = (int)12,
    SENSOR_CFG_SENSOR_ROTATION_N90_0_90    = (int)13,
    SENSOR_CFG_SENSOR_ROTATION_N90_0_180   = (int)14,
    SENSOR_CFG_SENSOR_ROTATION_N90_0_N90   = (int)15,
    SENSOR_CFG_SENSOR_ROTATION_0_90_0      = (int)16,
    SENSOR_CFG_SENSOR_ROTATION_0_90_90     = (int)17,
    SENSOR_CFG_SENSOR_ROTATION_0_90_180    = (int)18,
    SENSOR_CFG_SENSOR_ROTATION_0_90_N90    = (int)19,
    SENSOR_CFG_SENSOR_ROTATION_0_N90_0     = (int)20,
    SENSOR_CFG_SENSOR_ROTATION_0_N90_90    = (int)21,
    SENSOR_CFG_SENSOR_ROTATION_0_N90_180   = (int)22,
    SENSOR_CFG_SENSOR_ROTATION_0_N90_N90   = (int)23,

    /** Triple IMU fault detection level. Higher levels add new features to previous levels */
    SENSOR_CFG_IMU_FAULT_DETECT_MASK	   	= (int)0x0F000000,
    SENSOR_CFG_IMU_FAULT_DETECT_OFFSET		= (int)24,
    SENSOR_CFG_IMU_FAULT_DETECT_NONE		= (int)0,	// Simple averaging
    SENSOR_CFG_IMU_FAULT_DETECT_OFFLINE		= (int)1,	// One or more IMUs is offline or stuck
    SENSOR_CFG_IMU_FAULT_DETECT_LARGE_BIAS	= (int)2,
    SENSOR_CFG_IMU_FAULT_DETECT_BIAS_JUMPS	= (int)3,
    SENSOR_CFG_IMU_FAULT_DETECT_SENSOR_NOISE = (int)4,
};

/** IO configuration (used with nvm_flash_cfg_t.ioConfig) */
enum eIoConfig
{
    /** Strobe (input and output) trigger on rising edge (0 = falling edge) (ioConfig[0]) */
    IO_CONFIG_STROBE_TRIGGER_HIGH               = (int)0x00000001,

    // G1,G2 - STROBE, CAN, Ser2, I2C (future) (ioConfig[3-1])
    /** G1,G2 - STROBE input on G2 */
    IO_CONFIG_G1G2_STROBE_INPUT_G2              = (int)0x00000002,
    /** G1,G2 - CAN Bus */
    IO_CONFIG_G1G2_CAN_BUS                      = (int)0x00000004,
    /** G1,G2 - General Communications on Ser2. Excludes GPS communications. */
    IO_CONFIG_G1G2_COM2                         = (int)0x00000006,
    /** G1,G2 - I2C */
    IO_CONFIG_G1G2_I2C							= (int)0x00000008,
    /** G1,G2 - MASK.  Note: This G1,G2 setting is overriden when GPS1 or GPS2 is configured to use Ser2. */
    IO_CONFIG_G1G2_MASK                         = (int)0x0000000E,
    /** G1,G2 - Default */
    IO_CONFIG_G1G2_DEFAULT                      = IO_CONFIG_G1G2_COM2,

    // G9 - STROBE, QDEC0 (future) (ioConfig[5-4])
    /** G9 - Strobe input */
    IO_CONFIG_G9_STROBE_INPUT                   = (int)0x00000010,
    /** G9 - Enable Nav update strobe output pulse on G9 (uINS pin 10) indicating preintegrated IMU and navigation updates */
    IO_CONFIG_G9_STROBE_OUTPUT_NAV              = (int)0x00000020,
    /** G9 - SPI DRDY */
    IO_CONFIG_G9_SPI_DRDY                    	= (int)0x00000030,
    /** G9 - Bit mask */
    IO_CONFIG_G9_MASK                           = (int)0x00000030,
    /** G9 - Default */
    IO_CONFIG_G9_DEFAULT                        = (int)0,	

    // G6,G7 - Ser1, QDEC0 (future) (ioConfig[7-6])
    /** G6,G7 - General Communications on Ser1. Excludes GPS communications.  Overriden when SPI is enabled (G9 held low on bootup/config). */
    IO_CONFIG_G6G7_COM1                         = (int)0x00000040,
    /** G6,G7 - Quadrature wheel encoder input (G6 QDEC0-A).  Overriden when SPI is enabled (G9 held low on bootup/config). */
//  IO_CONFIG_G6G7_QDEC0_INPUT_G6               = (int)0x00000080,
    /** G6,G7 - Bit mask */
    IO_CONFIG_G6G7_MASK                         = (int)0x000000C0,
    /** G6,G7 - Default */
    IO_CONFIG_G6G7_DEFAULT                      = IO_CONFIG_G6G7_COM1,	

    // G5,G8 - STROBE, QDEC1 (future), SPI (enabled when G9 is held low on bootup/config) (ioConfig[10-8])
    /** G5,G8 - Strobe input on G5 */
    IO_CONFIG_G5G8_STROBE_INPUT_G5              = (int)0x00000100,
    /** G5,G8 - Strobe input on G8 */
    IO_CONFIG_G5G8_STROBE_INPUT_G8              = (int)0x00000200,
    /** G5,G8 - Strobe input on both G5 and G8 */
    IO_CONFIG_G5G8_STROBE_INPUT_G5_G8           = (int)0x00000300,
    /** G5,G8 - Strobe input on both G5 and G8 */
    IO_CONFIG_G5G8_G6G7_SPI_ENABLE              = (int)0x00000400,
    /** G5,G8 - Quadrature wheel encoder input (G5 QDEC1-B, G8 QDEC1-A) */
    IO_CONFIG_G5G8_QDEC_INPUT                   = (int)0x00000500,
    /** G5,G8 - Bit mask */
    IO_CONFIG_G5G8_MASK                         = (int)0x00000700,
    /** G5,G8 - Default */
    IO_CONFIG_G5G8_DEFAULT                      = (int)0,	

    /** G15 (GPS PPS) - STROBE (ioConfig[11]) */
    IO_CONFIG_G15_STROBE_INPUT                  = (int)0x00000800,
	// IO_CONFIG_                               = (int)0x00001000,

    /** GPS TIMEPULSE source (ioConfig[15-13]) */
	IO_CFG_GPS_TIMEPUSE_SOURCE_OFFSET			= (int)13,
	IO_CFG_GPS_TIMEPUSE_SOURCE_MASK				= (int)0x00000007,
	IO_CFG_GPS_TIMEPUSE_SOURCE_BITMASK			= (int)(IO_CFG_GPS_TIMEPUSE_SOURCE_MASK<<IO_CFG_GPS_TIMEPUSE_SOURCE_OFFSET),	
	IO_CFG_GPS_TIMEPUSE_SOURCE_DISABLED			= (int)0,
	IO_CFG_GPS_TIMEPUSE_SOURCE_GNSS_PPS_PIN20	= (int)1,
	IO_CFG_GPS_TIMEPUSE_SOURCE_GNSS2_PPS		= (int)2,
	IO_CFG_GPS_TIMEPUSE_SOURCE_STROBE_G2_PIN6	= (int)3,
	IO_CFG_GPS_TIMEPUSE_SOURCE_STROBE_G5_PIN9	= (int)4,
	IO_CFG_GPS_TIMEPUSE_SOURCE_STROBE_G8_PIN12	= (int)5,
	IO_CFG_GPS_TIMEPUSE_SOURCE_STROBE_G9_PIN13	= (int)6,
#define SET_STATUS_OFFSET_MASK(result,val,offset,mask)	{ (result) &= ~((mask)<<(offset)); (result) |= ((val)<<(offset)); }	
#define IO_CFG_GPS_TIMEPUSE_SOURCE(ioConfig) (((ioConfig)>>IO_CFG_GPS_TIMEPUSE_SOURCE_OFFSET)&IO_CFG_GPS_TIMEPUSE_SOURCE_MASK)
	
	/** GPS 1 source OFFSET */
	IO_CONFIG_GPS1_SOURCE_OFFSET				= (int)16,
	/** GPS 2 source OFFSET */
	IO_CONFIG_GPS2_SOURCE_OFFSET				= (int)19,
	/** GPS 1 type OFFSET */
	IO_CONFIG_GPS1_TYPE_OFFSET					= (int)22,
	/** GPS 2 type OFFSET */
	IO_CONFIG_GPS2_TYPE_OFFSET					= (int)25,

    /** GPS 1 skip initialization (ioConfig[12]) */
    IO_CONFIG_GPS1_NO_INIT 						= (int)0x00001000,
    /** GPS 2 skip initialization (ioConfig[28]) */
    IO_CONFIG_GPS2_NO_INIT 						= (int)0x10000000,

    /** GPS source MASK */
    IO_CONFIG_GPS_SOURCE_MASK					= (int)0x00000007,
    /** GPS source - Disable */
    IO_CONFIG_GPS_SOURCE_DISABLE				= (int)0,
    /** GPS source - GNSS receiver 1 onboard uINS */
    IO_CONFIG_GPS_SOURCE_ONBOARD_1				= (int)1,
    /** GPS source - GNSS receiver 2 onboard uINS */
    IO_CONFIG_GPS_SOURCE_ONBOARD_2				= (int)2,
    /** GPS source - Serial 0 */
    IO_CONFIG_GPS_SOURCE_SER0					= (int)3,
    /** GPS source - Serial 1 */
    IO_CONFIG_GPS_SOURCE_SER1					= (int)4,
    /** GPS source - Serial 2 */
    IO_CONFIG_GPS_SOURCE_SER2					= (int)5,
    /** GPS source - last type */
    IO_CONFIG_GPS_SOURCE_LAST					= IO_CONFIG_GPS_SOURCE_SER2,	// set to last source

    /** GPS type MASK */
    IO_CONFIG_GPS_TYPE_MASK						= (int)0x00000007,
    /** GPS type - ublox M8 */
    IO_CONFIG_GPS_TYPE_UBX_M8					= (int)0,
    /** GPS type - ublox ZED-F9P w/ RTK */
    IO_CONFIG_GPS_TYPE_UBX_F9P					= (int)1,
    /** GPS type - NMEA */
    IO_CONFIG_GPS_TYPE_NMEA						= (int)2,
    /** GPS type - InertialSense GPX */
    IO_CONFIG_GPS_TYPE_GPX						= (int)3,
    /** GPS type - Sony CXD5610 */
    IO_CONFIG_GPS_TYPE_CXD5610					= (int)4,
    /** GPS type - last type */
    IO_CONFIG_GPS_TYPE_LAST						= IO_CONFIG_GPS_TYPE_CXD5610,		// Set to last type

#define IO_CONFIG_GPS1_SOURCE(ioConfig)     (((ioConfig)>>IO_CONFIG_GPS1_SOURCE_OFFSET)&IO_CONFIG_GPS_SOURCE_MASK)
#define IO_CONFIG_GPS2_SOURCE(ioConfig)     (((ioConfig)>>IO_CONFIG_GPS2_SOURCE_OFFSET)&IO_CONFIG_GPS_SOURCE_MASK)
#define IO_CONFIG_GPS1_TYPE(ioConfig)       (((ioConfig)>>IO_CONFIG_GPS1_TYPE_OFFSET)&IO_CONFIG_GPS_TYPE_MASK)
#define IO_CONFIG_GPS2_TYPE(ioConfig)       (((ioConfig)>>IO_CONFIG_GPS2_TYPE_OFFSET)&IO_CONFIG_GPS_TYPE_MASK)

#define SET_IO_CFG_GPS1_SOURCE(result,val)  SET_STATUS_OFFSET_MASK(result, val, IO_CONFIG_GPS1_SOURCE_OFFSET, IO_CONFIG_GPS_SOURCE_MASK)
#define SET_IO_CFG_GPS2_SOURCE(result,val)  SET_STATUS_OFFSET_MASK(result, val, IO_CONFIG_GPS2_SOURCE_OFFSET, IO_CONFIG_GPS_SOURCE_MASK)
#define SET_IO_CFG_GPS1_TYPE(result,val)    SET_STATUS_OFFSET_MASK(result, val, IO_CONFIG_GPS1_TYPE_OFFSET, IO_CONFIG_GPS_TYPE_MASK)
#define SET_IO_CFG_GPS2_TYPE(result,val)    SET_STATUS_OFFSET_MASK(result, val, IO_CONFIG_GPS2_TYPE_OFFSET, IO_CONFIG_GPS_TYPE_MASK)

    /** IMU 1 disable (ioConfig[29]) */	
    IO_CONFIG_IMU_1_DISABLE						= (int)0x20000000,
    /** IMU 2 disable (ioConfig[30]) */
    IO_CONFIG_IMU_2_DISABLE						= (int)0x40000000,
    /** IMU 3 disable (ioConfig[31]) */
    IO_CONFIG_IMU_3_DISABLE						= (int)0x80000000,
};

#define IO_CONFIG_DEFAULT 	(IO_CONFIG_G1G2_DEFAULT | IO_CONFIG_G5G8_DEFAULT | IO_CONFIG_G6G7_DEFAULT | IO_CONFIG_G9_DEFAULT)

enum ePlatformConfig
{
    // IMX Carrier Board
    PLATFORM_CFG_TYPE_MASK                      = (int)0x0000003F,
    PLATFORM_CFG_TYPE_FROM_MANF_OTP             = (int)0x00000080,  // Type is overwritten from manufacturing OTP memory.  Write protection, prevents direct change of platformType in flashConfig.
    PLATFORM_CFG_TYPE_NONE                      = (int)0,           // IMX-5 default
    PLATFORM_CFG_TYPE_NONE_ONBOARD_G2           = (int)1,           // uINS-3 default
    PLATFORM_CFG_TYPE_RUG1                      = (int)2,
    PLATFORM_CFG_TYPE_RUG2_0_G1                 = (int)3,
    PLATFORM_CFG_TYPE_RUG2_0_G2                 = (int)4,
    PLATFORM_CFG_TYPE_RUG2_1_G0                 = (int)5,	        // PCB RUG-2.1, Case RUG-3.  GPS1 timepulse on G9
    PLATFORM_CFG_TYPE_RUG2_1_G1                 = (int)6,           // "
    PLATFORM_CFG_TYPE_RUG2_1_G2                 = (int)7,           // "
    PLATFORM_CFG_TYPE_RUG3_G0                   = (int)8,           // PCB RUG-3.x.  GPS1 timepulse on G15/GNSS_PPS TIMESYNC (pin 20)
    PLATFORM_CFG_TYPE_RUG3_G1                   = (int)9,           // "
    PLATFORM_CFG_TYPE_RUG3_G2                   = (int)10,          // "
    PLATFORM_CFG_TYPE_EVB2_G2                   = (int)11,
    PLATFORM_CFG_TYPE_TBED3                     = (int)12,          // Testbed-3
    PLATFORM_CFG_TYPE_IG1_0_G2                  = (int)13,          // PCB IG-1.0.  GPS1 timepulse on G8
    PLATFORM_CFG_TYPE_IG1_G1                    = (int)14,          // PCB IG-1.1 and later.  GPS1 timepulse on G15/GNSS_PPS TIMESYNC (pin 20)
    PLATFORM_CFG_TYPE_IG1_G2                    = (int)15,  
    PLATFORM_CFG_TYPE_IG2                       = (int)16,          // IG-2 w/ IMX-5 and GPX-1
    PLATFORM_CFG_TYPE_LAMBDA_G1                 = (int)17,          // Enable UBX output on Lambda for testbed
    PLATFORM_CFG_TYPE_LAMBDA_G2              	= (int)18,          // "
    PLATFORM_CFG_TYPE_TBED2_G1_W_LAMBDA         = (int)19,          // Enable UBX input from Lambda
    PLATFORM_CFG_TYPE_TBED2_G2_W_LAMBDA         = (int)20,          // "
    PLATFORM_CFG_TYPE_COUNT                     = (int)21,

    // Presets
    PLATFORM_CFG_PRESET_MASK                    = (int)0x0000FF00,
    PLATFORM_CFG_PRESET_OFFSET                  = (int)8,

    // RUG-3 - Presets
    PLATFORM_CFG_RUG3_PRESET__0__PRESETS_DISABLED								= 0,	// Don't use presets.  IOEXP_BITS can be set directly.
    PLATFORM_CFG_RUG3_PRESET__1__S0_RS232_7_9___CAN_11_12______S1_GPS1			= 1,	// RUG-3-G0 default
    PLATFORM_CFG_RUG3_PRESET__2__S0_TTL_7_9_____CAN_11_12______S1_GPS1			= 2,
    PLATFORM_CFG_RUG3_PRESET__3__S0_TTL_7_9_____S2_TTL_8_10____S1_GPS1			= 3,
    PLATFORM_CFG_RUG3_PRESET__4__S0_RS232_7_9___S1_RS232_8_10__S2_GPS1			= 4,
    PLATFORM_CFG_RUG3_PRESET__5__S1_RS485_7_8_9_10_____________S2_GPS1__S0_GPS2	= 5,
    PLATFORM_CFG_RUG3_PRESET__6__SPI_7_8_9_10__________________S2_GPS1__S0_GPS2	= 6,
    PLATFORM_CFG_RUG3_PRESET__7__S1_RS232_8_10_________________S2_GPS1__S0_GPS2	= 7,	// RUG-3-G2 default
    PLATFORM_CFG_RUG3_PRESET__8_________________CAN_11_12______S1_GPS1__S0_GPS2	= 8,
    PLATFORM_CFG_RUG3_PRESET__9__S2_TTL_8_10___________________S1_GPS1__S0_GPS2	= 9,
    PLATFORM_CFG_RUG3_PRESET__COUNT												= 10,

    PLATFORM_CFG_RUG3_PRESET__G0_DEFAULT		= PLATFORM_CFG_RUG3_PRESET__1__S0_RS232_7_9___CAN_11_12______S1_GPS1,
    PLATFORM_CFG_RUG3_PRESET__G2_DEFAULT		= PLATFORM_CFG_RUG3_PRESET__7__S1_RS232_8_10_________________S2_GPS1__S0_GPS2,

    // RUG-3 - I/O Expander disabled if platform type is != PLATFORM_CFG_TYPE_RUG3_x.
    PLATFORM_CFG_RUG3_IOEXP_BIT_MASK            = (int)0x00FF0000,
    PLATFORM_CFG_RUG3_IOEXP_BIT_OFFSET          = (int)16,

    RUG3_IOEXP_BIT_OFFSET_n232_485              = (int)0,
    RUG3_IOEXP_BIT_OFFSET_n232_TTL              = (int)1,
    RUG3_IOEXP_BIT_OFFSET_nRS_CAN               = (int)2,
    RUG3_IOEXP_BIT_OFFSET_nGPS2_RS              = (int)3,
    RUG3_IOEXP_BIT_OFFSET_nSPIEN                = (int)4,
    RUG3_IOEXP_BIT_OFFSET_nSPI_SER              = (int)5,
    RUG3_IOEXP_BIT_OFFSET_nGPSRST               = (int)6,

    PLATFORM_CFG_UPDATE_IO_CONFIG               = (int)0x01000000,    // Generate ioConfig based on platform config
};

/** (DID_WHEEL_ENCODER) Message to communicate wheel encoder measurements to GPS-INS */
typedef struct PACKED
{
    /** Time of measurement wrt current week */
    double timeOfWeek;

    /** Status Word */
    uint32_t status;

    /** Left wheel angle (rad) */
    float theta_l;

    /** Right wheel angle (rad) */
    float theta_r;
    
    /** Left wheel angular rate (rad/s) */
    float omega_l;

    /** Right wheel angular rate (rad/s) */
    float omega_r;

    /** Left wheel revolution count */
    uint32_t wrap_count_l;

    /** Right wheel revolution count */
    uint32_t wrap_count_r;

} wheel_encoder_t;

enum eWheelCfgBits
{
    WHEEL_CFG_BITS_ENABLE_ENCODER           = (int)0x00000002,
    WHEEL_CFG_BITS_ENABLE_CONTROL           = (int)0x00000004,
    WHEEL_CFG_BITS_ENABLE_MASK              = (int)0x0000000F,
    WHEEL_CFG_BITS_DIRECTION_REVERSE_LEFT   = (int)0x00000100,
    WHEEL_CFG_BITS_DIRECTION_REVERSE_RIGHT  = (int)0x00000200,
    WHEEL_CFG_BITS_ENCODER_SOURCE			= (int)0x00000400,	// 0 = uINS, 1 = EVB
};

typedef enum
{
    GV_MODE_STANDBY                         = 0,
    GV_MODE_LEARNING                        = 1,
    GV_CMD_LEARNING_START                   = 2,    // Use provided transform and sigma
    GV_CMD_LEARNING_RESUME                  = 3,    // Reset sigma values
    GV_CMD_LEARNING_CLEAR_AND_START         = 4,    // Zero transform and reset sigma values
    GV_CMD_LEARNING_STOP_AND_SAVE           = 5,
    GV_CMD_LEARNING_CANCEL                  = 6,
 } eGroundVehicleMode;

typedef struct PACKED
{
    /** Euler angles describing the rotation from imu (body) to the wheel frame (center of the non-steering axle) in radians */
    float                   e_b2w[3];

    /** Euler angle standard deviation of measurements describing the rotation from imu (body) to the wheel frame (center of the non-steering axle) in radians */
    float                   e_b2w_sigma[3];

    /** Translation from the imu (body) to the wheel frame origin (center of the non-steering axle), expressed in the imu (body) frame in meters */
    float                   t_b2w[3];

    /** Translation standard deviation from the imu (body) to the wheel frame origin (center of the non-steering axle), expressed in the imu (body) frame in meters */
    float                   t_b2w_sigma[3];

} wheel_transform_t;

typedef struct PACKED
{
    /** Config bits (see eWheelCfgBits) */
    uint32_t                bits;

    /** Euler angles and offset describing the rotation and tranlation from imu (body) to the wheel frame (center of the non-steering axle) */
    wheel_transform_t       transform;

    /** Distance between the left and right wheels */
    float                   track_width;

    /** Estimate of wheel radius */
    float                   radius;

} wheel_config_t;

typedef enum
{
    /** Kinematic learing is solving for the translation from IMU to wheel (wheel_config). */ 
    GV_STATUS_LEARNING_ENABLED		= 0x00000001,
    
    /** Navigation is running without GPS input. */ 
    GV_STATUS_DEAD_RECKONING		= 0x01000000,

    /** Vehicle kinematic parameters agree with GPS. */ 
    GV_STATUS_KINEMATIC_CAL_GOOD	= 0x02000000,

    /** Vehicle kinematic learning has converged and is complete. */ 
    GV_STATUS_LEARNING_CONVERGED    = 0x04000000,

    /** Vehicle kinematic learning data (wheel_config_t) is missing. */ 
    GV_STATUS_LEARNING_NEEDED       = 0x08000000,

} eGroundVehicleStatus;

/** (DID_GROUND_VEHICLE) Configuration of ground vehicle kinematic constraints. */
typedef struct PACKED
{
    /** GPS time of week (since Sunday morning) in milliseconds */
    uint32_t				timeOfWeekMs;

    /** Ground vehicle status flags (eGroundVehicleStatus) */
    uint32_t                status;

    /** Current mode of the ground vehicle.  Use this field to apply commands. (see eGroundVehicleMode) */
    uint32_t                mode;

    /** Wheel transform, track width, and wheel radius. */
    wheel_config_t       	wheelConfig;

} ground_vehicle_t;

typedef enum
{
    DYNAMIC_MODEL_PORTABLE          = 0,
    DYNAMIC_MODEL_STATIONARY        = 2,
    DYNAMIC_MODEL_PEDESTRIAN        = 3,
    DYNAMIC_MODEL_GROUND_VEHICLE    = 4,
    DYNAMIC_MODEL_MARINE            = 5,
    DYNAMIC_MODEL_AIRBORNE_1G       = 6,
    DYNAMIC_MODEL_AIRBORNE_2G       = 7,
    DYNAMIC_MODEL_AIRBORNE_4G       = 8,
    DYNAMIC_MODEL_WRIST             = 9,
    DYNAMIC_MODEL_INDOOR            = 10,
    DYNAMIC_MODEL_COUNT    // Must be last
} eDynamicModel;

/** (DID_FLASH_CONFIG) Configuration data
 * IMPORTANT! These fields should not be deleted, they can be deprecated and marked as reserved,
 * or new fields added to the end.
*/
typedef struct PACKED
{
    /** Size of group or union, which is nvm_group_x_t + padding */
    uint32_t				size;

    /** Checksum, excluding size and checksum */
    uint32_t                checksum;

    /** Manufacturer method for restoring flash defaults */
    uint32_t                key;

    /** IMU sample (system input) period in milliseconds set on startup. Cannot be larger than startupNavDtMs. Zero disables sensor/IMU sampling. */
    uint32_t				startupImuDtMs;

    /** Navigation filter (system output) output period in milliseconds set on startup.  Used to initialize sysParams.navOutputPeriodMs. */
    uint32_t				startupNavDtMs;

    /** Serial port 0 baud rate in bits per second */
    uint32_t				ser0BaudRate;

    /** Serial port 1 baud rate in bits per second */
    uint32_t				ser1BaudRate;

    /** Rotation in radians about the X,Y,Z axes from Sensor Frame to Intermediate Output Frame.  Order applied: Z,Y,X. */
    float					insRotation[3];

    /** X,Y,Z offset in meters from Intermediate Output Frame to INS Output Frame. */
    float					insOffset[3];

    /** X,Y,Z offset in meters in Sensor Frame to GPS 1 antenna. */
    float					gps1AntOffset[3];
 
    /** INS dynamic platform model (see eDynamicModel).  Options are: 0=PORTABLE, 2=STATIONARY, 3=PEDESTRIAN, 4=GROUND VEHICLE, 5=SEA, 6=AIRBORNE_1G, 7=AIRBORNE_2G, 8=AIRBORNE_4G, 9=WRIST.  Used to balance noise and performance characteristics of the system.  The dynamics selected here must be at least as fast as your system or you experience accuracy error.  This is tied to the GPS position estimation model and intend in the future to be incorporated into the INS position model. */
    uint8_t					dynamicModel;

    /** Debug */
    uint8_t					debug;

    /** Satellite system constellation used in GNSS solution.  (see eGnssSatSigConst) 0x0003=GPS, 0x000C=QZSS, 0x0030=Galileo, 0x00C0=Beidou, 0x0300=GLONASS, 0x1000=SBAS */
    uint16_t				gnssSatSigConst;

    /** System configuration bits (see eSysConfigBits). */
    uint32_t				sysCfgBits;

    /** Reference latitude, longitude and height above ellipsoid for north east down (NED) calculations (deg, deg, m) */
    double                  refLla[3];

    /** Last latitude, longitude, HAE (height above ellipsoid) used to aid GPS startup (deg, deg, m).  Updated when the distance between current LLA and lastLla exceeds lastLlaUpdateDistance. */
    double					lastLla[3];

    /** Last LLA GPS time since week start (Sunday morning) in milliseconds */
    uint32_t				lastLlaTimeOfWeekMs;

    /** Last LLA GPS number of weeks since January 6th, 1980 */
    uint32_t				lastLlaWeek;

    /** Distance between current and last LLA that triggers an update of lastLla  */
    float					lastLlaUpdateDistance;

    /** Hardware interface configuration bits (see eIoConfig). */
    uint32_t				ioConfig;

    /** Hardware platform specifying the IMX carrier board type (i.e. RUG, EVB, IG) and configuration bits (see ePlatformConfig).  The platform type is used to simplify the GPS and I/O configuration process.  Bit PLATFORM_CFG_UPDATE_IO_CONFIG is excluded from the flashConfig checksum and from determining whether to upload. */
    uint32_t				platformConfig;

    /** X,Y,Z offset in meters in Sensor Frame origin to GPS 2 antenna. */
    float					gps2AntOffset[3];

    /** Euler (roll, pitch, yaw) rotation in radians from INS Sensor Frame to Intermediate ZeroVelocity Frame.  Order applied: heading, pitch, roll. */
    float					zeroVelRotation[3];

    /** X,Y,Z offset in meters from Intermediate ZeroVelocity Frame to Zero Velocity Frame. */
    float					zeroVelOffset[3];

    /** (sec) User defined delay for GPS time.  This parameter can be used to account for GPS antenna cable delay.  */
    float                   gpsTimeUserDelay;

    /** Earth magnetic field (magnetic north) declination (heading offset from true north) in radians */
    float                   magDeclination;

    /** Time between GPS time synchronization pulses in milliseconds.  Requires reboot to take effect. */
    uint32_t				gpsTimeSyncPeriodMs;
    
    /** GPS measurement (system input) update period in milliseconds set on startup. 200ms minimum (5Hz max). */
    uint32_t				startupGPSDtMs;
    
    /** RTK configuration bits (see eRTKConfigBits). */
    uint32_t				RTKCfgBits;

    /** Sensor config to specify the full-scale sensing ranges and output rotation for the IMU and magnetometer (see eSensorConfig in data_sets.h) */
    uint32_t                sensorConfig;

    /** Minimum elevation of a satellite above the horizon to be used in the solution (radians). Low elevation satellites may provide degraded accuracy, due to the long signal path through the atmosphere. */
    float                   gpsMinimumElevation;

    /** Serial port 2 baud rate in bits per second */
    uint32_t				ser2BaudRate;

    /** Wheel encoder: euler angles describing the rotation from imu to left wheel */
    wheel_config_t          wheelConfig;

	/** Magnetometer interference sensitivity threshold. Typical range is 2-10 (3 default) and 1000 to disable mag interference detection. */
	float                   magInterferenceThreshold;

	/** Magnetometer calibration quality sensitivity threshold. Typical range is 10-20 (10 default) and 1000 to disable mag calibration quality check, forcing it to be always good. */
	float                   magCalibrationQualityThreshold;

} nvm_flash_cfg_t;

/** (DID_INL2_NED_SIGMA) Standard deviation of INL2 EKF estimates in the NED frame. */
typedef struct PACKED
{											
    /** Timestamp in milliseconds */
    unsigned int			timeOfWeekMs;	
    /** NED position error sigma */
    float					StdPosNed[3];		
    /** NED velocity error sigma */
    float					StdVelNed[3];		
    /** NED attitude error sigma */
    float					StdAttNed[3];		
    /** Acceleration bias error sigma */
    float					StdAccBias[3];		
    /** Angular rate bias error sigma */
    float					StdGyrBias[3];		
    /** Barometric altitude bias error sigma */
	float					StdBarBias;		
    /** Mag declination error sigma */
	float					StdMagDeclination;	
} inl2_ned_sigma_t;

/** (DID_STROBE_IN_TIME) Timestamp for input strobe. */
typedef struct PACKED
{
    /** GPS number of weeks since January 6th, 1980 */
    uint32_t				week;

    /** GPS time of week (since Sunday morning) in milliseconds */
    uint32_t				timeOfWeekMs;

    /** Strobe input pin (i.e. G1, G2, G5, or G9) */
    uint16_t				pin;

    /** Strobe serial index number */
    uint16_t				count;
} strobe_in_time_t;

#define DEBUG_I_ARRAY_SIZE		9
#define DEBUG_F_ARRAY_SIZE		9
#define DEBUG_LF_ARRAY_SIZE		3

/* (DID_DEBUG_ARRAY) */
typedef struct PACKED
{
    int32_t					i[DEBUG_I_ARRAY_SIZE];
    f_t						f[DEBUG_F_ARRAY_SIZE];
    double                  lf[DEBUG_LF_ARRAY_SIZE];
} debug_array_t;

#define DEBUG_STRING_SIZE		80

/* (DID_DEBUG_STRING) */
typedef struct PACKED
{
    uint8_t					s[DEBUG_STRING_SIZE];
} debug_string_t;

POP_PACK

PUSH_PACK_8

typedef struct PACKED
{
    gtime_t time;
    double rp_ecef[3]; // Rover position
    double rv_ecef[3]; // Rover velocity
    double ra_ecef[3]; // Rover acceleration
    double bp_ecef[3]; // Base position
    double bv_ecef[3]; // Base velocity
    double qr[6]; // rover position and velocity covariance main diagonal
    double b[24]; // satellite bias
    double qb[24]; // main diagonal of sat bias covariances
    uint8_t sat_id[24]; // satellite id of b[]
} rtk_state_t;

typedef struct PACKED
{
    gtime_t time;
    int32_t nv; // number of measurements
    uint8_t sat_id_i[24]; // sat id of measurements (reference sat)
    uint8_t sat_id_j[24]; // sat id of measurements
    uint8_t type[24]; // type (0 = dd-range, 1 = dd-phase, 2 = baseline)
    double v[24]; // residual
} rtk_residual_t;

typedef struct PACKED
{
    gtime_t time;

    uint8_t rej_ovfl;
    uint8_t code_outlier;
    uint8_t phase_outlier;
    uint8_t code_large_residual;

    uint8_t phase_large_residual;
    uint8_t invalid_base_position;
    uint8_t bad_baseline_holdamb;
    uint8_t base_position_error;

    uint8_t outc_ovfl;
    uint8_t reset_timer;
    uint8_t use_ubx_position;
    uint8_t large_v2b;

    uint8_t base_position_update;
    uint8_t rover_position_error;
    uint8_t reset_bias;
    uint8_t start_relpos;

    uint8_t end_relpos;
    uint8_t start_rtkpos;
    uint8_t pnt_pos_error;
    uint8_t no_base_obs_data;

    uint8_t diff_age_error;
    uint8_t moveb_time_sync_error;
    uint8_t waiting_for_rover_packet;
    uint8_t waiting_for_base_packet;

    uint8_t lsq_error;
    uint8_t lack_of_valid_sats;
    uint8_t divergent_pnt_pos_iteration;
    uint8_t chi_square_error;

    uint32_t cycle_slips;

    float ubx_error;

    uint8_t solStatus;
    uint8_t rescode_err_marker;
    uint8_t error_count;
    uint8_t error_code;

    float dist2base;

    uint8_t reserved1;
    uint8_t gdop_error;
    uint8_t warning_count;
    uint8_t warning_code;

    double double_debug[4];

    uint8_t debug[2];
    uint8_t obs_count_bas;
    uint8_t obs_count_rov;

    //uint8_t obs_pairs_filtered;   // number of satellites used to compute float solution [nu, nr in relpos() after selsat()]. Min is 0, max is number of common pairs between obs_rover_avail and obs_base_avail.
    uint8_t reserved2;
    uint8_t raw_ptr_queue_overrun;
    uint8_t raw_dat_queue_overrun;
    uint8_t obs_unhealthy;          // number of satellites marked as "unhealthy" by rover (nonzero terms in svh)

    uint8_t obs_rover_avail;        // nu - total number of satellites with observations to rover in relpos() before selsat()
    uint8_t obs_base_avail;         // nr - total number of satellites with observations to base in relpos() before selsat()
    uint8_t obs_pairs_used_float;   // number of satellite pairs used to compute the float solution
    uint8_t obs_pairs_used_ar;      // number of satellite pairs used to compute the fixed solution

    uint8_t obs_eph_avail;          // number of satellites with ephemeris available (min is 0, max is nu)
    uint8_t obs_low_snr_rover;      // number of satellites with low snr at rover
    uint8_t obs_low_snr_base;       // number of satellites with low snr at base
    uint8_t obs_high_snr_parity;    // number of satellites with high difference between snr at rover and snr at base

    uint8_t obs_zero_L1_rover;      // number of satellites with zero L1 pseudorange or phase at rover
    uint8_t obs_zero_L1_base;       // number of satellites with zero L1 pseudorange or phase at base
    uint8_t obs_low_elev_rover;     // number of satellites with low elevation at rover
    uint8_t obs_low_elev_base;      // number of satellites with low elevation at base

    uint8_t eph1RxCnt;              // total ephem recieved for reciever 1 before RTCM3 parse per period
    uint8_t eph2RxCnt;              // total ephem recieved for reciever 2 before RTCM3 parse per period
    uint8_t reserved[2];
} rtk_debug_t;

POP_PACK

PUSH_PACK_1

/** (DID_GPS_RTK_OPT) RTK processing options */
typedef struct
{
    /** positioning mode (PMODE_???) */
    int32_t mode;           

    /** solution type (0:forward,1:backward,2:combined) */
    int32_t soltype;

    /** number of frequencies (1:L1,2:L1+L2,3:L1+L2+L5) */
    int32_t nf;

    /** navigation systems */
    int32_t navsys;

    /** elevation mask angle (rad) */
    double elmin;

    /** Min snr to consider satellite for rtk */
    int32_t snrmin;

    /** AR mode (0:off,1:continuous,2:instantaneous,3:fix and hold,4:ppp-ar) */
    int32_t modear;

    /** GLONASS AR mode (0:off,1:on,2:auto cal,3:ext cal) */
    int32_t glomodear;

    /** GPS AR mode (0:off,1:on) */
    int32_t gpsmodear;

    /** SBAS AR mode (0:off,1:on) */
    int32_t sbsmodear;

    /** BeiDou AR mode (0:off,1:on) */
    int32_t bdsmodear;

    /** AR filtering to reject bad sats (0:off,1:on) */
    int32_t arfilter;

    /** obs outage count to reset bias */
    int32_t maxout;

    /** reject count to reset bias */
    int32_t maxrej;

    /** min lock count to fix ambiguity */
    int32_t minlock;

    /** min sats to fix integer ambiguities */
    int32_t minfixsats;

    /** min sats to hold integer ambiguities */
    int32_t minholdsats;

    /** min sats to drop sats in AR */
    int32_t mindropsats;

    /** use stdev estimates from receiver to adjust measurement variances */
    int32_t rcvstds;

    /** min fix count to hold ambiguity */
    int32_t minfix;

    /** max iteration to resolve ambiguity */
    int32_t armaxiter;

    /** dynamics model (0:none,1:velociy,2:accel) */
    int32_t dynamics;

    /** number of filter iteration */
    int32_t niter;

    /** interpolate reference obs (for post mission) */
    int32_t intpref;

    /** rover position for fixed mode */
    int32_t rovpos;

    /** base position for relative mode */
    int32_t refpos;

    /** code/phase error ratio */
    double eratio[NFREQ];

    /** measurement error factor */
    double err[5];

    /** initial-state std [0]bias,[1]iono [2]trop */
    double std[3];

    /** process-noise std [0]bias,[1]iono [2]trop [3]acch [4]accv [5] pos */
    double prn[6];

    /** satellite clock stability (sec/sec) */
    double sclkstab;

    /** AR validation threshold */
    double thresar[8];

    /** elevation mask of AR for rising satellite (rad) */
    double elmaskar;

    /** elevation mask to hold ambiguity (rad) */
    double elmaskhold;

    /** slip threshold of geometry-free phase (m) */
    double thresslip;

    /* slip threshold of doppler (m) */
    double thresdop;

    /** variance for fix-and-hold pseudo measurements (cycle^2) */
    double varholdamb;

    /** gain used for GLO and SBAS sats to adjust ambiguity */
    double gainholdamb;

    /** max difference of time (sec) */
    double maxtdiff;

    /** reset sat biases after this long trying to get fix if not acquired */
    int fix_reset_base_msgs;

    /* reject threshold of innovation for phase [0] and code [1] (m) */
    double maxinno[2];
    /** reject thresholds of NIS */
    double maxnis_lo;
    double maxnis_hi;

    /** reject threshold of gdop */
    double maxgdop;

    /** baseline length constraint {const,sigma before fix, sigma after fix} (m) */
    double baseline[3];
    double max_baseline_error;
    double reset_baseline_error;

    /** maximum error wrt ubx position (triggers reset if more than this far) (m) */
    float max_ubx_error;

    /** rover position for fixed mode {x,y,z} (ecef) (m) */
    double ru[3];

    /** base position for relative mode {x,y,z} (ecef) (m) */
    double rb[3];

    /** max averaging epochs */
    int32_t maxaveep;

    /** output single by dgps/float/fix/ppp outage */
    int32_t outsingle;
} prcopt_t;
typedef prcopt_t gps_rtk_opt_t;

/** Raw satellite observation data */
typedef struct PACKED
{
    /** Receiver local time approximately aligned to the GPS time system (GPST) */
    gtime_t time;

    /** Satellite number in RTKlib notation.  GPS: 1-32, GLONASS: 33-59, Galilleo: 60-89, SBAS: 90-95 */
    uint8_t sat;

    /** receiver number */
    uint8_t rcv;

    /** Cno, carrier-to-noise density ratio (signal strength) (0.25 dB-Hz) */
    uint8_t SNR[NFREQ+NEXOBS];

    /** Loss of Lock Indicator. Set to non-zero values only when carrier-phase is valid (L > 0).  bit1 = loss-of-lock, bit2 = half-cycle-invalid */
    uint8_t LLI[NFREQ+NEXOBS];

    /** Code indicator: CODE_L1C (1) = L1C/A,G1C/A,E1C (GPS,GLO,GAL,QZS,SBS), CODE_L1X (12) = E1B+C,L1C(D+P) (GAL,QZS), CODE_L1I (47) = B1I (BeiDou) */
    uint8_t code[NFREQ+NEXOBS];

    /** Estimated carrier phase measurement standard deviation (0.004 cycles), zero means invalid */
    uint8_t qualL[NFREQ+NEXOBS];

    /** Estimated pseudorange measurement standard deviation (0.01 m), zero means invalid */
    uint8_t qualP[NFREQ+NEXOBS];

    /** reserved, for alignment */
    uint8_t reserved;

    /** Observation data carrier-phase (cycle). The carrier phase initial ambiguity is initialized using an approximate value to make the magnitude of the phase close to the pseudorange measurement. Clock resets are applied to both phase and code measurements in accordance with the RINEX specification. */
    double L[NFREQ+NEXOBS];

    /** Observation data pseudorange (m). GLONASS inter frequency channel delays are compensated with an internal calibration table */
    double P[NFREQ+NEXOBS]; 

    /** Observation data Doppler measurement (positive sign for approaching satellites) (Hz) */
    float D[NFREQ+NEXOBS];
} obsd_t;

#define GPS_RAW_MESSAGE_BUF_SIZE    1000
#define MAX_OBSERVATION_COUNT_IN_RTK_MESSAGE (GPS_RAW_MESSAGE_BUF_SIZE / sizeof(obsd_t))

/** observation data */
typedef struct
{
    /** number of observation slots used */
    uint32_t n;

    /** number of observation slots allocated */
    uint32_t nmax;

    /** observation data buffer */
    obsd_t* data;
} obs_t;

/** non-Glonass ephemeris data */
typedef struct
{
    /** Satellite number in RTKlib notation.  GPS: 1-32, GLONASS: 33-59, Galilleo: 60-89, SBAS: 90-95 */
    int32_t sat;

    /** IODE Issue of Data, Ephemeris (ephemeris version) */
    int32_t iode;
    
    /** IODC Issue of Data, Clock (clock version) */
    int32_t iodc;

    /** SV accuracy (URA index) IRN-IS-200H p.97 */
    int32_t sva;            

    /** SV health GPS/QZS (0:ok) */
    int32_t svh;            

    /** GPS/QZS: gps week, GAL: galileo week */
    int32_t week;

    /** GPS/QZS: code on L2. (00 = Invalid, 01 = P Code ON, 11 = C/A code ON, 11 = Invalid).  GAL/CMP: data sources */
    int32_t code;

    /** GPS/QZS: L2 P data flag (indicates that the NAV data stream was commanded OFF on the P-code of the in-phase component of the L2 channel). CMP: nav type */
    int32_t flag;

    /** Time Of Ephemeris, ephemeris reference epoch in seconds within the week (s) */
    gtime_t toe;
    
    /** clock data reference time (s) (20.3.4.5) */
    gtime_t toc;
    
    /** T_trans (s) */
    gtime_t ttr;

    /** Orbit semi-major axis (m) */
    double A;

    /** Orbit eccentricity (non-dimensional)  */
    double e;

	/** Orbit inclination angle at reference time (rad) */
	double i0;

    /** Longitude of ascending node of orbit plane at weekly epoch (rad) */
    double OMG0;

    /** Argument of perigee (rad) */
    double omg;

    /** Mean anomaly at reference time (rad) */
    double M0;

    /** Mean Motion Difference From Computed Value (rad) */
    double deln;

    /** Rate of Right Ascension (rad/s) */
    double OMGd;

    /** Rate of Inclination Angle (rad/s) */
    double idot;

    /** Amplitude of the Cosine Harmonic Correction Term to the Orbit Radius (m) */
    double crc;

    /** Amplitude of the Sine Harmonic Correction Term to the Orbit Radius (m) */
    double crs;

    /** Amplitude of the Cosine Harmonic Correction Term to the Argument of Latitude (rad)  */
    double cuc;

    /** Amplitude of the Sine Harmonic Correction Term to the Argument of Latitude (rad) */
    double cus;

    /** Amplitude of the Cosine Harmonic Correction Term to the Angle of Inclination (rad) */
    double cic;

    /** Amplitude of the Sine Harmonic Correction Term to the Angle of Inclination (rad) */
    double cis;

    /** Time Of Ephemeris, ephemeris reference epoch in seconds within the week (s), same as <toe> above but represented as double type. Note that toe is computed as eph->toe = gst2time(week, eph->toes). This is the expiration time and is generally ~2 hours ahead of current time. */
    double toes;

    /** Fit interval (h) (0: 4 hours, 1: greater than 4 hours) */
    double fit;

    /** SV clock offset, af0 (s) */
    double f0;
    
    /** SV clock drift, af1 (s/s, non-dimensional) */
    double f1;
    
    /** SV clock drift rate, af2 (1/s) */
    double f2;

    /** Group delay parameters GPS/QZS: tgd[0] = TGD (IRN-IS-200H p.103). Galilleo: tgd[0] = BGD E5a/E1, tgd[1] = BGD E5b/E1. Beidou: tgd[0] = BGD1, tgd[1] = BGD2 */
    double tgd[4];

    /** Adot for CNAV, not used */
    double Adot;
    
    /** First derivative of mean motion n (second derivative of mean anomaly M), ndot for CNAV (rad/s/s). Not used. */
    double ndot;
} eph_t;

/** Glonass ephemeris data */
typedef struct
{        
    /** Satellite number in RTKlib notation.  GPS: 1-32, GLONASS: 33-59, Galilleo: 60-89, SBAS: 90-95 */
    int32_t sat;

    /** IODE (0-6 bit of tb field) */
    int32_t iode;

    /** satellite frequency number */
    int32_t frq;

    /** satellite health */
    int32_t svh;
    
    /** satellite accuracy */
    int32_t sva;
    
    /** satellite age of operation */
    int32_t age;

    /** Ephemeris reference epoch in seconds within the week in GPS time gpst (s) */
    gtime_t toe;

    /** message frame time in gpst (s) */
    gtime_t tof;

    /** satellite position (ecef) (m) */
    double pos[3];

    /** satellite velocity (ecef) (m/s) */
    double vel[3];

    /** satellite acceleration (ecef) (m/s^2) */
    double acc[3];

    /** SV clock bias (s) */
    double taun;

    /** relative frequency bias */
    double gamn;

    /** delay between L1 and L2 (s) */
    double dtaun;
} geph_t;

/** SBAS message type */
typedef struct
{
    /** receiption time - week */
    int32_t week;
    
    /** reception time - tow */
    int32_t tow;

    /** SBAS satellite PRN number */
    int32_t prn;

    /** SBAS message (226bit) padded by 0 */
    uint8_t msg[29];

    /** reserved for alighment */
    uint8_t reserved[3];
} sbsmsg_t;

/** station parameter type */
typedef struct
{
    /** antenna delta type (0:enu,1:xyz) */
    int32_t deltype;
    
    /** station position (ecef) (m) */
    double pos[3];

    /** antenna position delta (e/n/u or x/y/z) (m) */
    double del[3];

    /** antenna height (m) */
    double hgt;
    
    /** station id */
    int32_t stationId;
} sta_t;

/** almanac type */
typedef struct
{
    /** satellite number */
    int32_t sat;

    /** sv health (0:ok) */
    int32_t svh;

    /** as and sv config */
    int32_t svconf;

    /* GPS/QZS: gps week, GAL: galileo week */
    int32_t week;

    /* Toa */
    gtime_t toa;        
                        
    /** SV orbit parameters - A */
    double A;

    /** SV orbit parameters - e */
    double e;

    /** SV orbit parameters - i0 */
    double i0;

    /** SV orbit parameters - OMG0 */
    double OMG0;
    
    /** SV orbit parameters - omg */
    double omg;
    
    /** SV orbit parameters - M0 */
    double M0;
    
    /** SV orbit parameters - OMGd */
    double OMGd;

    /** Toa (s) in week - toas */
    double toas;

    /** SV clock parameters - af0 */
    double f0;
    
    /** SV clock parameters - af1 */
    double f1;
} alm_t;

/** ionosphere model and utc parameters */
typedef struct
{
    double ion_gps[8];  /* GPS iono model parameters {a0,a1,a2,a3,b0,b1,b2,b3} */
    double ion_gal[4];  /* Galileo iono model parameters {ai0,ai1,ai2,0} */
    double ion_qzs[8];  /* QZSS iono model parameters {a0,a1,a2,a3,b0,b1,b2,b3} */
    double ion_cmp[8];  /* BeiDou iono model parameters {a0,a1,a2,a3,b0,b1,b2,b3} */
    double ion_irn[8];  /* IRNSS iono model parameters {a0,a1,a2,a3,b0,b1,b2,b3} */

    double utc_gps[4];  /* GPS delta-UTC parameters {A0,A1,T,W} */
    double utc_glo[4];  /* GLONASS UTC GPS time parameters */
    double utc_gal[4];  /* Galileo UTC GPS time parameters */
    double utc_qzs[4];  /* QZS UTC GPS time parameters */
    double utc_cmp[4];  /* BeiDou UTC parameters */
    double utc_irn[4];  /* IRNSS UTC parameters */
    double utc_sbs[4];  /* SBAS UTC parameters */

    int32_t leaps;      /* leap seconds (s) */
    
    alm_t alm;			/* almanac */
} ion_model_utc_alm_t;

/** RTK solution status */
typedef enum
{
    /** No status */
    rtk_solution_status_none = 0,

    /** RTK fix */
    rtk_solution_status_fix = 1,

    /** RTK float */
    rtk_solution_status_float = 2,

    /** RTK SBAS */
    rtk_solution_status_sbas = 3,

    /** RTK DGPS */
    rtk_solution_status_dgps = 4,

    /** RTK SINGLE */
    rtk_solution_status_single = 5
} eRtkSolStatus;

/** (DID_GPS1_RTK_POS_REL, DID_GPS2_RTK_CMP_REL) - RTK and Dual GNSS heading base to rover relative info. */
typedef struct PACKED
{
    /** GPS time of week (since Sunday morning) in milliseconds */
    uint32_t                timeOfWeekMs;

    /** Age of differential (seconds) */
    float					differentialAge;

    /** Ambiguity resolution ratio factor for validation */
    float					arRatio;

    /** Vector from base to rover (m) in ECEF - If Compassing enabled, this is the 3-vector from antenna 2 to antenna 1 */
    float					baseToRoverVector[3];

    /** Distance from base to rover (m) */
    float                   baseToRoverDistance;
    
    /** Angle from north to baseToRoverVector in local tangent plane. (rad) */
    float                   baseToRoverHeading;

    /** Accuracy of baseToRoverHeading. (rad) */
    float                   baseToRoverHeadingAcc;

    /** (see eGpsStatus) GPS status: [0x000000xx] number of satellites used, [0x0000xx00] fix type, [0x00xx0000] status flags, NMEA input flag */
    uint32_t                status;
    
} gps_rtk_rel_t;

/** (DID_GPS1_RTK_POS_MISC, DID_GPS2_RTK_CMP_MISC) - requires little endian CPU */
typedef struct PACKED
{
    /** GPS time of week (since Sunday morning) in milliseconds */
    uint32_t                timeOfWeekMs;

    /** Accuracy - estimated standard deviations of the solution assuming a priori error model and error parameters by the positioning options. []: standard deviations {ECEF - x,y,z} or {north, east, down} (meters) */
    float					accuracyPos[3];

    /** Accuracy - estimated standard deviations of the solution assuming a priori error model and error parameters by the positioning options. []: Absolute value of means square root of estimated covariance NE, EU, UN */
    float					accuracyCov[3];

    /** Ambiguity resolution threshold for validation */
    float					arThreshold;

    /** Geometric dilution of precision (meters) */
    float					gDop;
    
    /** Horizontal dilution of precision (meters) */
    float					hDop;
    
    /** Vertical dilution of precision (meters) */
    float					vDop;

    /** Base Position - latitude, longitude, height (degrees, meters) */
     double					baseLla[3];

    /** Cycle slip counter */
    uint32_t                cycleSlipCount;
    
    /** Rover gps observation element counter */
    uint32_t				roverGpsObservationCount;

    /** Base station gps observation element counter */
    uint32_t				baseGpsObservationCount;

    /** Rover glonass observation element counter */
    uint32_t				roverGlonassObservationCount;

    /** Base station glonass observation element counter */
    uint32_t				baseGlonassObservationCount;

    /** Rover galileo observation element counter */
    uint32_t				roverGalileoObservationCount;

    /** Base station galileo observation element counter */
    uint32_t				baseGalileoObservationCount;

    /** Rover beidou observation element counter */
    uint32_t				roverBeidouObservationCount;

    /** Base station beidou observation element counter */
    uint32_t				baseBeidouObservationCount;

    /** Rover qzs observation element counter */
    uint32_t				roverQzsObservationCount;

    /** Base station qzs observation element counter */
    uint32_t				baseQzsObservationCount;

    /** Rover gps ephemeris element counter */
    uint32_t				roverGpsEphemerisCount;

    /** Base station gps ephemeris element counter */
    uint32_t				baseGpsEphemerisCount;

    /** Rover glonass ephemeris element counter */
    uint32_t				roverGlonassEphemerisCount;

    /** Base station glonass ephemeris element counter */
    uint32_t				baseGlonassEphemerisCount;
    
    /** Rover galileo ephemeris element counter */
    uint32_t				roverGalileoEphemerisCount;

    /** Base station galileo ephemeris element counter */
    uint32_t				baseGalileoEphemerisCount;

    /** Rover beidou ephemeris element counter */
    uint32_t				roverBeidouEphemerisCount;

    /** Base station beidou ephemeris element counter */
    uint32_t				baseBeidouEphemerisCount;

    /** Rover qzs ephemeris element counter */
    uint32_t				roverQzsEphemerisCount;

    /** Base station qzs ephemeris element counter */
    uint32_t				baseQzsEphemerisCount;

    /** Rover sbas element counter */
    uint32_t				roverSbasCount;

    /** Base station sbas element counter */
    uint32_t				baseSbasCount;

    /** Base station antenna position element counter */
    uint32_t				baseAntennaCount;

    /** Ionosphere model, utc and almanac count */
    uint32_t				ionUtcAlmCount;
    
    /** Number of checksum failures from received corrections */
    uint32_t				correctionChecksumFailures;

    /** Time to first RTK fix. */
    uint32_t				timeToFirstFixMs;
    
} gps_rtk_misc_t;

/** RAW data types for DID_GPS_BASE_RAW and DID_GPS2_RAW */
typedef enum
{
    /** obsd_t */
    raw_data_type_observation = 1,

    /** eph_t */
    raw_data_type_ephemeris = 2,

    /** geph_t */
    raw_data_type_glonass_ephemeris = 3,

    /** sbsmsg_t */
    raw_data_type_sbas = 4,

    /** sta_t */
    raw_data_type_base_station_antenna_position = 5,

    /** ion_model_utc_alm_t */
    raw_data_type_ionosphere_model_utc_alm = 6,
    
    /** gps_rtk_misc_t */
    raw_data_type_rtk_solution = 123
} eRawDataType;



typedef union PACKED
{   
    /** Satellite observation data */
    obsd_t              obs[MAX_OBSERVATION_COUNT_IN_RTK_MESSAGE];
    
    /** Satellite non-GLONASS ephemeris data (GPS, Galileo, Beidou, QZSS) */
    eph_t               eph;
    
    /** Satellite GLONASS ephemeris data */
    geph_t              gloEph;
    
    /** Satellite-Based Augmentation Systems (SBAS) data */
    sbsmsg_t            sbas;
        
    /** Base station information (base position, antenna position, antenna height, etc.) */
    sta_t               sta;

    /** Ionosphere model and UTC parameters */
    ion_model_utc_alm_t ion;

    /** Byte buffer */
    uint8_t             buf[GPS_RAW_MESSAGE_BUF_SIZE];

} uGpsRawData;

/** Message wrapper for DID_GPS1_RAW, DID_GPS2_RAW, and DID_GPS_BASE_RAW.  The contents of data can vary for this message and are determined by `dataType` field. */
typedef struct PACKED
{
    /** Receiver index (1=RECEIVER_INDEX_GPS1, 2=RECEIVER_INDEX_EXTERNAL_BASE, or 3=RECEIVER_INDEX_GPS2 ) */
    uint8_t receiverIndex;

    /** Type of data (eRawDataType: 1=observations, 2=ephemeris, 3=glonassEphemeris, 4=SBAS, 5=baseAntenna, 6=IonosphereModel) */
    uint8_t dataType;

    /** Number of observations in data (obsd_t) when dataType==1 (raw_data_type_observation). */
    uint8_t obsCount;

    /** Reserved */
    uint8_t reserved;

    /** Interpret based on dataType (see eRawDataType) */    
    uGpsRawData data;
} gps_raw_t;

// (DID_GPS1_TIMEPULSE)
typedef struct
{
    /*! (s)	Week seconds offset from MCU to GPS time. */
    double		towOffset;			

    /*! (s)	Week seconds for next timepulse (from start of GPS week) */
    double		towGps;				

    /*! (s)	Local MCU week seconds */
    double		timeMcu;			

    /*! (ms) Local timestamp of TIM-TP message used to validate timepulse. */
    uint32_t	msgTimeMs;			

    /*! (ms) Local timestamp of time sync pulse external interrupt used to validate timepulse. */
    uint32_t	plsTimeMs;			

    /*! Counter for successful timesync events. */
    uint8_t		syncCount;			

    /*! Counter for failed timesync events. */
    uint8_t		badPulseAgeCount;			

    /*! Counter for GPS PPS interrupt re-initalization. */
    uint8_t		ppsInterruptReinitCount;

    /*! Counter of GPS PPS via GPIO, not interrupt. */
    uint8_t		plsCount;

    /*! (ms) Local timestamp of last valid PPS sync. */
    uint32_t	lastSyncTimeMs;		

    /*! (ms) Time since last valid PPS sync. */
    uint32_t 	sinceLastSyncTimeMs;

} gps_timepulse_t;

/**
* Diagnostic message
*/
typedef struct 
{
    /** GPS time of week (since Sunday morning) in milliseconds */
    uint32_t timeOfWeekMs;
    
    /** Message length, including null terminator */
    uint32_t messageLength;
    
    /** Message data, max size of message is 256 */
    char message[256];
} diag_msg_t;

typedef enum
{
    // default state
    SURVEY_IN_STATE_OFF                     = 0,

    // commands
    SURVEY_IN_STATE_CANCEL                  = 1,
    SURVEY_IN_STATE_START_3D                = 2,
    SURVEY_IN_STATE_START_FLOAT             = 3,
    SURVEY_IN_STATE_START_FIX               = 4,

    // status
    SURVEY_IN_STATE_RUNNING_3D              = 8,
    SURVEY_IN_STATE_RUNNING_FLOAT           = 9,
    SURVEY_IN_STATE_RUNNING_FIX             = 10,
    SURVEY_IN_STATE_SAVE_POS                = 19,
    SURVEY_IN_STATE_DONE                    = 20
} eSurveyInStatus;

/**
* Survey in status
*/
typedef struct
{
    /** State of current survey, eSurveyInStatus */
    uint32_t state;

    /** Maximum time (milliseconds) survey will run if minAccuracy is not first achieved. (ignored if 0). */
    uint32_t maxDurationSec;

    /** Required horizontal accuracy (m) for survey to complete before maxDuration. (ignored if 0) */
    float minAccuracy;

    /** Elapsed time (seconds) of the survey. */
    uint32_t elapsedTimeSec;

    /** Approximate horizontal accuracy of the survey (m). */
    float hAccuracy;

    /** The current surveyed latitude, longitude, altitude (deg, deg, m) */
    double lla[3];
} survey_in_t;


//////////////////////////////////////////////////////////////////////////
//  GPX
//////////////////////////////////////////////////////////////////////////

/**
* (DID_GPX_FLASH_CFG) GPX flash config.
*/
typedef struct
{  
    /** Size of this struct */
    uint32_t                size;

    /** Checksum, excluding size and checksum */
    uint32_t                checksum;

    /** Manufacturer method for restoring flash defaults */
    uint32_t                key;

    /** Serial port 0 baud rate in bits per second */
    uint32_t                ser0BaudRate;

    /** Serial port 1 baud rate in bits per second */
    uint32_t                ser1BaudRate;

    /** Serial port 2 baud rate in bits per second */
    uint32_t                ser2BaudRate;

    /** GPS measurement (system input data) update period in milliseconds set on startup. 200ms minimum (5Hz max). */
    uint32_t                startupGPSDtMs;

    /** X,Y,Z offset in meters in Sensor Frame to GPS 1 antenna. */
    float                   gps1AntOffset[3];

    /** X,Y,Z offset in meters in Sensor Frame to GPS 2 antenna. */
    float                   gps2AntOffset[3];
 
    /** Satellite system constellation used in GNSS solution.  (see eGnssSatSigConst) 0x0003=GPS, 0x000C=QZSS, 0x0030=Galileo, 0x00C0=Beidou, 0x0300=GLONASS, 0x1000=SBAS */
    uint16_t                gnssSatSigConst;

    /** Dynamic platform model (see eDynamicModel).  Options are: 0=PORTABLE, 2=STATIONARY, 3=PEDESTRIAN, 4=GROUND VEHICLE, 5=SEA, 6=AIRBORNE_1G, 7=AIRBORNE_2G, 8=AIRBORNE_4G, 9=WRIST.  Used to balance noise and performance characteristics of the system.  The dynamics selected here must be at least as fast as your system or you experience accuracy error.  This is tied to the GPS position estimation model and intend in the future to be incorporated into the INS position model. */
    uint8_t                 dynamicModel;

    /** Debug */
    uint8_t                 debug;

    /** Time between GPS time synchronization pulses in milliseconds.  Requires reboot to take effect. */
    uint32_t                gpsTimeSyncPeriodMs;

    /** (sec) User defined delay for GPS time.  This parameter can be used to account for GPS antenna cable delay.  */
    float                   gpsTimeUserDelay;

    /** Minimum elevation of a satellite above the horizon to be used in the solution (radians). Low elevation satellites may provide degraded accuracy, due to the long signal path through the atmosphere. */
    float                   gpsMinimumElevation;

    /** RTK configuration bits (see eRTKConfigBits). */
    uint32_t                RTKCfgBits;

    /** (Internal use only) Reason for system halt (see k_fatal_error_reason and k_fatal_error_reason_arch). Cleared on startup. */
    uint32_t                haltReason;

} gpx_flash_cfg_t;

/** GPX status flags */
enum eGpxStatus
{
    /** Communications parse error count */
    GPX_STATUS_COM_PARSE_ERR_COUNT_MASK                 = (int)0x0000000F,
    GPX_STATUS_COM_PARSE_ERR_COUNT_OFFSET               = 0,
#define GPX_STATUS_COM_PARSE_ERROR_COUNT(gpxStatus) ((gpxStatus&GPX_STATUS_COM_PARSE_ERR_COUNT_MASK)>>GPX_STATUS_COM_PARSE_ERR_COUNT_OFFSET)

    /** Reserved */
    GPX_STATUS_RESERVED_1                               = (int)0x00010000,

    /** Fatal event */
    GPX_STATUS_FATAL_MASK                               = (int)0xFF000000,
    GPX_STATUS_FATAL_OFFSET                             = 24,
    GPX_STATUS_FATAL_RESET_LOW_POW                      = (int)1,   // reset from low power
    GPX_STATUS_FATAL_RESET_BROWN                        = (int)2,   // reset from brown out
    GPX_STATUS_FATAL_RESET_WATCHDOG                     = (int)3,   // reset from watchdog
    GPX_STATUS_FATAL_CPU_EXCEPTION                      = (int)4,                     
    GPX_STATUS_FATAL_UNHANDLED_INTERRUPT                = (int)5,
    GPX_STATUS_FATAL_STACK_OVERFLOW                     = (int)6,
    GPX_STATUS_FATAL_KERNEL_OOPS                        = (int)7,
    GPX_STATUS_FATAL_KERNEL_PANIC                       = (int)8,
    GPX_STATUS_FATAL_UNALIGNED_ACCESS                   = (int)9,
    GPX_STATUS_FATAL_MEMORY_ERROR                       = (int)10,
    GPX_STATUS_FATAL_BUS_ERROR                          = (int)11,  // bad pointer or malloc
    GPX_STATUS_FATAL_USAGE_ERROR                        = (int)12,
    GPX_STATUS_FATAL_DIV_ZERO                           = (int)13,
    GPX_STATUS_FATAL_SER0_REINIT                        = (int)14,

    GPX_STATUS_FATAL_UNKNOWN                            = (int)0xff,
};

/** Hardware status flags */
enum eGPXHdwStatusFlags
{
    /** GNSS1 satellite signals are being received (antenna and cable are good) */
    GPX_HDW_STATUS_GNSS1_SATELLITE_RX                   = (int)0x00000001,
    /** GNSS2 satellite signals are being received (antenna and cable are good) */
    GPX_HDW_STATUS_GNSS2_SATELLITE_RX                   = (int)0x00000002,
    /** GPS time of week is valid and reported.  Otherwise the timeOfWeek is local system time. */
    GPX_HDW_STATUS_GNSS1_TIME_OF_WEEK_VALID             = (int)0x00000004,
    /** GPS time of week is valid and reported.  Otherwise the timeOfWeek is local system time. */
    GPX_HDW_STATUS_GNSS2_TIME_OF_WEEK_VALID             = (int)0x00000008,
    
    /** GNSS 1 reset required count */
    GPX_HDW_STATUS_GNSS1_RESET_COUNT_MASK               = (int)0x00000070,
    GPX_HDW_STATUS_GNSS1_RESET_COUNT_OFFSET             = 4,
#define GPX_HDW_STATUS_GNSS1_RESET_COUNT(hdwStatus)     ((hdwStatus&GPX_HDW_STATUS_GNSS1_RESET_COUNT_MASK)>>GPX_HDW_STATUS_GNSS1_RESET_COUNT_OFFSET)
 
    GPX_HDW_STATUS_FAULT_GNSS1_INIT                     = (int)0x00000080,
    GPX_HDW_STATUS_GNSS1_FAULT_FLAG_OFFSET              = 7,

    /** GNSS 2 reset required count */
    GPX_HDW_STATUS_GNSS2_RESET_COUNT_MASK               = (int)0x00000700,
    GPX_HDW_STATUS_GNSS2_RESET_COUNT_OFFSET             = 8,
#define GPX_HDW_STATUS_GNSS2_RESET_COUNT(hdwStatus)     ((hdwStatus&GPX_HDW_STATUS_GNSS2_RESET_COUNT_MASK)>>GPX_HDW_STATUS_GNSS2_RESET_COUNT_OFFSET)

    GPX_HDW_STATUS_FAULT_GNSS2_INIT                     = (int)0x00000800,
    GPX_HDW_STATUS_GNSS2_FAULT_FLAG_OFFSET              = 11,

    /** GNSS is faulting firmware update REQUIRED */
    GPX_HDW_STATUS_GNSS_FW_UPDATE_REQUIRED              = (int)0x00001000,

    /** System Reset is Required for proper function */
    GPX_HDW_STATUS_SYSTEM_RESET_REQUIRED                = (int)0x00004000,
    /** System flash write staging or occuring now.  Processor will pause and not respond during a flash write, typically 150-250 ms. */
    GPX_HDW_STATUS_FLASH_WRITE_PENDING                  = (int)0x00008000,

    /** Communications Tx buffer limited */
    GPX_HDW_STATUS_ERR_COM_TX_LIMITED                   = (int)0x00010000,
    /** Communications Rx buffer overrun */
    GPX_HDW_STATUS_ERR_COM_RX_OVERRUN                   = (int)0x00020000,
    /** GPS PPS timepulse signal has not been received or is in error */
    GPX_HDW_STATUS_ERR_NO_GPS_PPS                       = (int)0x00040000,
    /** Time synchronized by GPS PPS */
    GPX_HDW_STATUS_GPS_PPS_TIMESYNC                     = (int)0x00080000,

    /** (BIT) Built-in self-test running */
    GPX_HDW_STATUS_BIT_RUNNING                          = (int)0x01000000,
    /** (BIT) Built-in self-test passed */
    GPX_HDW_STATUS_BIT_PASSED                           = (int)0x02000000,
    /** (BIT) Built-in self-test failure */
    GPX_HDW_STATUS_BIT_FAULT                            = (int)0x03000000,
    /** (BIT) Built-in self-test mask */
    GPX_HDW_STATUS_BIT_MASK                             = (int)0x03000000,

    /** Temperature outside spec'd operating range */
    GPX_HDW_STATUS_ERR_TEMPERATURE                      = (int)0x04000000,

    /** Fault reset cause */
    GPX_HDW_STATUS_FAULT_RESET_MASK                     = (int)0x70000000,    
    /** Reset from Backup mode (low-power state w/ CPU off) */
    GPX_HDW_STATUS_FAULT_RESET_BACKUP_MODE              = (int)0x10000000,
    /** Reset from Software */
    GPX_HDW_STATUS_FAULT_RESET_SOFT                     = (int)0x20000000,
    /** Reset from Hardware (NRST pin low) */
    GPX_HDW_STATUS_FAULT_RESET_HDW                      = (int)0x40000000,

    /** Critical System Fault - CPU error */
    GPX_HDW_STATUS_FAULT_SYS_CRITICAL                   = (int)0x80000000,
};

typedef enum {
    kReset = 0,
    kInit,
    kRun,
    kPassthrough,
    kFwInit,    // initializing into FwUpdate mode (prep for code injections)
    kFwUpdate,  // ready and able to accept code injections
    kError,
    kShutdown,
    kReinit,
    kHardReset,
} eGPXGnssRunState;

#define GNSS_RECEIVER_COUNT 2

typedef struct 
{
    uint8_t reserved;
    uint8_t fwUpdateState;      /** GNSS FW update status (see FirmwareUpdateState) **/
    uint8_t initState;          /** GNSS status (see InitSteps) **/
    uint8_t runState;           /** GNSS run status (see eGPXGnssRunState) **/
} gpx_gnss_status_t;

/**
* (DID_GPX_STATUS) GPX status.
*/
typedef struct
{
    /** GPS time of week (since Sunday morning) in milliseconds */
    uint32_t               	timeOfWeekMs;

    /** Status (eGpxStatus) */
    uint32_t                status;

    /** GRMC BITS **/
    uint64_t                grmcBitsSer0;
    uint64_t                grmcBitsSer1;
    uint64_t                grmcBitsSer2;
    uint64_t                grmcBitsUSB;

    uint64_t                grmcNMEABitsSer0;
    uint64_t                grmcNMEABitsSer1;
    uint64_t                grmcNMEABitsSer2;
    uint64_t                grmcNMEABitsUSB;

    /** Hardware status flags (eGPXHdwStatusFlags) */
    uint32_t                hdwStatus;

    /** MCU temperature (not available yet) */
    float                   mcuTemp;

    /** Nav output period (ms). */
    uint32_t                navOutputPeriodMs;

    /** Flash config checksum used with host SDK synchronization */
    uint32_t                flashCfgChecksum;

    /** RTK Mode bits (see eRTKConfigBits) **/
    uint32_t                rtkMode;

    gpx_gnss_status_t       gnsssStatus[GNSS_RECEIVER_COUNT];

    /** port */
    uint8_t                 gpxSourcePort;

    double                  upTime;     //! Time in seconds, since system was started
} gpx_status_t;


//////////////////////////////////////////////////////////////////////////
//  EVB
//////////////////////////////////////////////////////////////////////////

typedef enum
{
    /** SD card logger: card ready */
    EVB_STATUS_SD_CARD_READY                = 0x00000001,

    /** SD card Logger: running */
    EVB_STATUS_SD_LOG_ENABLED               = 0x00000002,

    /** SD card error: card file system */
    EVB_STATUS_SD_ERR_CARD_FAULT            = 0x00000010,

    /** SD card error: card full */
    EVB_STATUS_SD_ERR_CARD_FULL             = 0x00000020,

    /** SD card error: mask */
    EVB_STATUS_SD_ERR_CARD_MASK             = 0x000000F0,

    /** WiFi: enabled */
    EVB_STATUS_WIFI_ENABLED                 = 0x00010000,

    /** WiFi: connected to access point (hot spot) or another device */
    EVB_STATUS_WIFI_CONNECTED               = 0x00020000,

    /** XBee: enabled */
    EVB_STATUS_XBEE_ENABLED                 = 0x00100000,

    /** XBee: connected */
    EVB_STATUS_XBEE_CONNECTED               = 0x00200000,

    /** XBee: configured */
    EVB_STATUS_XBEE_CONFIGURED              = 0x00400000,

    /** XBee: failed to configure */
    EVB_STATUS_XBEE_CONFIG_FAILURE          = 0x00800000,

    /** System flash write staging or occuring now.  Processor will pause and not respond during a flash write, typicaly 150-250 ms. */
    EVB_STATUS_FLASH_WRITE_IN_PROGRESS      = 0x01000000,

    /** Manufacturing unlocked */
    EVB_STATUS_MANF_UNLOCKED                = 0x02000000,

} eEvbStatus;

/** EVB-2 communications ports. */
enum eEvb2CommPorts
{
    EVB2_PORT_UINS0     = 0,
    EVB2_PORT_UINS1     = 1,
    EVB2_PORT_XBEE      = 2,
    EVB2_PORT_XRADIO    = 3,		// H4-8 (orange) Tx, H4-7 (brown) Rx 
    EVB2_PORT_BLE       = 4,		
    EVB2_PORT_SP330     = 5,		// H3-2 (brown) Tx, H3-5 (green)  Rx
    EVB2_PORT_GPIO_H8   = 6,		// H8-5 (brown) Tx, H8-6 (orange) Rx
    EVB2_PORT_USB       = 7,
    EVB2_PORT_WIFI      = 8,		
    EVB2_PORT_CAN		= 9,		// H2-3 CANL (brown), H2-4 CANH (orange)
    EVB2_PORT_COUNT
};

/** EVB-2 Communications Bridge Options */
enum eEvb2ComBridgeOptions
{
    EVB2_CB_OPTIONS_TRISTATE_UINS_IO  = 0x00000001,
    EVB2_CB_OPTIONS_SP330_RS422       = 0x00000002,
    EVB2_CB_OPTIONS_XBEE_ENABLE       = 0x00000010,
    EVB2_CB_OPTIONS_WIFI_ENABLE       = 0x00000020,
    EVB2_CB_OPTIONS_BLE_ENABLE        = 0x00000040,
    EVB2_CB_OPTIONS_SPI_ENABLE        = 0x00000080,
    EVB2_CB_OPTIONS_CAN_ENABLE	      = 0x00000100,
    EVB2_CB_OPTIONS_I2C_ENABLE	      = 0x00000200,		// Tied to uINS G1,G2
};

enum eEvb2PortOptions
{
    EVB2_PORT_OPTIONS_RADIO_RTK_FILTER		= 0x00000001,	// Allow RTCM3, NMEA, and RTCM3.  Reject IS binary.
    EVB2_PORT_OPTIONS_DEFAULT				= EVB2_PORT_OPTIONS_RADIO_RTK_FILTER,
};

/**
* (DID_EVB_STATUS) EVB-2 status and logger control interface
*/
typedef struct
{
    /** GPS number of weeks since January 6th, 1980 */
    uint32_t                week;

    /** GPS time of week (since Sunday morning) in milliseconds */
    uint32_t                timeOfWeekMs;

    /** Firmware (software) version */
    uint8_t                 firmwareVer[4];

    /** Status (eEvbStatus) */
    uint32_t                evbStatus;

    /** Data logger control state. (see eEvb2LoggerMode) */
    uint32_t                loggerMode;

    /** logger */
    uint32_t                loggerElapsedTimeMs;

    /** WiFi IP address */
    uint32_t                wifiIpAddr;

    /** System command (see eSystemCommand).  99 = software reset */
    uint32_t                sysCommand;

    /** Time sync offset between local time since boot up to GPS time of week in seconds.  Add this to IMU and sensor time to get GPS time of week in seconds. */
    double                  towOffset;

} evb_status_t;

#define WIFI_SSID_PSK_SIZE      40

typedef struct
{
    /** WiFi SSID */
    char                    ssid[WIFI_SSID_PSK_SIZE];

    /** WiFi PSK */
    char                    psk[WIFI_SSID_PSK_SIZE];

} evb_wifi_t;

typedef struct
{  
    /** Server IP address */
    union {
        uint32_t	u32;
        uint8_t		u8[4];
    } ipAddr;

    /** Server port */
    uint32_t                port;

} evb_server_t;

typedef enum
{
    EVB_CFG_BITS_WIFI_SELECT_MASK               = 0x00000003,
    EVB_CFG_BITS_WIFI_SELECT_OFFSET             = 0,
    EVB_CFG_BITS_SERVER_SELECT_MASK             = 0x0000000C,
    EVB_CFG_BITS_SERVER_SELECT_OFFSET           = 2,
    EVB_CFG_BITS_NO_STREAM_PPD_ON_LOG_BUTTON    = 0x00000010,		// Don't enable PPD stream when log button is pressed
    EVB_CFG_BITS_ENABLE_ADC4                    = 0x00000200,
    EVB_CFG_BITS_ENABLE_ADC10					= 0x00000400,
} eEvbFlashCfgBits;

#define NUM_WIFI_PRESETS     3
#define EVB_CFG_BITS_SET_IDX_WIFI(bits,idx)     {(bits)&=EVB_CFG_BITS_WIFI_SELECT_MASK; (bits)|=(((idx)<<EVB_CFG_BITS_WIFI_SELECT_OFFSET)&EVB_CFG_BITS_WIFI_SELECT_MASK);}
#define EVB_CFG_BITS_SET_IDX_SERVER(bits,idx)   {(bits)&=EVB_CFG_BITS_SERVER_SELECT_MASK; (bits)|=(((idx)<<EVB_CFG_BITS_SERVER_SELECT_OFFSET)&EVB_CFG_BITS_SERVER_SELECT_MASK);}
#define EVB_CFG_BITS_IDX_WIFI(bits)             (((bits)&EVB_CFG_BITS_WIFI_SELECT_MASK)>>EVB_CFG_BITS_WIFI_SELECT_OFFSET)
#define EVB_CFG_BITS_IDX_SERVER(bits)           (((bits)&EVB_CFG_BITS_SERVER_SELECT_MASK)>>EVB_CFG_BITS_SERVER_SELECT_OFFSET)

/**
* (DID_EVB_FLASH_CFG) EVB-2 flash config for monitor, config, and logger control interface
*/
typedef struct
{  
    /** Size of this struct */
    uint32_t				size;

    /** Checksum, excluding size and checksum */
    uint32_t                checksum;

    /** Manufacturer method for restoring flash defaults */
    uint32_t                key;

    /** Communications bridge preset. (see eEvb2ComBridgePreset) */
    uint8_t                 cbPreset;

    // 32-bit alignment
    uint8_t                 reserved1[3];

    /** Communications bridge forwarding */
    uint32_t                cbf[EVB2_PORT_COUNT];

    /** Communications bridge options (see eEvb2ComBridgeOptions) */
    uint32_t                cbOptions;

    /** Config bits (see eEvbFlashCfgBits) */
    uint32_t                bits;

    /** Radio preamble ID (PID) - 0x0 to 0x9. Only radios with matching PIDs can communicate together. Different PIDs minimize interference between multiple sets of networks. Checked before the network ID. */
    uint32_t                radioPID;

    /** Radio network ID (NID) - 0x0 to 0x7FFF. Only radios with matching NID can communicate together. Checked after the preamble ID. */
    uint32_t                radioNID;

    /** Radio power level - Transmitter output power level. (XBee PRO SX 0=20dBm, 1=27dBm, 2=30dBm)  */
    uint32_t                radioPowerLevel;

    /** WiFi SSID and PSK */
    evb_wifi_t              wifi[NUM_WIFI_PRESETS];

    /** Server IP and port */
    evb_server_t            server[NUM_WIFI_PRESETS];

    /** Encoder tick to wheel rotation conversion factor (in radians).  Encoder tick count per revolution on 1 channel x gear ratio x 2pi. */
    float                   encoderTickToWheelRad;

    /** CAN baudrate */
    uint32_t				CANbaud_kbps;

    /** CAN receive address */
    uint32_t				can_receive_address;

    /** EVB port for uINS communications and SD card logging. 0=uINS-Ser0 (default), 1=uINS-Ser1, SP330=5, 6=GPIO_H8 (use eEvb2CommPorts) */
    uint8_t                 uinsComPort;

    /** EVB port for uINS aux com and RTK corrections. 0=uINS-Ser0, 1=uINS-Ser1 (default), 5=SP330, 6=GPIO_H8 (use eEvb2CommPorts) */
    uint8_t                 uinsAuxPort;

    // Ensure 32-bit alignment
    uint8_t                	reserved2[2];

    /** Enable radio RTK filtering, etc. (see eEvb2PortOptions) */
    uint32_t                portOptions;

    /** Baud rate for EVB serial port H3 (SP330 RS233 and RS485/422). */
    uint32_t                h3sp330BaudRate;

    /** Baud rate for EVB serial port H4 (TLL to external radio). */
    uint32_t                h4xRadioBaudRate;

    /** Baud rate for EVB serial port H8 (TLL). */
    uint32_t                h8gpioBaudRate;

    /** Wheel encoder configuration (see eWheelCfgBits) */
    uint32_t                wheelCfgBits;

    /** Wheel update period.  Sets the wheel encoder and control update period. (ms) */
    uint32_t				velocityControlPeriodMs;

} evb_flash_cfg_t;


/** EVB-2 communications bridge configuration. */
enum eEvb2ComBridgePreset
{
    /** No change.  Sending this value causes no effect. */
    EVB2_CB_PRESET_NA = 0,

    /** No connections.  Off: XBee, WiFi */
    EVB2_CB_PRESET_ALL_OFF = 1,

    /** [uINS Hub] LED-GRN (uINS-COM): USB, RS232, H8.  (uINS-AUX): XRadio.  Off: XBee, WiFi */
    EVB2_CB_PRESET_RS232 = 2,

    /** [uINS Hub] LED-BLU (uINS-COM): USB, RS232, H8.  (uINS-AUX): XBee, XRadio.  Off: WiFi */
    EVB2_CB_PRESET_RS232_XBEE = 3,

    /** [uINS Hub] LED-PUR (uINS-COM): USB, RS422, H8.  (uINS-AUX): WiFi, XRadio.  Off: XBee */
    EVB2_CB_PRESET_RS422_WIFI = 4,

    /** [uINS Hub] LED-CYA (uINS-SER1 SPI): USB, RS423, H8.  Off: WiFi, XBee.  A reset is required following selection of this CBPreset to enable SPI on the uINS, in order to assert uINS pin 10 (G9/nSPI_EN) during bootup. */
    EVB2_CB_PRESET_SPI_RS232 = 5,

    /** [USB Hub]  LED-YEL (USB): RS232, H8, XBee, XRadio. */
    EVB2_CB_PRESET_USB_HUB_RS232 = 6,

    /** [USB Hub]  LED-WHT (USB): RS485/RS422, H8, XRadio. */
    EVB2_CB_PRESET_USB_HUB_RS422 = 7,
    
    /** Number of bridge configuration presets */
    EVB2_CB_PRESET_COUNT = 8,
    
};

#define EVB2_CB_PRESET_DEFAULT      EVB2_CB_PRESET_RS232

/** Data logger control.  Values labeled CMD  */
enum eEvb2LoggerMode
{
    /** Do not change.  Sending this value causes no effect. */
    EVB2_LOG_NA                         = 0,

    /** Start new log */
    EVB2_LOG_CMD_START                  = 2,

    /** Stop logging */
    EVB2_LOG_CMD_STOP                   = 4,

    /** Purge all data logs from drive */
    EVB2_LOG_CMD_PURGE                  = 1002,
        
};

enum ePortMonPortType
{
    PORT_MON_PORT_TYPE_UART             = (uint8_t)(1 << 4),
    PORT_MON_PORT_TYPE_USB              = (uint8_t)(2 << 4),
    PORT_MON_PORT_TYPE_SPI              = (uint8_t)(3 << 4),
    PORT_MON_PORT_TYPE_I2C              = (uint8_t)(4 << 4),
    PORT_MON_PORT_TYPE_CAN              = (uint8_t)(5 << 4),
    PORT_MON_PORT_TYPE_MAX              = (uint8_t)(6 << 4)
};

/** 
* (DID_PORT_MONITOR) Data rate and status monitoring for each communications port. 
*/
typedef struct
{
    /** High nib port type (see ePortMonPortType) low nib index */
    uint8_t         portInfo;
    /** Status */
    uint32_t        status;

    /** Tx data rate (bytes/s) */
    uint32_t        txBytesPerSec;
    /** Rx data rate (bytes/s) */
    uint32_t        rxBytesPerSec;

    /** Tx byte count */
    uint32_t        txBytes;
    /** Rx byte count */
    uint32_t        rxBytes;

    /** Tx buffer overflow occurrences, times serWrite could not send all data */
    uint32_t        txOverflows;
    /** Rx buffer overflow occurrences, times that the receive buffer reduced in size due to overflow */
    uint32_t        rxOverflows;

    /** Tx number of bytes that were not sent */
    uint32_t        txBytesDropped;
    /** Rx number of checksum failures */
    uint32_t        rxChecksumErrors;

} port_monitor_set_t;

typedef struct
{
    /** Port monitor set */
    port_monitor_set_t port[NUM_SERIAL_PORTS];

    uint8_t activePorts;
        
} port_monitor_t;

/** Stores data for the event mask */
typedef struct
{
    /** Prioity mask (see eEventPriority) */
    int8_t priorityLevel;
      
    /** ID mask field (see eEventProtocol ie 0x01 << eEventProtocol) */
    uint32_t msgTypeIdMask;
} did_event_mask_t;

/** Sent in the data field of DID_EVENT for eEventProtocol:
 *  EVENT_MSG_TYPE_ID_ENA_GNSS1_FILTER,
 *  EVENT_MSG_TYPE_ID_ENA_GNSS2_FILTER,
 *  EVENT_MSG_TYPE_ID_ENA_FILTER 
*/
typedef struct
{
    /**target port mask 0x80 for current port other port (0x01 << TARGET_PORT) where target port is */
    uint8_t portMask;

    did_event_mask_t eventMask;

} did_event_filter_t;

enum eEventMsgTypeID
{
    EVENT_MSG_TYPE_ID_RAW               = 1,
    EVENT_MSG_TYPE_ID_ASCII             = 2,
    EVENT_MSG_TYPE_ID_RTMC3_RCVR1       = 11,
    EVENT_MSG_TYPE_ID_RTMC3_RCVR2       = 12,
    EVENT_MSG_TYPE_ID_RTMC3_EXT         = 13,
    EVENT_MSG_TYPE_ID_SONY_BIN_RCVR1    = 14,
    EVENT_MSG_TYPE_ID_SONY_BIN_RCVR2    = 15,

    EVENT_MSG_TYPE_ID_IMX_DMA_TX_0_REG  = 22,
    EVENT_MSG_TYPE_ID_IMX_SER0_REG      = 23,
    EVENT_MSG_TYPE_ID_IMX_SER0_CFG      = 24,
    EVENT_MSG_TYPE_ID_IMX_DMA_TX_0_CHAN = 25,
    EVENT_MSG_TYPE_ID_IMX_GPIO_TX_0_REG = 26,

    EVENT_MSG_TYPE_ID_DMA_RX_0_REG      = 27,
    EVENT_MSG_TYPE_ID_SER0_REG          = 28,
    EVENT_MSG_TYPE_ID_SER0_CFG          = 29,
    EVENT_MSG_TYPE_ID_DMA_RX_0_CHAN     = 30,
    EVENT_MSG_TYPE_ID_GPIO_RX_0_REG     = 31,

    EVENT_MSG_TYPE_ID_FILTER_RESPONSE   = (uint16_t)-4,
    EVENT_MSG_TYPE_ID_ENA_GNSS1_FILTER  = (uint16_t)-3,
    EVENT_MSG_TYPE_ID_ENA_GNSS2_FILTER  = (uint16_t)-2,
    EVENT_MSG_TYPE_ID_ENA_FILTER        = (uint16_t)-1,
};

enum eEventPriority
{
    EVENT_PRIORITY_FAULT            = 0,
    EVENT_PRIORITY_ERR              = 1,
    EVENT_PRIORITY_WARNING          = 2,
    EVENT_PRIORITY_INFO             = 3,
    EVENT_PRIORITY_INFO_VERBOSE     = 4,
    EVENT_PRIORITY_DBG              = 5,
    EVENT_PRIORITY_DBG_VERBOSE      = 6, 
    EVENT_PRIORITY_TRIVIAL          = 7,
    
    // None should be used on all messages that should only be broadcast based on ID
    EVENT_PRIORITY_NONE             = -1,
};

typedef struct
{
    /** Time (uptime in seconds) */
    double          time;

    /** Serial number */
    uint32_t        senderSN;
  
    /** Hardware: 0=Host, 1=uINS, 2=EVB, 3=IMX, 4=GPX (see "Product Hardware ID") */
    uint16_t        senderHdwId;
    
    /** see eEventPriority */
    int8_t          priority;
    uint8_t         res8;

    /** see eEventMsgTypeID */
    uint16_t        msgTypeID;
    uint16_t        length;
    
    uint8_t data[1];
} did_event_t;

#define DID_EVENT_HEADER_SIZE           (sizeof(did_event_t) - sizeof(uint8_t))

/**
* (DID_SYS_FAULT) System Fault Information 
*/
#define SYS_FAULT_STATUS_HARDWARE_RESET                 0x00000000
#define SYS_FAULT_STATUS_USER_RESET                     0x00000001
#define SYS_FAULT_STATUS_ENABLE_BOOTLOADER              0x00000002
// General:
#define SYS_FAULT_STATUS_SOFT_RESET                     0x00000010
#define SYS_FAULT_STATUS_FLASH_MIGRATION_EVENT          0x00000020
#define SYS_FAULT_STATUS_FLASH_MIGRATION_COMPLETED      0x00000040
#define SYS_FAULT_STATUS_RTK_MISC_ERROR                 0x00000080
#define SYS_FAULT_STATUS_MCUBOOT_SWAP_FAILURE           0x00000100
#define SYS_FAULT_STATUS_MASK_GENERAL_ERROR             0xFFFFFFF0
// Critical: (usually associated with system reset)
#define SYS_FAULT_STATUS_HARD_FAULT                     0x00010000
#define SYS_FAULT_STATUS_USAGE_FAULT                    0x00020000
#define SYS_FAULT_STATUS_MEM_MANGE                      0x00040000
#define SYS_FAULT_STATUS_BUS_FAULT                      0x00080000
#define SYS_FAULT_STATUS_MALLOC_FAILED                  0x00100000
#define SYS_FAULT_STATUS_STACK_OVERFLOW                 0x00200000
#define SYS_FAULT_STATUS_INVALID_CODE_OPERATION         0x00400000
#define SYS_FAULT_STATUS_FLASH_MIGRATION_MARKER_UPDATED 0x00800000
#define SYS_FAULT_STATUS_WATCHDOG_RESET                 0x01000000
#define SYS_FAULT_STATUS_RTK_BUFFER_LIMIT               0x02000000
#define SYS_FAULT_STATUS_SENSOR_CALIBRATION             0x04000000
#define SYS_FAULT_STATUS_HARDWARE_DETECTION             0x08000000
#define SYS_FAULT_STATUS_MASK_CRITICAL_ERROR            0xFFFF0000

typedef struct 
{
    /** System fault status */
    uint32_t status;

    /** Fault Type at HardFault */
    uint32_t g1Task;

    /** Multipurpose register - Line number of fault */
    uint32_t g2FileNum;
    
    /** Multipurpose register - File number at fault */
    uint32_t g3LineNum;
        
    /** Multipurpose register - at time of fault.  */
    uint32_t g4;

    /** Multipurpose register - link register value at time of fault.  */
    uint32_t g5Lr;
    
    /** Program Counter value at time of fault */
    uint32_t pc;
    
    /** Program Status Register value at time of fault */
    uint32_t psr;
        
} system_fault_t;

/** RTOS tasks */
typedef enum
{
    /** Task 0: Sample	*/
    IMX_TASK_SAMPLE = 0,

    /** Task 1: Nav */
    IMX_TASK_NAV,

    /** Task 2: Communications */
    IMX_TASK_COMMUNICATIONS,

    /** Task 3: Maintenance */
    IMX_TASK_MAINTENANCE,

    /** Task 4: Idle */
    IMX_TASK_IDLE,

    /** Task 5: Timer */
    IMX_TASK_TIMER,

    /** Number of RTOS tasks */
    IMX_RTOS_NUM_TASKS                 // Keep last
} eImxRtosTask;

/** RTOS tasks */
typedef enum
{
    /** Task 0: Sample	*/
    GPX_TASK_COMM = 0,

    /** Task 1: Nav */
    GPX_TASK_RTK,

    /** Task 2: Idle */
    GPX_TASK_IDLE,

    /** Task 3: Timer */
    GPX_TASK_TIMER,

    /** Number of RTOS tasks */
    GPX_RTOS_NUM_TASKS,					// Keep last
} eGpxRtosTask;

/** EVB RTOS tasks */
typedef enum
{
    /** Task 0: Communications */
    EVB_TASK_COMMUNICATIONS,

    /** Task 1: Logger */
    EVB_TASK_LOGGER,

    /** Task 2: WiFi */
    EVB_TASK_WIFI,

    /** Task 3: Maintenance */
    EVB_TASK_MAINTENANCE,

    /** Task 4: Idle */
    EVB_TASK_IDLE,

    /** Task 5: Timer */
    EVB_TASK_TIMER,

    /** Task 6: SPI to uINS */
    EVB_TASK_SPI_UINS_COM,

    /** Number of RTOS tasks */
    EVB_RTOS_NUM_TASKS                  // Keep last
} eEvbRtosTask;

/** RTOS tasks */
typedef enum
{
#if defined(GPX_1)
    TASK_IDLE           = GPX_TASK_IDLE,
    TASK_TIMER          = GPX_TASK_TIMER,
	RTOS_NUM_TASKS      = GPX_RTOS_NUM_TASKS
#else   // IMX_5    
    TASK_IDLE           = IMX_TASK_IDLE,
    TASK_TIMER          = IMX_TASK_TIMER,
	RTOS_NUM_TASKS      = IMX_RTOS_NUM_TASKS
#endif
} eRtosTask;

/** Max task name length - do not change */
#define MAX_TASK_NAME_LEN 12

/** RTOS task info */
typedef struct PACKED
{
    /** Task name */
    char                    name[MAX_TASK_NAME_LEN];

    /** Task priority (0 - 8) */
    uint32_t                priority;

    /** Stack high water mark bytes */
    uint32_t                stackUnused;

    /** Task period ms */
    uint32_t                periodMs;

	/** Last runtime microseconds */
	uint32_t                runtimeUs;

	/** Average runtime */
	float					avgRuntimeUs;

	/** Average of runtimes less than avgRuntimeUs */
	float					lowerRuntimeUs;

	/** Average of runtimes greater than avgRuntimeUs */
	float					upperRuntimeUs;

	/** Max runtime microseconds */
	uint32_t                maxRuntimeUs;

	/** Local time when task loop started (following delay) */
	uint32_t                startTimeUs;

	/** Counter of times task took too long to run */
	uint16_t				gapCount;

	/** Counter of times task took too long to run twice in a row */
	uint8_t					doubleGapCount;

	/** Reserved */
	uint8_t					reserved;

	/** Processor usage percent */
    float					cpuUsage;

	/** Handle */
	uint32_t                handle;
	
} rtos_task_t;

/** Internal RTOS task profiling info (processor ticks instead of usec) */
typedef struct PACKED
{
	/** Time in microseconds */
	uint32_t                timeTicks;

	/** Runtime in microseconds */
	uint32_t                runtimeTicks;

	/** LPF average runtime */
	float					avgRuntimeTicks;

	/** Average of runtimes less than avgRuntimeTicks */
	float					lowerRuntimeTicks;

	/** Average of runtimes greater than avgRuntimeTicks */
	float					upperRuntimeTicks;

	/** Maximum runtime microseconds */
	uint32_t                maxRuntimeTicks;

	/** Local time when task loop started (following delay) */
	uint32_t                startTimeTicks;

	/** Counter of times task took too long to run */
	uint16_t				gapCount;

	/** Counter of times task took too long to run back-to-back */
	uint8_t					doubleGapCount;

	/** Indicates whether gap occurd on last update */
	uint8_t					gapOnLast;

	/** Task period ms */
	uint32_t 				periodTicks;

} rtos_profile_t;

/** (DID_RTOS_INFO) */
typedef struct PACKED
{
    /** Heap high water mark bytes */
    uint32_t                freeHeapSize;

    /** Total memory allocated using RTOS pvPortMalloc() */
    uint32_t				mallocSize;

    /** Total memory freed using RTOS vPortFree() */
    uint32_t				freeSize;

    /** Tasks */
    rtos_task_t             task[IMX_RTOS_NUM_TASKS];
} rtos_info_t;

/** (DID_GPX_RTOS_INFO) */
typedef struct PACKED
{
    /** Heap high water mark bytes */
    uint32_t                freeHeapSize;

    /** Total memory allocated using RTOS pvPortMalloc() */
    uint32_t				mallocSize;

    /** Total memory freed using RTOS vPortFree() */
    uint32_t				freeSize;

    /** Tasks */
    rtos_task_t             task[GPX_RTOS_NUM_TASKS];

} gpx_rtos_info_t;

/** (DID_EVB_RTOS_INFO) */
typedef struct PACKED
{
    /** Heap high water mark bytes */
    uint32_t                freeHeapSize;

    /** Total memory allocated using RTOS pvPortMalloc() */
    uint32_t				mallocSize;

    /** Total memory freed using RTOS vPortFree() */
    uint32_t				freeSize;

    /** Tasks */
    rtos_task_t             task[EVB_RTOS_NUM_TASKS];

} evb_rtos_info_t;


typedef struct 
{
    uint32_t runTimeUs;
    uint32_t maxRuntimeUs;
    uint32_t StartTimeUs;
    uint32_t startPeriodUs;
} runtime_profile_t;

/** (DID_RUNTIME_PROFILER) */
#define RUNTIME_PROFILE_COUNT    4
typedef struct 
{
    runtime_profile_t p[RUNTIME_PROFILE_COUNT];
} runtime_profiler_t;


enum
{
    CID_INS_TIME,
    CID_INS_STATUS,
    CID_INS_EULER,
    CID_INS_QUATN2B,
    CID_INS_QUATE2B,
    CID_INS_UVW,
    CID_INS_VE,
    CID_INS_LAT,
    CID_INS_LON,
    CID_INS_ALT,
    CID_INS_NORTH_EAST,
    CID_INS_DOWN,
    CID_INS_ECEF_X,
    CID_INS_ECEF_Y,
    CID_INS_ECEF_Z,
    CID_INS_MSL,
    CID_PREINT_PX,
    CID_PREINT_QY,
    CID_PREINT_RZ,
    CID_DUAL_PX,
    CID_DUAL_QY,
    CID_DUAL_RZ,
    CID_GPS1_POS,
    CID_GPS2_POS,
    CID_GPS1_RTK_POS_REL,
    CID_GPS2_RTK_CMP_REL,
    CID_ROLL_ROLLRATE,
    NUM_CIDS
};

/** Valid baud rates for Inertial Sense hardware */
typedef enum
{
    CAN_BAUDRATE_20_KBPS   =   20,
    CAN_BAUDRATE_33_KBPS   =   33,
    CAN_BAUDRATE_50_KBPS   =   50,
    CAN_BAUDRATE_83_KBPS   =   83,
    CAN_BAUDRATE_100_KBPS  =  100,
    CAN_BAUDRATE_125_KBPS  =  125,
    CAN_BAUDRATE_200_KBPS  =  200,
    CAN_BAUDRATE_250_KBPS  =  250,
    CAN_BAUDRATE_500_KBPS  =  500,
    CAN_BAUDRATE_1000_KBPS = 1000,

    CAN_BAUDRATE_COUNT = 10
} can_baudrate_t;

/** (DID_CAN_BCAST_PERIOD) Broadcast period of CAN messages */
typedef struct PACKED
{
    /** Broadcast period multiple - CAN time message. 0 to disable. */
    uint16_t				can_period_mult[NUM_CIDS];
    
    /** Transmit address. */
    uint32_t				can_transmit_address[NUM_CIDS];
    
    /** Baud rate (kbps)  (See can_baudrate_t for valid baud rates)  */
    uint16_t				can_baudrate_kbps;

    /** Receive address. */
    uint32_t				can_receive_address;

} can_config_t;

#if defined(INCLUDE_LUNA_DATA_SETS)
#include "luna_data_sets.h"
#endif

/** Union of datasets */
typedef union PACKED
{
    dev_info_t				devInfo;
    ins_1_t					ins1;
    ins_2_t					ins2;
    ins_3_t					ins3;
    ins_4_t					ins4;
    imu_t					imu;
    imu3_t					imu3;
    magnetometer_t			mag;
    mag_cal_t				magCal;
    barometer_t				baro;
    wheel_encoder_t			wheelEncoder;
    ground_vehicle_t		groundVehicle;
    pos_measurement_t		posMeasurement;
    pimu_t					pImu;
    gps_pos_t				gpsPos;
    gps_vel_t				gpsVel;
    gps_sat_t				gpsSat;
    gps_version_t			gpsVer;
    gps_rtk_rel_t			gpsRtkRel;
    gps_rtk_misc_t			gpsRtkMisc;
    inl2_states_t			inl2States;
    inl2_ned_sigma_t        inl2NedSigma;
    nvm_flash_cfg_t			flashCfg;
    survey_in_t             surveyIn;
    sys_params_t			sysParams;
    sys_sensors_t			sysSensors;
    rtos_info_t				rtosInfo;
    gps_raw_t				gpsRaw;
    sys_sensors_adc_t       sensorsAdc;
    rmc_t					rmc;
    evb_status_t			evbStatus;
    infield_cal_t			infieldCal;
    gpx_status_t            gpxStatus;
    debug_array_t           imxDebugArray;
    debug_array_t           gpxDebugArray;
    port_monitor_t          portMonitor;
    did_event_t             event;

#if defined(INCLUDE_LUNA_DATA_SETS)
    evb_luna_velocity_control_t     wheelController;
#endif
} uDatasets;

/** Union of INS output datasets */
typedef union PACKED
{
    ins_1_t					ins1;
    ins_2_t					ins2;
    ins_3_t					ins3;
    ins_4_t					ins4;
} uInsOutDatasets;

POP_PACK

/**
Creates a 32 bit checksum from data

@param data the data to create a checksum for
@param count the number of bytes in data

@return the 32 bit checksum for data
*/
uint32_t checksum32(const void* data, int count);
uint32_t serialNumChecksum32(const void* data, int size);
uint32_t flashChecksum32(const void* data, int size);

/**
Flip the endianess of 32 bit values in data

@param data the data to flip 32 bit values in
@param dataLength the number of bytes in data
*/
void flipEndianess32(uint8_t* data, int dataLength);

/**
Flip the bytes of a float in place (4 bytes) - ptr is assumed to be at least 4 bytes

@param ptr the float to flip
*/
void flipFloat(uint8_t* ptr);

/**
Flip the bytes of a float (4 bytes) - ptr is assumed to be at least 4 bytes

@param val the float to flip
@return the flipped float
*/
float flipFloatCopy(float val);

/**
Flip the bytes of a double in place (8 bytes) - ptr is assumed to be at least 8 bytes
Only flips each 4 byte pair, does not flip the individual bytes within the pair

@param ptr the double to flip
*/
void flipDouble(void* ptr);

/**
Flip the bytes of a double in place (8 bytes)
Unlike flipDouble, this also flips the individual bytes in each 4 byte pair

@param val the double to flip
@return the flipped double
*/
double flipDoubleCopy(double val);

/**
Flip double (64 bit) floating point values in data

@param data the data to flip doubles in
@param dataLength the number of bytes in data
@param offset offset into data to start flipping at
@param offsets a list of offsets of all doubles in data, starting at position 0
@param offsetsLength the number of items in offsets
*/
void flipDoubles(uint8_t* data, int dataLength, int offset, uint16_t* offsets, uint16_t offsetsLength);

/**
Flip string values in data - this compensates for the fact that flipEndianess32 is called on all the data

@param data the data to flip string values in
@param dataLength the number of bytes in data
@param offset the offset into data to start flipping strings at
@param offsets a list of offsets and byte lengths into data where strings start at
@param offsetsLength the number of items in offsets, should be 2 times the string count
*/
void flipStrings(uint8_t* data, int dataLength, int offset, uint16_t* offsets, uint16_t offsetsLength);

// BE_SWAP: if big endian then swap, else no-op
// LE_SWAP: if little endian then swap, else no-op
#if CPU_IS_BIG_ENDIAN
#define BE_SWAP64F(_i) flipDoubleCopy(_i)
#define BE_SWAP32F(_i) flipFloatCopy(_i)
#define BE_SWAP32(_i) (SWAP32(_i))
#define BE_SWAP16(_i) (SWAP16(_i))
#define LE_SWAP64F(_i) (_i)
#define LE_SWAP32F(_i) (_i)
#define LE_SWAP32(_i) (_i)
#define LE_SWAP16(_i) (_i)
#else // little endian
#define BE_SWAP64F(_i) (_i)
#define BE_SWAP32F(_i) (_i)
#define BE_SWAP32(_i) (_i)
#define BE_SWAP16(_i) (_i)
#define LE_SWAP64F(_i) flipDoubleCopy(_i)
#define LE_SWAP32F(_i) flipFloatCopy(_i)
#define LE_SWAP32(_i) (SWAP32(_i))
#define LE_SWAP16(_i) (SWAP16(_i))
#endif

/**
Get the offsets of double / int64 (64 bit) values given a data id

@param dataId the data id to get double offsets for
@param offsetsLength receives the number of double offsets

@return a list of offets of doubles or 0 if none, offset will have high bit set if it is an int64 instead of a double
*/
uint16_t* getDoubleOffsets(eDataIDs dataId, uint16_t* offsetsLength);

/**
Gets the offsets and lengths of strings given a data id

@param dataId the data id to get string offsets and lengths for
@param offsetsLength receives the number of items in the return value

@return a list of offsets and lengths of strings for the data id or 0 if none
*/
uint16_t* getStringOffsetsLengths(eDataIDs dataId, uint16_t* offsetsLength);

/** DID to RMC bit look-up table */
extern const uint64_t g_didToRmcBit[DID_COUNT];
uint64_t didToRmcBit(uint32_t dataId, uint64_t defaultRmcBits, uint64_t devInfoRmcBits);

/** DID to NMEA RMC bit look-up table */
extern const uint64_t g_didToNmeaRmcBit[DID_COUNT];

/** DID to GPX RMC bit look-up table */
extern const uint64_t g_gpxDidToGrmcBit[DID_COUNT];
extern const uint16_t g_gpxGRMCPresetLookup[GRMC_BIT_POS_COUNT];

#ifndef GPX_1

/*
Convert gnssID to ubx gnss indicator (ref [2] 25)

@param gnssID gnssID of satellite
@return ubx gnss indicator
*/
int ubxSys(int gnssID);

#endif

/*
Convert satellite constelation and prn/slot number to satellite number

@param sys satellite system (SYS_GPS,SYS_GLO,...)
@param prn satellite prn/slot number
@return satellite number (0:error)
*/
int satNo(int sys, int prn);

/*
convert satellite gnssID + svID to satellite number

@param gnssID satellite system 
@param svID satellite prn/slot number
@return satellite number (0:error)
*/
int satNumCalc(int gnssID, int svID);

void profiler_start(runtime_profile_t *p, uint32_t timeUs);
void profiler_stop(runtime_profile_t *p, uint32_t timeUs);
void profiler_maintenance_1s(runtime_profiler_t *p);


#ifdef __cplusplus
}
#endif

#endif // DATA_SETS_H<|MERGE_RESOLUTION|>--- conflicted
+++ resolved
@@ -1737,44 +1737,6 @@
 #define RMC_PRESET_PPD_NAV_PERIOD_MULT_MS	100
 
 // Preset: Post Processing Data
-<<<<<<< HEAD
-#define RMC_PRESET_PPD_BITS_NO_IMU		(RMC_BITS_PRESET \
-                                        | RMC_BITS_INS2 \
-                                        | RMC_BITS_BAROMETER \
-                                        | RMC_BITS_MAGNETOMETER \
-                                        | RMC_BITS_GPS1_POS \
-                                        | RMC_BITS_GPS2_POS \
-                                        | RMC_BITS_GPS1_VEL \
-                                        | RMC_BITS_GPS2_VEL \
-                                        | RMC_BITS_GPS1_RAW \
-                                        | RMC_BITS_GPS2_RAW \
-                                        | RMC_BITS_GPS_BASE_RAW \
-                                        | RMC_BITS_GPS1_RTK_POS_REL \
-                                        | RMC_BITS_GPS1_RTK_HDG_REL \
-                                        | RMC_BITS_INTERNAL_PPD \
-                                        | RMC_BITS_DIAGNOSTIC_MESSAGE)
-#define RMC_PRESET_PPD_BITS				(RMC_PRESET_PPD_BITS_NO_IMU \
-                                        | RMC_BITS_PIMU \
-                                        | RMC_BITS_REFERENCE_PIMU)
-#define RMC_PRESET_INS_BITS				(RMC_BITS_INS2 \
-                                        | RMC_BITS_GPS1_POS \
-                                        | RMC_BITS_PRESET)
-#define RMC_PRESET_PPD_BITS_IMU3		(RMC_PRESET_PPD_BITS_NO_IMU \
-                                        | RMC_BITS_IMU3_UNCAL)
-#define RMC_PRESET_PPD_BITS_RTK_DBG		(RMC_PRESET_PPD_BITS \
-                                        | RMC_BITS_RTK_STATE \
-                                        | RMC_BITS_RTK_CODE_RESIDUAL \
-                                        | RMC_BITS_RTK_PHASE_RESIDUAL \
-                                        | RMC_BITS_GPX_DEBUG \
-                                        | RMC_BITS_GPS1_SAT \
-                                        | RMC_BITS_GPS2_SAT \
-                                        | RMC_BITS_EVENT)
-#define RMC_PRESET_PPD_GROUND_VEHICLE	(RMC_PRESET_PPD_BITS \
-                                        | RMC_BITS_WHEEL_ENCODER \
-                                        | RMC_BITS_GROUND_VEHICLE)
-#define RMC_PRESET_ALLAN_VARIANCE		(RMC_BITS_PRESET \
-                                        | RMC_BITS_IMU)
-=======
 #define RMC_PRESET_IMX_PPD_NO_IMU           (RMC_BITS_PRESET \
                                             | RMC_BITS_INS2 \
                                             | RMC_BITS_BAROMETER \
@@ -1802,6 +1764,9 @@
                                             | RMC_BITS_RTK_STATE \
                                             | RMC_BITS_RTK_CODE_RESIDUAL \
                                             | RMC_BITS_RTK_PHASE_RESIDUAL \
+                                            | RMC_BITS_GPX_DEBUG \
+                                            | RMC_BITS_GPS1_SAT \
+                                            | RMC_BITS_GPS2_SAT \
                                             | RMC_BITS_EVENT)
 #define RMC_PRESET_IMX_PPD_GROUND_VEHICLE   (RMC_PRESET_IMX_PPD \
                                             | RMC_BITS_WHEEL_ENCODER \
@@ -1821,7 +1786,6 @@
                                             | RMC_BITS_GPX_DEBUG \
                                             | RMC_BITS_GPX_PORT_MON \
                                             | RMC_BITS_EVENT)
->>>>>>> 4be797c2
 
 /** (DID_RMC) Realtime message controller (RMC). */
 typedef struct PACKED
