/*
MIT LICENSE

Copyright (c) 2014-2019 Inertial Sense, Inc. - http://inertialsense.com

Permission is hereby granted, free of charge, to any person obtaining a copy of this software and associated documentation files(the "Software"), to deal in the Software without restriction, including without limitation the rights to use, copy, modify, merge, publish, distribute, sublicense, and/or sell copies of the Software, and to permit persons to whom the Software is furnished to do so, subject to the following conditions :

The above copyright notice and this permission notice shall be included in all copies or substantial portions of the Software.

THE SOFTWARE IS PROVIDED "AS IS", WITHOUT WARRANTY OF ANY KIND, EXPRESS OR IMPLIED, INCLUDING BUT NOT LIMITED TO THE WARRANTIES OF MERCHANTABILITY, FITNESS FOR A PARTICULAR PURPOSE AND NONINFRINGEMENT.IN NO EVENT SHALL THE AUTHORS OR COPYRIGHT HOLDERS BE LIABLE FOR ANY CLAIM, DAMAGES OR OTHER LIABILITY, WHETHER IN AN ACTION OF CONTRACT, TORT OR OTHERWISE, ARISING FROM, OUT OF OR IN CONNECTION WITH THE SOFTWARE OR THE USE OR OTHER DEALINGS IN THE SOFTWARE.
*/

#ifndef DATA_SETS_H
#define DATA_SETS_H

#include <stdint.h>
#include <stdlib.h>
#include <time.h>
#include <string.h>
#include "ISConstants.h"

#ifdef __cplusplus
extern "C" {
#endif

// *****************************************************************************
// ****** InertialSense binary message Data Identification Numbers (DIDs) ****** 
// ******                                                                 ******
// ****** NEVER REORDER THESE VALUES!                                     ******
// *****************************************************************************
/** Data identifiers - these are unsigned int and #define because enum are signed according to C standard */
typedef uint32_t eDataIDs;

#define DID_NULL                        (eDataIDs)0  /** NULL (INVALID) */
#define DID_DEV_INFO                    (eDataIDs)1  /** (dev_info_t) Device information */
#define DID_SYS_FAULT                   (eDataIDs)2  /** (system_fault_t) System fault information */
#define DID_PREINTEGRATED_IMU           (eDataIDs)3  /** (preintegrated_imu_t) Coning and sculling integral in body/IMU frame.  Updated at IMU rate. Also know as Delta Theta Delta Velocity, or Integrated IMU. For clarification, we use the name "Preintegrated IMU" through the User Manual. This data is integrated from the IMU data at the IMU update rate (startupImuDtMs, default 1ms).  The integration period (dt) and output data rate are the same as the NAV rate (startupNavDtMs, default 4ms) and cannot be output at any other rate. If a different output data rate is desired, DID_DUAL_IMU which is derived from DID_PREINTEGRATED_IMU can be used instead. Preintegrated IMU data acts as a form of compression, adding the benefit of higher integration rates for slower output data rates, preserving the IMU data without adding filter delay and addresses antialiasing. It is most effective for systems that have higher dynamics and lower communications data rates. */
#define DID_INS_1                       (eDataIDs)4  /** (ins_1_t) INS output: euler rotation w/ respect to NED, NED position from reference LLA. */
#define DID_INS_2                       (eDataIDs)5  /** (ins_2_t) INS output: quaternion rotation w/ respect to NED, ellipsoid altitude */
#define DID_GPS1_UBX_POS                (eDataIDs)6  /** (gps_pos_t) GPS 1 position data from ublox receiver. */
#define DID_CONFIG                      (eDataIDs)7  /** (config_t) Configuration data */
#define DID_ASCII_BCAST_PERIOD          (eDataIDs)8  /** (ascii_msgs_t) Broadcast period for ASCII messages */
#define DID_RMC                         (eDataIDs)9  /** (rmc_t) Realtime Message Controller (RMC). The data sets available through RMC are driven by the availability of the data. The RMC provides updates from various data sources (i.e. sensors) as soon as possible with minimal latency. Several of the data sources (sensors) output data at different data rates that do not all correspond. The RMC is provided so that broadcast of sensor data is done as soon as it becomes available. All RMC messages can be enabled using the standard Get Data packet format. */
#define DID_SYS_PARAMS                  (eDataIDs)10 /** (sys_params_t) System parameters / info */
#define DID_SYS_SENSORS                 (eDataIDs)11 /** (sys_sensors_t) System sensor information */
#define DID_FLASH_CONFIG                (eDataIDs)12 /** (nvm_flash_cfg_t) Flash memory configuration */
#define DID_GPS1_POS                    (eDataIDs)13 /** (gps_pos_t) GPS 1 position data.  This comes from DID_GPS1_UBX_POS or DID_GPS1_RTK_POS, depending on whichever is more accurate. */
#define DID_GPS2_POS                    (eDataIDs)14 /** (gps_pos_t) GPS 2 position data */
#define DID_GPS1_SAT                    (eDataIDs)15 /** (gps_sat_t) GPS 1 GNSS and sat identifiers, carrier to noise ratio (signal strength), elevation and azimuth angles, pseudo range residual. */
#define DID_GPS2_SAT                    (eDataIDs)16 /** (gps_sat_t) GPS 2 GNSS and sat identifiers, carrier to noise ratio (signal strength), elevation and azimuth angles, pseudo range residual. */
#define DID_GPS1_VERSION                (eDataIDs)17 /** (gps_version_t) GPS 1 version info */
#define DID_GPS2_VERSION                (eDataIDs)18 /** (gps_version_t) GPS 2 version info */
#define DID_MAG_CAL                     (eDataIDs)19 /** (mag_cal_t) Magnetometer calibration */
#define DID_INTERNAL_DIAGNOSTIC         (eDataIDs)20 /** INTERNAL USE ONLY (internal_diagnostic_t) Internal diagnostic info */
#define DID_GPS1_RTK_REL                (eDataIDs)21 /** (gps_rtk_rel_t) RTK navigation data */
#define DID_GPS1_RTK_MISC               (eDataIDs)22 /** (gps_rtk_misc_t) RTK related data */
#define DID_FEATURE_BITS                (eDataIDs)23 /** INTERNAL USE ONLY (feature_bits_t) */
#define DID_SENSORS_IS1                 (eDataIDs)24 /** INTERNAL USE ONLY (sensors_w_temp_t) Cross-axis aligned w/ scale factor */
#define DID_SENSORS_IS2                 (eDataIDs)25 /** INTERNAL USE ONLY (sensors_w_temp_t) Temperature compensated */
#define DID_SENSORS_TC_BIAS             (eDataIDs)26 /** INTERNAL USE ONLY (sensors_t) */
#define DID_IO                          (eDataIDs)27 /** (io_t) I/O */
#define DID_SENSORS_ADC                 (eDataIDs)28 /** INTERNAL USE ONLY (sys_sensors_adc_t) */
#define DID_SCOMP                       (eDataIDs)29 /** INTERNAL USE ONLY (sensor_compensation_t) */
#define DID_GPS1_VEL                    (eDataIDs)30 /** (gps_vel_t) GPS 1 velocity data */
#define DID_GPS2_VEL                    (eDataIDs)31 /** (gps_vel_t) GPS 2 velocity data */
#define DID_HDW_PARAMS                  (eDataIDs)32 /** INTERNAL USE ONLY (hdw_params_t) */
#define DID_NVR_MANAGE_USERPAGE         (eDataIDs)33 /** INTERNAL USE ONLY (nvr_manage_t) */
#define DID_NVR_USERPAGE_SN             (eDataIDs)34 /** INTERNAL USE ONLY (nvm_group_sn_t) */
#define DID_NVR_USERPAGE_G0             (eDataIDs)35 /** INTERNAL USE ONLY (nvm_group_0_t) */
#define DID_NVR_USERPAGE_G1             (eDataIDs)36 /** INTERNAL USE ONLY (nvm_group_1_t) */
#define DID_DEBUG_STRING                (eDataIDs)37 /** INTERNAL USE ONLY (debug_string_t) */
#define DID_RTOS_INFO                   (eDataIDs)38 /** (rtos_info_t) RTOS information. */
#define DID_DEBUG_ARRAY                 (eDataIDs)39 /** INTERNAL USE ONLY (debug_array_t) */
#define DID_SENSORS_CAL1                (eDataIDs)40 /** INTERNAL USE ONLY (sensors_mpu_w_temp_t) */
#define DID_SENSORS_CAL2                (eDataIDs)41 /** INTERNAL USE ONLY (sensors_mpu_w_temp_t) */
#define DID_CAL_SC                      (eDataIDs)42 /** INTERNAL USE ONLY (sensor_cal_t) */
#define DID_CAL_SC1                     (eDataIDs)43 /** INTERNAL USE ONLY (sensor_cal_mpu_t) */
#define DID_CAL_SC2                     (eDataIDs)44 /** INTERNAL USE ONLY (sensor_cal_mpu_t) */
#define DID_SYS_SENSORS_SIGMA           (eDataIDs)45 /** INTERNAL USE ONLY (sys_sensors_t) */
#define DID_SENSORS_ADC_SIGMA           (eDataIDs)46 /** INTERNAL USE ONLY (sys_sensors_adc_t) */
#define DID_INS_DEV_1                   (eDataIDs)47 /** INTERNAL USE ONLY (ins_dev_1_t) */
#define DID_INL2_STATES                 (eDataIDs)48 /** (inl2_states_t) */
#define DID_INL2_COVARIANCE_LD          (eDataIDs)49 /** (INL2_COVARIANCE_LD_ARRAY_SIZE) */
#define DID_INL2_STATUS                 (eDataIDs)50 /** (inl2_status_t) */
#define DID_INL2_MISC                   (eDataIDs)51 /** (inl2_misc_t) */
#define DID_MAGNETOMETER_1              (eDataIDs)52 /** (magnetometer_t) Magnetometer sensor 1 output */
#define DID_BAROMETER                   (eDataIDs)53 /** (barometer_t) Barometric pressure sensor data */
#define DID_GPS1_RTK_POS                (eDataIDs)54 /** (gps_pos_t) GPS RTK position data */
#define DID_MAGNETOMETER_2              (eDataIDs)55 /** (magnetometer_t) 2nd magnetometer sensor data */
#define DID_COMMUNICATIONS_LOOPBACK     (eDataIDs)56 /** INTERNAL USE ONLY - Unit test for communications manager  */
#define DID_DUAL_IMU_RAW                (eDataIDs)57 /** (dual_imu_t) Dual inertial measurement unit data directly from IMU.  We recommend use of DID_DUAL_IMU or DID_PREINTEGRATED_IMU. */
#define DID_DUAL_IMU                    (eDataIDs)58 /** (dual_imu_t) Dual inertial measurement unit data down-sampled from 1KHz to navigation update rate as an anti-aliasing filter to reduce noise and preserve accuracy. */
#define DID_INL2_MAG_OBS_INFO           (eDataIDs)59 /** (inl2_mag_obs_info_t) INL2 magnetometer calibration information. */
#define DID_GPS_BASE_RAW                (eDataIDs)60 /** (gps_raw_t) GPS raw data for base station (observation, ephemeris, etc.) - requires little endian CPU. The contents of data can vary for this message and are determined by dataType field. */
#define DID_GPS_RTK_OPT                 (eDataIDs)61 /** (gps_rtk_opt_t) RTK options - requires little endian CPU. */
#define DID_NVR_USERPAGE_INTERNAL       (eDataIDs)62 /** (internal) Internal user page data */
#define DID_MANUFACTURING_INFO          (eDataIDs)63 /** INTERNAL USE ONLY (manufacturing_info_t) Manufacturing info */
#define DID_BIT                         (eDataIDs)64 /** (bit_t) System built-in self-test */
#define DID_INS_3                       (eDataIDs)65 /** (ins_3_t) Inertial navigation data with quaternion NED to body rotation and ECEF position. */
#define DID_INS_4                       (eDataIDs)66 /** (ins_4_t) INS output: quaternion rotation w/ respect to ECEF, ECEF position. */
#define DID_INL2_NED_SIGMA              (eDataIDs)67 /** (inl2_ned_sigma_t) INL2 standard deviation in the NED frame */
#define DID_STROBE_IN_TIME              (eDataIDs)68 /** (strobe_in_time_t) Timestamp for input strobe. */
#define DID_GPS1_RAW                    (eDataIDs)69 /** (gps_raw_t) GPS raw data for rover (observation, ephemeris, etc.) - requires little endian CPU. The contents of data can vary for this message and are determined by dataType field. */
#define DID_GPS2_RAW                    (eDataIDs)70 /** (gps_raw_t) GPS raw data for rover (observation, ephemeris, etc.) - requires little endian CPU. The contents of data can vary for this message and are determined by dataType field. */
<<<<<<< HEAD
#define DID_WHEEL_ENCODER               (eDataIDs)71 /** (wheel_encoder_t) wheel encoder data to be fused with GPS-INS measurements, set DID_WHEEL_ENCODER_CONFIG for configuration before sending this message */
=======
#define DID_WHEEL_ENCODER               (eDataIDs)71 /** (wheel_encoder_t) wheel encoder data to be fused with GPS-INS measurements, set DID_WHEEL_CONFIG for configuration before sending this message */
>>>>>>> 433530aa
#define DID_DIAGNOSTIC_MESSAGE          (eDataIDs)72 /** (diag_msg_t) Diagnostic message */
#define DID_SURVEY_IN                   (eDataIDs)73 /** (survey_in_t) Survey in, used to determine position for RTK base station. */
#define DID_EMPTY_1                     (eDataIDs)74 /** Unused */
#define DID_PORT_MONITOR                (eDataIDs)75 /** (port_monitor_t) Data rate and status monitoring for each communications port. */
#define DID_RTK_STATE                   (eDataIDs)76 /** INTERNAL USE ONLY (rtk_state_t) */
#define DID_RTK_PHASE_RESIDUAL          (eDataIDs)77 /** INTERNAL USE ONLY (rtk_residual_t) */
#define DID_RTK_CODE_RESIDUAL           (eDataIDs)78 /** INTERNAL USE ONLY (rtk_residual_t) */
#define DID_RTK_DEBUG                   (eDataIDs)79 /** INTERNAL USE ONLY (rtk_debug_t) */
#define DID_EVB_STATUS                  (eDataIDs)80 /** (evb_status_t) EVB monitor and log control interface. */
#define DID_EVB_FLASH_CFG               (eDataIDs)81 /** (evb_flash_config_t) EVB configuration. */
#define DID_EVB_DEBUG_ARRAY             (eDataIDs)82 /** INTERNAL USE ONLY (debug_array_t) */
#define DID_EVB_RTOS_INFO               (eDataIDs)83 /** (evb_rtos_info_t) EVB-2 RTOS information. */
#define DID_DUAL_IMU_RAW_MAG			(eDataIDs)84 /** (imu_mag_t) DID_DUAL_IMU_RAW + DID_MAGNETOMETER_1 + MAGNETOMETER_2 Only one of DID_DUAL_IMU_RAW_MAG, DID_DUAL_IMU_MAG, or DID_PREINTEGRATED_IMU_MAG should be streamed simultaneously*/
#define DID_DUAL_IMU_MAG				(eDataIDs)85 /** (imu_mag_t) DID_DUAL_IMU + DID_MAGNETOMETER_1 + MAGNETOMETER_2 Only one of DID_DUAL_IMU_RAW_MAG, DID_DUAL_IMU_MAG, or DID_PREINTEGRATED_IMU_MAG should be streamed simultaneously*/
#define DID_PREINTEGRATED_IMU_MAG		(eDataIDs)86 /** (pimu_mag_t) DID_PREINTEGRATED_IMU + DID_MAGNETOMETER_1 + MAGNETOMETER_2 Only one of DID_DUAL_IMU_RAW_MAG, DID_DUAL_IMU_MAG, or DID_PREINTEGRATED_IMU_MAG should be streamed simultaneously*/
<<<<<<< HEAD
#define DID_WHEEL_ENCODER_CONFIG		(eDataIDs)87 /** (wheel_encoder_config_t) static configuration for wheel encoder measurements
=======
#define DID_WHEEL_CONFIG				(eDataIDs)87 /** (wheel_config_t) static configuration for wheel encoder measurements*/
#define DID_POSITION_MEASUREMENT		(eDataIDs)88 /** (pos_measurement_t) External position estimate*/
>>>>>>> 433530aa
// Adding a new data id?
// 1] Add it above and increment the previous number, include the matching data structure type in the comments
// 2] Add flip doubles and flip strings entries in data_sets.c
// 3] Add data id to ISDataMappings.cpp
// 4] Increment DID_COUNT
// 5) Update the DIDs in IS-src/python/src/ci_hdw/data_sets.py
// 6] Test!

/** Count of data ids (including null data id 0) - MUST BE MULTPLE OF 4 and larger than last DID number! */
<<<<<<< HEAD
#define DID_COUNT (eDataIDs)88
=======
#define DID_COUNT (eDataIDs)92
>>>>>>> 433530aa

/** Maximum number of data ids */
#define DID_MAX_COUNT 256

// END DATA IDENTIFIERS --------------------------------------------------------------------------

/** Maximum number of satellite channels */
#define MAX_NUM_SAT_CHANNELS 50

/** Maximum length of device info manufacturer string (must be a multiple of 4) */
#define DEVINFO_MANUFACTURER_STRLEN 24
#define DEVINFO_ADDINFO_STRLEN 24


/** Defines the 4 parts to the communications version. Major changes involve changes to the com manager. Minor changes involve additions to data structures */
// #define PROTOCOL_VERSION_CHAR0 1        // Major (in com_manager.h)
// #define PROTOCOL_VERSION_CHAR1 0
#define PROTOCOL_VERSION_CHAR2 (0x000000FF&DID_COUNT)
#define PROTOCOL_VERSION_CHAR3 8         // Minor (in data_sets.h)

/** Rtk rover receiver index */
#define RECEIVER_INDEX_GPS1 1 // DO NOT CHANGE
#define RECEIVER_INDEX_EXTERNAL_BASE 2 // DO NOT CHANGE
#define RECEIVER_INDEX_GPS2 3 // DO NOT CHANGE

#define NUM_MPU_DEVICES     2

/** INS status flags */
enum eInsStatusFlags
{
	/** Attitude estimate is usable but outside spec (COARSE) */
	INS_STATUS_ATT_ALIGN_COARSE                 = (int)0x00000001,
	/** Velocity estimate is usable but outside spec (COARSE) */
	INS_STATUS_VEL_ALIGN_COARSE                 = (int)0x00000002,
	/** Position estimate is usable but outside spec (COARSE) */
	INS_STATUS_POS_ALIGN_COARSE                 = (int)0x00000004,
	/** Estimate is COARSE mask (usable but outside spec) */
	INS_STATUS_ALIGN_COARSE_MASK                = (int)0x00000007,

	INS_STATUS_UNUSED_1                         = (int)0x00000008,

	/** Attitude estimate is within spec (FINE) */
	INS_STATUS_ATT_ALIGN_FINE                   = (int)0x00000010,
	/** Velocity estimate is within spec (FINE) */
	INS_STATUS_VEL_ALIGN_FINE                   = (int)0x00000020,
	/** Position estimate is within spec (FINE) */
	INS_STATUS_POS_ALIGN_FINE                   = (int)0x00000040,
	/** Estimate is FINE mask */
	INS_STATUS_ALIGN_FINE_MASK                  = (int)0x00000070,

	/** Heading aided by GPS */
	INS_STATUS_GPS_AIDING_HEADING               = (int)0x00000080,

	/** Position and velocity aided by GPS */
	INS_STATUS_GPS_AIDING_POS_VEL               = (int)0x00000100,
	/** GPS update event occurred in solution, potentially causing discontinuity in position path */
	INS_STATUS_GPS_UPDATE_IN_SOLUTION           = (int)0x00000200,
	/** Reserved for internal purpose */
	INS_STATUS_RESERVED_1                       = (int)0x00000400,																	
	/** Heading aided by magnetic heading */
	INS_STATUS_MAG_AIDING_HEADING               = (int)0x00000800,

	/** Nav mode (set) = estimating velocity and position. AHRS mode (cleared) = NOT estimating velocity and position */
	INS_STATUS_NAV_MODE							= (int)0x00001000,

	INS_STATUS_UNUSED_2				            = (int)0x00002000,
	INS_STATUS_UNUSED_3				            = (int)0x00004000,
	INS_STATUS_UNUSED_4				            = (int)0x00008000,

	/** INS/AHRS Solution Status */
	INS_STATUS_SOLUTION_MASK					= (int)0x000F0000,
	INS_STATUS_SOLUTION_OFFSET					= 16,
#define INS_STATUS_SOLUTION(insStatus)          ((insStatus&INS_STATUS_SOLUTION_MASK)>>INS_STATUS_SOLUTION_OFFSET)

	INS_STATUS_SOLUTION_OFF                     = 0,	// System is off 
	INS_STATUS_SOLUTION_ALIGNING                = 1,	// System is in alignment mode
	INS_STATUS_SOLUTION_ALIGNMENT_COMPLETE      = 2,	// System is aligned but not enough dynamics have been experienced to be with specifications.
	INS_STATUS_SOLUTION_NAV                     = 3,	// System is in navigation mode and solution is good.
	INS_STATUS_SOLUTION_NAV_HIGH_VARIANCE       = 4,	// System is in navigation mode but the attitude uncertainty has exceeded the threshold.
	INS_STATUS_SOLUTION_AHRS                    = 5,	// System is in AHRS mode and solution is good.
	INS_STATUS_SOLUTION_AHRS_HIGH_VARIANCE      = 6,	// System is in AHRS mode but the attitude uncertainty has exceeded the threshold.

	/** GPS compassing antenna offsets are not set in flashCfg. */
    INS_STATUS_RTK_COMPASSING_BASELINE_UNSET    = (int)0x00100000,
    /** GPS antenna baseline specified in flashCfg and measured by GPS do not match. */
    INS_STATUS_RTK_COMPASSING_BASELINE_BAD      = (int)0x00200000,
    INS_STATUS_RTK_COMPASSING_MASK              = (INS_STATUS_RTK_COMPASSING_BASELINE_UNSET|INS_STATUS_RTK_COMPASSING_BASELINE_BAD),
    
	/** Magnetometer is being recalibrated.  Device requires rotation to complete the calibration process. */
	INS_STATUS_MAG_RECALIBRATING				= (int)0x00400000,
	/** Magnetometer is experiencing interference or calibration is bad.  Attention may be required to remove interference (move the device) or recalibrate the magnetometer. */
	INS_STATUS_MAG_INTERFERENCE_OR_BAD_CAL		= (int)0x00800000,

    /** GPS navigation fix type (see eNavFixStatus) */
    INS_STATUS_NAV_FIX_STATUS_MASK				= (int)0x07000000,
    INS_STATUS_NAV_FIX_STATUS_OFFSET			= 24,
#define INS_STATUS_NAV_FIX_STATUS(insStatus)    ((insStatus&INS_STATUS_NAV_FIX_STATUS_MASK)>>INS_STATUS_NAV_FIX_STATUS_OFFSET)

	/* NOTE: If you add or modify these INS_STATUS_RTK_ values, please update eInsStatusRtkBase in IS-src/python/src/ci_hdw/data_sets.py */
	/** RTK error: Observations invalid or not received  (i.e. RTK differential corrections) */
    INS_STATUS_RTK_RAW_GPS_DATA_ERROR			= (int)0x08000000,
    /** RTK error: NO base position received */
    INS_STATUS_RTK_ERR_NO_BASE_POSITION			= (int)0x10000000,
    /** RTK error: base position moved when it should be stationary */
    INS_STATUS_RTK_ERR_BASE_POSITION_MOVING		= (int)0x20000000,
	/** GPS base mask */
	INS_STATUS_RTK_ERROR_MASK					= (INS_STATUS_RTK_RAW_GPS_DATA_ERROR|INS_STATUS_RTK_ERR_NO_BASE_POSITION|INS_STATUS_RTK_ERR_BASE_POSITION_MOVING),
	
	/** RTOS task ran longer than allotted period */
	INS_STATUS_RTOS_TASK_PERIOD_OVERRUN			= (int)0x40000000,
	/** General fault (eGenFaultCodes) */
	INS_STATUS_GENERAL_FAULT					= (int)0x80000000,

	/** Output reset mask - these bits are cleared on output */
	INS_STATUS_OUTPUT_RESET_MASK				= (0),
};

/** GPS navigation fix type */
/* NOTE: If you modify this enum, please also modify the eNavFixStatus enum
 *       in IS-src/python/src/ci_hdw/data_sets.py */
enum eNavFixStatus
{
	NAV_FIX_STATUS_NONE                         = (int)0x00000000,
	NAV_FIX_STATUS_3D                           = (int)0x00000001,
	NAV_FIX_STATUS_RTK_SINGLE                   = (int)0x00000002,
	NAV_FIX_STATUS_RTK_FLOAT                    = (int)0x00000003,
	NAV_FIX_STATUS_RTK_FIX                      = (int)0x00000004,
	NAV_FIX_STATUS_RTK_FIX_AND_HOLD             = (int)0x00000005,
	NAV_FIX_STATUS_3D_W_GPS_COMPASSING          = (int)0x00000006,
};

/** Hardware status flags */
enum eHdwStatusFlags
{
	/** Gyro motion detected sigma */
	HDW_STATUS_MOTION_GYR_SIG					= (int)0x00000001,
	/** Accelerometer motion detected sigma */
	HDW_STATUS_MOTION_ACC_SIG					= (int)0x00000002,
	/** Unit is moving and NOT stationary */
	HDW_STATUS_MOTION_SIG_MASK					= (int)0x00000003,
	/** Gyro motion detected deviation */
	HDW_STATUS_MOTION_GYR_DEV					= (int)0x00000004,
	/** Accelerometer motion detected deviation */
	HDW_STATUS_MOTION_ACC_DEV					= (int)0x00000008,
	/** Motion mask */
	HDW_STATUS_MOTION_MASK						= (int)0x0000000F,

	/** GPS satellite signals are being received (antenna and cable are good) */
	HDW_STATUS_GPS_SATELLITE_RX					= (int)0x00000010,
	/** Event occurred on strobe input pin */
	HDW_STATUS_STROBE_IN_EVENT					= (int)0x00000020,
	/** GPS time of week is valid and reported.  Otherwise the timeOfWeek is local system time. */
	HDW_STATUS_GPS_TIME_OF_WEEK_VALID			= (int)0x00000040,

	HDW_STATUS_UNUSED_1				            = (int)0x00000080,

	/** Sensor saturation on gyro */
	HDW_STATUS_SATURATION_GYR					= (int)0x00000100,
	/** Sensor saturation on accelerometer */
	HDW_STATUS_SATURATION_ACC					= (int)0x00000200,
	/** Sensor saturation on magnetometer */
	HDW_STATUS_SATURATION_MAG					= (int)0x00000400,
	/** Sensor saturation on barometric pressure */
	HDW_STATUS_SATURATION_BARO					= (int)0x00000800,

	/** Sensor saturation mask */
	HDW_STATUS_SATURATION_MASK					= (int)0x00000F00,
	/** Sensor saturation offset */
	HDW_STATUS_SATURATION_OFFSET				= 8,

	HDW_STATUS_UNUSED_2				            = (int)0x00001000,
	HDW_STATUS_UNUSED_3				            = (int)0x00002000,
	HDW_STATUS_UNUSED_4				            = (int)0x00004000,
	HDW_STATUS_UNUSED_5				            = (int)0x00008000,

	/** Communications Tx buffer limited */
	HDW_STATUS_ERR_COM_TX_LIMITED				= (int)0x00010000,
	/** Communications Rx buffer overrun */
	HDW_STATUS_ERR_COM_RX_OVERRUN				= (int)0x00020000,
	/** GPS Tx buffer limited */
	HDW_STATUS_ERR_GPS_TX_LIMITED				= (int)0x00040000,
	/** GPS Rx buffer overrun */
	HDW_STATUS_ERR_GPS_RX_OVERRUN				= (int)0x00080000,

	/** Communications parse error count */
	HDW_STATUS_COM_PARSE_ERR_COUNT_MASK			= (int)0x00F00000,
	HDW_STATUS_COM_PARSE_ERR_COUNT_OFFSET		= 20,
#define HDW_STATUS_COM_PARSE_ERROR_COUNT(hdwStatus) ((hdwStatus&HDW_STATUS_COM_PARSE_ERR_COUNT_MASK)>>HDW_STATUS_COM_PARSE_ERR_COUNT_OFFSET)

	/** Built-in self-test failure */
	HDW_STATUS_BIT_FAULT						= (int)0x01000000,
	/** Temperature outside spec'd operating range */
	HDW_STATUS_ERR_TEMPERATURE					= (int)0x02000000,
	/** Vibrations effecting accuracy */
// 	HDW_STATUS_ERR_VIBRATION					= (int)0x04000000,

	HDW_STATUS_UNUSED_6				            = (int)0x08000000,

	/** Fault reset cause */
	HDW_STATUS_FAULT_RESET_MASK					= (int)0x70000000,	
	/** Reset from Backup mode (low-power state w/ CPU off) */
	HDW_STATUS_FAULT_RESET_BACKUP_MODE			= (int)0x10000000,
	/** Reset from Watchdog */
	HDW_STATUS_FAULT_RESET_WATCHDOG				= (int)0x20000000,
	/** Reset from Software */
	HDW_STATUS_FAULT_RESET_SOFT					= (int)0x30000000,
	/** Reset from Hardware (NRST pin low) */
	HDW_STATUS_FAULT_RESET_HDW					= (int)0x40000000,

	/** Critical System Fault - CPU error */
	HDW_STATUS_FAULT_SYS_CRITICAL				= (int)0x80000000,

	/** Output reset mask - these bits are cleared on output */
	HDW_STATUS_OUTPUT_RESET_MASK				= (HDW_STATUS_SATURATION_MASK),
};

/** GPS Status */
enum eGpsStatus
{
	GPS_STATUS_NUM_SATS_USED_MASK				= (int)0x000000FF,

	/** Fix */
	GPS_STATUS_FIX_NONE							= (int)0x00000000,
	GPS_STATUS_FIX_DEAD_RECKONING_ONLY			= (int)0x00000100,
	GPS_STATUS_FIX_2D							= (int)0x00000200,
	GPS_STATUS_FIX_3D							= (int)0x00000300,
	GPS_STATUS_FIX_GPS_PLUS_DEAD_RECK			= (int)0x00000400,
	GPS_STATUS_FIX_TIME_ONLY					= (int)0x00000500,
	GPS_STATUS_FIX_UNUSED1                      = (int)0x00000600,
	GPS_STATUS_FIX_UNUSED2                      = (int)0x00000700,
	GPS_STATUS_FIX_DGPS							= (int)0x00000800,
	GPS_STATUS_FIX_SBAS							= (int)0x00000900,
	GPS_STATUS_FIX_RTK_SINGLE					= (int)0x00000A00,
	GPS_STATUS_FIX_RTK_FLOAT					= (int)0x00000B00,
	GPS_STATUS_FIX_RTK_FIX						= (int)0x00000C00,	
	GPS_STATUS_FIX_RTK_FIX_AND_HOLD				= (int)0x00000D00,	
	GPS_STATUS_FIX_MASK							= (int)0x00001F00,
	GPS_STATUS_FIX_BIT_OFFSET					= (int)8,

	/** Flags  */
	GPS_STATUS_FLAGS_FIX_OK						= (int)0x00010000,		// within limits (e.g. DOP & accuracy)
	GPS_STATUS_FLAGS_DGPS_USED					= (int)0x00020000,		// Differential GPS (DGPS) used.
	GPS_STATUS_FLAGS_WEEK_VALID					= (int)0x00040000,
	GPS_STATUS_FLAGS_TOW_VALID					= (int)0x00080000,
	GPS_STATUS_FLAGS_RTK_ENABLED				= (int)0x00100000,
	GPS_STATUS_FLAGS_STATIC_MODE				= (int)0x00200000,		// Static mode
	GPS_STATUS_FLAGS_GPS_COMPASSING_ENABLED		= (int)0x00400000,
    GPS_STATUS_FLAGS_RTK_RAW_GPS_DATA_ERROR		= (int)0x00800000,		// RTK error: observations or ephemeris are invalid or not received (i.e. RTK differential corrections)
    GPS_STATUS_FLAGS_RTK_NO_BASE_POSITION       = (int)0x01000000,		// RTK error: base position not received
    GPS_STATUS_FLAGS_RTK_BASE_POSITION_MOVING   = (int)0x02000000,		// RTK error: base position moved when it should be stationary
    GPS_STATUS_FLAGS_ERROR_MASK                 = (GPS_STATUS_FLAGS_RTK_RAW_GPS_DATA_ERROR|
                                                   GPS_STATUS_FLAGS_RTK_NO_BASE_POSITION|
                                                   GPS_STATUS_FLAGS_RTK_BASE_POSITION_MOVING),
	GPS_STATUS_FLAGS_HIGH_ACCURACY_POSITION	    = (int)0x04000000,      // 1= using RTK position, 0= using ublox position
	GPS_STATUS_FLAGS_GPS_COMPASSING_VALID	    = (int)0x08000000,
    GPS_STATUS_FLAGS_GPS_COMPASS_BASELINE_BAD   = (int)0x00002000,
    GPS_STATUS_FLAGS_GPS_COMPASS_BASELINE_UNSET = (int)0x00004000,
    GPS_STATUS_FLAGS_GPS_COMPASS_MASK           = (GPS_STATUS_FLAGS_GPS_COMPASSING_VALID|
                                                   GPS_STATUS_FLAGS_GPS_COMPASS_BASELINE_BAD|
                                                   GPS_STATUS_FLAGS_GPS_COMPASS_BASELINE_UNSET),
	GPS_STATUS_FLAGS_UNUSED_3                   = (int)0x00008000,
	GPS_STATUS_FLAGS_MASK						= (int)0x0FFFE000,    
	GPS_STATUS_FLAGS_BIT_OFFSET					= (int)16,

	/** Init */
	GPS_STATUS_INIT_STATUS_PROGRAM_OSC			= (int)0x10000000,
	GPS_STATUS_INIT_STATUS_REINIT				= (int)0x20000000,
	GPS_STATUS_INIT_STATUS_READING				= (int)0x40000000,
	GPS_STATUS_INIT_STATUS_MASK					= (int)0xF0000000,
	GPS_STATUS_INIT_STATUS_BIT_OFFSET			= (int)28,
};

PUSH_PACK_1

/** (DID_POSITION_MEASUREMENT) External position estimate*/
typedef struct PACKED
{
	/** GPS time of week (since Sunday morning) in seconds */
	double					timeOfWeek;

	/** Position in ECEF (earth-centered earth-fixed) frame in meters */
	double					ecef[3];
	
	/** Heading with respect to NED frame (rad)*/
	float psi;
	
	/** The Upper Diagonal of accuracy covariance matrix*/
	float					accuracyCovUD[6]; // Matrix accuracyCovUD Described below
	// 0 1 2
	// _ 3 4
	// _ _ 5


}pos_measurement_t;


/** (DID_DEV_INFO) Device information */
typedef struct PACKED
{
	/** Reserved bits */
	uint32_t        reserved;

	/** Serial number */
	uint32_t        serialNumber;

	/** Hardware version */
	uint8_t         hardwareVer[4];

	/** Firmware (software) version */
	uint8_t         firmwareVer[4];

	/** Build number */
	uint32_t        buildNumber;

	/** Communications protocol version */
	uint8_t         protocolVer[4];

	/** Repository revision number */
	uint32_t        repoRevision;

	/** Manufacturer name */
	char            manufacturer[DEVINFO_MANUFACTURER_STRLEN];

    /** Build date, little endian order: [0] = status ('r'=release, 'd'=debug), [1] = year-2000, [2] = month, [3] = day.  Reversed byte order for big endian systems */
	uint8_t         buildDate[4];

    /** Build date, little endian order: [0] = hour, [1] = minute, [2] = second, [3] = millisecond.  Reversed byte order for big endian systems */
	uint8_t         buildTime[4];

	/** Additional info */
	char            addInfo[DEVINFO_ADDINFO_STRLEN];
} dev_info_t;

/** (DID_MANUFACTURING_INFO) Manufacturing info */
typedef struct PACKED
{
	/** Serial number */
	uint32_t		serialNumber;

	/** Lot number */
	uint32_t		lotNumber;

	/** Manufacturing date (YYYYMMDDHHMMSS) */
    char			date[16];

	/** Key */
	uint32_t		key;
} manufacturing_info_t;


/** (DID_INS_1) INS output: euler rotation w/ respect to NED, NED position from reference LLA */
typedef struct PACKED
{
	/** GPS number of weeks since January 6th, 1980 */
	uint32_t				week;
	
	/** GPS time of week (since Sunday morning) in seconds */
	double					timeOfWeek;

	/** INS status flags (eInsStatusFlags). Copy of DID_SYS_PARAMS.insStatus */
	uint32_t				insStatus;

	/** Hardware status flags (eHdwStatusFlags). Copy of DID_SYS_PARAMS.hdwStatus */
	uint32_t				hdwStatus;

	/** Euler angles: roll, pitch, yaw in radians with respect to NED */
	float					theta[3];

	/** Velocity U, V, W in meters per second.  Convert to NED velocity using "vectorBodyToReference( uvw, theta, vel_ned )". */
	float					uvw[3];

	/** WGS84 latitude, longitude, height above ellipsoid (degrees,degrees,meters) */
	double					lla[3];

	/** North, east and down offset from reference latitude, longitude, and altitude to current latitude, longitude, and altitude */
	float					ned[3];
} ins_1_t;


/** (DID_INS_2) INS output: quaternion rotation w/ respect to NED, ellipsoid altitude */
typedef struct PACKED
{
	/** GPS number of weeks since January 6th, 1980 */
	uint32_t				week;
	
	/** GPS time of week (since Sunday morning) in seconds */
	double					timeOfWeek;

	/** INS status flags (eInsStatusFlags). Copy of DID_SYS_PARAMS.insStatus */
	uint32_t				insStatus;

	/** Hardware status flags (eHdwStatusFlags). Copy of DID_SYS_PARAMS.hdwStatus */
	uint32_t				hdwStatus;

	/** Quaternion body rotation with respect to NED: W, X, Y, Z */
	float					qn2b[4];

	/** Velocity U, V, W in meters per second.  Convert to NED velocity using "quatRot(vel_ned, qn2b, uvw)". */
	float					uvw[3];

	/** WGS84 latitude, longitude, height above ellipsoid in meters (not MSL) */
	double					lla[3];
} ins_2_t;


/** (DID_INS_3) INS output: quaternion rotation w/ respect to NED, msl altitude */
typedef struct PACKED
{
	/** GPS number of weeks since January 6th, 1980 */
	uint32_t				week;
	
	/** GPS time of week (since Sunday morning) in seconds */
	double					timeOfWeek;

	/** INS status flags (eInsStatusFlags). Copy of DID_SYS_PARAMS.insStatus */
	uint32_t				insStatus;

	/** Hardware status flags (eHdwStatusFlags). Copy of DID_SYS_PARAMS.hdwStatus */
	uint32_t				hdwStatus;

	/** Quaternion body rotation with respect to NED: W, X, Y, Z */
	float					qn2b[4];

	/** Velocity U, V, W in meters per second.  Convert to NED velocity using "quatRot(vel_ned, qn2b, uvw)". */
	float					uvw[3];

	/** WGS84 latitude, longitude, height above mean sea level (MSL) in meters */
	double					lla[3];

	/** height above mean sea level (MSL) in meters */
	float					msl;
} ins_3_t;


/** (DID_INS_4) INS output: quaternion rotation w/ respect to ECEF, ECEF position */
typedef struct PACKED
{
	/** GPS number of weeks since January 6th, 1980 */
	uint32_t				week;
	
	/** GPS time of week (since Sunday morning) in seconds */
	double					timeOfWeek;

	/** INS status flags (eInsStatusFlags). Copy of DID_SYS_PARAMS.insStatus */
	uint32_t				insStatus;

	/** Hardware status flags (eHdwStatusFlags). Copy of DID_SYS_PARAMS.hdwStatus */
	uint32_t				hdwStatus;

	/** Quaternion body rotation with respect to ECEF: W, X, Y, Z */
	float					qe2b[4];

	/** Velocity in ECEF (earth-centered earth-fixed) frame in meters per second */
	float					ve[3];

	/** Position in ECEF (earth-centered earth-fixed) frame in meters */
	double					ecef[3];
} ins_4_t;


/** Inertial Measurement Unit (IMU) data */
typedef struct PACKED
{
	/** Gyroscope P, Q, R in radians / second */
	float                   pqr[3];

	/** Acceleration X, Y, Z in meters / second squared */
	float                   acc[3];
} imus_t;


/** Inertial Measurement Unit (IMU) data */
typedef struct PACKED
{
	/** Time since boot up in seconds.  Convert to GPS time of week by adding gps.towOffset */
	double                  time;

	/** Inertial Measurement Unit (IMU) */
	imus_t					I;
} imu_t;


/** (DID_DUAL_IMU) Dual Inertial Measurement Units (IMUs) data */
typedef struct PACKED
{
	/** Time since boot up in seconds.  Convert to GPS time of week by adding gps.towOffset */
	double                  time;

	/** Inertial Measurement Units (IMUs) */
	imus_t                  I[2];

	/** IMU Status (eImuStatus) */
	uint32_t                status;
} dual_imu_t;


/** (DID_MAGNETOMETER_1, DID_MAGNETOMETER_2) Magnetometer sensor data */
typedef struct PACKED
{
	/** Time since boot up in seconds.  Convert to GPS time of week by adding gps.towOffset */
	double                  time;
	
	/** Magnetometers in Gauss */
	float                   mag[3];
} magnetometer_t;


/** (DID_BAROMETER) Barometric pressure sensor data */
typedef struct PACKED
{
	/** Time since boot up in seconds.  Convert to GPS time of week by adding gps.towOffset */
	double                  time;
	
	/** Barometric pressure in kilopascals */
	float                   bar;

	/** MSL altitude from barometric pressure sensor in meters */
	float                   mslBar;

	/** Temperature of barometric pressure sensor in Celsius */
	float                   barTemp;

	/** Relative humidity as a percent (%rH). Range is 0% - 100% */
	float                   humidity;
} barometer_t;


/** (DID_PREINTEGRATED_IMU) Coning and sculling integral in body/IMU frame. */
typedef struct PACKED
{
	/** Time since boot up in seconds.  Convert to GPS time of week by adding gps.towOffset */
	double                  time;

	/** IMU 1 delta theta (gyroscope {p,q,r} integral) in radians in sensor frame */
	float                   theta1[3];

	/** IMU 2 delta theta (gyroscope {p,q,r} integral) in radians in sensor frame */
	float                   theta2[3];

	/** IMU 1 delta velocity (accelerometer {x,y,z} integral) in m/s in sensor frame */
	float                   vel1[3];

	/** IMU 2 delta velocity (accelerometer {x,y,z} integral) in m/s in sensor frame */
	float                   vel2[3];

	/** Integral period in seconds for delta theta and delta velocity.  This is configured using DID_FLASH_CONFIG.startupNavDtMs. */
	float					dt;

	/** IMU Status (eImuStatus) */
	uint32_t                status;
} preintegrated_imu_t;


/** DID_DUAL_IMU_RAW_MAG, DID_DUAL_IMU_MAG, dual imu + mag1 + mag2 */
typedef struct PACKED
{
	/** dual imu - raw or pre-integrated depending on data id */
	dual_imu_t imu;
	
	/** mag 1 */
	magnetometer_t mag1;
	magnetometer_t mag2;
} imu_mag_t;


/** DID DID_PREINTEGRATED_IMU_MAG, dual pre-integrated imu + mag1 + mag2 */
typedef struct PACKED
{
	/** dual preintegrated imu */
	preintegrated_imu_t pimu;
	
	/** mag 1 */
	magnetometer_t mag1;
	magnetometer_t mag2;
} pimu_mag_t;


/** IMU Status */
enum eImuStatus
{
	/** Sensor saturation on IMU1 gyro */
	IMU_STATUS_SATURATION_IMU1_GYR              = (int)0x00000001,
	/** Sensor saturation on IMU2 gyro */
	IMU_STATUS_SATURATION_IMU2_GYR              = (int)0x00000002,
	/** Sensor saturation on IMU1 accelerometer */
	IMU_STATUS_SATURATION_IMU1_ACC              = (int)0x00000004,
	/** Sensor saturation on IMU2 accelerometer */
	IMU_STATUS_SATURATION_IMU2_ACC              = (int)0x00000008,
    
    /** Sample rate fault */
	IMU_STATUS_SAMPLE_RATE_FAULT                = (int)0x00000010,
	
	/** Reserved */
	IMU_STATUS_RESERVED1						= (int)0x00000020,
	
	/** Reserved */
	IMU_STATUS_RESERVED2						= (int)0x00000040,

//     /** Sensor saturation happened within past 10 seconds */
//     IMU_STATUS_SATURATION_HISTORY               = (int)0x00000100,
//     /** Sample rate fault happened within past 10 seconds */
//     IMU_STATUS_SAMPLE_RATE_FAULT_HISTORY        = (int)0x00000200,
};

/** (DID_GPS1_POS, DID_GPS1_UBX_POS, DID_GPS2_POS) GPS position data */
typedef struct PACKED
{
	/** GPS number of weeks since January 6th, 1980 */
	uint32_t                week;

	/** GPS time of week (since Sunday morning) in milliseconds */
	uint32_t                timeOfWeekMs;

	/** (see eGpsStatus) GPS status: [0x000000xx] number of satellites used, [0x0000xx00] fix type, [0x00xx0000] status flags */
	uint32_t                status;

	/** Position in ECEF {x,y,z} (m) */
	double					ecef[3];
    
	/** Position - WGS84 latitude, longitude, height above ellipsoid (not MSL) (degrees, m) */
	double					lla[3];

	/** Height above mean sea level (MSL) in meters */
	float					hMSL;

	/** Horizontal accuracy in meters */
	float					hAcc;

	/** Vertical accuracy in meters */
	float					vAcc;

	/** Position dilution of precision in meters */
	float                   pDop;

	/** Average of all satellite carrier to noise ratios (signal strengths) that non-zero in dBHz */
	float                   cnoMean;

	/** Time sync offset between local time since boot up to GPS time of week in seconds.  Add this to IMU and sensor time to get GPS time of week in seconds. */
	double                  towOffset;
	
	/** GPS leap second (GPS-UTC) offset. Receiver's best knowledge of the leap seconds offset from UTC to GPS time. Subtract from GPS time of week to get UTC time of week. (18 seconds as of December 31, 2016) */
	uint8_t					leapS;

	/** Reserved for future use */
	uint8_t					reserved[3];
	
} gps_pos_t;


/** (DID_GPS1_VEL, DID_GPS2_VEL) GPS velocity data */
typedef struct PACKED
{
    /** GPS time of week (since Sunday morning) in milliseconds */
    uint32_t                timeOfWeekMs;

	/** Position in ECEF {vx,vy,vz} (m/s) */
	float					velEcef[3];	

	/** Speed accuracy in meters / second */
	float					sAcc;
} gps_vel_t;


/** GPS Satellite information */
typedef struct PACKED
{
	/** GNSS identifier: 0 GPS, 1 SBAS, 2 Galileo, 3 BeiDou, 5 QZSS, 6 GLONASS */
	uint8_t					gnssId;			

	/** Satellite identifier */
	uint8_t					svId;			

	/** (dBHz) Carrier to noise ratio (signal strength) */
	uint8_t					cno;			

	/** (deg) Elevation (range: +/-90) */
	int8_t					elev;			

	/** (deg) Azimuth (range: +/-180) */
	int16_t					azim;			

	/** (m) Pseudo range residual */
	int16_t					prRes;			

	/** (see eSatSvFlags) */
	uint32_t				flags;			
} gps_sat_sv_t;


/** GPS Status */
enum eSatSvFlags
{
	SAT_SV_FLAGS_QUALITYIND_MASK	= 0x00000007,
	SAT_SV_FLAGS_SV_USED			= 0x00000008,
	SAT_SV_FLAGS_HEALTH_MASK		= 0x00000030,
	NAV_SAT_FLAGS_HEALTH_OFFSET		= 4,
	SAT_SV_FLAGS_DIFFCORR			= 0x00000040,
	SAT_SV_FLAGS_SMOOTHED			= 0x00000080,
	SAT_SV_FLAGS_ORBITSOURCE_MASK	= 0x00000700,
	SAT_SV_FLAGS_ORBITSOURCE_OFFSET	= 8,
	SAT_SV_FLAGS_EPHAVAIL			= 0x00000800,
	SAT_SV_FLAGS_ALMAVAIL			= 0x00001000,
	SAT_SV_FLAGS_ANOAVAIL			= 0x00002000,
	SAT_SV_FLAGS_AOPAVAIL			= 0x00004000,
};

/** (DID_GPS1_SAT) GPS satellite signal strength */
typedef struct PACKED
{
    /** GPS time of week (since Sunday morning) in milliseconds */
	uint32_t                timeOfWeekMs;				
    /** Number of satellites in the sky */
	uint32_t				numSats;					
    /** Satellite information list */
	gps_sat_sv_t			sat[MAX_NUM_SAT_CHANNELS];	
} gps_sat_t;


/** (DID_GPS1_VERSION) GPS version strings */
typedef struct PACKED
{
    /** Software version */
	uint8_t                 swVersion[30];
    /** Hardware version */
	uint8_t                 hwVersion[10];		
    /** Extension */
	uint8_t                 extension[30];		
    /** ensure 32 bit aligned in memory */
	uint8_t					reserved[2];		
} gps_version_t;

// (DID_INL2_STATES) INL2 - INS Extended Kalman Filter (EKF) states
typedef struct PACKED
{
    /** GPS time of week (since Sunday morning) in seconds */
	double                  timeOfWeek;					

    /** Quaternion body rotation with respect to ECEF */
	float					qe2b[4];                    

    /** (m/s) Velocity in ECEF frame */
	float					ve[3];						

    /** (m)     Position in ECEF frame */
    double					ecef[3];				

	/** (rad/s) Gyro bias */
    float					biasPqr[3];	           
	
    /** (m/s^2) Accelerometer bias */
    float					biasAcc[3];	            
	
    /** (m)     Barometer bias */
    float					biasBaro;               
	
    /** (rad)   Magnetic declination */
    float					magDec;                 
	
    /** (rad)   Magnetic inclination */
    float					magInc;                 
} inl2_states_t;

/** Generic 1 axis sensor */
typedef struct PACKED
{
	/** Time in seconds */
	double                  time;

	/** Three axis sensor */
	float                   val;
} gen_1axis_sensor_t;

/** Generic 3 axis sensor */
typedef struct PACKED
{
	/** Time in seconds */
	double                  time;

	/** Three axis sensor */
	float                   val[3];
} gen_3axis_sensor_t;

/** Generic dual 3 axis sensor */
typedef struct PACKED
{
	/** Time in seconds */
	double                  time;

	/** First three axis sensor */
	float                   val1[3];

	/** Second three axis sensor */
	float                   val2[3];
} gen_dual_3axis_sensor_t;

/** Generic 3 axis sensor */
typedef struct PACKED
{
	/** Time in seconds */
	double                  time;

	/** Three axis sensor */
	double                  val[3];
} gen_3axis_sensord_t;

/** (DID_SYS_SENSORS) Output from system sensors */
typedef struct PACKED
{
	/** Time since boot up in seconds.  Convert to GPS time of week by adding gps.towOffset */
	double					time;

	/** Temperature in Celsius */
	float                   temp;

	/** Gyros in radians / second */
	float                   pqr[3];

	/** Accelerometers in meters / second squared */
	float                   acc[3];

	/** Magnetometers in Gauss */
	float                   mag[3];

	/** Barometric pressure in kilopascals */
	float                   bar;

	/** Temperature of barometric pressure sensor in Celsius */
	float                   barTemp;

	/** MSL altitude from barometric pressure sensor in meters */
	float                   mslBar;
	
	/** Relative humidity as a percent (%rH). Range is 0% - 100% */
	float                   humidity;

	/** EVB system input voltage in volts. uINS pin 5 (G2/AN2).  Use 10K/1K resistor divider between Vin and GND.  */
	float                   vin;

	/** ADC analog input in volts. uINS pin 4, (G1/AN1). */
	float                   ana1;

	/** ADC analog input in volts. uINS pin 19 (G3/AN3). */
	float                   ana3;

	/** ADC analog input in volts. uINS pin 20 (G4/AN4). */
	float                   ana4;
} sys_sensors_t;

/** INS output */
typedef struct PACKED
{
	/** GPS time of week (since Sunday morning) in milliseconds */
	uint32_t                timeOfWeekMs;

	/** Latitude, longitude and height above ellipsoid (rad, rad, m) */
	double                  lla[3];

	/** Velocities in body frames of X, Y and Z (m/s) */
	float                   uvw[3];

	/** Quaternion body rotation with respect to NED: W, X, Y, Z */
	float					qn2b[4];
} ins_output_t;

/** (DID_SYS_PARAMS) System parameters */
typedef struct PACKED
{
	/** GPS time of week (since Sunday morning) in milliseconds */
	uint32_t                timeOfWeekMs;

	/** System status 1 flags (eInsStatusFlags) */
	uint32_t                insStatus;

	/** System status 2 flags (eHdwStatusFlags) */
	uint32_t                hdwStatus;

	/** IMU temperature */
	float					imuTemp;

	/** Baro temperature */
	float					baroTemp;

	/** MCU temperature (not available yet) */
	float					mcuTemp;

	/** Reserved */
	float					reserved1;

	/** IMU sample period in milliseconds. Zero disables sampling. */
	uint32_t				imuPeriodMs;

	/** Nav filter update period in milliseconds. Zero disables nav filter. */
	uint32_t				navPeriodMs;
	
	/** Reserved */
	float					reserved2[4];

	/** General fault code descriptor (eGenFaultCodes) */
	uint32_t                genFaultCode;
} sys_params_t;


/** (DID_CONFIG) Configuration functions */
typedef struct PACKED
{
	/** System commands: 1=save current persistent messages, 97=save flash, 99=software reset (see eConfigSystem).  "invSystem" (following variable) must be set to bitwise inverse of this value for this command to be processed.  */
	uint32_t                system;

    /** Set to bitwise inverse of system variable for error checking.  */
    uint32_t                invSystem;

} config_t;

enum eConfigSystem 
{
    CFG_SYS_CMD_SAVE_PERSISTENT_MESSAGES            = 1,
    CFG_SYS_CMD_ENABLE_BOOTLOADER_AND_RESET         = 2,
    CFG_SYS_CMD_ENABLE_SENSOR_STATS                 = 3,
    CFG_SYS_CMD_ENABLE_RTOS_STATS                   = 4,
    CFG_SYS_CMD_ENABLE_GPS_LOW_LEVEL_CONFIG         = 10,
    CFG_SYS_CMD_SAVE_FLASH                          = 97,
    CFG_SYS_CMD_SAVE_GPS_ASSIST_TO_FLASH_RESET      = 98,
    CFG_SYS_CMD_SOFTWARE_RESET                      = 99,
};



/** (DID_ASCII_BCAST_PERIOD) ASCII broadcast periods. This data structure (when it is included in the sCommData struct) is zeroed out on stop_all_broadcasts */
typedef struct PACKED
{
	/** Options: Port selection[0x0=current, 0xFF=all, 0x1=ser0, 0x2=ser1, 0x4=USB] (see RMC_OPTIONS_...) */
	uint32_t				options;

	/** Broadcast period (ms) - ASCII dual IMU data. 0 to disable. */
	uint32_t				pimu;

	/** Broadcast period (ms) - ASCII preintegrated dual IMU: delta theta (rad) and delta velocity (m/s). 0 to disable. */
	uint32_t				ppimu;
	
	/** Broadcast period (ms) - ASCII INS output: euler rotation w/ respect to NED, NED position from reference LLA. 0 to disable. */
	uint32_t				pins1;

	/** Broadcast period (ms) - ASCII INS output: quaternion rotation w/ respect to NED, ellipsoid altitude. 0 to disable. */
	uint32_t				pins2;
	
	/** Broadcast period (ms) - ASCII GPS position data. 0 to disable. */
	uint32_t				pgpsp;

	/** Broadcast period (ms) - Reserved.  Leave zero. */
	uint32_t				reserved;

	/** Broadcast period (ms) - ASCII NMEA GPGGA GPS 3D location, fix, and accuracy. 0 to disable. */
	uint32_t				gpgga;

	/** Broadcast period (ms) - ASCII NMEA GPGLL GPS 2D location and time. 0 to disable. */
	uint32_t				gpgll;

	/** Broadcast period (ms) - ASCII NMEA GSA GPS DOP and active satellites. 0 to disable. */
	uint32_t				gpgsa;

	/** Broadcast period (ms) - ASCII NMEA recommended minimum specific GPS/Transit data. 0 to disable. */
	uint32_t				gprmc;

} ascii_msgs_t;

/* (DID_SENSORS_CAL1, DID_SENSORS_CAL2) */
typedef struct PACKED
{                                       // Units only apply for calibrated data
	f_t						pqr[3];         // (rad/s)	Angular rate
	f_t						acc[3];         // (m/s^2)	Linear acceleration
	f_t						mag[3];         // (uT)		Magnetometers
	f_t						temp;			// (°C)		Temperature of MPU
} sensors_mpu_w_temp_t;

#define NUM_ANA_CHANNELS	4
typedef struct PACKED
{                                       // LSB units for all except temperature, which is Celsius.
	double					time;
	sensors_mpu_w_temp_t	mpu[NUM_MPU_DEVICES];
	f_t						bar;            // Barometric pressure
	f_t						barTemp;		// Temperature of barometric pressure sensor
	f_t                     humidity;	// Relative humidity as a percent (%rH).  Range is 0% - 100%
	f_t						ana[NUM_ANA_CHANNELS]; // ADC analog input
} sys_sensors_adc_t;

#define NUM_COM_PORTS       3	// Number of communication ports.  (Ser0, Ser1, and USB).

/** Realtime Message Controller (used in rmc_t). 
	The data sets available through RMC are broadcast at the availability of the data.  A goal of RMC is 
	to provide updates from each onboard sensor as fast as possible with minimal latency.  The RMC is 
	provided so that broadcast of sensor data is done as soon as it becomes available.   The exception to
	this rule is the INS output data, which has a configurable output data rate according to DID_RMC.insPeriodMs.
*/

#define RMC_OPTIONS_PORT_MASK           0x000000FF
#define RMC_OPTIONS_PORT_ALL            (RMC_OPTIONS_PORT_MASK)
#define RMC_OPTIONS_PORT_CURRENT        0x00000000
#define RMC_OPTIONS_PORT_SER0           0x00000001
#define RMC_OPTIONS_PORT_SER1           0x00000002	// also SPI
#define RMC_OPTIONS_PORT_USB            0x00000004
#define RMC_OPTIONS_PRESERVE_CTRL       0x00000100	// Prevent any messages from getting turned off by bitwise OR'ing new message bits with current message bits.
#define RMC_OPTIONS_PERSISTENT          0x00000200	// Save current port RMC to flash memory for use following reboot, eliminating need to re-enable RMC to start data streaming.  

// RMC message data rates:
#define RMC_BITS_INS1                   0x0000000000000001      // rmc.insPeriodMs (4ms default)
#define RMC_BITS_INS2                   0x0000000000000002      // "
#define RMC_BITS_INS3                   0x0000000000000004      // "
#define RMC_BITS_INS4                   0x0000000000000008      // "
#define RMC_BITS_DUAL_IMU               0x0000000000000010      // DID_FLASH_CONFIG.startupNavDtMs (4ms default)
#define RMC_BITS_PREINTEGRATED_IMU      0x0000000000000020      // "
#define RMC_BITS_BAROMETER              0x0000000000000040      // ~8ms
#define RMC_BITS_MAGNETOMETER1          0x0000000000000080      // ~10ms
#define RMC_BITS_MAGNETOMETER2          0x0000000000000100      // "

#define RMC_BITS_GPS1_POS               0x0000000000000400      // DID_FLASH_CONFIG.startupGpsDtMs (200ms default)
#define RMC_BITS_GPS2_POS               0x0000000000000800      // "
#define RMC_BITS_GPS1_RAW               0x0000000000001000      // "
#define RMC_BITS_GPS2_RAW               0x0000000000002000      // "
#define RMC_BITS_GPS1_SAT               0x0000000000004000      // 1s
#define RMC_BITS_GPS2_SAT               0x0000000000008000      // "
#define RMC_BITS_GPS_BASE_RAW           0x0000000000010000      // 
#define RMC_BITS_STROBE_IN_TIME         0x0000000000020000      // On strobe input event
#define RMC_BITS_DIAGNOSTIC_MESSAGE     0x0000000000040000
#define RMC_BITS_DUAL_IMU_RAW           0x0000000000080000      // DID_FLASH_CONFIG.startupImuDtMs (1ms default)
#define RMC_BITS_GPS1_VEL               0x0000000000100000      // DID_FLASH_CONFIG.startupGpsDtMs (200ms default)
#define RMC_BITS_GPS2_VEL               0x0000000000200000      // "
#define RMC_BITS_GPS1_UBX_POS           0x0000000000400000      // "
#define RMC_BITS_GPS1_RTK_POS           0x0000000000800000      // "
#define RMC_BITS_GPS1_RTK_REL           0x0000000001000000      // "
#define RMC_BITS_GPS1_RTK_MISC          0x0000000004000000      // "
#define RMC_BITS_INL2_NED_SIGMA         0x0000000008000000
#define RMC_BITS_RTK_STATE              0x0000000010000000
#define RMC_BITS_RTK_CODE_RESIDUAL      0x0000000020000000
#define RMC_BITS_RTK_PHASE_RESIDUAL     0x0000000040000000
#define RMC_BITS_WHEEL_ENCODER          0x0000000080000000
<<<<<<< HEAD
#define RMC_BITS_WHEEL_ENCODER_CONFIG   0x0000000100000000
#define RMC_BITS_DUAL_IMU_MAG_RAW       0x0000000080000000
#define RMC_BITS_DUAL_IMU_MAG			0x0000000100000000
#define RMC_BITS_PREINTEGRATED_IMU_MAG	0x0000000200000000
=======
#define RMC_BITS_WHEEL_CONFIG           0x0000000100000000
#define RMC_BITS_DUAL_IMU_MAG_RAW       0x0000000200000000
#define RMC_BITS_DUAL_IMU_MAG			0x0000000400000000
#define RMC_BITS_PREINTEGRATED_IMU_MAG	0x0000000800000000
>>>>>>> 433530aa
#define RMC_BITS_MASK                   0x0FFFFFFFFFFFFFFF
#define RMC_BITS_INTERNAL_PPD           0x4000000000000000      // 
#define RMC_BITS_PRESET                 0x8000000000000000		// Indicate BITS is a preset

#define RMC_PRESET_PPD_NAV_PERIOD_MULT	25
#define RMC_PRESET_INS_NAV_PERIOD_MULT	1   // fastest rate (nav filter update rate)

// Preset: Post Processing Data
#define RMC_PRESET_PPD_BITS_NO_IMU      (RMC_BITS_PRESET \
										| RMC_BITS_INS2 \
										| RMC_BITS_BAROMETER \
										| RMC_BITS_MAGNETOMETER1 \
										| RMC_BITS_MAGNETOMETER2 \
										| RMC_BITS_GPS1_POS \
										| RMC_BITS_GPS2_POS \
										| RMC_BITS_GPS1_VEL \
										| RMC_BITS_GPS2_VEL \
										| RMC_BITS_GPS1_RAW \
										| RMC_BITS_GPS2_RAW \
										| RMC_BITS_GPS_BASE_RAW \
										| RMC_BITS_GPS1_RTK_REL \
										| RMC_BITS_INTERNAL_PPD \
										| RMC_BITS_DIAGNOSTIC_MESSAGE)
#define RMC_PRESET_PPD_BITS             (RMC_PRESET_PPD_BITS_NO_IMU \
										| RMC_BITS_PREINTEGRATED_IMU)
#define RMC_PRESET_INS_BITS             (RMC_BITS_INS2 \
										| RMC_BITS_GPS1_POS \
										| RMC_BITS_PRESET)
#define RMC_PRESET_PPD_BITS_RAW_IMU     (RMC_PRESET_PPD_BITS_NO_IMU \
										| RMC_BITS_DUAL_IMU_RAW)
#define RMC_PRESET_PPD_BITS_RTK_DBG     (RMC_PRESET_PPD_BITS \
										| RMC_BITS_RTK_STATE \
										| RMC_BITS_RTK_CODE_RESIDUAL \
										| RMC_BITS_RTK_PHASE_RESIDUAL)
#define RMC_PRESET_PPD_ROBOT			(RMC_PRESET_PPD_BITS\
										| RMC_BITS_WHEEL_ENCODER \
<<<<<<< HEAD
										| RMC_BITS_WHEEL_ENCODER_CONFIG)
=======
										| RMC_BITS_WHEEL_CONFIG)
>>>>>>> 433530aa

/** (DID_RMC) Realtime message controller (RMC). */
typedef struct PACKED
{
	/** Data stream enable bits for the specified ports.  (see RMC_BITS_...) */
	uint64_t                bits;

	/** Options to select alternate ports to output data, etc.  (see RMC_OPTIONS_...) */
	uint32_t				options;
	
	/** IMU and Integrated IMU data transmit period is set using DID_SYS_PARAMS.navPeriodMs */
} rmc_t;


/** (DID_IO) Input/Output */
typedef struct PACKED
{
	/** GPS time of week (since Sunday morning) in milliseconds */
	uint32_t                timeOfWeekMs;

	/** General purpose I/O status */
	uint32_t				gpioStatus;
} io_t;

enum eMagRecalMode
{
	MAG_RECAL_MODE_MULTI_AXIS       = (int)0,		// Recalibrate magnetometers using multiple axis
	MAG_RECAL_MODE_SINGLE_AXIS      = (int)1,		// Recalibrate magnetometers using only one axis
	MAG_RECAL_MODE_COMPLETE         = (int)100,		// Recalibration is finished
	MAG_RECAL_MODE_ABORT            = (int)101,		// Recalibration is finished
};

/** (DID_MAG_CAL) Magnetometer Calibration */
typedef struct PACKED
{
	/** Set mode and start recalibration.  0 = multi-axis, 1 = single-axis, 100 = done. */
	uint32_t                enMagRecal;
	
	/** Mag recalibration progress indicator: 0-100 % */
	float					progress;

	/** Magnetic declination estimate */
	float					declination;
} mag_cal_t;


/** Built-in test state */
enum eBitState
{
	BIT_STATE_OFF					= (int)0,
	BIT_STATE_DONE					= (int)1,
	BIT_STATE_CMD_FULL_STATIONARY	= (int)2,	// (FULL) More comprehensive test.  Requires system be completely stationary without vibrations. 
	BIT_STATE_CMD_BASIC_MOVING		= (int)3,	// (BASIC) Ignores sensor output.  Can be run while moving.  This mode is automatically run after bootup.
	BIT_STATE_RESERVED_1			= (int)4,
	BIT_STATE_RESERVED_2			= (int)5,
	BIT_STATE_RUNNING				= (int)6,
	BIT_STATE_FINISH				= (int)7,
	BIT_STATE_COMMAND_OFF			= (int)8
};

/** Hardware built-in test flags */
enum eHdwBitStatusFlags
{
	HDW_BIT_PASSED_MASK				= (int)0x0000000F,
	HDW_BIT_PASSED_ALL				= (int)0x00000001,
	HDW_BIT_PASSED_NO_GPS			= (int)0x00000002,	// Passed w/o valid GPS signal
	HDW_BIT_MODE_MASK				= (int)0x000000F0,	// BIT mode run
	HDW_BIT_MODE_OFFSET				= (int)4,
#define HDW_BIT_MODE(hdwBitStatus) ((hdwBitStatus&HDW_BIT_MODE_MASK)>>HDW_BIT_MODE_OFFSET)
	HDW_BIT_FAILED_MASK				= (int)0xFFFFFF00,
	HDW_BIT_FAILED_AHRS_MASK		= (int)0xFFFF0F00,
	HDW_BIT_FAULT_NOISE_PQR			= (int)0x00000100,
	HDW_BIT_FAULT_NOISE_ACC			= (int)0x00000200,
	HDW_BIT_FAULT_MAGNETOMETER      = (int)0x00000400,
	HDW_BIT_FAULT_BAROMETER         = (int)0x00000800,
	HDW_BIT_FAULT_GPS_NO_COM		= (int)0x00001000,	// No GPS serial communications
	HDW_BIT_FAULT_GPS_POOR_CNO		= (int)0x00002000,	// Poor GPS signal strength.  Check antenna
	HDW_BIT_FAULT_GPS_POOR_ACCURACY	= (int)0x00002000,	// Low number of satellites, or bad accuracy 
	HDW_BIT_FAULT_GPS_NOISE			= (int)0x00004000,	// (Not implemented)
};

/** Calibration built-in test flags */
enum eCalBitStatusFlags
{
	CAL_BIT_PASSED_MASK				= (int)0x0000000F,
	CAL_BIT_PASSED_ALL				= (int)0x00000001,
	CAL_BIT_MODE_MASK				= (int)0x000000F0,	// BIT mode run
	CAL_BIT_MODE_OFFSET				= (int)4,
#define CAL_BIT_MODE(calBitStatus) ((calBitStatus&CAL_BIT_MODE_MASK)>>CAL_BIT_MODE_OFFSET)
	CAL_BIT_FAILED_MASK				= (int)0xFFFFFF00,
	CAL_BIT_FAULT_TCAL_EMPTY		= (int)0x00000100,	// Temperature calibration not present
	CAL_BIT_FAULT_TCAL_TSPAN		= (int)0x00000200,	// Temperature calibration temperature range is inadequate
	CAL_BIT_FAULT_TCAL_INCONSISTENT	= (int)0x00000400,	// Temperature calibration number of points or slopes are not consistent
	CAL_BIT_FAULT_TCAL_CORRUPT		= (int)0x00000800,	// Temperature calibration memory corruption
	CAL_BIT_FAULT_TCAL_PQR_BIAS		= (int)0x00001000,	// Temperature calibration gyro bias
	CAL_BIT_FAULT_TCAL_PQR_SLOPE	= (int)0x00002000,	// Temperature calibration gyro slope
	CAL_BIT_FAULT_TCAL_PQR_LIN		= (int)0x00004000,	// Temperature calibration gyro linearity
	CAL_BIT_FAULT_TCAL_ACC_BIAS		= (int)0x00008000,	// Temperature calibration accelerometer bias
	CAL_BIT_FAULT_TCAL_ACC_SLOPE	= (int)0x00010000,	// Temperature calibration accelerometer slope
	CAL_BIT_FAULT_TCAL_ACC_LIN		= (int)0x00020000,	// Temperature calibration accelerometer linearity
	CAL_BIT_FAULT_ORTO_EMPTY		= (int)0x00100000,	// Cross-axis alignment is not calibrated
	CAL_BIT_FAULT_ORTO_INVALID		= (int)0x00200000,	// Cross-axis alignment is poorly formed
	CAL_BIT_FAULT_MOTION_PQR		= (int)0x00400000,	// Motion on gyros
	CAL_BIT_FAULT_MOTION_ACC		= (int)0x00800000,	// Motion on accelerometers
};


/** (DID_BIT) Built-in self-test parameters */
typedef struct PACKED
{
	/** Built-in self-test state (see eBitState) */
	uint32_t                state;

	/** Hardware BIT status (see eHdwBitStatusFlags) */
	uint32_t                hdwBitStatus;

	/** Calibration BIT status (see eCalBitStatusFlags) */
	uint32_t                calBitStatus;

	/** Temperature calibration bias */
	float                   tcPqrBias;
	float                   tcAccBias;

	/** Temperature calibration slope */
	float                   tcPqrSlope;
	float                   tcAccSlope;

	/** Temperature calibration linearity */
	float                   tcPqrLinearity;
	float                   tcAccLinearity;

	/** PQR motion (angular rate) */
	float                   pqr;

	/** ACC motion w/ gravity removed (linear acceleration) */
	float                   acc;

	/** Angular rate standard deviation */
	float                   pqrSigma;

	/** Acceleration standard deviation */
	float                   accSigma;
	
} bit_t;


/** System Configuration */
enum eSysConfigBits
{
	/*! Disable automatic baudrate detection on startup on serial port 0 and 1 */
	SYS_CFG_BITS_DISABLE_AUTOBAUD_SER0                  = (int)0x00000001,
	SYS_CFG_BITS_DISABLE_AUTOBAUD_SER1                  = (int)0x00000002,
	/*! Enable automatic mag recalibration */
	SYS_CFG_BITS_AUTO_MAG_RECAL                         = (int)0x00000004,
	/*! Disable mag declination estimation */
	SYS_CFG_BITS_DISABLE_MAG_DECL_ESTIMATION            = (int)0x00000008,

	/*! Disable LEDs */
	SYS_CFG_BITS_DISABLE_LEDS                           = (int)0x00000010,

	/** Magnetometer recalibration.  0 = multi-axis, 1 = single-axis */
	SYS_CFG_BITS_MAG_RECAL_MODE_MASK					= (int)0x00000700,
	SYS_CFG_BITS_MAG_RECAL_MODE_OFFSET					= 8,
#define SYS_CFG_BITS_MAG_RECAL_MODE(sysCfgBits) ((sysCfgBits&SYS_CFG_BITS_MAG_RECAL_MODE_MASK)>>SYS_CFG_BITS_MAG_RECAL_MODE_OFFSET)

	/** Disable magnetometer fusion */
	SYS_CFG_BITS_DISABLE_MAGNETOMETER_FUSION			= (int)0x00001000,
	/** Disable barometer fusion */
	SYS_CFG_BITS_DISABLE_BAROMETER_FUSION				= (int)0x00002000,
	/** Disable GPS 1 fusion */
	SYS_CFG_BITS_DISABLE_GPS1_FUSION					= (int)0x00004000,
	/** Disable GPS 2 fusion */
	SYS_CFG_BITS_DISABLE_GPS2_FUSION					= (int)0x00008000,

	/** Disable Zero Velocity updates.  Useful for degraded GPS environments or applications with very slow velocities. */
	SYS_CFG_BITS_DISABLE_ZERO_VELOCITY_UPDATES			= (int)0x00010000,
	/** Disable Zero Angular rate updates.  Useful for applications with small/slow angular rates. */
	SYS_CFG_BITS_DISABLE_ZERO_ANGULAR_RATE_UPDATES		= (int)0x00020000,
	/** Disable INS EKF updates */
	SYS_CFG_BITS_DISABLE_INS_EKF						= (int)0x00040000,
	/** Prevent built-in test (BIT) from running automatically on startup */
	SYS_CFG_BITS_DISABLE_AUTO_BIT_ON_STARTUP			= (int)0x00080000,

	/** Enable Nav update strobe output pulse on GPIO 9 (uINS pin 10) indicating preintegrated IMU and nav updates */
<<<<<<< HEAD
	SYS_CFG_BITS_ENABLE_NAV_STROBE_OUT_GPIO_9			= (int)0x00200000,
	
	/** Disable packet encoding, binary data will have all bytes as is */
	SYS_CFG_BITS_DISABLE_PACKET_ENCODING				= (int)0x00400000
=======
	SYS_CFG_BITS_ENABLE_NAV_STROBE_OUT_GPIO_9			= (int)0x00200000,	
	/** Disable packet encoding, binary data will have all bytes as is */
	SYS_CFG_BITS_DISABLE_PACKET_ENCODING				= (int)0x00400000,
>>>>>>> 433530aa
};

/** RTK Configuration */
enum eRTKConfigBits
{
	/** Enable RTK rover on GPS1 if available */
	RTK_CFG_BITS_GPS1_RTK_ROVER							= (int)0x00000001,
	
	/** Enable RTK rover on GPS2 if available NOT SUPPORTED */
	RTK_CFG_BITS_GPS2_RTK_ROVER							= (int)0x00000002,
	
	/** Perform Compassing with dual GPS unit */
	RTK_CFG_BITS_COMPASSING								= (int)0x00000008,	
	
	/** Enable RTK base and output ublox data from GPS 1 on serial port 0 */
	RTK_CFG_BITS_BASE_OUTPUT_GPS1_UBLOX_SER0			= (int)0x00000010,

	/** Enable RTK base and output ublox data from GPS 1 on serial port 1 */
	RTK_CFG_BITS_BASE_OUTPUT_GPS1_UBLOX_SER1			= (int)0x00000020,
	
	/** Enable RTK base and output RTCM3 data from GPS 1 on serial port 0 */
	RTK_CFG_BITS_BASE_OUTPUT_GPS1_RTCM3_SER0			= (int)0x00000040,
	
	/** Enable RTK base and output RTCM3 data from GPS 1 on serial port 1 */
	RTK_CFG_BITS_BASE_OUTPUT_GPS1_RTCM3_SER1			= (int)0x00000080,
	
	/** Enable RTK base and output ublox data from GPS 2 on serial port 0 */
	RTK_CFG_BITS_BASE_OUTPUT_GPS2_UBLOX_SER0			= (int)0x00000100,

	/** Enable RTK base and output ublox data from GPS 2 on serial port 1 */
	RTK_CFG_BITS_BASE_OUTPUT_GPS2_UBLOX_SER1			= (int)0x00000200,
	
	/** Enable RTK base and output RTCM3 data from GPS 2 on serial port 0 */
	RTK_CFG_BITS_BASE_OUTPUT_GPS2_RTCM3_SER0			= (int)0x00000400,
	
	/** Enable RTK base and output RTCM3 data from GPS 2 on serial port 1 */
	RTK_CFG_BITS_BASE_OUTPUT_GPS2_RTCM3_SER1			= (int)0x00000800,	

	/** Enable RTK base and output ublox data from GPS 1 on USB port */
	RTK_CFG_BITS_BASE_OUTPUT_GPS1_UBLOX_USB				= (int)0x00001000,
	
	/** Enable RTK base and output RTCM3 data from GPS 1 on USB port */
	RTK_CFG_BITS_BASE_OUTPUT_GPS1_RTCM3_USB				= (int)0x00002000,

	/** Enable RTK base and output ublox data from GPS 1 on USB port */
	RTK_CFG_BITS_BASE_OUTPUT_GPS2_UBLOX_USB				= (int)0x00004000,
	
	/** Enable RTK base and output RTCM3 data from GPS 1 on USB port */
	RTK_CFG_BITS_BASE_OUTPUT_GPS2_RTCM3_USB				= (int)0x00008000,
	
	/** Enable base mode moving position. (For future use. Not implemented. This bit should always be 0 for now.) TODO: Implement moving base. */
	RTK_CFG_BITS_BASE_POS_MOVING						= (int)0x00010000,
	
	/** Reserved for future use */
	RTK_CFG_BITS_RESERVED1								= (int)0x00020000,	
	
	/** When using RTK, specifies whether the base station is identical hardware to this rover. If so, there are optimizations enabled to get fix faster. */
	RTK_CFG_BITS_RTK_BASE_IS_IDENTICAL_TO_ROVER			= (int)0x00040000,
	
	/** All base station bits */
	RTK_CFG_BITS_RTK_BASE = (
        RTK_CFG_BITS_BASE_OUTPUT_GPS1_UBLOX_SER0 | RTK_CFG_BITS_BASE_OUTPUT_GPS1_RTCM3_SER0 |
		RTK_CFG_BITS_BASE_OUTPUT_GPS1_UBLOX_SER1 | RTK_CFG_BITS_BASE_OUTPUT_GPS1_RTCM3_SER1 |
		RTK_CFG_BITS_BASE_OUTPUT_GPS2_UBLOX_SER0 | RTK_CFG_BITS_BASE_OUTPUT_GPS2_RTCM3_SER0 |
		RTK_CFG_BITS_BASE_OUTPUT_GPS2_UBLOX_SER1 | RTK_CFG_BITS_BASE_OUTPUT_GPS2_RTCM3_SER1 |
		RTK_CFG_BITS_BASE_OUTPUT_GPS1_UBLOX_USB  | RTK_CFG_BITS_BASE_OUTPUT_GPS1_RTCM3_USB  |
		RTK_CFG_BITS_BASE_OUTPUT_GPS2_UBLOX_USB  | RTK_CFG_BITS_BASE_OUTPUT_GPS2_RTCM3_USB ),
									
    /** Base station bits for GPS1 Ublox */
    RTK_CFG_BITS_RTK_BASE_OUTPUT_GPS1_UBLOX = (
        RTK_CFG_BITS_BASE_OUTPUT_GPS1_UBLOX_SER0 |
        RTK_CFG_BITS_BASE_OUTPUT_GPS1_UBLOX_SER1 |
        RTK_CFG_BITS_BASE_OUTPUT_GPS1_UBLOX_USB ),

    /** Base station bits for GPS2 Ublox */
    RTK_CFG_BITS_RTK_BASE_OUTPUT_GPS2_UBLOX = (
        RTK_CFG_BITS_BASE_OUTPUT_GPS2_UBLOX_SER0 |
        RTK_CFG_BITS_BASE_OUTPUT_GPS2_UBLOX_SER1 |
        RTK_CFG_BITS_BASE_OUTPUT_GPS2_UBLOX_USB ),

    /** Base station bits for GPS1 RTCM */
	RTK_CFG_BITS_RTK_BASE_OUTPUT_GPS1_RTCM = (
        RTK_CFG_BITS_BASE_OUTPUT_GPS1_RTCM3_SER0 |
        RTK_CFG_BITS_BASE_OUTPUT_GPS1_RTCM3_SER1 | 
        RTK_CFG_BITS_BASE_OUTPUT_GPS1_RTCM3_USB ),

    /** Base station bits for GPS2 RTCM */
    RTK_CFG_BITS_RTK_BASE_OUTPUT_GPS2_RTCM = (
        RTK_CFG_BITS_BASE_OUTPUT_GPS2_RTCM3_SER0 |
        RTK_CFG_BITS_BASE_OUTPUT_GPS2_RTCM3_SER1 |
        RTK_CFG_BITS_BASE_OUTPUT_GPS2_RTCM3_USB),

	/** All rover bits */
	RTK_CFG_BITS_RTK_ROVER = (RTK_CFG_BITS_GPS1_RTK_ROVER | RTK_CFG_BITS_GPS2_RTK_ROVER),

	/** Mask of RTK modes */
	RTK_CFG_BITS_RTK_MODES_MASK = (RTK_CFG_BITS_RTK_ROVER | RTK_CFG_BITS_COMPASSING),
	
	/** RTK Enabled */
	RTK_CFG_BITS_RTK = (RTK_CFG_BITS_RTK_ROVER | RTK_CFG_BITS_RTK_BASE)
	
};


/** Sensor Configuration */
enum eSensorConfig
{
	/** Gyro full-scale sensing range selection: +- 250, 500, 1000, 2000 deg/s */	
	SENSOR_CFG_GYR_FS_250				= (int)0x00000000,
	SENSOR_CFG_GYR_FS_500				= (int)0x00000001,
	SENSOR_CFG_GYR_FS_1000				= (int)0x00000002,
	SENSOR_CFG_GYR_FS_2000				= (int)0x00000003,
	SENSOR_CFG_GYR_FS_MASK				= (int)0x00000003,
	SENSOR_CFG_GYR_FS_OFFSET			= (int)0,
	
	/** Accelerometer full-scale sensing range selection: +- 2, 4, 8, 16 m/s^2 */
	SENSOR_CFG_ACC_FS_2G				= (int)0x00000000,
	SENSOR_CFG_ACC_FS_4G				= (int)0x00000004,
	SENSOR_CFG_ACC_FS_8G				= (int)0x00000008,
	SENSOR_CFG_ACC_FS_16G				= (int)0x0000000C,
	SENSOR_CFG_ACC_FS_MASK				= (int)0x0000000C,
	SENSOR_CFG_ACC_FS_OFFSET			= (int)2,
	
	/** Gyro digital low-pass filter (DLPF) is set automatically based on the IMU sample rate.  The following 
	bit values can be used to override the bandwidth (frequency) to: 250, 184, 92, 41, 20, 10, 5 Hz */
	SENSOR_CFG_GYR_DLPF_250HZ			= (int)0x00000000,
	SENSOR_CFG_GYR_DLPF_184HZ			= (int)0x00000100,
	SENSOR_CFG_GYR_DLPF_92HZ			= (int)0x00000200,
	SENSOR_CFG_GYR_DLPF_41HZ			= (int)0x00000300,
	SENSOR_CFG_GYR_DLPF_20HZ			= (int)0x00000400,
	SENSOR_CFG_GYR_DLPF_10HZ			= (int)0x00000500,
	SENSOR_CFG_GYR_DLPF_5HZ				= (int)0x00000600,
	SENSOR_CFG_GYR_DLPF_MASK			= (int)0x00000F00,
	SENSOR_CFG_GYR_DLPF_OFFSET			= (int)8,

	/** Accelerometer digital low-pass filter (DLPF) is set automatically based on the IMU sample rate.  The 
	following bit values can be used to override the bandwidth (frequency) to: 218, 218, 99, 45, 21, 10, 5 Hz */
	SENSOR_CFG_ACC_DLPF_218HZ			= (int)0x00000000,
	SENSOR_CFG_ACC_DLPF_218HZb			= (int)0x00001000,
	SENSOR_CFG_ACC_DLPF_99HZ			= (int)0x00002000,
	SENSOR_CFG_ACC_DLPF_45HZ			= (int)0x00003000,
	SENSOR_CFG_ACC_DLPF_21HZ			= (int)0x00004000,
	SENSOR_CFG_ACC_DLPF_10HZ			= (int)0x00005000,
	SENSOR_CFG_ACC_DLPF_5HZ				= (int)0x00006000,
	SENSOR_CFG_ACC_DLPF_MASK			= (int)0x0000F000,
	SENSOR_CFG_ACC_DLPF_OFFSET			= (int)12,
};


/** IO configuration */
enum eIoConfig
{
	IO_CFG_INPUT_STROBE_TRIGGER_HIGH	= (int)0x00000001,
	IO_CFG_STROBE_PIN_2_INTERRUPT_ENABLE= (int)0x00000002,
	IO_CFG_STROBE_PIN_5_INTERRUPT_ENABLE= (int)0x00000004,
	IO_CFG_STROBE_PIN_8_INTERRUPT_ENABLE= (int)0x00000008,
	IO_CFG_STROBE_PIN_9_INTERRUPT_ENABLE= (int)0x00000010
};

/** (DID_WHEEL_ENCODER) Message to communicate wheel encoder measurements to GPS-INS */
typedef struct PACKED
{
    /** Time of measurement wrt current week */
    double timeOfWeek;

    /** Status Word */
    uint32_t status;

    /** Left wheel angle (rad) */
    float theta_l;

    /** Right wheel angle (rad) */
    float theta_r;
    
    /** Left wheel angular rate (rad/s) */
    float omega_l;

    /** Right wheel angular rate (rad/s) */
    float omega_r;

    /** Left wheel revolution count */
    uint32_t wrap_count_l;

    /** Right wheel revolution count */
    uint32_t wrap_count_r;

} wheel_encoder_t;

enum eWheelCfgBits
{
    WHEEL_CFG_BITS_ENABLE_KINEMATIC_CONST   = (int)0x00000001,
    WHEEL_CFG_BITS_ENABLE_ENCODER           = (int)0x00000002,
    WHEEL_CFG_BITS_ENABLE_MASK              = (int)0x0000000F,
};

<<<<<<< HEAD
/** (DID_WHEEL_ENCODER) Message to communicate wheel encoder measurements to GPS-INS */
typedef struct PACKED
{
    /** Time of measurement wrt current week */
    double timeOfWeek;

    /** Status Word */
    uint32_t status;

    /** Left wheel angle (rad) */
    float theta_l;

    /** Right wheel angle (rad) */
    float theta_r;
    
    /** Left wheel angular rate (rad/s) */
    float omega_l;

    /** Right wheel angular rate (rad/s) */
    float omega_r;

    /** Left wheel revolution count */
    uint32_t wrap_count_l;

    /** Right wheel revolution count */
    uint32_t wrap_count_r;

} wheel_encoder_t;

enum eWheelCfgBits
{
    WHEEL_CFG_BITS_ENABLE_KINEMATIC_CONST   = (int)0x00000001,
    WHEEL_CFG_BITS_ENABLE_ENCODER           = (int)0x00000002,
    WHEEL_CFG_BITS_ENABLE_MASK              = (int)0x0000000F,
};

=======
>>>>>>> 433530aa
/**
	*	Configuration of wheel encoders and kinematic constraints
	*/
typedef struct PACKED
{
    /** Config bits (see eWheelCfgBits) */
    uint32_t                bits;

<<<<<<< HEAD
	/** euler angles describing the rotation from imu to left wheel */
	float                   e_i2l[3];

	/** translation from the imu to the left wheel, expressed in the imu frame */
	float                   t_i2l[3];

	/** distance between the left wheel and the right wheel */
	float                   distance;

	/** estimate of wheel diameter */
	float                   diameter;

} wheel_config_t;
=======
	/** Euler angles describing the rotation from imu to left wheel */
	float                   e_i2l[3];

	/** Translation from the imu to the left wheel, expressed in the imu frame */
	float                   t_i2l[3];

	/** Distance between the left wheel and the right wheel */
	float                   distance;

	/** Estimate of wheel diameter */
	float                   diameter;

} wheel_config_t;

typedef enum
{
    DYN_PORTABLE = 0,
    DYN_STATIONARY = 2,
    DYN_PEDESTRIAN = 3,
    DYN_AUTOMOTIVE = 4,
    DYN_SEA = 5,
    DYN_AIRBORNE_1G = 6,
    DYN_AIRBORNE_2G = 7,
    DYN_AIRBORNE_4G = 8,
    DYN_WRIST = 9
} eInsDynModel;
>>>>>>> 433530aa

/** (DID_FLASH_CONFIG) Configuration data
 * IMPORTANT! These fields should not be deleted, they can be deprecated and marked as reserved,
 * or new fields added to the end.
*/
typedef struct PACKED
{
    /** Size of group or union, which is nvm_group_x_t + padding */
    uint32_t				size;

    /** Checksum, excluding size and checksum */
    uint32_t                checksum;

    /** Manufacturer method for restoring flash defaults */
    uint32_t                key;

    /** IMU sample (system input data) period in milliseconds set on startup. Cannot be larger than startupNavDtMs. Zero disables sensor/IMU sampling. */
    uint32_t				startupImuDtMs;

    /** Nav filter (system output data) update period in milliseconds set on startup. 2ms minimum (500Hz max). Zero disables nav filter updates. */
    uint32_t				startupNavDtMs;

    /** Serial port 0 baud rate in bits per second */
    uint32_t				ser0BaudRate;

    /** Serial port 1 baud rate in bits per second */
    uint32_t				ser1BaudRate;

    /** Roll, pitch, yaw euler angle rotation in radians from INS Sensor Frame to Intermediate Output Frame.  Order applied: heading, pitch, roll. */
    float					insRotation[3];

    /** X,Y,Z offset in meters from Intermediate Output Frame to INS Output Frame. */
    float					insOffset[3];

    /** X,Y,Z offset in meters from Sensor Frame origin to GPS 1 antenna. */
    float					gps1AntOffset[3];
 
    /** INS dynamic platform model.  Options are: 0=PORTABLE, 2=STATIONARY, 3=PEDESTRIAN, 4=AUTOMOTIVE, 5=SEA, 6=AIRBORNE_1G, 7=AIRBORNE_2G, 8=AIRBORNE_4G, 9=WRIST.  Used to balance noise and performance characteristics of the system.  The dynamics selected here must be at least as fast as your system or you experience accuracy error.  This is tied to the GPS position estimation model and intend in the future to be incorporated into the INS position model. */
    uint32_t				insDynModel;

    /** System configuration bits (see eSysConfigBits). */
    uint32_t				sysCfgBits;

    /** Reference latitude, longitude and height above ellipsoid for north east down (NED) calculations (deg, deg, m) */
    double                  refLla[3];

    /** Last latitude, longitude, HAE (height above ellipsoid) used to aid GPS startup (deg, deg, m) */
    double					lastLla[3];

    /** Last LLA GPS time since week start (Sunday morning) in milliseconds */
    uint32_t				lastLlaTimeOfWeekMs;

    /** Last LLA GPS number of weeks since January 6th, 1980 */
    uint32_t				lastLlaWeek;

    /** Distance between current and last LLA that triggers an update of lastLla  */
    float					lastLlaUpdateDistance;

    /** Hardware interface configuration bits */
    uint32_t				ioConfig;

    /** Carrier board (i.e. eval board) configuration bits */
    uint32_t				cBrdConfig;

    /** X,Y,Z offset in meters from DOD_ Frame origin to GPS 2 antenna. */
    float					gps2AntOffset[3];

    /** Euler (roll, pitch, yaw) rotation in radians from INS Sensor Frame to Intermediate ZeroVelocity Frame.  Order applied: heading, pitch, roll. */
    float					zeroVelRotation[3];

    /** X,Y,Z offset in meters from Intermediate ZeroVelocity Frame to Zero Velocity Frame. */
    float					zeroVelOffset[3];

    /** Earth magnetic field (magnetic north) inclination (negative pitch offset) in radians */
    float                   magInclination;

    /** Earth magnetic field (magnetic north) declination (heading offset from true north) in radians */
    float                   magDeclination;

    /** Time between GPS time synchronization pulses in milliseconds.  Requires reboot to take effect. */
    uint32_t				gpsTimeSyncPeriodMs;
	
	/** GPS measurement (system input data) update period in milliseconds set on startup. 200ms minimum (5Hz max). */
    uint32_t				startupGPSDtMs;
	
	/** RTK configuration bits (see eRTKConfigBits). */
    uint32_t				RTKCfgBits;

    /** Sensor config (see eSensorConfig) */
    uint32_t                sensorConfig;

	/** Wheel encoder: euler angles describing the rotation from imu to left wheel */
    wheel_config_t          wheelConfig;

} nvm_flash_cfg_t;

/** INL2 - Estimate error variances */
typedef struct PACKED
{											
    /** Timestamp in milliseconds */
	unsigned int			timeOfWeekMs;	
    /** NED position error sigma */
	float					PxyzNED[3];		
    /** NED velocity error sigma */
	float					PvelNED[3];		
    /** NED attitude error sigma */
	float					PattNED[3];		
    /** Acceleration bias error sigma */
	float					PABias[3];		
    /** Angular rate bias error sigma */
	float					PWBias[3];		
    /** Barometric altitude bias error sigma */
	float					PBaroBias;		
    /** Mag declination error sigma */
	float					PDeclination;	
} inl2_ned_sigma_t;

/** (DID_STROBE_IN_TIME) Timestamp for input strobe. */
typedef struct PACKED
{
	/** GPS number of weeks since January 6th, 1980 */
	uint32_t				week;

	/** GPS time of week (since Sunday morning) in milliseconds */
	uint32_t				timeOfWeekMs;

	/** Strobe input pin */
	uint32_t				pin;

	/** Strobe serial index number */
	uint32_t				count;
} strobe_in_time_t;

POP_PACK

PUSH_PACK_8

/** time struct */
typedef struct
{
	/** time (s) expressed by standard time_t */
	int64_t time;

	/** fraction of second under 1 s */
	double sec;         
} gtime_t;

POP_PACK

PUSH_PACK_1

/** (DID_GPS_RTK_OPT) RTK processing options */
typedef struct
{
	/** positioning mode (PMODE_???) */
	int32_t mode;           

	/** solution type (0:forward,1:backward,2:combined) */
	int32_t soltype;

	/** number of frequencies (1:L1,2:L1+L2,3:L1+L2+L5) */
	int32_t nf;

	/** navigation systems */
	int32_t navsys;

	/** elevation mask angle (rad) */
	double elmin;

	/** Min snr to consider satellite for rtk */
	int32_t snrmin;

	/** AR mode (0:off,1:continuous,2:instantaneous,3:fix and hold,4:ppp-ar) */
	int32_t modear;

	/** GLONASS AR mode (0:off,1:on,2:auto cal,3:ext cal) */
	int32_t glomodear;

	/** GPS AR mode (0:off,1:on) */
	int32_t gpsmodear;

	/** BeiDou AR mode (0:off,1:on) */
	int32_t bdsmodear;

	/** AR filtering to reject bad sats (0:off,1:on) */
	int32_t arfilter;

	/** obs outage count to reset bias */
	int32_t maxout;

    /** reject count to reset bias */
    int32_t maxrej;

	/** min lock count to fix ambiguity */
	int32_t minlock;

	/** min sats to fix integer ambiguities */
	int32_t minfixsats;

	/** min sats to hold integer ambiguities */
	int32_t minholdsats;

	/** min sats to drop sats in AR */
	int32_t mindropsats;

	/** use stdev estimates from receiver to adjust measurement variances */
	int32_t rcvstds;

	/** min fix count to hold ambiguity */
	int32_t minfix;

	/** max iteration to resolve ambiguity */
	int32_t armaxiter;

	/** dynamics model (0:none,1:velociy,2:accel) */
	int32_t dynamics;

	/** number of filter iteration */
	int32_t niter;

	/** interpolate reference obs (for post mission) */
	int32_t intpref;

	/** rover position for fixed mode */
	int32_t rovpos;

	/** base position for relative mode */
	int32_t refpos;

	/** code/phase error ratio */
	double eratio[1];

	/** measurement error factor */
	double err[5];

	/** initial-state std [0]bias,[1]iono [2]trop */
	double std[3];

	/** process-noise std [0]bias,[1]iono [2]trop [3]acch [4]accv [5] pos */
	double prn[6];

	/** satellite clock stability (sec/sec) */
	double sclkstab;

	/** AR validation threshold */
	double thresar[8];

	/** elevation mask of AR for rising satellite (rad) */
	double elmaskar;

	/** elevation mask to hold ambiguity (rad) */
	double elmaskhold;

	/** slip threshold of geometry-free phase (m) */
	double thresslip;

	/** variance for fix-and-hold pseudo measurements (cycle^2) */
	double varholdamb;

	/** gain used for GLO and SBAS sats to adjust ambiguity */
	double gainholdamb;

	/** max difference of time (sec) */
	double maxtdiff;

    /** reset sat biases after this long trying to get fix if not acquired */
    int fix_reset_base_msgs;

    /** reject threshold of NIS */
    double maxinnocode;
    double maxinnophase;

	/** reject threshold of gdop */
	double maxgdop;

    /** baseline length constraint {const,sigma before fix, sigma after fix} (m) */
    double baseline[3];
    double max_baseline_error;
    double reset_baseline_error;

    /** maximum error wrt ubx position (triggers reset if more than this far) (m) */
    float max_ubx_error;

	/** rover position for fixed mode {x,y,z} (ecef) (m) */
	double ru[3];

	/** base position for relative mode {x,y,z} (ecef) (m) */
	double rb[3];

	/** max averaging epochs */
	int32_t maxaveep;

	/** output single by dgps/float/fix/ppp outage */
	int32_t outsingle;
} prcopt_t;
typedef prcopt_t gps_rtk_opt_t;

/** Raw satellite observation data */
typedef struct PACKED
{
	/** receiver sampling time (GPST) */
	gtime_t time;

	/** satellite number */
	uint8_t sat;

	/** receiver number */
	uint8_t rcv;

	/** signal strength (0.25 dBHz) */
	uint8_t SNR[1];

	/** loss of lock indicator bit1=loss-of-lock, bit2=half-cycle-invalid */
	uint8_t LLI[1];

	/** code indicator (BeiDou: CODE_L1I, Other: CODE_L1C ) */
	uint8_t code[1];

	/** Estimated carrier phase measurement standard deviation (0.004 cycles) */
	uint8_t qualL[1];

	/** Estimated pseudorange measurement standard deviation (0.01 m) */
	uint8_t qualP[1];

	/** reserved, for alignment */
	uint8_t reserved;

	/** observation data carrier-phase (cycle) */
	double L[1];

	/** observation data pseudorange (m) */
	double P[1]; 

	/** observation data doppler frequency (0.002 Hz) */
	float D[1];
} obsd_t;

#define GPS_RAW_MESSAGE_BUF_SIZE    1000
#define MAX_OBSERVATION_COUNT_IN_RTK_MESSAGE (GPS_RAW_MESSAGE_BUF_SIZE / sizeof(obsd_t))

/** observation data */
typedef struct
{
	/** number of observation slots used */
	uint32_t n;

	/** number of observation slots allocated */
	uint32_t nmax;

	/** observation data buffer */
	obsd_t* data;
} obs_t;

/** non-Glonass ephemeris data */
typedef struct
{
	/** satellite number */
	int32_t sat;

	/** IODE Issue of Data, Ephemeris (ephemeris version) */
	int32_t iode;
	
	/** IODC Issue of Data, Clock (clock version) */
	int32_t iodc;

	/** SV accuracy (URA index) IRN-IS-200H p.97 */
	int32_t sva;            

	/** SV health GPS/QZS (0:ok) */
	int32_t svh;            

	/** GPS/QZS: gps week, GAL: galileo week */
	int32_t week;

	/** GPS/QZS: code on L2
	 * (00=Invalid, 01 = P Code ON, 11 = C/A code ON, 11 = Invalid)
	 * GAL/CMP: data sources */
	int32_t code;

	/** GPS/QZS: L2 P data flag (indicates that the NAV data stream was commanded OFF on the P-code of the in-phase component of the L2 channel)
	 *
	 *  CMP: nav type */
	int32_t flag;

	/** Toe */
	gtime_t toe;
	
	/** clock data reference time (s) (20.3.4.5) */
	gtime_t toc;
	
	/** T_trans */
	gtime_t ttr;

	/** Semi-Major Axis m */
	double A;

	/** Eccentricity (no units)  */
	double e;

	/** Inclination Angle at Reference Time (rad) */
	double i0;

	/** Longitude of Ascending Node of Orbit Plane at Weekly Epoch (rad) */
	double OMG0;

	/** Argument of Perigee (rad) */
	double omg;

	/** Mean Anomaly at Reference Time (rad) */
	double M0;

	/** Mean Motion Difference From Computed Value (rad) */
	double deln;

	/** Rate of Right Ascension (rad/s) */
	double OMGd;

	/** Rate of Inclination Angle (rad/s) */
	double idot;

	/** Amplitude of the Cosine Harmonic Correction Term to the Orbit Radius */
	double crc;

	/** Amplitude of the Sine Harmonic Correction Term to the Orbit Radius (m) */
	double crs;

	/** Amplitude of the Cosine Harmonic Correction Term to the Argument of Latitude (rad)  */
	double cuc;

	/** Amplitude of the Sine Harmonic Correction Term to the Argument of Latitude (rad) */
	double cus;

	/** Amplitude of the Cosine Harmonic Correction Term to the Angle of Inclination (rad) */
	double cic;

	/** Amplitude of the Sine Harmonic Correction Term to the Angle of Inclination (rad) */
	double cis;

	/** Reference Time Ephemeris in week (s) */
	double toes;

	/** fit interval (h) (0: 4 hours, 1:greater than 4 hours) */
	double fit;

	/** SV clock parameters - af0 */
	double f0;
	
	/** SV clock parameters - af1 */
	double f1;
	
	/** SV clock parameters - af2 */
	double f2;

	/** group delay parameters
	* GPS/QZS:tgd[0]=TGD (IRN-IS-200H p.103)
	* GAL    :tgd[0]=BGD E5a/E1,tgd[1]=BGD E5b/E1
	* CMP    :tgd[0]=BGD1,tgd[1]=BGD2
	*/
	double tgd[4];

	/** Adot for CNAV */
	double Adot;
	
	/** ndot for CNAV */
	double ndot;
} eph_t;

/** Glonass ephemeris data */
typedef struct
{        
	/** satellite number */
	int32_t sat;

	/** IODE (0-6 bit of tb field) */
	int32_t iode;

	/** satellite frequency number */
	int32_t frq;

	/** satellite health */
	int32_t svh;
	
	/** satellite accuracy */
	int32_t sva;
	
	/** satellite age of operation */
	int32_t age;

	/** epoch of epherides (gpst) */
	gtime_t toe;

	/** message frame time (gpst) */
	gtime_t tof;

	/** satellite position (ecef) (m) */
	double pos[3];

	/** satellite velocity (ecef) (m/s) */
	double vel[3];

	/** satellite acceleration (ecef) (m/s^2) */
	double acc[3];

	/** SV clock bias (s) */
	double taun;

	/** relative freq bias */
	double gamn;

	/** delay between L1 and L2 (s) */
	double dtaun;
} geph_t;

/** SBAS message type */
typedef struct
{
	/** receiption time - week */
	int32_t week;
	
	/** reception time - tow */
	int32_t tow;

	/** SBAS satellite PRN number */
	int32_t prn;

	/** SBAS message (226bit) padded by 0 */
	uint8_t msg[29];

	/** reserved for alighment */
	uint8_t reserved[3];
} sbsmsg_t;

/** station parameter type */
typedef struct
{
	/** antenna delta type (0:enu,1:xyz) */
	int32_t deltype;
	
	/** station position (ecef) (m) */
	double pos[3];

	/** antenna position delta (e/n/u or x/y/z) (m) */
	double del[3];

	/** antenna height (m) */
	double hgt;
	
	/** station id */
	int32_t stationId;
} sta_t;

/** almanac type */
typedef struct
{
	/** satellite number */
	int32_t sat;

	/** sv health (0:ok) */
	int32_t svh;

	/** as and sv config */
	int32_t svconf;

	/* GPS/QZS: gps week, GAL: galileo week */
	int32_t week;

	/* Toa */
	gtime_t toa;        
						
	/** SV orbit parameters - A */
	double A;

	/** SV orbit parameters - e */
	double e;

	/** SV orbit parameters - i0 */
	double i0;

	/** SV orbit parameters - OMG0 */
	double OMG0;
	
	/** SV orbit parameters - omg */
	double omg;
	
	/** SV orbit parameters - M0 */
	double M0;
	
	/** SV orbit parameters - OMGd */
	double OMGd;

	/** Toa (s) in week - toas */
	double toas;

	/** SV clock parameters - af0 */
	double f0;
	
	/** SV clock parameters - af1 */
	double f1;
} alm_t;

/** ionosphere model and utc parameters */
typedef struct
{
	double ion_gps[8];  /* GPS iono model parameters {a0,a1,a2,a3,b0,b1,b2,b3} */
	double ion_gal[4];  /* Galileo iono model parameters {ai0,ai1,ai2,0} */
	double ion_qzs[8];  /* QZSS iono model parameters {a0,a1,a2,a3,b0,b1,b2,b3} */
	double ion_cmp[8];  /* BeiDou iono model parameters {a0,a1,a2,a3,b0,b1,b2,b3} */
	double ion_irn[8];  /* IRNSS iono model parameters {a0,a1,a2,a3,b0,b1,b2,b3} */

	double utc_gps[4];  /* GPS delta-UTC parameters {A0,A1,T,W} */
	double utc_glo[4];  /* GLONASS UTC GPS time parameters */
	double utc_gal[4];  /* Galileo UTC GPS time parameters */
	double utc_qzs[4];  /* QZS UTC GPS time parameters */
	double utc_cmp[4];  /* BeiDou UTC parameters */
	double utc_irn[4];  /* IRNSS UTC parameters */
	double utc_sbs[4];  /* SBAS UTC parameters */

	int32_t leaps;      /* leap seconds (s) */
	
	alm_t alm;			/* almanac */
} ion_model_utc_alm_t;

/** RTK solution status */
typedef enum
{
	/** No status */
	rtk_solution_status_none = 0,

	/** RTK fix */
	rtk_solution_status_fix = 1,

	/** RTK float */
	rtk_solution_status_float = 2,

	/** RTK SBAS */
	rtk_solution_status_sbas = 3,

	/** RTK DGPS */
	rtk_solution_status_dgps = 4,

	/** RTK SINGLE */
	rtk_solution_status_single = 5
} eRtkSolStatus;

/** (DID_GPS1_RTK_REL) */
typedef struct PACKED
{
    /** GPS time of week (since Sunday morning) in milliseconds */
    uint32_t                timeOfWeekMs;

    /** Age of differential (seconds) */
    float					differentialAge;

    /** Ambiguity resolution ratio factor for validation */
    float					arRatio;

	/** Vector from base to rover (m) in ECEF - If Compassing enabled, this is the 3-vector from antenna 2 to antenna 1 */
	float					baseToRoverVector[3];

    /** Distance from base to rover (m) */
    float                   baseToRoverDistance;
    
    /** Angle from north to baseToRoverVector in local tangent plane. (rad) */
    float                   baseToRoverHeading;
} gps_rtk_rel_t;

/** (DID_GPS1_RTK_MISC) - requires little endian CPU */
typedef struct PACKED
{
	/** GPS time of week (since Sunday morning) in milliseconds */
	uint32_t                timeOfWeekMs;

	/** Accuracy - estimated standard deviations of the solution assuming a priori error model and error parameters by the positioning options. []: standard deviations {ECEF - x,y,z} or {north, east, down} (meters) */
	float					accuracyPos[3];

	/** Accuracy - estimated standard deviations of the solution assuming a priori error model and error parameters by the positioning options. []: Absolute value of means square root of estimated covariance NE, EU, UN */
	float					accuracyCov[3];

	/** Ambiguity resolution threshold for validation */
	float					arThreshold;

	/** Geometric dilution of precision (meters) */
	float					gDop;
	
	/** Horizontal dilution of precision (meters) */
	float					hDop;
	
	/** Vertical dilution of precision (meters) */
	float					vDop;

	/** Base Position - latitude, longitude, height (degrees, meters) */
 	double					baseLla[3];

    /** Cycle slip counter */
    uint32_t                cycleSlipCount;
	
    /** Rover gps observation element counter */
    uint32_t				roverGpsObservationCount;

    /** Base station gps observation element counter */
    uint32_t				baseGpsObservationCount;

    /** Rover glonass observation element counter */
    uint32_t				roverGlonassObservationCount;

    /** Base station glonass observation element counter */
    uint32_t				baseGlonassObservationCount;

    /** Rover galileo observation element counter */
    uint32_t				roverGalileoObservationCount;

    /** Base station galileo observation element counter */
    uint32_t				baseGalileoObservationCount;

    /** Rover beidou observation element counter */
    uint32_t				roverBeidouObservationCount;

    /** Base station beidou observation element counter */
    uint32_t				baseBeidouObservationCount;

    /** Rover qzs observation element counter */
    uint32_t				roverQzsObservationCount;

    /** Base station qzs observation element counter */
    uint32_t				baseQzsObservationCount;

	/** Rover gps ephemeris element counter */
	uint32_t				roverGpsEphemerisCount;

	/** Base station gps ephemeris element counter */
    uint32_t				baseGpsEphemerisCount;

	/** Rover glonass ephemeris element counter */
	uint32_t				roverGlonassEphemerisCount;

	/** Base station glonass ephemeris element counter */
    uint32_t				baseGlonassEphemerisCount;
	
	/** Rover galileo ephemeris element counter */
	uint32_t				roverGalileoEphemerisCount;

	/** Base station galileo ephemeris element counter */
    uint32_t				baseGalileoEphemerisCount;

    /** Rover beidou ephemeris element counter */
    uint32_t				roverBeidouEphemerisCount;

    /** Base station beidou ephemeris element counter */
    uint32_t				baseBeidouEphemerisCount;

    /** Rover qzs ephemeris element counter */
    uint32_t				roverQzsEphemerisCount;

    /** Base station qzs ephemeris element counter */
    uint32_t				baseQzsEphemerisCount;

	/** Rover sbas element counter */
	uint32_t				roverSbasCount;

	/** Base station sbas element counter */
    uint32_t				baseSbasCount;

	/** Base station antenna position element counter */
    uint32_t				baseAntennaCount;

    /** Ionosphere model, utc and almanac count */
    uint32_t				ionUtcAlmCount;
	
	/** Number of checksum failures from received corrections */
	uint32_t				correctionChecksumFailures;

	/** Time while not in RTK fix.  Starts when raw GPS data is first received. */
	uint32_t				timeNotInFixMs;
    
} gps_rtk_misc_t;

/** RAW data types for DID_GPS_BASE_RAW and DID_GPS2_RAW */
typedef enum
{
	/** obsd_t */
	raw_data_type_observation = 1,

	/** eph_t */
	raw_data_type_ephemeris = 2,

	/** geph_t */
	raw_data_type_glonass_ephemeris = 3,

	/** sbsmsg_t */
	raw_data_type_sbas = 4,

	/** sta_t */
	raw_data_type_base_station_antenna_position = 5,

	/** ion_model_utc_alm_t */
	raw_data_type_ionosphere_model_utc_alm = 6,
	
	/** gps_rtk_misc_t */
	raw_data_type_rtk_solution = 123
} eRawDataType;

typedef union PACKED
{   
    /** Satellite observation data */
    obsd_t              obs[MAX_OBSERVATION_COUNT_IN_RTK_MESSAGE];
    
    /** Satellite non-GLONASS ephemeris data (GPS, Galileo, Beidou, QZSS) */
    eph_t               eph;
    
    /** Satellite GLONASS ephemeris data */
    geph_t              gloEph;
    
    /** Satellite-Based Augmentation Systems (SBAS) data */
    sbsmsg_t            sbas;
        
    /** Base station information (base position, antenna position, antenna height, etc.) */
    sta_t               sta;

    /** Ionosphere model and UTC parameters */
    ion_model_utc_alm_t ion;

    /** Byte buffer */
    uint8_t             buf[GPS_RAW_MESSAGE_BUF_SIZE];
} uGpsRawData;

/** Message wrapper for DID_GPS1_RAW, DID_GPS2_RAW, and DID_GPS_BASE_RAW.  The contents of data can vary for this message and are determined by `dataType` field. */
typedef struct PACKED
{
	/** Receiver index (1=RECEIVER_INDEX_GPS1, 2=RECEIVER_INDEX_EXTERNAL_BASE, or 3=RECEIVER_INDEX_GPS2 ) */
	uint8_t receiverIndex;

	/** Type of data (eRawDataType: 1=observations, 2=ephemeris, 3=glonassEphemeris, 4=SBAS, 5=baseAntenna, 6=IonosphereModel) */
	uint8_t dataType;

	/** Number of observations in data (obsd_t) when dataType==1 (raw_data_type_observation). */
	uint8_t obsCount;

	/** Reserved */
	uint8_t reserved;

    /** Interpret based on dataType (see eRawDataType) */    
    uGpsRawData data;
} gps_raw_t;

/**
* Diagnostic message
*/
typedef struct 
{
	/** GPS time of week (since Sunday morning) in milliseconds */
	uint32_t timeOfWeekMs;
	
	/** Message length, including null terminator */
	uint32_t messageLength;
	
	/** Message data, max size of message is 256 */
	char message[256];
} diag_msg_t;

typedef enum
{
	// default state
	SURVEY_IN_STATE_OFF                     = 0,

	// commands
	SURVEY_IN_STATE_CANCEL                  = 1,
	SURVEY_IN_STATE_START_3D                = 2,
	SURVEY_IN_STATE_START_FLOAT             = 3,
	SURVEY_IN_STATE_START_FIX               = 4,

	// status
	SURVEY_IN_STATE_RUNNING_3D              = 8,
	SURVEY_IN_STATE_RUNNING_FLOAT           = 9,
	SURVEY_IN_STATE_RUNNING_FIX             = 10,
	SURVEY_IN_STATE_SAVE_POS                = 19,
	SURVEY_IN_STATE_DONE                    = 20
} eSurveyInStatus;

/**
* Survey in status
*/
typedef struct
{
	/** State of current survey, eSurveyInStatus */
	uint32_t state;

	/** Maximum time (milliseconds) survey will run if minAccuracy is not first achieved. (ignored if 0). */
	uint32_t maxDurationSec;

	/** Required horizontal accuracy (m) for survey to complete before maxDuration. (ignored if 0) */
	float minAccuracy;

	/** Elapsed time (seconds) of the survey. */
	uint32_t elapsedTimeSec;

	/** Approximate horizontal accuracy of the survey (m). */
	float hAccuracy;

	/** The current surveyed latitude, longitude, altitude (deg, deg, m) */
	double lla[3];
} survey_in_t;


typedef enum
{
    /** SD card logger: card ready */
    EVB_STATUS_SD_CARD_READY                = 0x00000001,

    /** SD card Logger: running */
    EVB_STATUS_SD_LOG_ENABLED               = 0x00000002,

    /** SD card error: card file system */
    EVB_STATUS_SD_ERR_CARD_FAULT            = 0x00000010,

    /** SD card error: card full */
    EVB_STATUS_SD_ERR_CARD_FULL             = 0x00000020,

    /** SD card error: mask */
    EVB_STATUS_SD_ERR_CARD_MASK             = 0x000000F0,

    /** WiFi: enabled */
    EVB_STATUS_WIFI_ENABLED                 = 0x00010000,

    /** WiFi: connected to access point (hot spot) or another device */
    EVB_STATUS_WIFI_CONNECTED               = 0x00020000,

    /** XBee: enabled */
    EVB_STATUS_XBEE_ENABLED                 = 0x00100000,

    /** XBee: connected */
    EVB_STATUS_XBEE_CONNECTED               = 0x00200000,

    /** XBee: configured */
    EVB_STATUS_XBEE_CONFIGURED              = 0x00400000,

    /** XBee: failed to configure */
    EVB_STATUS_XBEE_CONFIG_FAILURE          = 0x00800000,

} eEvbStatus;

/** EVB-2 communications ports. */
typedef enum
{
    EVB2_PORT_UINS0     = 0,
    EVB2_PORT_UINS1     = 1,
    EVB2_PORT_XBEE      = 2,
    EVB2_PORT_XRADIO    = 3,
    EVB2_PORT_BLE       = 4,
    EVB2_PORT_SP330     = 5,
    EVB2_PORT_GPIO_H8   = 6,
    EVB2_PORT_USB       = 7,
    EVB2_PORT_WIFI      = 8,
    EVB2_PORT_COUNT
} eEvb2CommPorts;

typedef enum
{
    EVB2_CB_OPTIONS_SP330_RS422       = 0x00000001,
    EVB2_CB_OPTIONS_XBEE_ENABLE       = 0x00000010,
    EVB2_CB_OPTIONS_WIFI_ENABLE       = 0x00000020,
    EVB2_CB_OPTIONS_BLE_ENABLE        = 0x00000040,
    EVB2_CB_OPTIONS_SPI_ENABLE        = 0x00000080,
} eEvb2ComBridgeOptions;

/**
* (DID_EVB_STATUS) EVB-2 status and logger control interface
*/
typedef struct
{
	/** GPS number of weeks since January 6th, 1980 */
	uint32_t                week;

	/** GPS time of week (since Sunday morning) in milliseconds */
	uint32_t                timeOfWeekMs;

	/** Firmware (software) version */
	uint8_t                 firmwareVer[4];

    /** Status (eEvbStatus) */
    uint32_t                evbStatus;

    /** Data logger control state. (see eEvb2LoggerMode) */
    uint32_t                loggerMode;

    /** logger */
    uint32_t                loggerElapsedTimeMs;

    /** WiFi IP address */
    uint32_t                wifiIpAddr;

    /** System command */
    uint32_t                sysCommand;

} evb_status_t;

#define WIFI_SSID_PSK_SIZE      40

typedef struct
{
    /** WiFi SSID */
    uint8_t                 ssid[WIFI_SSID_PSK_SIZE];

    /** WiFi PSK */
    uint8_t                 psk[WIFI_SSID_PSK_SIZE];

} evb_wifi_t;

typedef struct
{  
    /** Server IP address */
    uint32_t                ipAddr;

    /** Server port */
    uint32_t                port;

} evb_server_t;

typedef enum
{
    EVB_CFG_BITS_WIFI_SELECT_MASK           = 0x00000003,
    EVB_CFG_BITS_WIFI_SELECT_OFFSET         = 0,
    EVB_CFG_BITS_SERVER_SELECT_MASK         = 0x0000000C,
    EVB_CFG_BITS_SERVER_SELECT_OFFSET       = 2,
    EVB_CFG_BITS_ENABLE_WHEEL_ENCODER       = 0x00000100,
} eEvbFlashCfgBits;

#define NUM_WIFI_PRESETS     3
#define EVB_CFG_BITS_SET_IDX_WIFI(bits,idx)     {bits&=EVB_CFG_BITS_WIFI_SELECT_MASK; bits|=((idx<<EVB_CFG_BITS_WIFI_SELECT_OFFSET)&EVB_CFG_BITS_WIFI_SELECT_MASK);}
#define EVB_CFG_BITS_SET_IDX_SERVER(bits,idx)   {bits&=EVB_CFG_BITS_SERVER_SELECT_MASK; bits|=((idx<<EVB_CFG_BITS_SERVER_SELECT_OFFSET)&EVB_CFG_BITS_SERVER_SELECT_MASK);}
#define EVB_CFG_BITS_IDX_WIFI(bits)             ((bits&EVB_CFG_BITS_WIFI_SELECT_MASK)>>EVB_CFG_BITS_WIFI_SELECT_OFFSET)
#define EVB_CFG_BITS_IDX_SERVER(bits)           ((bits&EVB_CFG_BITS_SERVER_SELECT_MASK)>>EVB_CFG_BITS_SERVER_SELECT_OFFSET)

/**
* (DID_EVB_FLASH_CFG) EVB-2 flash config for monitor, config, and logger control interface
*/
typedef struct
{  
    /** Size of this struct */
    uint32_t				size;

    /** Checksum, excluding size and checksum */
    uint32_t                checksum;

    /** Manufacturer method for restoring flash defaults */
    uint32_t                key;

    /** Communications bridge preset. (see eEvb2ComBridgePreset) */
    uint32_t                cbPreset;

    /** Communications bridge forwarding */
    uint32_t                cbf[EVB2_PORT_COUNT];

    /** Communications bridge options (see eEvb2ComBridgeOptions) */
    uint32_t                cbOptions;

    /** Config bits (see eEvbFlashCfgBits) */
    uint32_t                bits;

    /** Radio preamble ID (PID) - 0x0 to 0x9. Only radios with matching PIDs can communicate together. Different PIDs minimize interference between multiple sets of networks. Checked before the network ID. */
    uint32_t                radioPID;

    /** Radio network ID (NID) - 0x0 to 0x7FFF. Only radios with matching NID can communicate together. Checked after the preamble ID. */
    uint32_t                radioNID;

    /** Radio power level - Transmitter output power level. (XBee PRO SX 0=20dBm, 1=27dBm, 2=30dBm)  */
    uint32_t                radioPowerLevel;

    /** WiFi SSID and PSK */
    evb_wifi_t              wifi[NUM_WIFI_PRESETS];

    /** Server IP and port */
    evb_server_t            server[NUM_WIFI_PRESETS];

<<<<<<< HEAD
=======
    /** Encoder tick to wheel rotation conversion factor (in radians).  (encoder tick count per revolution x gear ratio x 2pi) */
    float                   encoderTickToWheelRad;

>>>>>>> 433530aa
} evb_flash_cfg_t;


/** EVB-2 communications bridge configuration. */
typedef enum
{
    /** No change.  Sending this value causes no effect. */
    EVB2_CB_PRESET_NA = 0,

    /** No connections.  Off: XBee, WiFi */
	EVB2_CB_PRESET_ALL_OFF,

    /** [uINS Hub] (uINS-SER0): USB, RS232, H8.  (uINS-SER1): XRadio.  Off: XBee, WiFi */
    EVB2_CB_PRESET_RS232,

    /** [uINS Hub] (uINS-SER0): USB, RS232, H8.  (uINS-SER1): XBee, XRadio.  Off: WiFi */
    EVB2_CB_PRESET_RS232_XBEE,

    /** [uINS Hub] (uINS-SER0): USB, RS422, H8.  (uINS-SER1): WiFi, XRadio.  Off: XBee */
    EVB2_CB_PRESET_RS422_WIFI,

    /** [uINS Hub] (uINS-SER1 SPI): USB, RS423, H8.  Off: WiFi, XBee */
    EVB2_CB_PRESET_SPI_RS232,

    /** [USB Hub] (USB): RS232, H8, XBee, XRadio. */
    EVB2_CB_PRESET_USB_HUB_RS232,

    /** [USB Hub] (USB): RS232, H8, XBee, XRadio. */
    EVB2_CB_PRESET_USB_HUB_RS422,

    /** Number of bridge configuration presets */
	EVB2_CB_PRESET_COUNT,
    
} eEvb2ComBridgePreset;

#define EVB2_CB_PRESET_DEFAULT      EVB2_CB_PRESET_RS232

/** Data logger control.  Values labeled CMD  */
typedef enum
{
    /** Do not change.  Sending this value causes no effect. */
    EVB2_LOG_NA                         = 0,

    /** Start new log */
    EVB2_LOG_CMD_START                  = 2,

    /** Stop logging */
    EVB2_LOG_CMD_STOP                   = 4,

    /** Purge all data logs from drive */
    EVB2_LOG_CMD_PURGE                  = 1002,
        
} eEvb2LoggerMode;


/** 
* (DID_PORT_MONITOR) Data rate and status monitoring for each communications port. 
*/
typedef struct
{
    /** Com port number  */
    uint32_t        portNumber;

//     /** Tx time ms */
//     uint32_t        txTimeMs;

    /** Tx rate (bytes/s) */
    uint32_t        txBytesPerS;

//     /** Rx time ms */
//     uint32_t        rxTimeMs;

    /** Rx rate (bytes/s) */
    uint32_t        rxBytesPerS;

    /** Status */
    uint32_t        status;
    
} port_monitor_t;

/**
* (DID_SYS_FAULT) System Fault Information 
* NOTE: If you modify these, please update crash_info_special_values in IS-src/python/src/ci_hdw/data_sets.py */
#define SYS_FAULT_STATUS_HARDWARE_RESET                 0x00000000
#define SYS_FAULT_STATUS_USER_RESET                     0x00000001
#define SYS_FAULT_STATUS_ENABLE_BOOTLOADER              0x00000002
// General:
#define SYS_FAULT_STATUS_SOFT_RESET                     0x00000010
#define SYS_FAULT_STATUS_FLASH_MIGRATION_EVENT          0x00000020
#define SYS_FAULT_STATUS_FLASH_MIGRATION_COMPLETED      0x00000040
#define SYS_FAULT_STATUS_RTK_MISC_ERROR                 0x00000080
#define SYS_FAULT_STATUS_MASK_GENERAL_ERROR             0xFFFFFFF0
// Critical: (usually associated with system reset)
#define SYS_FAULT_STATUS_HARD_FAULT                     0x00010000
#define SYS_FAULT_STATUS_USAGE_FAULT                    0x00020000
#define SYS_FAULT_STATUS_MEM_MANGE                      0x00040000
#define SYS_FAULT_STATUS_BUS_FAULT                      0x00080000
#define SYS_FAULT_STATUS_MALLOC_FAILED                  0x00100000
#define SYS_FAULT_STATUS_STACK_OVERFLOW                 0x00200000
#define SYS_FAULT_STATUS_INVALID_CODE_OPERATION         0x00400000
#define SYS_FAULT_STATUS_FLASH_MIGRATION_MARKER_UPDATED 0x00800000
#define SYS_FAULT_STATUS_WATCHDOG_RESET                 0x01000000
#define SYS_FAULT_STATUS_RTK_BUFFER_LIMIT               0x02000000
#define SYS_FAULT_STATUS_MASK_CRITICAL_ERROR            0xFFFF0000

typedef struct 
{
    /** System fault status */
    uint32_t status;

    /** Fault Type at HardFault */
    uint32_t g1Task;

    /** Multipurpose register - Line number of fault */
    uint32_t g2FileNum;
    
    /** Multipurpose register - File number at fault */
    uint32_t g3LineNum;
        
    /** Multipurpose register - at time of fault.  */
	uint32_t g4;

    /** Multipurpose register - link register value at time of fault.  */
    uint32_t g5Lr;
    
    /** Program Counter value at time of fault */
	uint32_t pc;
    
    /** Program Status Register value at time of fault */
	uint32_t psr;
    	
} system_fault_t;

/** Diagnostic information for internal use */
typedef struct
{
	/** Count of gap of more than 0.5 seconds receiving serial data, driver level, one entry for each com port */
	uint32_t gapCountSerialDriver[5];

	/** Count of gap of more than 0.5 seconds receiving serial data, class / parser level, one entry for each com port */
	uint32_t gapCountSerialParser[5];

	/** Count of rx overflow, one entry for each com port */
	uint32_t rxOverflowCount[5];

	/** Count of tx overflow, one entry for each com port */
	uint32_t txOverflowCount[5];
	
	/** Count of checksum failures, one entry for each com port */
	uint32_t checksumFailCount[5];
} internal_diagnostic_t;

/** RTOS tasks */
typedef enum
{
	/** Sample task	*/
	TASK_SAMPLE = 0,

	/** Nav task */
	TASK_NAV,

	/** Communications task */
	TASK_COMMUNICATIONS,

	/** Maintenance task */
	TASK_MAINTENANCE,

	/** Idle task */
	TASK_IDLE,

	/** Timer task */
	TASK_TIMER,

	/** Number of RTOS tasks */
	UINS_RTOS_NUM_TASKS                 // Keep last
} eRtosTask;

/** EVB RTOS tasks */
typedef enum
{
    /** Communications task */
    EVB_TASK_COMMUNICATIONS,

    /** Logger task */
    EVB_TASK_LOGGER,

    /** WiFi task */
    EVB_TASK_WIFI,

    /** Maintenance task */
    EVB_TASK_MAINTENANCE,

    /** Idle task */
    EVB_TASK_IDLE,

    /** Timer task */
    EVB_TASK_TIMER,

    /** SPI to uINS task */
<<<<<<< HEAD
    EVB_SPI_UINS_COMMUNICATIONS,
=======
    EVB_TASK_SPI_UINS_COM,
>>>>>>> 433530aa

    /** Number of RTOS tasks */
    EVB_RTOS_NUM_TASKS                  // Keep last
} eEvbRtosTask;

/** Max task name length - do not change */
#define MAX_TASK_NAME_LEN 12

/** RTOS task info */
typedef struct PACKED
{
	/** Task name */
	char                    name[MAX_TASK_NAME_LEN];

	/** Task priority (0 - 8) */
	uint32_t                priority;

	/** Stack high water mark bytes */
	uint32_t                stackUnused;

	/** Task period ms */
	uint32_t                periodMs;

	/** Last run time microseconds */
	uint32_t                runTimeUs;

	/** Max run time microseconds */
	uint32_t                maxRunTimeUs;
	
	/** Rolling average over last 1000 executions */
	float					averageRunTimeUs;
	
	/** Counter of times task took too long to run */
	uint32_t				gapCount;

	/** Cpu usage percent */
    float					cpuUsage;

	/** Handle */
	uint32_t                handle;
} rtos_task_t;

/** (DID_RTOS_INFO) */
typedef struct PACKED
{
    /** Heap high water mark bytes */
    uint32_t                freeHeapSize;

    /** Malloc - free counter */
    uint32_t				mallocMinusFree;
    
    /** Tasks */
	rtos_task_t             task[UINS_RTOS_NUM_TASKS];

} rtos_info_t;

/** (DID_EVB_RTOS_INFO) */
typedef struct PACKED
{
    /** Heap high water mark bytes */
    uint32_t                freeHeapSize;

    /** Malloc - free counter */
    uint32_t				mallocMinusFree;

    /** Tasks */
    rtos_task_t             task[EVB_RTOS_NUM_TASKS];

} evb_rtos_info_t;

/** Union of datasets */
typedef union PACKED
{
	dev_info_t				devInfo;
	ins_1_t					ins1;
	ins_2_t					ins2;
 	ins_3_t					ins3;
	ins_4_t					ins4;
	imu_t					imu;
	dual_imu_t				dualImu;
	magnetometer_t			mag;
	mag_cal_t				magCal;
	barometer_t				baro;
    wheel_encoder_t         wheelEncoder;
<<<<<<< HEAD
=======
	pos_measurement_t		posMeasurement;
>>>>>>> 433530aa
	preintegrated_imu_t		pImu;
	gps_pos_t				gpsPos;
	gps_vel_t				gpsVel;
	gps_sat_t				gpsSat;
	gps_rtk_rel_t			gpsRtkRel;
	gps_rtk_misc_t			gpsRtkMisc;
	inl2_states_t			inl2States;
	inl2_ned_sigma_t        inl2NedSigma;
	nvm_flash_cfg_t			flashCfg;
    survey_in_t             surveyIn;
	sys_params_t			sysParams;
	sys_sensors_t			sysSensors;
	rtos_info_t				rtosInfo;
	gps_raw_t				gpsRaw;
	sys_sensors_adc_t       sensorsAdc;
} uDatasets;

/** Union of INS output datasets */
typedef union PACKED
{
	ins_1_t					ins1;
	ins_2_t					ins2;
	ins_3_t					ins3;
	ins_4_t					ins4;
} uInsOutDatasets;

POP_PACK

/**
Creates a 32 bit checksum from data

@param data the data to create a checksum for
@param count the number of bytes in data

@return the 32 bit checksum for data
*/
uint32_t checksum32(const void* data, int count);
uint32_t serialNumChecksum32(const void* data, int size);
uint32_t flashChecksum32(const void* data, int size);

/**
Flip the endianess of 32 bit values in data

@param data the data to flip 32 bit values in
@param dataLength the number of bytes in data
*/
void flipEndianess32(uint8_t* data, int dataLength);

/**
Flip the bytes of a float in place (4 bytes) - ptr is assumed to be at least 4 bytes

@param ptr the float to flip
*/
void flipFloat(uint8_t* ptr);

/**
Flip the bytes of a float (4 bytes) - ptr is assumed to be at least 4 bytes

@param val the float to flip
@return the flipped float
*/
float flipFloatCopy(float val);

/**
Flip the bytes of a double in place (8 bytes) - ptr is assumed to be at least 8 bytes
Only flips each 4 byte pair, does not flip the individual bytes within the pair

@param ptr the double to flip
*/
void flipDouble(void* ptr);

/**
Flip the bytes of a double in place (8 bytes)
Unlike flipDouble, this also flips the individual bytes in each 4 byte pair

@param val the double to flip
@return the flipped double
*/
double flipDoubleCopy(double val);

/**
Flip double (64 bit) floating point values in data

@param data the data to flip doubles in
@param dataLength the number of bytes in data
@param offset offset into data to start flipping at
@param offsets a list of offsets of all doubles in data, starting at position 0
@param offsetsLength the number of items in offsets
*/
void flipDoubles(uint8_t* data, int dataLength, int offset, uint16_t* offsets, uint16_t offsetsLength);

/**
Flip string values in data - this compensates for the fact that flipEndianess32 is called on all the data

@param data the data to flip string values in
@param dataLength the number of bytes in data
@param offset the offset into data to start flipping strings at
@param offsets a list of offsets and byte lengths into data where strings start at
@param offsetsLength the number of items in offsets, should be 2 times the string count
*/
void flipStrings(uint8_t* data, int dataLength, int offset, uint16_t* offsets, uint16_t offsetsLength);

// BE_SWAP: if big endian then swap, else no-op
// LE_SWAP: if little endian then swap, else no-op
#if CPU_IS_BIG_ENDIAN
#define BE_SWAP64F(_i) flipDoubleCopy(_i)
#define BE_SWAP32F(_i) flipFloatCopy(_i)
#define BE_SWAP32(_i) (SWAP32(_i))
#define BE_SWAP16(_i) (SWAP16(_i))
#define LE_SWAP64F(_i) (_i)
#define LE_SWAP32F(_i) (_i)
#define LE_SWAP32(_i) (_i)
#define LE_SWAP16(_i) (_i)
#else // little endian
#define BE_SWAP64F(_i) (_i)
#define BE_SWAP32F(_i) (_i)
#define BE_SWAP32(_i) (_i)
#define BE_SWAP16(_i) (_i)
#define LE_SWAP64F(_i) flipDoubleCopy(_i)
#define LE_SWAP32F(_i) flipFloatCopy(_i)
#define LE_SWAP32(_i) (SWAP32(_i))
#define LE_SWAP16(_i) (SWAP16(_i))
#endif

/**
Get the offsets of double / int64 (64 bit) values given a data id

@param dataId the data id to get double offsets for
@param offsetsLength receives the number of double offsets

@return a list of offets of doubles or 0 if none, offset will have high bit set if it is an int64 instead of a double
*/
uint16_t* getDoubleOffsets(eDataIDs dataId, uint16_t* offsetsLength);

/**
Gets the offsets and lengths of strings given a data id

@param dataId the data id to get string offsets and lengths for
@param offsetsLength receives the number of items in the return value

@return a list of offsets and lengths of strings for the data id or 0 if none
*/
uint16_t* getStringOffsetsLengths(eDataIDs dataId, uint16_t* offsetsLength);

/** Convert DID to realtime message bits */
uint64_t didToRmcBit(uint32_t dataId, uint64_t defaultRmcBits);

/** Convert Julian Date to calendar date. */
void julianToDate(double julian, int32_t* year, int32_t* month, int32_t* day, int32_t* hour, int32_t* minute, int32_t* second, int32_t* millisecond);

/** Convert GPS Week and Seconds to Julian Date.  Leap seconds are the GPS-UTC offset (18 seconds as of December 31, 2016). */
double gpsToJulian(int32_t gpsWeek, int32_t gpsMilliseconds, int32_t leapSeconds);

/*
Convert gps pos to nmea gga

@param gps gps position
@param buffer buffer to fill with nmea gga
@param bufferLength number of chars available in buffer, should be at least 128
@return number of chars written to buffer, not including the null terminator
*/
int gpsToNmeaGGA(const gps_pos_t* gps, char* buffer, int bufferLength);

#ifndef RTKLIB_H
#define SYS_NONE    0x00                /* navigation system: none */
#define SYS_GPS     0x01                /* navigation system: GPS */
#define SYS_SBS     0x02                /* navigation system: SBAS */
#define SYS_GLO     0x04                /* navigation system: GLONASS */
#define SYS_GAL     0x08                /* navigation system: Galileo */
#define SYS_QZS     0x10                /* navigation system: QZSS */
#define SYS_CMP     0x20                /* navigation system: BeiDou */
#define SYS_IRN     0x40                /* navigation system: IRNS */
#define SYS_LEO     0x80                /* navigation system: LEO */
#define SYS_ALL     0xFF                /* navigation system: all */
#endif

/*
Convert gnssID to ubx gnss indicator (ref [2] 25)

@param gnssID gnssID of satellite
@return ubx gnss indicator
*/
int ubxSys(int gnssID);

#ifndef __RTKLIB_EMBEDDED_DEFINES_H_

#undef ENAGLO
#define ENAGLO

#undef ENAGAL
#define ENAGAL

#undef ENAQZS
//#define ENAQZS

#undef ENASBS
#define ENASBS

#undef MAXSUBFRMLEN
#define MAXSUBFRMLEN 152

#undef MAXRAWLEN
#define MAXRAWLEN 2048

#undef NFREQ
#define NFREQ 1

#undef NFREQGLO
#ifdef ENAGLO
#define NFREQGLO 1
#else
#define NFREQGLO 0
#endif

#undef NFREQGAL
#ifdef ENAGAL
#define NFREQGAL 1
#else
#define NFREQGAL 0
#endif

#undef NEXOBS
#define NEXOBS 0

#undef MAXOBS
#define MAXOBS 56               // Also defined inside rtklib_defines.h
#define HALF_MAXOBS (MAXOBS/2)

#undef NUMSATSOL
#define NUMSATSOL 22

#undef MAXERRMSG
#define MAXERRMSG 0

#ifdef ENASBS

// sbas waas only satellites
#undef MINPRNSBS
#define MINPRNSBS 133                 /* min satellite PRN number of SBAS */

#undef MAXPRNSBS
#define MAXPRNSBS 138                 /* max satellite PRN number of SBAS */

#undef NSATSBS
#define NSATSBS (MAXPRNSBS - MINPRNSBS + 1) /* number of SBAS satellites */

#define SBAS_EPHEMERIS_ARRAY_SIZE NSATSBS

#else

#define SBAS_EPHEMERIS_ARRAY_SIZE 0

#endif


#endif

#ifndef RTKLIB_H

#define MINPRNGPS   1                   /* min satellite PRN number of GPS */
#define MAXPRNGPS   32                  /* max satellite PRN number of GPS */
#define NSATGPS     (MAXPRNGPS-MINPRNGPS+1) /* number of GPS satellites */
#define NSYSGPS     1

#ifdef ENAGLO
#define MINPRNGLO   1                   /* min satellite slot number of GLONASS */
#define MAXPRNGLO   27                  /* max satellite slot number of GLONASS */
#define NSATGLO     (MAXPRNGLO-MINPRNGLO+1) /* number of GLONASS satellites */
#define NSYSGLO     1
#else
#define MINPRNGLO   0
#define MAXPRNGLO   0
#define NSATGLO     0
#define NSYSGLO     0
#endif
#ifdef ENAGAL
#define MINPRNGAL   1                   /* min satellite PRN number of Galileo */
#define MAXPRNGAL   30                  /* max satellite PRN number of Galileo */
#define NSATGAL    (MAXPRNGAL-MINPRNGAL+1) /* number of Galileo satellites */
#define NSYSGAL     1
#else
#define MINPRNGAL   0
#define MAXPRNGAL   0
#define NSATGAL     0
#define NSYSGAL     0
#endif
#ifdef ENAQZS
#define MINPRNQZS   193                 /* min satellite PRN number of QZSS */
#define MAXPRNQZS   199                 /* max satellite PRN number of QZSS */
#define MINPRNQZS_S 183                 /* min satellite PRN number of QZSS SAIF */
#define MAXPRNQZS_S 189                 /* max satellite PRN number of QZSS SAIF */
#define NSATQZS     (MAXPRNQZS-MINPRNQZS+1) /* number of QZSS satellites */
#define NSYSQZS     1
#else
#define MINPRNQZS   0
#define MAXPRNQZS   0
#define MINPRNQZS_S 0
#define MAXPRNQZS_S 0
#define NSATQZS     0
#define NSYSQZS     0
#endif
#ifdef ENACMP
#define MINPRNCMP   1                   /* min satellite sat number of BeiDou */
#define MAXPRNCMP   35                  /* max satellite sat number of BeiDou */
#define NSATCMP     (MAXPRNCMP-MINPRNCMP+1) /* number of BeiDou satellites */
#define NSYSCMP     1
#else
#define MINPRNCMP   0
#define MAXPRNCMP   0
#define NSATCMP     0
#define NSYSCMP     0
#endif
#ifdef ENAIRN
#define MINPRNIRN   1                   /* min satellite sat number of IRNSS */
#define MAXPRNIRN   7                   /* max satellite sat number of IRNSS */
#define NSATIRN     (MAXPRNIRN-MINPRNIRN+1) /* number of IRNSS satellites */
#define NSYSIRN     1
#else
#define MINPRNIRN   0
#define MAXPRNIRN   0
#define NSATIRN     0
#define NSYSIRN     0
#endif
#ifdef ENALEO
#define MINPRNLEO   1                   /* min satellite sat number of LEO */
#define MAXPRNLEO   10                  /* max satellite sat number of LEO */
#define NSATLEO     (MAXPRNLEO-MINPRNLEO+1) /* number of LEO satellites */
#define NSYSLEO     1
#else
#define MINPRNLEO   0
#define MAXPRNLEO   0
#define NSATLEO     0
#define NSYSLEO     0
#endif
#define NSYS        (NSYSGPS+NSYSGLO+NSYSGAL+NSYSQZS+NSYSCMP+NSYSIRN+NSYSLEO) /* number of systems */
#ifndef NSATSBS
#ifdef ENASBS
#define MINPRNSBS   120                 /* min satellite PRN number of SBAS */
#define MAXPRNSBS   142                 /* max satellite PRN number of SBAS */
#define NSATSBS     (MAXPRNSBS-MINPRNSBS+1) /* number of SBAS satellites */
#else
#define MINPRNSBS   0
#define MAXPRNSBS   0
#define NSATSBS     0
#endif
#endif

#endif
/*
Convert satellite constelation and prn/slot number to satellite number

@param sys satellite system (SYS_GPS,SYS_GLO,...)
@param prn satellite prn/slot number
@return satellite number (0:error)
*/
int satNo(int sys, int prn);

/*
convert satellite gnssID + svID to satellite number

@param gnssID satellite system 
@param svID satellite prn/slot number
@return satellite number (0:error)
*/
int satNumCalc(int gnssID, int svID);


#ifdef __cplusplus
}
#endif

#endif // DATA_SETS_H<|MERGE_RESOLUTION|>--- conflicted
+++ resolved
@@ -102,11 +102,7 @@
 #define DID_STROBE_IN_TIME              (eDataIDs)68 /** (strobe_in_time_t) Timestamp for input strobe. */
 #define DID_GPS1_RAW                    (eDataIDs)69 /** (gps_raw_t) GPS raw data for rover (observation, ephemeris, etc.) - requires little endian CPU. The contents of data can vary for this message and are determined by dataType field. */
 #define DID_GPS2_RAW                    (eDataIDs)70 /** (gps_raw_t) GPS raw data for rover (observation, ephemeris, etc.) - requires little endian CPU. The contents of data can vary for this message and are determined by dataType field. */
-<<<<<<< HEAD
-#define DID_WHEEL_ENCODER               (eDataIDs)71 /** (wheel_encoder_t) wheel encoder data to be fused with GPS-INS measurements, set DID_WHEEL_ENCODER_CONFIG for configuration before sending this message */
-=======
 #define DID_WHEEL_ENCODER               (eDataIDs)71 /** (wheel_encoder_t) wheel encoder data to be fused with GPS-INS measurements, set DID_WHEEL_CONFIG for configuration before sending this message */
->>>>>>> 433530aa
 #define DID_DIAGNOSTIC_MESSAGE          (eDataIDs)72 /** (diag_msg_t) Diagnostic message */
 #define DID_SURVEY_IN                   (eDataIDs)73 /** (survey_in_t) Survey in, used to determine position for RTK base station. */
 #define DID_EMPTY_1                     (eDataIDs)74 /** Unused */
@@ -122,12 +118,8 @@
 #define DID_DUAL_IMU_RAW_MAG			(eDataIDs)84 /** (imu_mag_t) DID_DUAL_IMU_RAW + DID_MAGNETOMETER_1 + MAGNETOMETER_2 Only one of DID_DUAL_IMU_RAW_MAG, DID_DUAL_IMU_MAG, or DID_PREINTEGRATED_IMU_MAG should be streamed simultaneously*/
 #define DID_DUAL_IMU_MAG				(eDataIDs)85 /** (imu_mag_t) DID_DUAL_IMU + DID_MAGNETOMETER_1 + MAGNETOMETER_2 Only one of DID_DUAL_IMU_RAW_MAG, DID_DUAL_IMU_MAG, or DID_PREINTEGRATED_IMU_MAG should be streamed simultaneously*/
 #define DID_PREINTEGRATED_IMU_MAG		(eDataIDs)86 /** (pimu_mag_t) DID_PREINTEGRATED_IMU + DID_MAGNETOMETER_1 + MAGNETOMETER_2 Only one of DID_DUAL_IMU_RAW_MAG, DID_DUAL_IMU_MAG, or DID_PREINTEGRATED_IMU_MAG should be streamed simultaneously*/
-<<<<<<< HEAD
-#define DID_WHEEL_ENCODER_CONFIG		(eDataIDs)87 /** (wheel_encoder_config_t) static configuration for wheel encoder measurements
-=======
 #define DID_WHEEL_CONFIG				(eDataIDs)87 /** (wheel_config_t) static configuration for wheel encoder measurements*/
 #define DID_POSITION_MEASUREMENT		(eDataIDs)88 /** (pos_measurement_t) External position estimate*/
->>>>>>> 433530aa
 // Adding a new data id?
 // 1] Add it above and increment the previous number, include the matching data structure type in the comments
 // 2] Add flip doubles and flip strings entries in data_sets.c
@@ -137,11 +129,7 @@
 // 6] Test!
 
 /** Count of data ids (including null data id 0) - MUST BE MULTPLE OF 4 and larger than last DID number! */
-<<<<<<< HEAD
-#define DID_COUNT (eDataIDs)88
-=======
 #define DID_COUNT (eDataIDs)92
->>>>>>> 433530aa
 
 /** Maximum number of data ids */
 #define DID_MAX_COUNT 256
@@ -1177,17 +1165,10 @@
 #define RMC_BITS_RTK_CODE_RESIDUAL      0x0000000020000000
 #define RMC_BITS_RTK_PHASE_RESIDUAL     0x0000000040000000
 #define RMC_BITS_WHEEL_ENCODER          0x0000000080000000
-<<<<<<< HEAD
-#define RMC_BITS_WHEEL_ENCODER_CONFIG   0x0000000100000000
-#define RMC_BITS_DUAL_IMU_MAG_RAW       0x0000000080000000
-#define RMC_BITS_DUAL_IMU_MAG			0x0000000100000000
-#define RMC_BITS_PREINTEGRATED_IMU_MAG	0x0000000200000000
-=======
 #define RMC_BITS_WHEEL_CONFIG           0x0000000100000000
 #define RMC_BITS_DUAL_IMU_MAG_RAW       0x0000000200000000
 #define RMC_BITS_DUAL_IMU_MAG			0x0000000400000000
 #define RMC_BITS_PREINTEGRATED_IMU_MAG	0x0000000800000000
->>>>>>> 433530aa
 #define RMC_BITS_MASK                   0x0FFFFFFFFFFFFFFF
 #define RMC_BITS_INTERNAL_PPD           0x4000000000000000      // 
 #define RMC_BITS_PRESET                 0x8000000000000000		// Indicate BITS is a preset
@@ -1224,11 +1205,7 @@
 										| RMC_BITS_RTK_PHASE_RESIDUAL)
 #define RMC_PRESET_PPD_ROBOT			(RMC_PRESET_PPD_BITS\
 										| RMC_BITS_WHEEL_ENCODER \
-<<<<<<< HEAD
-										| RMC_BITS_WHEEL_ENCODER_CONFIG)
-=======
 										| RMC_BITS_WHEEL_CONFIG)
->>>>>>> 433530aa
 
 /** (DID_RMC) Realtime message controller (RMC). */
 typedef struct PACKED
@@ -1413,16 +1390,9 @@
 	SYS_CFG_BITS_DISABLE_AUTO_BIT_ON_STARTUP			= (int)0x00080000,
 
 	/** Enable Nav update strobe output pulse on GPIO 9 (uINS pin 10) indicating preintegrated IMU and nav updates */
-<<<<<<< HEAD
-	SYS_CFG_BITS_ENABLE_NAV_STROBE_OUT_GPIO_9			= (int)0x00200000,
-	
-	/** Disable packet encoding, binary data will have all bytes as is */
-	SYS_CFG_BITS_DISABLE_PACKET_ENCODING				= (int)0x00400000
-=======
 	SYS_CFG_BITS_ENABLE_NAV_STROBE_OUT_GPIO_9			= (int)0x00200000,	
 	/** Disable packet encoding, binary data will have all bytes as is */
 	SYS_CFG_BITS_DISABLE_PACKET_ENCODING				= (int)0x00400000,
->>>>>>> 433530aa
 };
 
 /** RTK Configuration */
@@ -1618,45 +1588,6 @@
     WHEEL_CFG_BITS_ENABLE_MASK              = (int)0x0000000F,
 };
 
-<<<<<<< HEAD
-/** (DID_WHEEL_ENCODER) Message to communicate wheel encoder measurements to GPS-INS */
-typedef struct PACKED
-{
-    /** Time of measurement wrt current week */
-    double timeOfWeek;
-
-    /** Status Word */
-    uint32_t status;
-
-    /** Left wheel angle (rad) */
-    float theta_l;
-
-    /** Right wheel angle (rad) */
-    float theta_r;
-    
-    /** Left wheel angular rate (rad/s) */
-    float omega_l;
-
-    /** Right wheel angular rate (rad/s) */
-    float omega_r;
-
-    /** Left wheel revolution count */
-    uint32_t wrap_count_l;
-
-    /** Right wheel revolution count */
-    uint32_t wrap_count_r;
-
-} wheel_encoder_t;
-
-enum eWheelCfgBits
-{
-    WHEEL_CFG_BITS_ENABLE_KINEMATIC_CONST   = (int)0x00000001,
-    WHEEL_CFG_BITS_ENABLE_ENCODER           = (int)0x00000002,
-    WHEEL_CFG_BITS_ENABLE_MASK              = (int)0x0000000F,
-};
-
-=======
->>>>>>> 433530aa
 /**
 	*	Configuration of wheel encoders and kinematic constraints
 	*/
@@ -1665,21 +1596,6 @@
     /** Config bits (see eWheelCfgBits) */
     uint32_t                bits;
 
-<<<<<<< HEAD
-	/** euler angles describing the rotation from imu to left wheel */
-	float                   e_i2l[3];
-
-	/** translation from the imu to the left wheel, expressed in the imu frame */
-	float                   t_i2l[3];
-
-	/** distance between the left wheel and the right wheel */
-	float                   distance;
-
-	/** estimate of wheel diameter */
-	float                   diameter;
-
-} wheel_config_t;
-=======
 	/** Euler angles describing the rotation from imu to left wheel */
 	float                   e_i2l[3];
 
@@ -1706,7 +1622,6 @@
     DYN_AIRBORNE_4G = 8,
     DYN_WRIST = 9
 } eInsDynModel;
->>>>>>> 433530aa
 
 /** (DID_FLASH_CONFIG) Configuration data
  * IMPORTANT! These fields should not be deleted, they can be deprecated and marked as reserved,
@@ -2780,12 +2695,9 @@
     /** Server IP and port */
     evb_server_t            server[NUM_WIFI_PRESETS];
 
-<<<<<<< HEAD
-=======
     /** Encoder tick to wheel rotation conversion factor (in radians).  (encoder tick count per revolution x gear ratio x 2pi) */
     float                   encoderTickToWheelRad;
 
->>>>>>> 433530aa
 } evb_flash_cfg_t;
 
 
@@ -2985,11 +2897,7 @@
     EVB_TASK_TIMER,
 
     /** SPI to uINS task */
-<<<<<<< HEAD
-    EVB_SPI_UINS_COMMUNICATIONS,
-=======
     EVB_TASK_SPI_UINS_COM,
->>>>>>> 433530aa
 
     /** Number of RTOS tasks */
     EVB_RTOS_NUM_TASKS                  // Keep last
@@ -3074,10 +2982,7 @@
 	mag_cal_t				magCal;
 	barometer_t				baro;
     wheel_encoder_t         wheelEncoder;
-<<<<<<< HEAD
-=======
 	pos_measurement_t		posMeasurement;
->>>>>>> 433530aa
 	preintegrated_imu_t		pImu;
 	gps_pos_t				gpsPos;
 	gps_vel_t				gpsVel;
