/*
MIT LICENSE

Copyright (c) 2014-2021 Inertial Sense, Inc. - http://inertialsense.com

Permission is hereby granted, free of charge, to any person obtaining a copy of this software and associated documentation files(the "Software"), to deal in the Software without restriction, including without limitation the rights to use, copy, modify, merge, publish, distribute, sublicense, and/or sell copies of the Software, and to permit persons to whom the Software is furnished to do so, subject to the following conditions :

The above copyright notice and this permission notice shall be included in all copies or substantial portions of the Software.

THE SOFTWARE IS PROVIDED "AS IS", WITHOUT WARRANTY OF ANY KIND, EXPRESS OR IMPLIED, INCLUDING BUT NOT LIMITED TO THE WARRANTIES OF MERCHANTABILITY, FITNESS FOR A PARTICULAR PURPOSE AND NONINFRINGEMENT.IN NO EVENT SHALL THE AUTHORS OR COPYRIGHT HOLDERS BE LIABLE FOR ANY CLAIM, DAMAGES OR OTHER LIABILITY, WHETHER IN AN ACTION OF CONTRACT, TORT OR OTHERWISE, ARISING FROM, OUT OF OR IN CONNECTION WITH THE SOFTWARE OR THE USE OR OTHER DEALINGS IN THE SOFTWARE.
*/

#ifndef DATA_SETS_H
#define DATA_SETS_H

#include <stdint.h>
#include <stdlib.h>
#include <time.h>
#include <string.h>
#include "ISConstants.h"

#ifdef __cplusplus
extern "C" {
#endif

// *****************************************************************************
// ****** InertialSense binary message Data Identification Numbers (DIDs) ****** 
// ******                                                                 ******
// ****** NEVER REORDER THESE VALUES!                                     ******
// *****************************************************************************
/** Data identifiers - these are unsigned int and #define because enum are signed according to C standard */
typedef uint32_t eDataIDs;

#define DID_NULL                        (eDataIDs)0  /** NULL (INVALID) */
#define DID_DEV_INFO                    (eDataIDs)1  /** (dev_info_t) Device information */
#define DID_SYS_FAULT                   (eDataIDs)2  /** (system_fault_t) System fault information */
#define DID_PREINTEGRATED_IMU           (eDataIDs)3  /** (preintegrated_imu_t) Coning and sculling integral in body/IMU frame.  Updated at IMU rate. Also know as Delta Theta Delta Velocity, or Integrated IMU. For clarification, we use the name "Preintegrated IMU" through the User Manual. This data is integrated from the IMU data at the IMU update rate (startupImuDtMs, default 1ms).  The integration period (dt) and output data rate are the same as the NAV rate (startupNavDtMs, default 4ms) and cannot be output at any other rate. If a different output data rate is desired, DID_IMU which is derived from DID_PREINTEGRATED_IMU can be used instead. Preintegrated IMU data acts as a form of compression, adding the benefit of higher integration rates for slower output data rates, preserving the IMU data without adding filter delay and addresses antialiasing. It is most effective for systems that have higher dynamics and lower communications data rates.  The minimum data period is DID_FLASH_CONFIG.startupImuDtMs or 4, whichever is larger (250Hz max). */
#define DID_INS_1                       (eDataIDs)4  /** (ins_1_t) INS output: euler rotation w/ respect to NED, NED position from reference LLA. */
#define DID_INS_2                       (eDataIDs)5  /** (ins_2_t) INS output: quaternion rotation w/ respect to NED, ellipsoid altitude */
#define DID_GPS1_UBX_POS                (eDataIDs)6  /** (gps_pos_t) GPS 1 position data from ublox receiver. */
#define DID_SYS_CMD                     (eDataIDs)7  /** (system_command_t) System commands. Both the command and invCommand fields must be set at the same time for a command to take effect. */
#define DID_ASCII_BCAST_PERIOD          (eDataIDs)8  /** (ascii_msgs_t) Broadcast period for ASCII messages */
#define DID_RMC                         (eDataIDs)9  /** (rmc_t) Realtime Message Controller (RMC). The data sets available through RMC are driven by the availability of the data. The RMC provides updates from various data sources (i.e. sensors) as soon as possible with minimal latency. Several of the data sources (sensors) output data at different data rates that do not all correspond. The RMC is provided so that broadcast of sensor data is done as soon as it becomes available. All RMC messages can be enabled using the standard Get Data packet format. */
#define DID_SYS_PARAMS                  (eDataIDs)10 /** (sys_params_t) System parameters / info */
#define DID_SYS_SENSORS                 (eDataIDs)11 /** (sys_sensors_t) System sensor information */
#define DID_FLASH_CONFIG                (eDataIDs)12 /** (nvm_flash_cfg_t) Flash memory configuration */
#define DID_GPS1_POS                    (eDataIDs)13 /** (gps_pos_t) GPS 1 position data.  This comes from DID_GPS1_UBX_POS or DID_GPS1_RTK_POS, depending on whichever is more accurate. */
#define DID_GPS2_POS                    (eDataIDs)14 /** (gps_pos_t) GPS 2 position data */
#define DID_GPS1_SAT                    (eDataIDs)15 /** (gps_sat_t) GPS 1 GNSS and sat identifiers, carrier to noise ratio (signal strength), elevation and azimuth angles, pseudo range residual. */
#define DID_GPS2_SAT                    (eDataIDs)16 /** (gps_sat_t) GPS 2 GNSS and sat identifiers, carrier to noise ratio (signal strength), elevation and azimuth angles, pseudo range residual. */
#define DID_GPS1_VERSION                (eDataIDs)17 /** (gps_version_t) GPS 1 version info */
#define DID_GPS2_VERSION                (eDataIDs)18 /** (gps_version_t) GPS 2 version info */
#define DID_MAG_CAL                     (eDataIDs)19 /** (mag_cal_t) Magnetometer calibration */
#define DID_INTERNAL_DIAGNOSTIC         (eDataIDs)20 /** INTERNAL USE ONLY (internal_diagnostic_t) Internal diagnostic info */
#define DID_GPS1_RTK_POS_REL            (eDataIDs)21 /** (gps_rtk_rel_t) RTK precision position base to rover relative info. */
#define DID_GPS1_RTK_POS_MISC           (eDataIDs)22 /** (gps_rtk_misc_t) RTK precision position related data. */
#define DID_FEATURE_BITS                (eDataIDs)23 /** INTERNAL USE ONLY (feature_bits_t) */
#define DID_SENSORS_IS1                 (eDataIDs)24 /** INTERNAL USE ONLY (sensors_w_temp_t) Cross-axis aligned w/ scale factor */
#define DID_SENSORS_IS2                 (eDataIDs)25 /** INTERNAL USE ONLY (sensors_w_temp_t) Temperature compensated */
#define DID_SENSORS_TC_BIAS             (eDataIDs)26 /** INTERNAL USE ONLY (sensors_t) */
#define DID_IO                          (eDataIDs)27 /** (io_t) I/O */
#define DID_SENSORS_ADC                 (eDataIDs)28 /** INTERNAL USE ONLY (sys_sensors_adc_t) */
#define DID_SCOMP                       (eDataIDs)29 /** INTERNAL USE ONLY (sensor_compensation_t) */
#define DID_GPS1_VEL                    (eDataIDs)30 /** (gps_vel_t) GPS 1 velocity data */
#define DID_GPS2_VEL                    (eDataIDs)31 /** (gps_vel_t) GPS 2 velocity data */
#define DID_HDW_PARAMS                  (eDataIDs)32 /** INTERNAL USE ONLY (hdw_params_t) */
#define DID_NVR_MANAGE_USERPAGE         (eDataIDs)33 /** INTERNAL USE ONLY (nvr_manage_t) */
#define DID_NVR_USERPAGE_SN             (eDataIDs)34 /** INTERNAL USE ONLY (nvm_group_sn_t) */
#define DID_NVR_USERPAGE_G0             (eDataIDs)35 /** INTERNAL USE ONLY (nvm_group_0_t) */
#define DID_NVR_USERPAGE_G1             (eDataIDs)36 /** INTERNAL USE ONLY (nvm_group_1_t) */
#define DID_DEBUG_STRING                (eDataIDs)37 /** INTERNAL USE ONLY (debug_string_t) */
#define DID_RTOS_INFO                   (eDataIDs)38 /** (rtos_info_t) RTOS information. */
#define DID_DEBUG_ARRAY                 (eDataIDs)39 /** INTERNAL USE ONLY (debug_array_t) */
#define DID_SENSORS_CAL1                (eDataIDs)40 /** INTERNAL USE ONLY (sensors_mpu_w_temp_t) (not needed) */
#define DID_SENSORS_CAL2                (eDataIDs)41 /** INTERNAL USE ONLY (sensors_mpu_w_temp_t) (not needed) */
#define DID_CAL_SC                      (eDataIDs)42 /** INTERNAL USE ONLY (sensor_cal_mem_t) */
#define DID_CAL_SC1                     (eDataIDs)43 /** INTERNAL USE ONLY (sensor_cal_mpu_t) */
#define DID_CAL_SC2                     (eDataIDs)44 /** INTERNAL USE ONLY (sensor_cal_mpu_t) */
#define DID_SYS_SENSORS_SIGMA           (eDataIDs)45 /** INTERNAL USE ONLY (sys_sensors_t) */
#define DID_SENSORS_ADC_SIGMA           (eDataIDs)46 /** INTERNAL USE ONLY (sys_sensors_adc_t) */
#define DID_INS_DEV_1                   (eDataIDs)47 /** INTERNAL USE ONLY (ins_dev_1_t) (not needed) */
#define DID_INL2_STATES                 (eDataIDs)48 /** (inl2_states_t) */
#define DID_INL2_COVARIANCE_LD          (eDataIDs)49 /** (INL2_COVARIANCE_LD_ARRAY_SIZE) */
#define DID_INL2_STATUS                 (eDataIDs)50 /** (inl2_status_t) */
#define DID_INL2_MISC                   (eDataIDs)51 /** (inl2_misc_t) */
#define DID_MAGNETOMETER                (eDataIDs)52 /** (magnetometer_t) Magnetometer sensor output */
#define DID_BAROMETER                   (eDataIDs)53 /** (barometer_t) Barometric pressure sensor data */
#define DID_GPS1_RTK_POS                (eDataIDs)54 /** (gps_pos_t) GPS RTK position data */
// #define DID_MAGNETOMETER_2              (eDataIDs)55 /** (magnetometer_t) 2nd magnetometer sensor data */
#define DID_COMMUNICATIONS_LOOPBACK     (eDataIDs)56 /** INTERNAL USE ONLY - Unit test for communications manager  */
#define DID_IMU3                        (eDataIDs)57 /** (imu3_t) Inertial measurement unit data directly from IMU.  We recommend use of DID_IMU or DID_PREINTEGRATED_IMU.  Minimum data period is DID_FLASH_CONFIG.startupImuDtMs or 4, whichever is larger (250Hz max). */
#define DID_IMU                         (eDataIDs)58 /** (imu_t) Inertial measurement unit data down-sampled from 1KHz to navigation update rate (DID_FLASH_CONFIG.startupNavDtMs) as an anti-aliasing filter to reduce noise and preserve accuracy.  Minimum data period is DID_FLASH_CONFIG.startupNavDtMs (1KHz max).  */
#define DID_INL2_MAG_OBS_INFO           (eDataIDs)59 /** (inl2_mag_obs_info_t) INL2 magnetometer calibration information. */
#define DID_GPS_BASE_RAW                (eDataIDs)60 /** (gps_raw_t) GPS raw data for base station (observation, ephemeris, etc.) - requires little endian CPU. The contents of data can vary for this message and are determined by dataType field. RTK positioning or RTK compassing must be enabled to stream this message. */
#define DID_GPS_RTK_OPT                 (eDataIDs)61 /** (gps_rtk_opt_t) RTK options - requires little endian CPU. */
#define DID_NVR_USERPAGE_INTERNAL       (eDataIDs)62 /** (internal) Internal user page data */
#define DID_MANUFACTURING_INFO          (eDataIDs)63 /** INTERNAL USE ONLY (manufacturing_info_t) Manufacturing info */
#define DID_BIT                         (eDataIDs)64 /** (bit_t) System built-in self-test */
#define DID_INS_3                       (eDataIDs)65 /** (ins_3_t) Inertial navigation data with quaternion NED to body rotation and ECEF position. */
#define DID_INS_4                       (eDataIDs)66 /** (ins_4_t) INS output: quaternion rotation w/ respect to ECEF, ECEF position. */
#define DID_INL2_NED_SIGMA              (eDataIDs)67 /** (inl2_ned_sigma_t) INL2 standard deviation in the NED frame */
#define DID_STROBE_IN_TIME              (eDataIDs)68 /** (strobe_in_time_t) Timestamp for input strobe. */
#define DID_GPS1_RAW                    (eDataIDs)69 /** (gps_raw_t) GPS raw data for rover (observation, ephemeris, etc.) - requires little endian CPU. The contents of data can vary for this message and are determined by dataType field. RTK positioning or RTK compassing must be enabled to stream this message. */
#define DID_GPS2_RAW                    (eDataIDs)70 /** (gps_raw_t) GPS raw data for rover (observation, ephemeris, etc.) - requires little endian CPU. The contents of data can vary for this message and are determined by dataType field. RTK positioning or RTK compassing must be enabled to stream this message. */
#define DID_WHEEL_ENCODER               (eDataIDs)71 /** (wheel_encoder_t) [NOT SUPPORTED, INTERNAL USE ONLY] Wheel encoder data to be fused with GPS-INS measurements, set DID_WHEEL_CONFIG for configuration before sending this message */
#define DID_DIAGNOSTIC_MESSAGE          (eDataIDs)72 /** (diag_msg_t) Diagnostic message */
#define DID_SURVEY_IN                   (eDataIDs)73 /** (survey_in_t) Survey in, used to determine position for RTK base station. Base correction output cannot run during a survey and will be automatically disabled if a survey is started. */
#define DID_CAL_SC_INFO                 (eDataIDs)74 /** INTERNAL USE ONLY (sensor_cal_info_t) */
#define DID_PORT_MONITOR                (eDataIDs)75 /** (port_monitor_t) Data rate and status monitoring for each communications port. */
#define DID_RTK_STATE                   (eDataIDs)76 /** INTERNAL USE ONLY (rtk_state_t) */
#define DID_RTK_PHASE_RESIDUAL          (eDataIDs)77 /** INTERNAL USE ONLY (rtk_residual_t) */
#define DID_RTK_CODE_RESIDUAL           (eDataIDs)78 /** INTERNAL USE ONLY (rtk_residual_t) */
#define DID_RTK_DEBUG                   (eDataIDs)79 /** INTERNAL USE ONLY (rtk_debug_t) */
#define DID_EVB_STATUS                  (eDataIDs)80 /** (evb_status_t) EVB monitor and log control interface. */
#define DID_EVB_FLASH_CFG               (eDataIDs)81 /** (evb_flash_cfg_t) EVB configuration. */
#define DID_EVB_DEBUG_ARRAY             (eDataIDs)82 /** INTERNAL USE ONLY (debug_array_t) */
#define DID_EVB_RTOS_INFO               (eDataIDs)83 /** (evb_rtos_info_t) EVB-2 RTOS information. */
#define DID_IMU3_MAG                    (eDataIDs)84 /** (imu3_mag_t) DID_IMU3 + DID_MAGNETOMETER + MAGNETOMETER_2 Only one of DID_IMU3_MAG, DID_IMU_MAG, or DID_PREINTEGRATED_IMU_MAG should be streamed simultaneously. */
#define DID_IMU_MAG                     (eDataIDs)85 /** (imu_mag_t) DID_IMU + DID_MAGNETOMETER + MAGNETOMETER_2 Only one of DID_IMU3_MAG, DID_IMU_MAG, or DID_PREINTEGRATED_IMU_MAG should be streamed simultaneously. */
#define DID_PREINTEGRATED_IMU_MAG		(eDataIDs)86 /** (pimu_mag_t) DID_PREINTEGRATED_IMU + DID_MAGNETOMETER + MAGNETOMETER_2 Only one of DID_IMU3_MAG, DID_IMU_MAG, or DID_PREINTEGRATED_IMU_MAG should be streamed simultaneously. */
#define DID_WHEEL_CONFIG				(eDataIDs)87 /** (wheel_config_t) [NOT SUPPORTED, INTERNAL USE ONLY] Static configuration for wheel encoder measurements. */
#define DID_POSITION_MEASUREMENT		(eDataIDs)88 /** (pos_measurement_t) External position estimate*/
#define DID_RTK_DEBUG_2                 (eDataIDs)89 /** INTERNAL USE ONLY (rtk_debug_2_t) */
#define DID_CAN_CONFIG					(eDataIDs)90 /** (can_config_t) Addresses for CAN messages*/
#define DID_GPS2_RTK_CMP_REL            (eDataIDs)91 /** (gps_rtk_rel_t) Dual GNSS RTK compassing / moving base to rover (GPS 1 to GPS 2) relative info. */
#define DID_GPS2_RTK_CMP_MISC           (eDataIDs)92 /** (gps_rtk_misc_t) RTK Dual GNSS RTK compassing related data. */
#define DID_EVB_DEV_INFO                (eDataIDs)93 /** (dev_info_t) EVB device information */

// Adding a new data id?
// 1] Add it above and increment the previous number, include the matching data structure type in the comments
// 2] Add flip doubles and flip strings entries in data_sets.c
// 3] Add data id to ISDataMappings.cpp
// 4] Increment DID_COUNT
// 5) Update the DIDs in IS-src/python/src/ci_hdw/data_sets.py
// 6] Test!

/** Count of data ids (including null data id 0) - MUST BE MULTPLE OF 4 and larger than last DID number! */
#define DID_COUNT		(eDataIDs)116	// Used in SDK
#define DID_COUNT_UINS	(eDataIDs)96	// Used in uINS

/** Maximum number of data ids */
#define DID_MAX_COUNT 256

// END DATA IDENTIFIERS --------------------------------------------------------------------------

/** Maximum number of satellite channels */
#define MAX_NUM_SAT_CHANNELS 50

/** Maximum length of device info manufacturer string (must be a multiple of 4) */
#define DEVINFO_MANUFACTURER_STRLEN 24
#define DEVINFO_ADDINFO_STRLEN 24


/** Defines the 4 parts to the communications version. Major changes involve changes to the com manager. Minor changes involve additions to data structures */
// #define PROTOCOL_VERSION_CHAR0 1        // Major (in com_manager.h)
// #define PROTOCOL_VERSION_CHAR1 0
#define PROTOCOL_VERSION_CHAR2 (0x000000FF&DID_COUNT_UINS)
#define PROTOCOL_VERSION_CHAR3 9         // Minor (in data_sets.h)

/** Rtk rover receiver index */
#define RECEIVER_INDEX_GPS1 1 // DO NOT CHANGE
#define RECEIVER_INDEX_EXTERNAL_BASE 2 // DO NOT CHANGE
#define RECEIVER_INDEX_GPS2 3 // DO NOT CHANGE

#define NUM_IMU_DEVICES     3
#define NUM_MAG_DEVICES     2

/** INS status flags */
enum eInsStatusFlags
{
	/** Attitude estimate is usable but outside spec (COARSE) */
	INS_STATUS_ATT_ALIGN_COARSE                 = (int)0x00000001,
	/** Velocity estimate is usable but outside spec (COARSE) */
	INS_STATUS_VEL_ALIGN_COARSE                 = (int)0x00000002,
	/** Position estimate is usable but outside spec (COARSE) */
	INS_STATUS_POS_ALIGN_COARSE                 = (int)0x00000004,
	/** Estimate is COARSE mask (usable but outside spec) */
	INS_STATUS_ALIGN_COARSE_MASK                = (int)0x00000007,

	INS_STATUS_UNUSED_1                         = (int)0x00000008,

	/** Attitude estimate is within spec (FINE) */
	INS_STATUS_ATT_ALIGN_FINE                   = (int)0x00000010,
	/** Velocity estimate is within spec (FINE) */
	INS_STATUS_VEL_ALIGN_FINE                   = (int)0x00000020,
	/** Position estimate is within spec (FINE) */
	INS_STATUS_POS_ALIGN_FINE                   = (int)0x00000040,
	/** Estimate is FINE mask */
	INS_STATUS_ALIGN_FINE_MASK                  = (int)0x00000070,

	/** Heading aided by GPS */
	INS_STATUS_GPS_AIDING_HEADING               = (int)0x00000080,

	/** Position and velocity aided by GPS */
	INS_STATUS_GPS_AIDING_POS_VEL               = (int)0x00000100,
	/** GPS update event occurred in solution, potentially causing discontinuity in position path */
	INS_STATUS_GPS_UPDATE_IN_SOLUTION           = (int)0x00000200,
	/** Reserved for internal purpose */
	INS_STATUS_RESERVED_1                       = (int)0x00000400,																	
	/** Heading aided by magnetic heading */
	INS_STATUS_MAG_AIDING_HEADING               = (int)0x00000800,

	/** Nav mode (set) = estimating velocity and position. AHRS mode (cleared) = NOT estimating velocity and position */
	INS_STATUS_NAV_MODE							= (int)0x00001000,

	/** User should not move (keep system motionless) to assist on-board processing. */
	INS_STATUS_DO_NOT_MOVE						= (int)0x00002000,
	
	INS_STATUS_UNUSED_3				            = (int)0x00004000,
	INS_STATUS_UNUSED_4				            = (int)0x00008000,

	/** INS/AHRS Solution Status */
	INS_STATUS_SOLUTION_MASK					= (int)0x000F0000,
	INS_STATUS_SOLUTION_OFFSET					= 16,
#define INS_STATUS_SOLUTION(insStatus)          ((insStatus&INS_STATUS_SOLUTION_MASK)>>INS_STATUS_SOLUTION_OFFSET)

	INS_STATUS_SOLUTION_OFF                     = 0,	// System is off 
	INS_STATUS_SOLUTION_ALIGNING                = 1,	// System is in alignment mode
	INS_STATUS_SOLUTION_ALIGNMENT_COMPLETE      = 2,	// System is aligned but not enough dynamics have been experienced to be with specifications.
	INS_STATUS_SOLUTION_NAV                     = 3,	// System is in navigation mode and solution is good.
	INS_STATUS_SOLUTION_NAV_HIGH_VARIANCE       = 4,	// System is in navigation mode but the attitude uncertainty has exceeded the threshold.
	INS_STATUS_SOLUTION_AHRS                    = 5,	// System is in AHRS mode and solution is good.
	INS_STATUS_SOLUTION_AHRS_HIGH_VARIANCE      = 6,	// System is in AHRS mode but the attitude uncertainty has exceeded the threshold.

	/** GPS compassing antenna offsets are not set in flashCfg. */
    INS_STATUS_RTK_COMPASSING_BASELINE_UNSET    = (int)0x00100000,
    /** GPS antenna baseline specified in flashCfg and measured by GPS do not match. */
    INS_STATUS_RTK_COMPASSING_BASELINE_BAD      = (int)0x00200000,
    INS_STATUS_RTK_COMPASSING_MASK              = (INS_STATUS_RTK_COMPASSING_BASELINE_UNSET|INS_STATUS_RTK_COMPASSING_BASELINE_BAD),
    
	/** Magnetometer is being recalibrated.  Device requires rotation to complete the calibration process. */
	INS_STATUS_MAG_RECALIBRATING				= (int)0x00400000,
	/** Magnetometer is experiencing interference or calibration is bad.  Attention may be required to remove interference (move the device) or recalibrate the magnetometer. */
	INS_STATUS_MAG_INTERFERENCE_OR_BAD_CAL		= (int)0x00800000,

    /** GPS navigation fix type (see eGpsNavFixStatus) */
    INS_STATUS_GPS_NAV_FIX_MASK					= (int)0x03000000,
    INS_STATUS_GPS_NAV_FIX_OFFSET				= 24,
#define INS_STATUS_NAV_FIX_STATUS(insStatus)    ((insStatus&INS_STATUS_GPS_NAV_FIX_MASK)>>INS_STATUS_GPS_NAV_FIX_OFFSET)

	/** RTK compassing heading is accurate.  (RTK fix and hold status) */
	INS_STATUS_RTK_COMPASSING_VALID				= (int)0x04000000,

	/* NOTE: If you add or modify these INS_STATUS_RTK_ values, please update eInsStatusRtkBase in IS-src/python/src/ci_hdw/data_sets.py */
	/** RTK error: Observations invalid or not received  (i.e. RTK differential corrections) */
    INS_STATUS_RTK_RAW_GPS_DATA_ERROR           = (int)0x08000000,
    /** RTK error: Either base observations or antenna position have not been received */
    INS_STATUS_RTK_ERR_BASE_DATA_MISSING        = (int)0x10000000,
    /** RTK error: base position moved when it should be stationary */
    INS_STATUS_RTK_ERR_BASE_POSITION_MOVING     = (int)0x20000000,
    /** RTK error: base position invalid or not surveyed */
    INS_STATUS_RTK_ERR_BASE_POSITION_INVALID    = (int)0x30000000,
    /** RTK error: NO base position received */
    INS_STATUS_RTK_ERR_BASE_MASK                = (int)0x30000000,
	/** GPS base mask */
	INS_STATUS_RTK_ERROR_MASK					= (INS_STATUS_RTK_RAW_GPS_DATA_ERROR|INS_STATUS_RTK_ERR_BASE_MASK),
	
	/** RTOS task ran longer than allotted period */
	INS_STATUS_RTOS_TASK_PERIOD_OVERRUN			= (int)0x40000000,
	/** General fault (eGenFaultCodes) */
	INS_STATUS_GENERAL_FAULT					= (int)0x80000000,

	/** Output reset mask - these bits are cleared on output */
	INS_STATUS_OUTPUT_RESET_MASK				= (0),
};

/** GPS navigation fix type */
/* NOTE: If you modify this enum, please also modify the eGpsNavFixStatus enum
 *       in IS-src/python/src/ci_hdw/data_sets.py */
enum eGpsNavFixStatus
{
	GPS_NAV_FIX_NONE							= (int)0x00000000,
	GPS_NAV_FIX_POSITIONING_3D					= (int)0x00000001,
	GPS_NAV_FIX_POSITIONING_RTK_FLOAT			= (int)0x00000002,
	GPS_NAV_FIX_POSITIONING_RTK_FIX				= (int)0x00000003,		// Includes fix & hold
};

/** Hardware status flags */
enum eHdwStatusFlags
{
	/** Gyro motion detected sigma */
	HDW_STATUS_MOTION_GYR_SIG					= (int)0x00000001,
	/** Accelerometer motion detected sigma */
	HDW_STATUS_MOTION_ACC_SIG					= (int)0x00000002,
	/** Unit is moving and NOT stationary */
	HDW_STATUS_MOTION_SIG_MASK					= (int)0x00000003,
	/** Gyro motion detected deviation */
	HDW_STATUS_MOTION_GYR_DEV					= (int)0x00000004,
	/** Accelerometer motion detected deviation */
	HDW_STATUS_MOTION_ACC_DEV					= (int)0x00000008,
	/** Motion mask */
	HDW_STATUS_MOTION_MASK						= (int)0x0000000F,

	/** GPS satellite signals are being received (antenna and cable are good) */
	HDW_STATUS_GPS_SATELLITE_RX					= (int)0x00000010,
	/** Event occurred on strobe input pin */
	HDW_STATUS_STROBE_IN_EVENT					= (int)0x00000020,
	/** GPS time of week is valid and reported.  Otherwise the timeOfWeek is local system time. */
	HDW_STATUS_GPS_TIME_OF_WEEK_VALID			= (int)0x00000040,

	HDW_STATUS_UNUSED_1				            = (int)0x00000080,

	/** Sensor saturation on gyro */
	HDW_STATUS_SATURATION_GYR					= (int)0x00000100,
	/** Sensor saturation on accelerometer */
	HDW_STATUS_SATURATION_ACC					= (int)0x00000200,
	/** Sensor saturation on magnetometer */
	HDW_STATUS_SATURATION_MAG					= (int)0x00000400,
	/** Sensor saturation on barometric pressure */
	HDW_STATUS_SATURATION_BARO					= (int)0x00000800,

	/** Sensor saturation mask */
	HDW_STATUS_SATURATION_MASK					= (int)0x00000F00,
	/** Sensor saturation offset */
	HDW_STATUS_SATURATION_OFFSET				= 8,

	/** System Reset is Required for proper function */
	HDW_STATUS_SYSTEM_RESET_REQUIRED			= (int)0x00001000,

	HDW_STATUS_UNUSED_3				            = (int)0x00002000,
	HDW_STATUS_UNUSED_4				            = (int)0x00004000,
	HDW_STATUS_UNUSED_5				            = (int)0x00008000,

	/** Communications Tx buffer limited */
	HDW_STATUS_ERR_COM_TX_LIMITED				= (int)0x00010000,
	/** Communications Rx buffer overrun */
	HDW_STATUS_ERR_COM_RX_OVERRUN				= (int)0x00020000,

	/** Communications parse error count */
	HDW_STATUS_COM_PARSE_ERR_COUNT_MASK			= (int)0x00F00000,
	HDW_STATUS_COM_PARSE_ERR_COUNT_OFFSET		= 20,
#define HDW_STATUS_COM_PARSE_ERROR_COUNT(hdwStatus) ((hdwStatus&HDW_STATUS_COM_PARSE_ERR_COUNT_MASK)>>HDW_STATUS_COM_PARSE_ERR_COUNT_OFFSET)

	/** Built-in self-test failure */
	HDW_STATUS_BIT_FAULT						= (int)0x01000000,
	/** Temperature outside spec'd operating range */
	HDW_STATUS_ERR_TEMPERATURE					= (int)0x02000000,
	/** Vibrations effecting accuracy */
// 	HDW_STATUS_ERR_VIBRATION					= (int)0x04000000,

	HDW_STATUS_UNUSED_6				            = (int)0x08000000,

	/** Fault reset cause */
	HDW_STATUS_FAULT_RESET_MASK					= (int)0x70000000,	
	/** Reset from Backup mode (low-power state w/ CPU off) */
	HDW_STATUS_FAULT_RESET_BACKUP_MODE			= (int)0x10000000,
	/** Reset from Watchdog */
	HDW_STATUS_FAULT_RESET_WATCHDOG				= (int)0x20000000,
	/** Reset from Software */
	HDW_STATUS_FAULT_RESET_SOFT					= (int)0x30000000,
	/** Reset from Hardware (NRST pin low) */
	HDW_STATUS_FAULT_RESET_HDW					= (int)0x40000000,

	/** Critical System Fault - CPU error */
	HDW_STATUS_FAULT_SYS_CRITICAL				= (int)0x80000000,

	/** Output reset mask - these bits are cleared on output */
	HDW_STATUS_OUTPUT_RESET_MASK				= (HDW_STATUS_SATURATION_MASK),
};

/** GPS Status */
enum eGpsStatus
{
	GPS_STATUS_NUM_SATS_USED_MASK                   = (int)0x000000FF,

	/** Fix */
	GPS_STATUS_FIX_NONE                             = (int)0x00000000,
	GPS_STATUS_FIX_DEAD_RECKONING_ONLY              = (int)0x00000100,
	GPS_STATUS_FIX_2D                               = (int)0x00000200,
	GPS_STATUS_FIX_3D                               = (int)0x00000300,
	GPS_STATUS_FIX_GPS_PLUS_DEAD_RECK               = (int)0x00000400,
	GPS_STATUS_FIX_TIME_ONLY                        = (int)0x00000500,
	GPS_STATUS_FIX_UNUSED1                          = (int)0x00000600,
	GPS_STATUS_FIX_UNUSED2                          = (int)0x00000700,
	GPS_STATUS_FIX_DGPS                             = (int)0x00000800,
	GPS_STATUS_FIX_SBAS                             = (int)0x00000900,
	GPS_STATUS_FIX_RTK_SINGLE                       = (int)0x00000A00,
	GPS_STATUS_FIX_RTK_FLOAT                        = (int)0x00000B00,
	GPS_STATUS_FIX_RTK_FIX                          = (int)0x00000C00,
	GPS_STATUS_FIX_MASK                             = (int)0x00001F00,
	GPS_STATUS_FIX_BIT_OFFSET                       = (int)8,

	/** Flags  */
	GPS_STATUS_FLAGS_FIX_OK                         = (int)0x00010000,      // within limits (e.g. DOP & accuracy)
	GPS_STATUS_FLAGS_DGPS_USED                      = (int)0x00020000,      // Differential GPS (DGPS) used.
 	GPS_STATUS_FLAGS_RTK_FIX_AND_HOLD               = (int)0x00040000,      // RTK feedback on the integer solutions to drive the float biases towards the resolved integers
// 	GPS_STATUS_FLAGS_WEEK_VALID                     = (int)0x00040000,
// 	GPS_STATUS_FLAGS_TOW_VALID                      = (int)0x00080000,
	GPS_STATUS_FLAGS_RTK_POSITION_ENABLED           = (int)0x00100000,      // RTK precision positioning mode enabled
	GPS_STATUS_FLAGS_STATIC_MODE                    = (int)0x00200000,      // Static mode
	GPS_STATUS_FLAGS_RTK_COMPASSING_ENABLED         = (int)0x00400000,      // RTK moving base mode enabled
    GPS_STATUS_FLAGS_RTK_RAW_GPS_DATA_ERROR         = (int)0x00800000,      // RTK error: observations or ephemeris are invalid or not received (i.e. RTK differential corrections)
    GPS_STATUS_FLAGS_RTK_BASE_DATA_MISSING          = (int)0x01000000,      // RTK error: Either base observations or antenna position have not been received.
    GPS_STATUS_FLAGS_RTK_BASE_POSITION_MOVING       = (int)0x02000000,      // RTK error: base position moved when it should be stationary
    GPS_STATUS_FLAGS_RTK_BASE_POSITION_INVALID      = (int)0x03000000,      // RTK error: base position is invalid or not surveyed well
    GPS_STATUS_FLAGS_RTK_BASE_POSITION_MASK         = (int)0x03000000,      // RTK error: base position error bitmask
    GPS_STATUS_FLAGS_ERROR_MASK                     = (GPS_STATUS_FLAGS_RTK_RAW_GPS_DATA_ERROR|
                                                    GPS_STATUS_FLAGS_RTK_BASE_POSITION_MASK),
	GPS_STATUS_FLAGS_RTK_POSITION_VALID             = (int)0x04000000,      // RTK precision position is valid on GPS1 (i.e. < 20cm accuracy)
	GPS_STATUS_FLAGS_RTK_COMPASSING_VALID           = (int)0x08000000,      // RTK moving base heading is valid on GPS2
    GPS_STATUS_FLAGS_RTK_COMPASSING_BASELINE_BAD    = (int)0x00002000,
    GPS_STATUS_FLAGS_RTK_COMPASSING_BASELINE_UNSET  = (int)0x00004000,
    GPS_STATUS_FLAGS_RTK_COMPASSING_MASK            = (GPS_STATUS_FLAGS_RTK_COMPASSING_ENABLED|
                                                    GPS_STATUS_FLAGS_RTK_COMPASSING_VALID|
                                                    GPS_STATUS_FLAGS_RTK_COMPASSING_BASELINE_BAD|
                                                    GPS_STATUS_FLAGS_RTK_COMPASSING_BASELINE_UNSET),
	GPS_STATUS_FLAGS_GPS_NMEA_DATA                  = (int)0x00008000,      // 1 = Data from NMEA message
	GPS_STATUS_FLAGS_MASK                           = (int)0x0FFFE000,    
	GPS_STATUS_FLAGS_BIT_OFFSET                     = (int)16,
	
};

PUSH_PACK_1

/** (DID_POSITION_MEASUREMENT) External position estimate*/
typedef struct PACKED
{
	/** GPS time of week (since Sunday morning) in seconds */
	double					timeOfWeek;

	/** Position in ECEF (earth-centered earth-fixed) frame in meters */
	double					ecef[3];
	
	/** Heading with respect to NED frame (rad)*/
	float psi;
	
	/** The Upper Diagonal of accuracy covariance matrix*/
	float					accuracyCovUD[6]; // Matrix accuracyCovUD Described below
	// 0 1 2
	// _ 3 4
	// _ _ 5


}pos_measurement_t;


/** (DID_DEV_INFO) Device information */
typedef struct PACKED
{
	/** Reserved bits */
	uint32_t        reserved;

	/** Serial number */
	uint32_t        serialNumber;

	/** Hardware version */
	uint8_t         hardwareVer[4];

	/** Firmware (software) version */
	uint8_t         firmwareVer[4];

	/** Build number */
	uint32_t        buildNumber;

	/** Communications protocol version */
	uint8_t         protocolVer[4];

	/** Repository revision number */
	uint32_t        repoRevision;

	/** Manufacturer name */
	char            manufacturer[DEVINFO_MANUFACTURER_STRLEN];

    /** Build date, little endian order: [0] = status ('r'=release, 'd'=debug), [1] = year-2000, [2] = month, [3] = day.  Reversed byte order for big endian systems */
	uint8_t         buildDate[4];

    /** Build date, little endian order: [0] = hour, [1] = minute, [2] = second, [3] = millisecond.  Reversed byte order for big endian systems */
	uint8_t         buildTime[4];

	/** Additional info */
	char            addInfo[DEVINFO_ADDINFO_STRLEN];
} dev_info_t;

/** (DID_MANUFACTURING_INFO) Manufacturing info */
typedef struct PACKED
{
	/** Serial number */
	uint32_t		serialNumber;

	/** Lot number */
	uint32_t		lotNumber;

	/** Manufacturing date (YYYYMMDDHHMMSS) */
    char			date[16];

	/** Key */
	uint32_t		key;
} manufacturing_info_t;


/** (DID_INS_1) INS output: euler rotation w/ respect to NED, NED position from reference LLA */
typedef struct PACKED
{
	/** GPS number of weeks since January 6th, 1980 */
	uint32_t				week;
	
	/** GPS time of week (since Sunday morning) in seconds */
	double					timeOfWeek;

	/** INS status flags (eInsStatusFlags). Copy of DID_SYS_PARAMS.insStatus */
	uint32_t				insStatus;

	/** Hardware status flags (eHdwStatusFlags). Copy of DID_SYS_PARAMS.hdwStatus */
	uint32_t				hdwStatus;

	/** Euler angles: roll, pitch, yaw in radians with respect to NED */
	float					theta[3];

	/** Velocity U, V, W in meters per second.  Convert to NED velocity using "vectorBodyToReference( uvw, theta, vel_ned )". */
	float					uvw[3];

	/** WGS84 latitude, longitude, height above ellipsoid (degrees,degrees,meters) */
	double					lla[3];

	/** North, east and down offset from reference latitude, longitude, and altitude to current latitude, longitude, and altitude */
	float					ned[3];
} ins_1_t;


/** (DID_INS_2) INS output: quaternion rotation w/ respect to NED, ellipsoid altitude */
typedef struct PACKED
{
	/** GPS number of weeks since January 6th, 1980 */
	uint32_t				week;
	
	/** GPS time of week (since Sunday morning) in seconds */
	double					timeOfWeek;

	/** INS status flags (eInsStatusFlags). Copy of DID_SYS_PARAMS.insStatus */
	uint32_t				insStatus;

	/** Hardware status flags (eHdwStatusFlags). Copy of DID_SYS_PARAMS.hdwStatus */
	uint32_t				hdwStatus;

	/** Quaternion body rotation with respect to NED: W, X, Y, Z */
	float					qn2b[4];

	/** Velocity U, V, W in meters per second.  Convert to NED velocity using "quatRot(vel_ned, qn2b, uvw)". */
	float					uvw[3];

	/** WGS84 latitude, longitude, height above ellipsoid in meters (not MSL) */
	double					lla[3];
} ins_2_t;


/** (DID_INS_3) INS output: quaternion rotation w/ respect to NED, msl altitude */
typedef struct PACKED
{
	/** GPS number of weeks since January 6th, 1980 */
	uint32_t				week;
	
	/** GPS time of week (since Sunday morning) in seconds */
	double					timeOfWeek;

	/** INS status flags (eInsStatusFlags). Copy of DID_SYS_PARAMS.insStatus */
	uint32_t				insStatus;

	/** Hardware status flags (eHdwStatusFlags). Copy of DID_SYS_PARAMS.hdwStatus */
	uint32_t				hdwStatus;

	/** Quaternion body rotation with respect to NED: W, X, Y, Z */
	float					qn2b[4];

	/** Velocity U, V, W in meters per second.  Convert to NED velocity using "quatRot(vel_ned, qn2b, uvw)". */
	float					uvw[3];

	/** WGS84 latitude, longitude, height above ellipsoid in meters (not MSL) */
	double					lla[3];

	/** height above mean sea level (MSL) in meters */
	float					msl;
} ins_3_t;


/** (DID_INS_4) INS output: quaternion rotation w/ respect to ECEF, ECEF position */
typedef struct PACKED
{
	/** GPS number of weeks since January 6th, 1980 */
	uint32_t				week;
	
	/** GPS time of week (since Sunday morning) in seconds */
	double					timeOfWeek;

	/** INS status flags (eInsStatusFlags). Copy of DID_SYS_PARAMS.insStatus */
	uint32_t				insStatus;

	/** Hardware status flags (eHdwStatusFlags). Copy of DID_SYS_PARAMS.hdwStatus */
	uint32_t				hdwStatus;

	/** Quaternion body rotation with respect to ECEF: W, X, Y, Z */
	float					qe2b[4];

	/** Velocity in ECEF (earth-centered earth-fixed) frame in meters per second */
	float					ve[3];

	/** Position in ECEF (earth-centered earth-fixed) frame in meters */
	double					ecef[3];
} ins_4_t;


/** Inertial Measurement Unit (IMU) data */
typedef struct PACKED
{
	/** Gyroscope P, Q, R in radians / second */
	float                   pqr[3];

	/** Acceleration X, Y, Z in meters / second squared */
	float                   acc[3];
} imus_t;


/** (DID_IMU) Inertial Measurement Unit (IMU) data */
typedef struct PACKED
{
	/** Time since boot up in seconds.  Convert to GPS time of week by adding gps.towOffset */
	double                  time;

	/** IMU Status (eImuStatus) */
	uint32_t                status;

	/** Inertial Measurement Unit (IMU) */
	imus_t					I;
} imu_t;


/** (DID_IMU3) Dual Inertial Measurement Units (IMUs) data */
typedef struct PACKED
{
	/** Time since boot up in seconds.  Convert to GPS time of week by adding gps.towOffset */
	double                  time;

	/** IMU Status (eImuStatus) */
	uint32_t                status;

	/** Inertial Measurement Units (IMUs) */
	imus_t                  I[3];

} imu3_t;


/** (DID_MAGNETOMETER) Magnetometer sensor data */
typedef struct PACKED
{
	/** Time since boot up in seconds.  Convert to GPS time of week by adding gps.towOffset */
	double                  time;
	
	/** Magnetometers in Gauss */
	float                   mag[3];
} magnetometer_t;


/** (DID_BAROMETER) Barometric pressure sensor data */
typedef struct PACKED
{
	/** Time since boot up in seconds.  Convert to GPS time of week by adding gps.towOffset */
	double                  time;
	
	/** Barometric pressure in kilopascals */
	float                   bar;

	/** MSL altitude from barometric pressure sensor in meters */
	float                   mslBar;

	/** Temperature of barometric pressure sensor in Celsius */
	float                   barTemp;

	/** Relative humidity as a percent (%rH). Range is 0% - 100% */
	float                   humidity;
} barometer_t;


/** (DID_PREINTEGRATED_IMU) Coning and sculling integral in body/IMU frame. */
typedef struct PACKED
{
	/** Time since boot up in seconds.  Convert to GPS time of week by adding gps.towOffset */
	double                  time;

	/** Integral period in seconds for delta theta and delta velocity.  This is configured using DID_FLASH_CONFIG.startupNavDtMs. */
	float					dt;

	/** IMU Status (eImuStatus) */
	uint32_t                status;

	/** IMU delta theta (gyroscope {p,q,r} integral) in radians in sensor frame */
	float                   theta[3];

	/** IMU delta velocity (accelerometer {x,y,z} integral) in m/s in sensor frame */
	float                   vel[3];

} preintegrated_imu_t;


/** (DID_IMU_MAG) imu + mag */
typedef struct PACKED
{
	/** imu - raw or pre-integrated depending on data id */
	imu_t imu;
	
	/** mag */
	magnetometer_t mag;
} imu_mag_t;


/** (DID_IMU3_MAG) triple imu + mag */
typedef struct PACKED
{
	/** Trimple imu */
	imu3_t imu;
	
	/** mag */
	magnetometer_t mag;
} imu3_mag_t;


/** (DID_PREINTEGRATED_IMU_MAG) preintegrated imu + mag */
typedef struct PACKED
{
	/** Preintegrated IMU */
	preintegrated_imu_t pimu;
	
	/** Magnetometer */
	magnetometer_t mag;
} pimu_mag_t;


/** IMU Status */
enum eImuStatus
{
	/** Sensor saturation on IMU1 gyro */
	IMU_STATUS_SATURATION_IMU1_GYR              = (int)0x00000001,
	/** Sensor saturation on IMU2 gyro */
	IMU_STATUS_SATURATION_IMU2_GYR              = (int)0x00000002,
	/** Sensor saturation on IMU1 accelerometer */
	IMU_STATUS_SATURATION_IMU1_ACC              = (int)0x00000004,
	/** Sensor saturation on IMU2 accelerometer */
	IMU_STATUS_SATURATION_IMU2_ACC              = (int)0x00000008,
	/** Sensor saturation mask */
	IMU_STATUS_SATURATION_MASK                  = (int)0x0000000F,

	/** Reserved */
	IMU_STATUS_RESERVED1						= (int)0x00000020,
	
	/** Reserved */
	IMU_STATUS_RESERVED2						= (int)0x00000040,


//     /** Sensor saturation happened within past 10 seconds */
//     IMU_STATUS_SATURATION_HISTORY               = (int)0x00000100,
//     /** Sample rate fault happened within past 10 seconds */
//     IMU_STATUS_SAMPLE_RATE_FAULT_HISTORY        = (int)0x00000200,

	/** IMU1 gyros and accelerometers available */
	IMU_STATUS_IMU1_OK                          = (int)0x00030000,
	/** IMU1 gyros available */
	IMU_STATUS_GYR1_OK                          = (int)0x00010000,
	/** IMU1 accelerometers available */
	IMU_STATUS_ACC1_OK                          = (int)0x00020000,
	/** IMU2 gyros and accelerometers available */
	IMU_STATUS_IMU2_OK                          = (int)0x000C0000,
	/** IMU2 gyros available */
	IMU_STATUS_GYR2_OK                          = (int)0x00040000,
	/** IMU2 accelerometers available */
	IMU_STATUS_ACC2_OK                          = (int)0x00080000,
	/** IMU3 gyros and accelerometers available */
	IMU_STATUS_IMU3_OK                          = (int)0x00300000,
	/** IMU3 gyros available */
	IMU_STATUS_GYR3_OK                          = (int)0x00100000,
	/** IMU3 accelerometers available */
	IMU_STATUS_ACC3_OK                          = (int)0x00200000,
	/** IMU gyros and accelerometers available */
	IMU_STATUS_IMU_OK_MASK                      = (int)0x003F0000,
};

/** (DID_GPS1_POS, DID_GPS1_UBX_POS, DID_GPS2_POS) GPS position data */
typedef struct PACKED
{
	/** GPS number of weeks since January 6th, 1980 */
	uint32_t                week;

	/** GPS time of week (since Sunday morning) in milliseconds */
	uint32_t                timeOfWeekMs;

	/** (see eGpsStatus) GPS status: [0x000000xx] number of satellites used, [0x0000xx00] fix type, [0x00xx0000] status flags, NMEA input flag */
	uint32_t                status;

	/** Position in ECEF {x,y,z} (m) */
	double					ecef[3];
    
	/** Position - WGS84 latitude, longitude, height above ellipsoid (not MSL) (degrees, m) */
	double					lla[3];

	/** Height above mean sea level (MSL) in meters */
	float					hMSL;

	/** Horizontal accuracy in meters */
	float					hAcc;

	/** Vertical accuracy in meters */
	float					vAcc;

	/** Position dilution of precision (unitless) */
	float                   pDop;

	/** Average of all satellite carrier to noise ratios (signal strengths) that non-zero in dBHz */
	float                   cnoMean;

	/** Time sync offset between local time since boot up to GPS time of week in seconds.  Add this to IMU and sensor time to get GPS time of week in seconds. */
	double                  towOffset;
	
	/** GPS leap second (GPS-UTC) offset. Receiver's best knowledge of the leap seconds offset from UTC to GPS time. Subtract from GPS time of week to get UTC time of week. (18 seconds as of December 31, 2016) */
	uint8_t					leapS;

	/** Reserved for future use */
	uint8_t					reserved[3];
	
} gps_pos_t;


/** (DID_GPS1_VEL, DID_GPS2_VEL) GPS velocity data */
typedef struct PACKED
{
    /** GPS time of week (since Sunday morning) in milliseconds */
    uint32_t                timeOfWeekMs;

	/** if status flag GPS_STATUS_FLAGS_GPS_NMEA_DATA = 0, Speed in ECEF {vx,vy,vz} (m/s)
		if status flag GPS_STATUS_FLAGS_GPS_NMEA_DATA = 1, Speed in NED {vN, vE, 0} (m/s) */
	float					vel[3];	

	/** Speed accuracy in meters / second */
	float					sAcc;
	
	/** NMEA input if status flag GPS_STATUS_FLAGS_GPS_NMEA_DATA */
	uint32_t                status;
} gps_vel_t;


/** GPS Satellite information */
typedef struct PACKED
{
	/** GNSS identifier: 0 GPS, 1 SBAS, 2 Galileo, 3 BeiDou, 5 QZSS, 6 GLONASS */
	uint8_t					gnssId;			

	/** Satellite identifier */
	uint8_t					svId;			

	/** (dBHz) Carrier to noise ratio (signal strength) */
	uint8_t					cno;			

	/** (deg) Elevation (range: +/-90) */
	int8_t					elev;			

	/** (deg) Azimuth (range: +/-180) */
	int16_t					azim;			

	/** (m) Pseudo range residual */
	int16_t					prRes;			

	/** (see eSatSvFlags) */
	uint32_t				flags;			
} gps_sat_sv_t;


/** GPS Status */
enum eSatSvFlags
{
	SAT_SV_FLAGS_QUALITYIND_MASK	= 0x00000007,
	SAT_SV_FLAGS_SV_USED			= 0x00000008,
	SAT_SV_FLAGS_HEALTH_MASK		= 0x00000030,
	NAV_SAT_FLAGS_HEALTH_OFFSET		= 4,
	SAT_SV_FLAGS_DIFFCORR			= 0x00000040,
	SAT_SV_FLAGS_SMOOTHED			= 0x00000080,
	SAT_SV_FLAGS_ORBITSOURCE_MASK	= 0x00000700,
	SAT_SV_FLAGS_ORBITSOURCE_OFFSET	= 8,
	SAT_SV_FLAGS_EPHAVAIL			= 0x00000800,
	SAT_SV_FLAGS_ALMAVAIL			= 0x00001000,
	SAT_SV_FLAGS_ANOAVAIL			= 0x00002000,
	SAT_SV_FLAGS_AOPAVAIL			= 0x00004000,
	
	SAT_SV_FLAGS_RTK_SOL_FIX_STATUS_MASK	= 0x03000000,	// 1=float, 2=fix, 3=hold
	SAT_SV_FLAGS_RTK_SOL_FIX_STATUS_OFFSET	= 24,
	SAT_SV_FLAGS_RTK_SOL_FIX_STATUS_FLOAT	= 1,	
	SAT_SV_FLAGS_RTK_SOL_FIX_STATUS_FIX		= 2,	
	SAT_SV_FLAGS_RTK_SOL_FIX_STATUS_HOLD	= 3,	
};

/** (DID_GPS1_SAT) GPS satellite signal strength */
typedef struct PACKED
{
    /** GPS time of week (since Sunday morning) in milliseconds */
	uint32_t                timeOfWeekMs;				
    /** Number of satellites in the sky */
	uint32_t				numSats;					
    /** Satellite information list */
	gps_sat_sv_t			sat[MAX_NUM_SAT_CHANNELS];	
} gps_sat_t;


/** (DID_GPS1_VERSION) GPS version strings */
typedef struct PACKED
{
    /** Software version */
	uint8_t                 swVersion[30];
    /** Hardware version */
	uint8_t                 hwVersion[10];		
    /** Extension */
	uint8_t                 extension[30];		
    /** ensure 32 bit aligned in memory */
	uint8_t					reserved[2];		
} gps_version_t;

// (DID_INL2_STATES) INL2 - INS Extended Kalman Filter (EKF) states
typedef struct PACKED
{
    /** GPS time of week (since Sunday morning) in seconds */
	double                  timeOfWeek;					

    /** Quaternion body rotation with respect to ECEF */
	float					qe2b[4];                    

    /** (m/s) Velocity in ECEF frame */
	float					ve[3];						

    /** (m)     Position in ECEF frame */
    double					ecef[3];				

	/** (rad/s) Gyro bias */
    float					biasPqr[3];	           
	
    /** (m/s^2) Accelerometer bias */
    float					biasAcc[3];	            
	
    /** (m)     Barometer bias */
    float					biasBaro;               
	
    /** (rad)   Magnetic declination */
    float					magDec;                 
	
    /** (rad)   Magnetic inclination */
    float					magInc;                 
} inl2_states_t;

// (DID_INL2_STATUS)
typedef struct PACKED
{
	int						ahrs;
	int						zero_accel;
	int						zero_angrate;
	int						accel_motion;
	int						rot_motion;
	int						zero_vel;
	int						ahrs_gps_cnt;			// Counter of sequential valid GPS data (for switching from AHRS to navigation)
	float					att_err;
	int						att_coarse;				// Flag whether initial attitude error converged
	int						att_aligned;			// Flag whether initial attitude error converged
	int						att_aligning;
	int						start_proc_done;		// Cold/hot start procedure completed
	int						mag_cal_good;
	int						mag_cal_done;
	int						stat_magfield;
} inl2_status_t;

/** Generic 1 axis sensor */
typedef struct PACKED
{
	/** Time in seconds */
	double                  time;

	/** Three axis sensor */
	float                   val;
} gen_1axis_sensor_t;

/** Generic 3 axis sensor */
typedef struct PACKED
{
	/** Time in seconds */
	double                  time;

	/** Three axis sensor */
	float                   val[3];
} gen_3axis_sensor_t;

/** Generic dual 3 axis sensor */
typedef struct PACKED
{
	/** Time in seconds */
	double                  time;

	/** First three axis sensor */
	float                   val1[3];

	/** Second three axis sensor */
	float                   val2[3];
} gen_dual_3axis_sensor_t;

/** Generic 3 axis sensor */
typedef struct PACKED
{
	/** Time in seconds */
	double                  time;

	/** Three axis sensor */
	double                  val[3];
} gen_3axis_sensord_t;

/** (DID_SYS_SENSORS) Output from system sensors */
typedef struct PACKED
{
	/** Time since boot up in seconds.  Convert to GPS time of week by adding gps.towOffset */
	double					time;

	/** Temperature in Celsius */
	float                   temp;

	/** Gyros in radians / second */
	float                   pqr[3];

	/** Accelerometers in meters / second squared */
	float                   acc[3];

	/** Magnetometers in Gauss */
	float                   mag[3];

	/** Barometric pressure in kilopascals */
	float                   bar;

	/** Temperature of barometric pressure sensor in Celsius */
	float                   barTemp;

	/** MSL altitude from barometric pressure sensor in meters */
	float                   mslBar;
	
	/** Relative humidity as a percent (%rH). Range is 0% - 100% */
	float                   humidity;

	/** EVB system input voltage in volts. uINS pin 5 (G2/AN2).  Use 10K/1K resistor divider between Vin and GND.  */
	float                   vin;

	/** ADC analog input in volts. uINS pin 4, (G1/AN1). */
	float                   ana1;

	/** ADC analog input in volts. uINS pin 19 (G3/AN3). */
	float                   ana3;

	/** ADC analog input in volts. uINS pin 20 (G4/AN4). */
	float                   ana4;
} sys_sensors_t;

/** INS output */
typedef struct PACKED
{
	/** GPS time of week (since Sunday morning) in milliseconds */
	uint32_t                timeOfWeekMs;

	/** Latitude, longitude and height above ellipsoid (rad, rad, m) */
	double                  lla[3];

	/** Velocities in body frames of X, Y and Z (m/s) */
	float                   uvw[3];

	/** Quaternion body rotation with respect to NED: W, X, Y, Z */
	float					qn2b[4];
} ins_output_t;

/** (DID_SYS_PARAMS) System parameters */
typedef struct PACKED
{
	/** GPS time of week (since Sunday morning) in milliseconds */
	uint32_t                timeOfWeekMs;

	/** System status 1 flags (eInsStatusFlags) */
	uint32_t                insStatus;

	/** System status 2 flags (eHdwStatusFlags) */
	uint32_t                hdwStatus;

	/** IMU temperature */
	float					imuTemp;

	/** Baro temperature */
	float					baroTemp;

	/** MCU temperature (not available yet) */
	float					mcuTemp;

	/** Reserved */
	float					reserved1;

	/** IMU sample period in milliseconds. Zero disables sampling. */
	uint32_t				imuPeriodMs;

	/** Nav filter update period in milliseconds. Zero disables nav filter. */
	uint32_t				navPeriodMs;
	
	/** Actual sample period relative to GPS PPS */
	double					sensorTruePeriod;

	/** Reserved */
	float					reserved2[2];

	/** General fault code descriptor (eGenFaultCodes).  Set to zero to reset fault code. */
	uint32_t                genFaultCode;
} sys_params_t;

/*! General Fault Code descriptor */
enum eGenFaultCodes
{
	/*! INS state limit overrun - UVW */
	GFC_INS_STATE_ORUN_UVW				= 0x00000001,
	/*! INS state limit overrun - Latitude */
	GFC_INS_STATE_ORUN_LAT				= 0x00000002,
	/*! INS state limit overrun - Altitude */
	GFC_INS_STATE_ORUN_ALT				= 0x00000004,
	/*! Unhandled interrupt */
	GFC_UNHANDLED_INTERRUPT				= 0x00000010,
	/*! Fault: sensor initialization  */
	GFC_INIT_SENSORS					= 0x00000100,
	/*! Fault: SPI initialization  */
	GFC_INIT_SPI						= 0x00000200,
	/*! Fault: SPI configuration  */
	GFC_CONFIG_SPI						= 0x00000400,
	/*! Fault: GPS1 init  */
	GFC_INIT_GPS1						= 0x00000800,
	/*! Fault: GPS2 init  */
	GFC_INIT_GPS2                       = 0x00001000,
	/*! Flash failed to load valid values */
	GFC_FLASH_INVALID_VALUES			= 0x00002000,
	/*! Flash checksum failure */
	GFC_FLASH_CHECKSUM_FAILURE			= 0x00004000,
	/*! Flash write failure */
	GFC_FLASH_WRITE_FAILURE				= 0x00008000,
	/*! System Fault: general */
	GFC_SYS_FAULT_GENERAL				= 0x00010000,
	/*! System Fault: CRITICAL system fault (see DID_SYS_FAULT) */
	GFC_SYS_FAULT_CRITICAL			    = 0x00020000,
	/*! Sensor(s) saturated */
	GFC_SENSOR_SATURATION 				= 0x00040000,
};


/** (DID_SYS_CMD) System Commands */
typedef struct PACKED
{
	/** System commands (see eSystemCommand) 1=save current persistent messages, 5=zero motion, 97=save flash, 99=software reset.  "invCommand" (following variable) must be set to bitwise inverse of this value for this command to be processed.  */
	uint32_t                command;

    /** Error checking field that must be set to bitwise inverse of command field for the command to take effect.  */
    uint32_t                invCommand;

} system_command_t;

enum eSystemCommand 
{
    SYS_CMD_SAVE_PERSISTENT_MESSAGES            = 1,
    SYS_CMD_ENABLE_BOOTLOADER_AND_RESET         = 2,
    SYS_CMD_ENABLE_SENSOR_STATS                 = 3,
    SYS_CMD_ENABLE_RTOS_STATS                   = 4,
    SYS_CMD_ZERO_MOTION                         = 5,

    SYS_CMD_ENABLE_GPS_LOW_LEVEL_CONFIG         = 10,
    SYS_CMD_SAVE_FLASH                          = 97,
    SYS_CMD_SAVE_GPS_ASSIST_TO_FLASH_RESET      = 98,
    SYS_CMD_SOFTWARE_RESET                      = 99,
    SYS_CMD_MANF_UNLOCK                         = 1122334455,
    SYS_CMD_MANF_FACTORY_RESET                  = 1357924680,	// SYS_CMD_MANF_RESET_UNLOCK must be sent prior to this command.
    SYS_CMD_MANF_CHIP_ERASE                     = 1357924681,	// SYS_CMD_MANF_RESET_UNLOCK must be sent prior to this command.
};



/** (DID_ASCII_BCAST_PERIOD) ASCII broadcast periods. This data structure is zeroed out on stop_all_broadcasts */
typedef struct PACKED
{
	/** Options: Port selection[0x0=current, 0xFF=all, 0x1=ser0, 0x2=ser1, 0x4=USB] (see RMC_OPTIONS_...) */
	uint32_t				options;

	/** Broadcast period (ms) - ASCII dual IMU data. 0 to disable. */
	uint16_t				pimu;

	/** Broadcast period (ms) - ASCII preintegrated dual IMU: delta theta (rad) and delta velocity (m/s). 0 to disable. */
	uint16_t				ppimu;
	
	/** Broadcast period (ms) - ASCII INS output: euler rotation w/ respect to NED, NED position from reference LLA. 0 to disable. */
	uint16_t				pins1;

	/** Broadcast period (ms) - ASCII INS output: quaternion rotation w/ respect to NED, ellipsoid altitude. 0 to disable. */
	uint16_t				pins2;
	
	/** Broadcast period (ms) - ASCII GPS position data. 0 to disable. */
	uint16_t				pgpsp;

	/** Broadcast period (ms) - Reserved.  Leave zero. */
	uint16_t				reserved;

	/** Broadcast period (ms) - ASCII NMEA GPGGA GPS 3D location, fix, and accuracy. 0 to disable. */
	uint16_t				gpgga;

	/** Broadcast period (ms) - ASCII NMEA GPGLL GPS 2D location and time. 0 to disable. */
	uint16_t				gpgll;

	/** Broadcast period (ms) - ASCII NMEA GSA GPS DOP and active satellites. 0 to disable. */
	uint16_t				gpgsa;

	/** Broadcast period (ms) - ASCII NMEA recommended minimum specific GPS/Transit data. 0 to disable. */
	uint16_t				gprmc;
	
	/** Broadcast period (ms) - ASCII NMEA Data and Time. 0 to disable. */
	uint16_t				gpzda;

	/** Broadcast period (ms) - ASCII NMEA Inertial Attitude Data. 0 to disable. */
	uint16_t				pashr;
	
} ascii_msgs_t;

/** (DID_ASCII_BCAST_PERIOD) ASCII broadcast periods. This data structure is zeroed out on stop_all_broadcasts */
typedef struct PACKED
{
	/** Options: Port selection[0x0=current, 0xFF=all, 0x1=ser0, 0x2=ser1, 0x4=USB] (see RMC_OPTIONS_...) */
	uint32_t				options;

	/** Broadcast period (ms) - ASCII dual IMU data. 0 to disable. */
	uint32_t				pimu;

	/** Broadcast period (ms) - ASCII preintegrated dual IMU: delta theta (rad) and delta velocity (m/s). 0 to disable. */
	uint32_t				ppimu;
	
	/** Broadcast period (ms) - ASCII INS output: euler rotation w/ respect to NED, NED position from reference LLA. 0 to disable. */
	uint32_t				pins1;

	/** Broadcast period (ms) - ASCII INS output: quaternion rotation w/ respect to NED, ellipsoid altitude. 0 to disable. */
	uint32_t				pins2;
	
	/** Broadcast period (ms) - ASCII GPS position data. 0 to disable. */
	uint32_t				pgpsp;

	/** Broadcast period (ms) - Reserved.  Leave zero. */
	uint32_t				reserved;

	/** Broadcast period (ms) - ASCII NMEA GPGGA GPS 3D location, fix, and accuracy. 0 to disable. */
	uint32_t				gpgga;

	/** Broadcast period (ms) - ASCII NMEA GPGLL GPS 2D location and time. 0 to disable. */
	uint32_t				gpgll;

	/** Broadcast period (ms) - ASCII NMEA GSA GPS DOP and active satellites. 0 to disable. */
	uint32_t				gpgsa;

	/** Broadcast period (ms) - ASCII NMEA recommended minimum specific GPS/Transit data. 0 to disable. */
	uint32_t				gprmc;
	
	/** Broadcast period (ms) - ASCII NMEA Data and Time. 0 to disable. */
	uint32_t				gpzda;

	/** Broadcast period (ms) - ASCII NMEA Inertial Attitude Data. 0 to disable. */
	uint32_t				pashr;
	
} ascii_msgs_u32_t;

/* (DID_SENSORS_CAL1, DID_SENSORS_CAL2) */
typedef struct PACKED
{                                       // Units only apply for calibrated data
	f_t						pqr[3];         // (rad/s)	Angular rate
	f_t						acc[3];         // (m/s^2)	Linear acceleration
	f_t						mag[3];         // (uT)		Magnetometers
	f_t						temp;			// (°C)		Temperature of MPU
} sensors_mpu_w_temp_t;

typedef struct PACKED
{                                       // Units only apply for calibrated data
	f_t						pqr[3];         // (rad/s)	Angular rate
	f_t						acc[3];         // (m/s^2)	Linear acceleration
	f_t						temp;			// (°C)		Temperature of MPU
} sensors_imu_w_temp_t;

typedef struct PACKED
{                                       // Units only apply for calibrated data
	f_t						mag[3];         // (uT)		Magnetometers
} sensors_mag_t;

#define NUM_ANA_CHANNELS	4
typedef struct PACKED
{                                       // LSB units for all except temperature, which is Celsius.
	double					time;
	sensors_imu_w_temp_t	imu[NUM_IMU_DEVICES];
	sensors_mag_t			mag[NUM_MAG_DEVICES];   // Magnetometers
	f_t						bar;            		// Barometric pressure
	f_t						barTemp;				// Temperature of barometric pressure sensor
	f_t                     humidity;				// Relative humidity as a percent (%rH).  Range is 0% - 100%
	f_t						ana[NUM_ANA_CHANNELS]; // ADC analog input
} sys_sensors_adc_t;

#define NUM_COM_PORTS       4	// Number of communication ports.  (Ser0, Ser1, Ser2, and USB).
#ifndef NUM_SERIAL_PORTS
#define NUM_SERIAL_PORTS	6
#endif

/** Realtime Message Controller (used in rmc_t). 
	The data sets available through RMC are broadcast at the availability of the data.  A goal of RMC is 
	to provide updates from each onboard sensor as fast as possible with minimal latency.  The RMC is 
	provided so that broadcast of sensor data is done as soon as it becomes available.   The exception to
	this rule is the INS output data, which has a configurable output data rate according to DID_RMC.insPeriodMs.
*/

#define RMC_OPTIONS_PORT_MASK           0x000000FF
#define RMC_OPTIONS_PORT_ALL            (RMC_OPTIONS_PORT_MASK)
#define RMC_OPTIONS_PORT_CURRENT        0x00000000
#define RMC_OPTIONS_PORT_SER0           0x00000001
#define RMC_OPTIONS_PORT_SER1           0x00000002	// also SPI
#define RMC_OPTIONS_PORT_SER2           0x00000004
#define RMC_OPTIONS_PORT_USB            0x00000008
#define RMC_OPTIONS_PRESERVE_CTRL       0x00000100	// Prevent any messages from getting turned off by bitwise OR'ing new message bits with current message bits.
#define RMC_OPTIONS_PERSISTENT          0x00000200	// Save current port RMC to flash memory for use following reboot, eliminating need to re-enable RMC to start data streaming.  

// RMC message data rates:
#define RMC_BITS_INS1                   0x0000000000000001      // rmc.insPeriodMs (4ms default)
#define RMC_BITS_INS2                   0x0000000000000002      // "
#define RMC_BITS_INS3                   0x0000000000000004      // "
#define RMC_BITS_INS4                   0x0000000000000008      // "
#define RMC_BITS_IMU                    0x0000000000000010      // DID_FLASH_CONFIG.startupNavDtMs (4ms default)
#define RMC_BITS_PREINTEGRATED_IMU      0x0000000000000020      // "
#define RMC_BITS_BAROMETER              0x0000000000000040      // ~8ms
#define RMC_BITS_MAGNETOMETER           0x0000000000000080      // ~10ms
//                                      0x0000000000000100      // 
//                                      0x0000000000000200      // 
#define RMC_BITS_GPS1_POS               0x0000000000000400      // DID_FLASH_CONFIG.startupGpsDtMs (200ms default)
#define RMC_BITS_GPS2_POS               0x0000000000000800      // "
#define RMC_BITS_GPS1_RAW               0x0000000000001000      // "
#define RMC_BITS_GPS2_RAW               0x0000000000002000      // "
#define RMC_BITS_GPS1_SAT               0x0000000000004000      // 1s
#define RMC_BITS_GPS2_SAT               0x0000000000008000      // "
#define RMC_BITS_GPS_BASE_RAW           0x0000000000010000      // 
#define RMC_BITS_STROBE_IN_TIME         0x0000000000020000      // On strobe input event
#define RMC_BITS_DIAGNOSTIC_MESSAGE     0x0000000000040000
#define RMC_BITS_DID_IMU3               0x0000000000080000      // DID_FLASH_CONFIG.startupImuDtMs (1ms default)
#define RMC_BITS_GPS1_VEL               0x0000000000100000      // DID_FLASH_CONFIG.startupGpsDtMs (200ms default)
#define RMC_BITS_GPS2_VEL               0x0000000000200000      // "
#define RMC_BITS_GPS1_UBX_POS           0x0000000000400000      // "
#define RMC_BITS_GPS1_RTK_POS           0x0000000000800000      // "
#define RMC_BITS_GPS1_RTK_POS_REL       0x0000000001000000      // "
#define RMC_BITS_GPS1_RTK_POS_MISC      0x0000000004000000      // "
#define RMC_BITS_INL2_NED_SIGMA         0x0000000008000000
#define RMC_BITS_RTK_STATE              0x0000000010000000
#define RMC_BITS_RTK_CODE_RESIDUAL      0x0000000020000000
#define RMC_BITS_RTK_PHASE_RESIDUAL     0x0000000040000000
#define RMC_BITS_WHEEL_ENCODER          0x0000000080000000
#define RMC_BITS_WHEEL_CONFIG           0x0000000100000000
#define RMC_BITS_DID_IMU3_MAG           0x0000000200000000
#define RMC_BITS_IMU_MAG				0x0000000400000000
#define RMC_BITS_PREINTEGRATED_IMU_MAG	0x0000000800000000
#define RMC_BITS_GPS1_RTK_HDG_REL       0x0000001000000000      // DID_FLASH_CONFIG.startupGpsDtMs (200ms default)
#define RMC_BITS_GPS1_RTK_HDG_MISC      0x0000002000000000      // "
#define RMC_BITS_MASK                   0x0FFFFFFFFFFFFFFF
#define RMC_BITS_INTERNAL_PPD           0x4000000000000000      // 
#define RMC_BITS_PRESET                 0x8000000000000000		// Indicate BITS is a preset

#define RMC_PRESET_PPD_NAV_PERIOD_MULT	25
#define RMC_PRESET_INS_NAV_PERIOD_MULT	1   // fastest rate (nav filter update rate)

// Preset: Post Processing Data
#define RMC_PRESET_PPD_BITS_NO_IMU		(RMC_BITS_PRESET \
										| RMC_BITS_INS2 \
										| RMC_BITS_BAROMETER \
										| RMC_BITS_MAGNETOMETER \
										| RMC_BITS_GPS1_POS \
										| RMC_BITS_GPS2_POS \
										| RMC_BITS_GPS1_VEL \
										| RMC_BITS_GPS2_VEL \
										| RMC_BITS_GPS1_RAW \
										| RMC_BITS_GPS2_RAW \
										| RMC_BITS_GPS_BASE_RAW \
										| RMC_BITS_GPS1_RTK_POS_REL \
										| RMC_BITS_GPS1_RTK_HDG_REL \
										| RMC_BITS_INTERNAL_PPD \
										| RMC_BITS_DIAGNOSTIC_MESSAGE)
#define RMC_PRESET_PPD_BITS				(RMC_PRESET_PPD_BITS_NO_IMU \
										| RMC_BITS_PREINTEGRATED_IMU)
#define RMC_PRESET_INS_BITS				(RMC_BITS_INS2 \
										| RMC_BITS_GPS1_POS \
										| RMC_BITS_PRESET)
#define RMC_PRESET_PPD_BITS_IMU3		(RMC_PRESET_PPD_BITS_NO_IMU \
										| RMC_BITS_DID_IMU3)
#define RMC_PRESET_PPD_BITS_RTK_DBG		(RMC_PRESET_PPD_BITS \
										| RMC_BITS_RTK_STATE \
										| RMC_BITS_RTK_CODE_RESIDUAL \
										| RMC_BITS_RTK_PHASE_RESIDUAL)
#define RMC_PRESET_PPD_ROBOT			(RMC_PRESET_PPD_BITS \
										| RMC_BITS_WHEEL_ENCODER \
										| RMC_BITS_WHEEL_CONFIG)

/** (DID_RMC) Realtime message controller (RMC). */
typedef struct PACKED
{
	/** Data stream enable bits for the specified ports.  (see RMC_BITS_...) */
	uint64_t                bits;

	/** Options to select alternate ports to output data, etc.  (see RMC_OPTIONS_...) */
	uint32_t				options;
	
	/** IMU and Integrated IMU data transmit period is set using DID_SYS_PARAMS.navPeriodMs */
} rmc_t;


/** (DID_IO) Input/Output */
typedef struct PACKED
{
	/** GPS time of week (since Sunday morning) in milliseconds */
	uint32_t                timeOfWeekMs;

	/** General purpose I/O status */
	uint32_t				gpioStatus;
} io_t;

enum eMagRecalMode
{
	MAG_RECAL_CMD_DO_NOTHING		= (int)0, 
	MAG_RECAL_CMD_MULTI_AXIS		= (int)1,		// Recalibrate magnetometers using multiple axis
	MAG_RECAL_CMD_SINGLE_AXIS		= (int)2,		// Recalibrate magnetometers using only one axis
	MAG_RECAL_CMD_ABORT				= (int)101,		// Stop mag recalibration
};

/** (DID_MAG_CAL) Magnetometer Calibration */
typedef struct PACKED
{
	/** Set mode and start recalibration.  1 = multi-axis, 2 = single-axis, 101 = abort. */
	uint32_t                recalCmd;
	
	/** Mag recalibration progress indicator: 0-100 % */
	float					progress;

	/** Magnetic declination estimate */
	float					declination;
} mag_cal_t;

// (DID_INL2_MAG_OBS_INFO)
typedef struct PACKED
{											// INL2 - Magnetometer observer info 
	uint32_t				timeOfWeekMs;	// Timestamp in milliseconds
	uint32_t				Ncal_samples;
	uint32_t				ready;			// Data ready to be processed
	uint32_t				calibrated;		// Calibration data present.  Set to -1 to force mag recalibration.
	uint32_t				auto_recal;		// Allow mag to auto-recalibrate
	uint32_t				outlier;		// Bad sample data
	float					magHdg;			// Heading from magnetometer
	float					insHdg;			// Heading from INS
	float					magInsHdgDelta;	// Difference between mag heading and (INS heading plus mag declination)
	float					nis;			// Normalized innovation squared (likelihood metric)
	float					nis_threshold;	// Threshold for maximum NIS
	float					Wcal[9];		// Magnetometer calibration matrix. Must be initialized with a unit matrix, not zeros!
	uint32_t				activeCalSet;	// active calibration set (0 or 1)
	float					magHdgOffset;	// Offset between magnetometer heading and estimate heading
    float                   Tcal;           // Scaled computed variance between calibrated magnetometer samples. 
	float                   bias_cal[3];    // Calibrated magnetometer output can be produced using: Bcal = Wcal * (Braw - bias_cal)
} inl2_mag_obs_info_t;

/** Built-in test state */
enum eBitState
{
	BIT_STATE_OFF					= (int)0,
	BIT_STATE_DONE					= (int)1,
	BIT_STATE_CMD_FULL_STATIONARY	= (int)2,	// (FULL) More comprehensive test.  Requires system be completely stationary without vibrations. 
	BIT_STATE_CMD_BASIC_MOVING		= (int)3,	// (BASIC) Ignores sensor output.  Can be run while moving.  This mode is automatically run after bootup.
	BIT_STATE_RESERVED_1			= (int)4,
	BIT_STATE_RESERVED_2			= (int)5,
	BIT_STATE_RUNNING				= (int)6,
	BIT_STATE_FINISH				= (int)7,
	BIT_STATE_COMMAND_OFF			= (int)8
};

/** Hardware built-in test flags */
enum eHdwBitStatusFlags
{
	HDW_BIT_PASSED_MASK				= (int)0x0000000F,
	HDW_BIT_PASSED_ALL				= (int)0x00000001,
	HDW_BIT_PASSED_NO_GPS			= (int)0x00000002,	// Passed w/o valid GPS signal
	HDW_BIT_MODE_MASK				= (int)0x000000F0,	// BIT mode run
	HDW_BIT_MODE_OFFSET				= (int)4,
#define HDW_BIT_MODE(hdwBitStatus) ((hdwBitStatus&HDW_BIT_MODE_MASK)>>HDW_BIT_MODE_OFFSET)
	HDW_BIT_FAILED_MASK				= (int)0xFFFFFF00,
	HDW_BIT_FAILED_AHRS_MASK		= (int)0xFFFF0F00,
	HDW_BIT_FAULT_NOISE_PQR			= (int)0x00000100,
	HDW_BIT_FAULT_NOISE_ACC			= (int)0x00000200,
	HDW_BIT_FAULT_MAGNETOMETER      = (int)0x00000400,
	HDW_BIT_FAULT_BAROMETER         = (int)0x00000800,
	HDW_BIT_FAULT_GPS_NO_COM		= (int)0x00001000,	// No GPS serial communications
	HDW_BIT_FAULT_GPS_POOR_CNO		= (int)0x00002000,	// Poor GPS signal strength.  Check antenna
	HDW_BIT_FAULT_GPS_POOR_ACCURACY	= (int)0x00002000,	// Low number of satellites, or bad accuracy 
	HDW_BIT_FAULT_GPS_NOISE			= (int)0x00004000,	// (Not implemented)
};

/** Calibration built-in test flags */
enum eCalBitStatusFlags
{
	CAL_BIT_PASSED_MASK				= (int)0x0000000F,
	CAL_BIT_PASSED_ALL				= (int)0x00000001,
	CAL_BIT_MODE_MASK				= (int)0x000000F0,	// BIT mode run
	CAL_BIT_MODE_OFFSET				= (int)4,
#define CAL_BIT_MODE(calBitStatus) ((calBitStatus&CAL_BIT_MODE_MASK)>>CAL_BIT_MODE_OFFSET)
	CAL_BIT_FAILED_MASK				= (int)0xFFFFFF00,
	CAL_BIT_FAULT_TCAL_EMPTY		= (int)0x00000100,	// Temperature calibration not present
	CAL_BIT_FAULT_TCAL_TSPAN		= (int)0x00000200,	// Temperature calibration temperature range is inadequate
	CAL_BIT_FAULT_TCAL_INCONSISTENT	= (int)0x00000400,	// Temperature calibration number of points or slopes are not consistent
	CAL_BIT_FAULT_TCAL_CORRUPT		= (int)0x00000800,	// Temperature calibration memory corruption
	CAL_BIT_FAULT_TCAL_PQR_BIAS		= (int)0x00001000,	// Temperature calibration gyro bias
	CAL_BIT_FAULT_TCAL_PQR_SLOPE	= (int)0x00002000,	// Temperature calibration gyro slope
	CAL_BIT_FAULT_TCAL_PQR_LIN		= (int)0x00004000,	// Temperature calibration gyro linearity
	CAL_BIT_FAULT_TCAL_ACC_BIAS		= (int)0x00008000,	// Temperature calibration accelerometer bias
	CAL_BIT_FAULT_TCAL_ACC_SLOPE	= (int)0x00010000,	// Temperature calibration accelerometer slope
	CAL_BIT_FAULT_TCAL_ACC_LIN		= (int)0x00020000,	// Temperature calibration accelerometer linearity
	CAL_BIT_FAULT_CAL_SERIAL_NUM	= (int)0x00040000,	// Calibration info: wrong device serial number
	CAL_BIT_FAULT_ORTO_EMPTY		= (int)0x00100000,	// Cross-axis alignment is not calibrated
	CAL_BIT_FAULT_ORTO_INVALID		= (int)0x00200000,	// Cross-axis alignment is poorly formed
	CAL_BIT_FAULT_MOTION_PQR		= (int)0x00400000,	// Motion on gyros
	CAL_BIT_FAULT_MOTION_ACC		= (int)0x00800000,	// Motion on accelerometers
};


/** (DID_BIT) Built-in self-test parameters */
typedef struct PACKED
{
	/** Built-in self-test state (see eBitState) */
	uint32_t                state;

	/** Hardware BIT status (see eHdwBitStatusFlags) */
	uint32_t                hdwBitStatus;

	/** Calibration BIT status (see eCalBitStatusFlags) */
	uint32_t                calBitStatus;

	/** Temperature calibration bias */
	float                   tcPqrBias;
	float                   tcAccBias;

	/** Temperature calibration slope */
	float                   tcPqrSlope;
	float                   tcAccSlope;

	/** Temperature calibration linearity */
	float                   tcPqrLinearity;
	float                   tcAccLinearity;

	/** PQR motion (angular rate) */
	float                   pqr;

	/** ACC motion w/ gravity removed (linear acceleration) */
	float                   acc;

	/** Angular rate standard deviation */
	float                   pqrSigma;

	/** Acceleration standard deviation */
	float                   accSigma;
	
} bit_t;


/** System Configuration (used with nvm_flash_cfg_t.sysCfgBits) */
enum eSysConfigBits
{
	UNUSED1                                             = (int)0x00000001,
	UNUSED2                                             = (int)0x00000002,
	/*! Enable automatic mag recalibration */
	SYS_CFG_BITS_AUTO_MAG_RECAL                         = (int)0x00000004,
	/*! Disable mag declination estimation */
	SYS_CFG_BITS_DISABLE_MAG_DECL_ESTIMATION            = (int)0x00000008,

	/*! Disable LEDs */
	SYS_CFG_BITS_DISABLE_LEDS                           = (int)0x00000010,

	/** Magnetometer recalibration.  0 = multi-axis, 1 = single-axis */
	SYS_CFG_BITS_MAG_RECAL_MODE_MASK					= (int)0x00000700,
	SYS_CFG_BITS_MAG_RECAL_MODE_OFFSET					= 8,
#define SYS_CFG_BITS_MAG_RECAL_MODE(sysCfgBits) ((sysCfgBits&SYS_CFG_BITS_MAG_RECAL_MODE_MASK)>>SYS_CFG_BITS_MAG_RECAL_MODE_OFFSET)

	/** Disable magnetometer fusion */
	SYS_CFG_BITS_DISABLE_MAGNETOMETER_FUSION			= (int)0x00001000,
	/** Disable barometer fusion */
	SYS_CFG_BITS_DISABLE_BAROMETER_FUSION				= (int)0x00002000,
	/** Disable GPS 1 fusion */
	SYS_CFG_BITS_DISABLE_GPS1_FUSION					= (int)0x00004000,
	/** Disable GPS 2 fusion */
	SYS_CFG_BITS_DISABLE_GPS2_FUSION					= (int)0x00008000,

	/** Disable automatic Zero Velocity Updates (ZUPT).  Disabling automatic ZUPT is useful for degraded GPS environments or applications with very slow velocities. */
	SYS_CFG_BITS_DISABLE_AUTO_ZERO_VELOCITY_UPDATES		= (int)0x00010000,
	/** Disable automatic Zero Angular Rate Updates (ZARU).  Disabling automatic ZARU is useful for applications with small/slow angular rates. */
	SYS_CFG_BITS_DISABLE_AUTO_ZERO_ANGULAR_RATE_UPDATES	= (int)0x00020000,
	/** Disable INS EKF updates */
	SYS_CFG_BITS_DISABLE_INS_EKF						= (int)0x00040000,
	/** Prevent built-in test (BIT) from running automatically on startup */
	SYS_CFG_BITS_DISABLE_AUTO_BIT_ON_STARTUP			= (int)0x00080000,

	/** Disable packet encoding, binary data will have all bytes as is */
	SYS_CFG_BITS_DISABLE_PACKET_ENCODING				= (int)0x00400000,
};

/** GNSS satellite system signal constellation (used with nvm_flash_cfg_t.gnssSatSigConst) */
enum eGnssSatSigConst
{
	/*! GPS  */
	GNSS_SAT_SIG_CONST_GPS                              = (uint16_t)0x0003,
	/*! QZSS  */
	GNSS_SAT_SIG_CONST_QZSS                             = (uint16_t)0x000C,
	/*! Galileo  */
	GNSS_SAT_SIG_CONST_GAL                              = (uint16_t)0x0030,
	/*! BeiDou  */
	GNSS_SAT_SIG_CONST_BDS                              = (uint16_t)0x00C0,
	/*! GLONASS  */
	GNSS_SAT_SIG_CONST_GLO                              = (uint16_t)0x0300,
	/*! SBAS  */
	GNSS_SAT_SIG_CONST_SBAS                             = (uint16_t)0x1000,
	
	/*! GNSS default */
	GNSS_SAT_SIG_CONST_DEFAULT = \
		GNSS_SAT_SIG_CONST_GPS | \
		GNSS_SAT_SIG_CONST_SBAS | \
		GNSS_SAT_SIG_CONST_QZSS | \
		GNSS_SAT_SIG_CONST_GAL | \
		GNSS_SAT_SIG_CONST_GLO | \
		GNSS_SAT_SIG_CONST_BDS
};

/** RTK Configuration (used with nvm_flash_cfg_t.RTKCfgBits) */
enum eRTKConfigBits
{
	/** Enable onboard RTK GNSS precision positioning (GPS1) */
	RTK_CFG_BITS_ROVER_MODE_RTK_POSITIONING				= (int)0x00000001,

	/** Enable external RTK GNSS positioning (GPS1) */
	RTK_CFG_BITS_ROVER_MODE_RTK_POSITIONING_EXTERNAL	= (int)0x00000002,

	/** Enable external RTK GNSS compassing on uBlox F9P (GPS2) */
	RTK_CFG_BITS_ROVER_MODE_RTK_COMPASSING_F9P			= (int)0x00000004,

	/** Enable dual GNSS RTK compassing (GPS2 to GPS1) */
	RTK_CFG_BITS_ROVER_MODE_RTK_COMPASSING				= (int)0x00000008,	

	/** Mask of RTK GNSS positioning types */
	RTK_CFG_BITS_ROVER_MODE_RTK_POSITIONING_MASK		= (RTK_CFG_BITS_ROVER_MODE_RTK_POSITIONING|RTK_CFG_BITS_ROVER_MODE_RTK_POSITIONING_EXTERNAL),

	/** Mask of dual GNSS RTK compassing types */
	RTK_CFG_BITS_ROVER_MODE_RTK_COMPASSING_MASK			= (RTK_CFG_BITS_ROVER_MODE_RTK_COMPASSING|RTK_CFG_BITS_ROVER_MODE_RTK_COMPASSING_F9P),

    /** Mask of RTK position, heading, and base modes */
	RTK_CFG_BITS_ROVER_MODE_MASK						= (int)0x0000000F,
	
	/** Enable RTK base and output ublox data from GPS 1 on serial port 0 */
	RTK_CFG_BITS_BASE_OUTPUT_GPS1_UBLOX_SER0			= (int)0x00000010,

	/** Enable RTK base and output ublox data from GPS 1 on serial port 1 */
	RTK_CFG_BITS_BASE_OUTPUT_GPS1_UBLOX_SER1			= (int)0x00000020,

	/** Enable RTK base and output ublox data from GPS 1 on serial port 2 */
	RTK_CFG_BITS_BASE_OUTPUT_GPS1_UBLOX_SER2			= (int)0x00000040,

	/** Enable RTK base and output ublox data from GPS 1 on USB port */
	RTK_CFG_BITS_BASE_OUTPUT_GPS1_UBLOX_USB				= (int)0x00000080,

	/** Enable RTK base and output RTCM3 data from GPS 1 on serial port 0 */
	RTK_CFG_BITS_BASE_OUTPUT_GPS1_RTCM3_SER0			= (int)0x00000100,
	
	/** Enable RTK base and output RTCM3 data from GPS 1 on serial port 1 */
	RTK_CFG_BITS_BASE_OUTPUT_GPS1_RTCM3_SER1			= (int)0x00000200,

	/** Enable RTK base and output RTCM3 data from GPS 1 on serial port 2 */
	RTK_CFG_BITS_BASE_OUTPUT_GPS1_RTCM3_SER2			= (int)0x00000400,

	/** Enable RTK base and output RTCM3 data from GPS 1 on USB port */
	RTK_CFG_BITS_BASE_OUTPUT_GPS1_RTCM3_USB				= (int)0x00000800,

	/** Enable RTK base and output ublox data from GPS 2 on serial port 0 */
	RTK_CFG_BITS_BASE_OUTPUT_GPS2_UBLOX_SER0			= (int)0x00001000,

	/** Enable RTK base and output ublox data from GPS 2 on serial port 1 */
	RTK_CFG_BITS_BASE_OUTPUT_GPS2_UBLOX_SER1			= (int)0x00002000,

	/** Enable RTK base and output ublox data from GPS 2 on serial port 2 */
	RTK_CFG_BITS_BASE_OUTPUT_GPS2_UBLOX_SER2			= (int)0x00004000,

	/** Enable RTK base and output ublox data from GPS 2 on USB port */
	RTK_CFG_BITS_BASE_OUTPUT_GPS2_UBLOX_USB				= (int)0x00008000,

	/** Enable RTK base and output RTCM3 data from GPS 2 on serial port 0 */
	RTK_CFG_BITS_BASE_OUTPUT_GPS2_RTCM3_SER0			= (int)0x00010000,
	
	/** Enable RTK base and output RTCM3 data from GPS 2 on serial port 1 */
	RTK_CFG_BITS_BASE_OUTPUT_GPS2_RTCM3_SER1			= (int)0x00020000,

	/** Enable RTK base and output RTCM3 data from GPS 2 on serial port 2 */
	RTK_CFG_BITS_BASE_OUTPUT_GPS2_RTCM3_SER2			= (int)0x00040000,

	/** Enable RTK base and output RTCM3 data from GPS 2 on USB port */
	RTK_CFG_BITS_BASE_OUTPUT_GPS2_RTCM3_USB				= (int)0x00080000,

	/** Enable base mode moving position. (For future use. Not implemented. This bit should always be 0 for now.) TODO: Implement moving base. */
	RTK_CFG_BITS_BASE_POS_MOVING						= (int)0x00100000,
	
	/** Reserved for future use */
	RTK_CFG_BITS_RESERVED1								= (int)0x00200000,	
	
	/** When using RTK, specifies whether the base station is identical hardware to this rover. If so, there are optimizations enabled to get fix faster. */
	RTK_CFG_BITS_RTK_BASE_IS_IDENTICAL_TO_ROVER			= (int)0x00400000,

	/** Forward all messages between the selected GPS and serial port.  Disable for RTK base use (to forward only GPS raw messages and use the surveyed location refLLA instead of current GPS position).  */
	RTK_CFG_BITS_GPS_PORT_PASS_THROUGH					= (int)0x00800000,

	/** All base station bits */
	RTK_CFG_BITS_BASE_MODE = (
        RTK_CFG_BITS_BASE_OUTPUT_GPS1_UBLOX_SER0 | RTK_CFG_BITS_BASE_OUTPUT_GPS1_RTCM3_SER0 |
		RTK_CFG_BITS_BASE_OUTPUT_GPS1_UBLOX_SER1 | RTK_CFG_BITS_BASE_OUTPUT_GPS1_RTCM3_SER1 |
		RTK_CFG_BITS_BASE_OUTPUT_GPS1_UBLOX_SER2 | RTK_CFG_BITS_BASE_OUTPUT_GPS1_RTCM3_SER2 |
		RTK_CFG_BITS_BASE_OUTPUT_GPS1_UBLOX_USB  | RTK_CFG_BITS_BASE_OUTPUT_GPS1_RTCM3_USB  |
		RTK_CFG_BITS_BASE_OUTPUT_GPS2_UBLOX_SER0 | RTK_CFG_BITS_BASE_OUTPUT_GPS2_RTCM3_SER0 |
		RTK_CFG_BITS_BASE_OUTPUT_GPS2_UBLOX_SER1 | RTK_CFG_BITS_BASE_OUTPUT_GPS2_RTCM3_SER1 |
		RTK_CFG_BITS_BASE_OUTPUT_GPS2_UBLOX_SER2 | RTK_CFG_BITS_BASE_OUTPUT_GPS2_RTCM3_SER2 |
		RTK_CFG_BITS_BASE_OUTPUT_GPS2_UBLOX_USB  | RTK_CFG_BITS_BASE_OUTPUT_GPS2_RTCM3_USB ),

	/** Base station bits enabled on Ser0 */
	RTK_CFG_BITS_RTK_BASE_SER0 = (
        RTK_CFG_BITS_BASE_OUTPUT_GPS1_UBLOX_SER0 | RTK_CFG_BITS_BASE_OUTPUT_GPS1_RTCM3_SER0 |
		RTK_CFG_BITS_BASE_OUTPUT_GPS2_UBLOX_SER0 | RTK_CFG_BITS_BASE_OUTPUT_GPS2_RTCM3_SER0 ),

	/** Base station bits enabled on Ser1 */
	RTK_CFG_BITS_RTK_BASE_SER1 = (
        RTK_CFG_BITS_BASE_OUTPUT_GPS1_UBLOX_SER1 | RTK_CFG_BITS_BASE_OUTPUT_GPS1_RTCM3_SER1 |
		RTK_CFG_BITS_BASE_OUTPUT_GPS2_UBLOX_SER1 | RTK_CFG_BITS_BASE_OUTPUT_GPS2_RTCM3_SER1 ),

	/** Base station bits enabled on Ser2 */
	RTK_CFG_BITS_RTK_BASE_SER2 = (
        RTK_CFG_BITS_BASE_OUTPUT_GPS1_UBLOX_SER2 | RTK_CFG_BITS_BASE_OUTPUT_GPS1_RTCM3_SER2 |
		RTK_CFG_BITS_BASE_OUTPUT_GPS2_UBLOX_SER2 | RTK_CFG_BITS_BASE_OUTPUT_GPS2_RTCM3_SER2 ),

    /** Base station bits for GPS1 Ublox */
    RTK_CFG_BITS_RTK_BASE_OUTPUT_GPS1_UBLOX = (
        RTK_CFG_BITS_BASE_OUTPUT_GPS1_UBLOX_SER0 |
        RTK_CFG_BITS_BASE_OUTPUT_GPS1_UBLOX_SER1 |
        RTK_CFG_BITS_BASE_OUTPUT_GPS1_UBLOX_SER2 |
        RTK_CFG_BITS_BASE_OUTPUT_GPS1_UBLOX_USB ),

    /** Base station bits for GPS2 Ublox */
    RTK_CFG_BITS_RTK_BASE_OUTPUT_GPS2_UBLOX = (
        RTK_CFG_BITS_BASE_OUTPUT_GPS2_UBLOX_SER0 |
        RTK_CFG_BITS_BASE_OUTPUT_GPS2_UBLOX_SER1 |
        RTK_CFG_BITS_BASE_OUTPUT_GPS2_UBLOX_SER2 |
        RTK_CFG_BITS_BASE_OUTPUT_GPS2_UBLOX_USB ),

    /** Base station bits for GPS1 RTCM */
	RTK_CFG_BITS_RTK_BASE_OUTPUT_GPS1_RTCM = (
        RTK_CFG_BITS_BASE_OUTPUT_GPS1_RTCM3_SER0 |
        RTK_CFG_BITS_BASE_OUTPUT_GPS1_RTCM3_SER1 | 
        RTK_CFG_BITS_BASE_OUTPUT_GPS1_RTCM3_SER2 | 
        RTK_CFG_BITS_BASE_OUTPUT_GPS1_RTCM3_USB ),

    /** Base station bits for GPS2 RTCM */
    RTK_CFG_BITS_RTK_BASE_OUTPUT_GPS2_RTCM = (
        RTK_CFG_BITS_BASE_OUTPUT_GPS2_RTCM3_SER0 |
        RTK_CFG_BITS_BASE_OUTPUT_GPS2_RTCM3_SER1 |
        RTK_CFG_BITS_BASE_OUTPUT_GPS2_RTCM3_SER2 |
        RTK_CFG_BITS_BASE_OUTPUT_GPS2_RTCM3_USB),

	/** Rover on-board RTK engine used */
	RTK_CFG_BITS_ROVER_MODE_ONBOARD_MASK = (RTK_CFG_BITS_ROVER_MODE_RTK_POSITIONING | RTK_CFG_BITS_ROVER_MODE_RTK_COMPASSING),

	/** Mask of Rover, Compassing, and Base modes */
	RTK_CFG_BITS_ALL_MODES_MASK = (RTK_CFG_BITS_ROVER_MODE_MASK | RTK_CFG_BITS_BASE_MODE),	
};

/** Sensor Configuration (used with nvm_flash_cfg_t.sensorConfig) */
enum eSensorConfig
{
	/** Gyro full-scale sensing range selection: +- 250, 500, 1000, 2000 deg/s */	
	SENSOR_CFG_GYR_FS_250				= (int)0x00000000,
	SENSOR_CFG_GYR_FS_500				= (int)0x00000001,
	SENSOR_CFG_GYR_FS_1000				= (int)0x00000002,
	SENSOR_CFG_GYR_FS_2000				= (int)0x00000003,
	SENSOR_CFG_GYR_FS_MASK				= (int)0x00000003,
	SENSOR_CFG_GYR_FS_OFFSET			= (int)0,
	
	/** Accelerometer full-scale sensing range selection: +- 2, 4, 8, 16 m/s^2 */
	SENSOR_CFG_ACC_FS_2G				= (int)0x00000000,
	SENSOR_CFG_ACC_FS_4G				= (int)0x00000001,
	SENSOR_CFG_ACC_FS_8G				= (int)0x00000002,
	SENSOR_CFG_ACC_FS_16G				= (int)0x00000003,
	SENSOR_CFG_ACC_FS_MASK				= (int)0x00000003,
	SENSOR_CFG_ACC_FS_OFFSET			= (int)2,
	
	/** Gyro digital low-pass filter (DLPF) is set automatically based on the IMU sample rate.  The following 
	bit values can be used to override the bandwidth (frequency) to: 250, 184, 92, 41, 20, 10, 5 Hz */
	SENSOR_CFG_GYR_DLPF_250HZ			= (int)0x00000000,
	SENSOR_CFG_GYR_DLPF_184HZ			= (int)0x00000001,
	SENSOR_CFG_GYR_DLPF_92HZ			= (int)0x00000002,
	SENSOR_CFG_GYR_DLPF_41HZ			= (int)0x00000003,
	SENSOR_CFG_GYR_DLPF_20HZ			= (int)0x00000004,
	SENSOR_CFG_GYR_DLPF_10HZ			= (int)0x00000005,
	SENSOR_CFG_GYR_DLPF_5HZ				= (int)0x00000006,
 	SENSOR_CFG_GYR_DLPF_MASK			= (int)0x0000000F,
	SENSOR_CFG_GYR_DLPF_OFFSET			= (int)8,

	/** Accelerometer digital low-pass filter (DLPF) is set automatically based on the IMU sample rate.  The 
	following bit values can be used to override the bandwidth (frequency) to: 218, 218, 99, 45, 21, 10, 5 Hz */
	SENSOR_CFG_ACC_DLPF_218HZ			= (int)0x00000000,
	SENSOR_CFG_ACC_DLPF_218HZb			= (int)0x00000001,
	SENSOR_CFG_ACC_DLPF_99HZ			= (int)0x00000002,
	SENSOR_CFG_ACC_DLPF_45HZ			= (int)0x00000003,
	SENSOR_CFG_ACC_DLPF_21HZ			= (int)0x00000004,
	SENSOR_CFG_ACC_DLPF_10HZ			= (int)0x00000005,
	SENSOR_CFG_ACC_DLPF_5HZ				= (int)0x00000006,
	SENSOR_CFG_ACC_DLPF_MASK			= (int)0x0000000F,
	SENSOR_CFG_ACC_DLPF_OFFSET			= (int)12,

	/** Euler rotation of IMU and magnetometer from sensor frame to output frame.  Rotation applied in the order of yaw, pitch, roll from the sensor frame (labeled on uINS). */
	SENSOR_CFG_SENSOR_ROTATION_MASK        = (int)0x000000FF,
	SENSOR_CFG_SENSOR_ROTATION_OFFSET      = (int)16,
	SENSOR_CFG_SENSOR_ROTATION_0_0_0       = (int)0,	// roll, pitch, yaw rotation (deg).
	SENSOR_CFG_SENSOR_ROTATION_0_0_90      = (int)1,
	SENSOR_CFG_SENSOR_ROTATION_0_0_180     = (int)2,
	SENSOR_CFG_SENSOR_ROTATION_0_0_N90     = (int)3,
	SENSOR_CFG_SENSOR_ROTATION_90_0_0      = (int)4,
	SENSOR_CFG_SENSOR_ROTATION_90_0_90     = (int)5,
	SENSOR_CFG_SENSOR_ROTATION_90_0_180    = (int)6,
	SENSOR_CFG_SENSOR_ROTATION_90_0_N90    = (int)7,
	SENSOR_CFG_SENSOR_ROTATION_180_0_0     = (int)8,
	SENSOR_CFG_SENSOR_ROTATION_180_0_90    = (int)9,
	SENSOR_CFG_SENSOR_ROTATION_180_0_180   = (int)10,
	SENSOR_CFG_SENSOR_ROTATION_180_0_N90   = (int)11,
	SENSOR_CFG_SENSOR_ROTATION_N90_0_0     = (int)12,
	SENSOR_CFG_SENSOR_ROTATION_N90_0_90    = (int)13,
	SENSOR_CFG_SENSOR_ROTATION_N90_0_180   = (int)14,
	SENSOR_CFG_SENSOR_ROTATION_N90_0_N90   = (int)15,
	SENSOR_CFG_SENSOR_ROTATION_0_90_0      = (int)16,
	SENSOR_CFG_SENSOR_ROTATION_0_90_90     = (int)17,
	SENSOR_CFG_SENSOR_ROTATION_0_90_180    = (int)18,
	SENSOR_CFG_SENSOR_ROTATION_0_90_N90    = (int)19,
	SENSOR_CFG_SENSOR_ROTATION_0_N90_0     = (int)20,
	SENSOR_CFG_SENSOR_ROTATION_0_N90_90    = (int)21,
	SENSOR_CFG_SENSOR_ROTATION_0_N90_180   = (int)22,
	SENSOR_CFG_SENSOR_ROTATION_0_N90_N90   = (int)23,
};

/** IO configuration (used with nvm_flash_cfg_t.ioConfig) */
enum eIoConfig
{
	/** Strobe (input and output) trigger on rising edge (0 = falling edge) */
	IO_CONFIG_STROBE_TRIGGER_HIGH               = (int)0x00000001,
	// G1,G2 - STROBE, CAN, Ser2, I2C (future)
	/** G1,G2 - STROBE input on G2 */
	IO_CONFIG_G1G2_STROBE_INPUT_G2              = (int)0x00000002,
	/** G1,G2 - CAN Bus */
	IO_CONFIG_G1G2_CAN_BUS                      = (int)0x00000004,
	/** G1,G2 - General Communications on Ser2. Excludes GPS communications. */
	IO_CONFIG_G1G2_COM2                         = (int)0x00000006,
	/** G1,G2 - MASK.  Note: This G1,G2 setting is overriden when GPS1 or GPS2 is configured to use Ser2. */
	IO_CONFIG_G1G2_MASK                         = (int)0x0000000E,
	/** G1,G2 - Default */
	IO_CONFIG_G1G2_DEFAULT                      = IO_CONFIG_G1G2_CAN_BUS,

	// G9 - STROBE, QDEC0 (future)
	/** G9 - Strobe input */
	IO_CONFIG_G9_STROBE_INPUT                   = (int)0x00000010,
	/** G9 - Enable Nav update strobe output pulse on G9 (uINS pin 10) indicating preintegrated IMU and navigation updates */
	IO_CONFIG_G9_STROBE_OUTPUT_NAV              = (int)0x00000020,
	/** G9 - Quadrature wheel encoder input (QDEC0-B). */
	IO_CONFIG_G9_QDEC0_INPUT                    = (int)0x00000030,
	/** G9 - Bit mask */
	IO_CONFIG_G9_MASK                           = (int)0x00000030,
	/** G9 - Default */
	IO_CONFIG_G9_DEFAULT                        = (int)0,	

	// G6,G7 - Ser1, QDEC0 (future)
	/** G6,G7 - General Communications on Ser1. Excludes GPS communications.  Overriden when SPI is enabled (G9 held low on bootup/config). */
	IO_CONFIG_G6G7_COM1                         = (int)0x00000040,
	/** G6,G7 - Quadrature wheel encoder input (G6 QDEC0-A).  Overriden when SPI is enabled (G9 held low on bootup/config). */
	IO_CONFIG_G6G7_QDEC0_INPUT_G6               = (int)0x00000080,
	/** G6,G7 - Bit mask */
	IO_CONFIG_G6G7_MASK                         = (int)0x000000C0,
	/** G6,G7 - Default */
	IO_CONFIG_G6G7_DEFAULT                      = IO_CONFIG_G6G7_COM1,	

	// G5,G8 - STROBE, QDEC1 (future), SPI (enabled when G9 is held low on bootup/config)
	/** G5,G8 - Strobe input on G5 */
	IO_CONFIG_G5G8_STROBE_INPUT_G5              = (int)0x00000100,
	/** G5,G8 - Strobe input on G8 */
	IO_CONFIG_G5G8_STROBE_INPUT_G8              = (int)0x00000200,
	/** G5,G8 - Strobe input on both G5 and G8 */
	IO_CONFIG_G5G8_STROBE_INPUT_G5_G8           = (int)0x00000300,
	/** G5,G8 - Quadrature wheel encoder input (G5 QDEC1-B, G8 QDEC1-A) */
	IO_CONFIG_G5G8_QDEC_INPUT                   = (int)0x00000400,
	/** G5,G8 - Bit mask */
	IO_CONFIG_G5G8_MASK                         = (int)0x00000700,
	/** G5,G8 - Default */
	IO_CONFIG_G5G8_DEFAULT                      = (int)0,	

	/** Unused bits */

	/** External GPS TIMEPULSE source */
	IO_CFG_GPS_TIMEPUSE_SOURCE_BITMASK			= (int)0x0000E000,	
	/** 0 = internal, 1 = disabled, 2 = G2_PIN6, 3 = G5_PIN9, 4 = G8_PIN12, 5 = G9_PIN13 */
	IO_CFG_GPS_TIMEPUSE_SOURCE_OFFSET			= (int)13,
	IO_CFG_GPS_TIMEPUSE_SOURCE_MASK				= (int)0x00000007,
	IO_CFG_GPS_TIMEPUSE_SOURCE_DISABLED			= (int)0,
	IO_CFG_GPS_TIMEPUSE_SOURCE_ONBOARD_1		= (int)1,
	IO_CFG_GPS_TIMEPUSE_SOURCE_ONBOARD_2		= (int)2,
	IO_CFG_GPS_TIMEPUSE_SOURCE_STROBE_G2_PIN6	= (int)3,
	IO_CFG_GPS_TIMEPUSE_SOURCE_STROBE_G5_PIN9	= (int)4,
	IO_CFG_GPS_TIMEPUSE_SOURCE_STROBE_G8_PIN12	= (int)5,
	IO_CFG_GPS_TIMEPUSE_SOURCE_STROBE_G9_PIN13	= (int)6,
#define SET_STATUS_OFFSET_MASK(result,val,offset,mask)	{ (result) &= ~((mask)<<(offset)); (result) |= ((val)<<(offset)); }
	
#define IO_CFG_GPS_TIMEPUSE_SOURCE(ioConfig) ((ioConfig>>IO_CFG_GPS_TIMEPUSE_SOURCE_OFFSET)&IO_CFG_GPS_TIMEPUSE_SOURCE_MASK)
	
	/** GPS 1 source OFFSET */
	IO_CONFIG_GPS1_SOURCE_OFFSET				= (int)16,
	/** GPS 2 source OFFSET */
	IO_CONFIG_GPS2_SOURCE_OFFSET				= (int)19,
	/** GPS 1 type OFFSET */
	IO_CONFIG_GPS1_TYPE_OFFSET					= (int)22,
	/** GPS 2 type OFFSET */
	IO_CONFIG_GPS2_TYPE_OFFSET					= (int)25,

	/** GPS source MASK */
	IO_CONFIG_GPS_SOURCE_MASK					= (int)0x00000007,
	/** GPS source - Disable */
	IO_CONFIG_GPS_SOURCE_DISABLE				= (int)0,
	/** GPS source - GNSS receiver 1 onboard uINS */
	IO_CONFIG_GPS_SOURCE_ONBOARD_1				= (int)1,
	/** GPS source - GNSS receiver 2 onboard uINS */
	IO_CONFIG_GPS_SOURCE_ONBOARD_2				= (int)2,
	/** GPS source - Serial 0 */
	IO_CONFIG_GPS_SOURCE_SER0					= (int)3,
	/** GPS source - Serial 1 */
	IO_CONFIG_GPS_SOURCE_SER1					= (int)4,
	/** GPS source - Serial 2 */
	IO_CONFIG_GPS_SOURCE_SER2					= (int)5,
	/** GPS source - last type */
	IO_CONFIG_GPS_SOURCE_LAST					= IO_CONFIG_GPS_SOURCE_SER2,	// set to last source

	/** GPS type MASK */
	IO_CONFIG_GPS_TYPE_MASK						= (int)0x00000007,
	/** GPS type - ublox M8 */
	IO_CONFIG_GPS_TYPE_UBX_M8					= (int)0,
	/** GPS type - ublox ZED-F9P w/ RTK */
	IO_CONFIG_GPS_TYPE_UBX_F9P					= (int)1,
	/** GPS type - NMEA */
	IO_CONFIG_GPS_TYPE_NMEA						= (int)2,
	/** GPS type - last type */
	IO_CONFIG_GPS_TYPE_LAST						= IO_CONFIG_GPS_TYPE_NMEA,		// Set to last type

#define IO_CONFIG_GPS1_SOURCE(ioConfig) ((ioConfig>>IO_CONFIG_GPS1_SOURCE_OFFSET)&IO_CONFIG_GPS_SOURCE_MASK)
#define IO_CONFIG_GPS2_SOURCE(ioConfig) ((ioConfig>>IO_CONFIG_GPS2_SOURCE_OFFSET)&IO_CONFIG_GPS_SOURCE_MASK)
#define IO_CONFIG_GPS1_TYPE(ioConfig)	((ioConfig>>IO_CONFIG_GPS1_TYPE_OFFSET)&IO_CONFIG_GPS_TYPE_MASK)
#define IO_CONFIG_GPS2_TYPE(ioConfig)	((ioConfig>>IO_CONFIG_GPS2_TYPE_OFFSET)&IO_CONFIG_GPS_TYPE_MASK)

	/** IMU 1 disable */	
	IO_CONFIG_IMU_1_DISABLE						= (int)0x10000000,
	/** IMU 2 disable */
<<<<<<< HEAD
	IO_CONFIG_IMU_2_DISABLE						= (int)0x00200000,
	/** IMU 3 disable */
	IO_CONFIG_IMU_3_DISABLE						= (int)0x00400000,
=======
	IO_CONFIG_IMU_2_DISABLE						= (int)0x20000000,
>>>>>>> e4324db2

	/** Unused bits */
};

#define IO_CONFIG_DEFAULT 	(IO_CONFIG_G1G2_DEFAULT | IO_CONFIG_G5G8_DEFAULT | IO_CONFIG_G6G7_DEFAULT | IO_CONFIG_G9_DEFAULT | (IO_CONFIG_GPS_SOURCE_ONBOARD_1<<IO_CONFIG_GPS1_SOURCE_OFFSET) | (IO_CONFIG_GPS_SOURCE_ONBOARD_2<<IO_CONFIG_GPS2_SOURCE_OFFSET))

/** (DID_WHEEL_ENCODER) [NOT SUPPORTED, INTERNAL USE ONLY] Message to communicate wheel encoder measurements to GPS-INS */
typedef struct PACKED
{
    /** Time of measurement wrt current week */
    double timeOfWeek;

    /** Status Word */
    uint32_t status;

    /** Left wheel angle (rad) */
    float theta_l;

    /** Right wheel angle (rad) */
    float theta_r;
    
    /** Left wheel angular rate (rad/s) */
    float omega_l;

    /** Right wheel angular rate (rad/s) */
    float omega_r;

    /** Left wheel revolution count */
    uint32_t wrap_count_l;

    /** Right wheel revolution count */
    uint32_t wrap_count_r;

} wheel_encoder_t;

enum eWheelCfgBits
{
    WHEEL_CFG_BITS_ENABLE_KINEMATIC_CONST   = (int)0x00000001,
    WHEEL_CFG_BITS_ENABLE_ENCODER           = (int)0x00000002,
    WHEEL_CFG_BITS_ENABLE_CONTROL           = (int)0x00000004,
    WHEEL_CFG_BITS_ENABLE_MASK              = (int)0x0000000F,
    WHEEL_CFG_BITS_DIRECTION_REVERSE_LEFT   = (int)0x00000100,
    WHEEL_CFG_BITS_DIRECTION_REVERSE_RIGHT  = (int)0x00000200,
};

/** (DID_WHEEL_CONFIG) [NOT SUPPORTED, INTERNAL USE ONLY] Configuration of wheel encoders and kinematic constraints. */
typedef struct PACKED
{
    /** Config bits (see eWheelCfgBits) */
    uint32_t                bits;

	/** Euler angles describing the rotation from imu to left wheel */
	float                   e_i2l[3];

	/** Translation from the imu to the left wheel, expressed in the imu frame */
	float                   t_i2l[3];

	/** Distance between the left wheel and the right wheel */
	float                   distance;

	/** Estimate of wheel diameter */
	float                   diameter;

} wheel_config_t;

typedef enum
{
    DYN_PORTABLE = 0,
    DYN_STATIONARY = 2,
    DYN_PEDESTRIAN = 3,
    DYN_AUTOMOTIVE = 4,
    DYN_MARINE = 5,
    DYN_AIRBORNE_1G = 6,
    DYN_AIRBORNE_2G = 7,
    DYN_AIRBORNE_4G = 8,
    DYN_WRIST = 9
} eInsDynModel;

/** (DID_FLASH_CONFIG) Configuration data
 * IMPORTANT! These fields should not be deleted, they can be deprecated and marked as reserved,
 * or new fields added to the end.
*/
typedef struct PACKED
{
    /** Size of group or union, which is nvm_group_x_t + padding */
    uint32_t				size;

    /** Checksum, excluding size and checksum */
    uint32_t                checksum;

    /** Manufacturer method for restoring flash defaults */
    uint32_t                key;

    /** IMU sample (system input data) period in milliseconds set on startup. Cannot be larger than startupNavDtMs. Zero disables sensor/IMU sampling. */
    uint32_t				startupImuDtMs;

    /** Nav filter (system output data) update period in milliseconds set on startup. 1ms minimum (1KHz max). Zero disables nav filter updates. */
    uint32_t				startupNavDtMs;

    /** Serial port 0 baud rate in bits per second */
    uint32_t				ser0BaudRate;

    /** Serial port 1 baud rate in bits per second */
    uint32_t				ser1BaudRate;

    /** Roll, pitch, yaw euler angle rotation in radians from INS Sensor Frame to Intermediate Output Frame.  Order applied: heading, pitch, roll. */
    float					insRotation[3];

    /** X,Y,Z offset in meters from Intermediate Output Frame to INS Output Frame. */
    float					insOffset[3];

    /** X,Y,Z offset in meters from Sensor Frame origin to GPS 1 antenna. */
    float					gps1AntOffset[3];
 
    /** INS dynamic platform model.  Options are: 0=PORTABLE, 2=STATIONARY, 3=PEDESTRIAN, 4=AUTOMOTIVE, 5=SEA, 6=AIRBORNE_1G, 7=AIRBORNE_2G, 8=AIRBORNE_4G, 9=WRIST.  Used to balance noise and performance characteristics of the system.  The dynamics selected here must be at least as fast as your system or you experience accuracy error.  This is tied to the GPS position estimation model and intend in the future to be incorporated into the INS position model. */
    uint8_t					insDynModel;

	/** Reserved */
	uint8_t					reserved;

    /** Satellite system constellation used in GNSS solution.  (see eGnssSatSigConst) 0x0003=GPS, 0x000C=QZSS, 0x0030=Galileo, 0x00C0=Beidou, 0x0300=GLONASS, 0x1000=SBAS */
    uint16_t				gnssSatSigConst;

    /** System configuration bits (see eSysConfigBits). */
    uint32_t				sysCfgBits;

    /** Reference latitude, longitude and height above ellipsoid for north east down (NED) calculations (deg, deg, m) */
    double                  refLla[3];

    /** Last latitude, longitude, HAE (height above ellipsoid) used to aid GPS startup (deg, deg, m).  Updated when the distance between current LLA and lastLla exceeds lastLlaUpdateDistance. */
    double					lastLla[3];

    /** Last LLA GPS time since week start (Sunday morning) in milliseconds */
    uint32_t				lastLlaTimeOfWeekMs;

    /** Last LLA GPS number of weeks since January 6th, 1980 */
    uint32_t				lastLlaWeek;

    /** Distance between current and last LLA that triggers an update of lastLla  */
    float					lastLlaUpdateDistance;

    /** Hardware interface configuration bits (see eIoConfig). */
    uint32_t				ioConfig;

    /** Carrier board (i.e. eval board) configuration bits */
    uint32_t				cBrdConfig;

    /** X,Y,Z offset in meters from DOD_ Frame origin to GPS 2 antenna. */
    float					gps2AntOffset[3];

    /** Euler (roll, pitch, yaw) rotation in radians from INS Sensor Frame to Intermediate ZeroVelocity Frame.  Order applied: heading, pitch, roll. */
    float					zeroVelRotation[3];

    /** X,Y,Z offset in meters from Intermediate ZeroVelocity Frame to Zero Velocity Frame. */
    float					zeroVelOffset[3];

    /** Earth magnetic field (magnetic north) inclination (negative pitch offset) in radians */
    float                   magInclination;

    /** Earth magnetic field (magnetic north) declination (heading offset from true north) in radians */
    float                   magDeclination;

    /** Time between GPS time synchronization pulses in milliseconds.  Requires reboot to take effect. */
    uint32_t				gpsTimeSyncPeriodMs;
	
	/** GPS measurement (system input data) update period in milliseconds set on startup. 200ms minimum (5Hz max). */
    uint32_t				startupGPSDtMs;
	
	/** RTK configuration bits (see eRTKConfigBits). */
    uint32_t				RTKCfgBits;

    /** Sensor config to specify the full-scale sensing ranges and output rotation for the IMU and magnetometer (see eSensorConfig in data_sets.h) */
    uint32_t                sensorConfig;

	/** Wheel encoder: euler angles describing the rotation from imu to left wheel */
    wheel_config_t          wheelConfig;

	/** Minimum elevation of a satellite above the horizon to be used in the solution (radians). Low elevation satellites may provide degraded accuracy, due to the long signal path through the atmosphere. */
	float                   gpsMinimumElevation;

    /** Serial port 2 baud rate in bits per second */
    uint32_t				ser2BaudRate;

} nvm_flash_cfg_t;

/** INL2 - Estimate error variances */
typedef struct PACKED
{											
    /** Timestamp in milliseconds */
	unsigned int			timeOfWeekMs;	
    /** NED position error sigma */
	float					PxyzNED[3];		
    /** NED velocity error sigma */
	float					PvelNED[3];		
    /** NED attitude error sigma */
	float					PattNED[3];		
    /** Acceleration bias error sigma */
	float					PABias[3];		
    /** Angular rate bias error sigma */
	float					PWBias[3];		
    /** Barometric altitude bias error sigma */
	float					PBaroBias;		
    /** Mag declination error sigma */
	float					PDeclination;	
} inl2_ned_sigma_t;

/** (DID_STROBE_IN_TIME) Timestamp for input strobe. */
typedef struct PACKED
{
	/** GPS number of weeks since January 6th, 1980 */
	uint32_t				week;

	/** GPS time of week (since Sunday morning) in milliseconds */
	uint32_t				timeOfWeekMs;

	/** Strobe input pin */
	uint32_t				pin;

	/** Strobe serial index number */
	uint32_t				count;
} strobe_in_time_t;

#define DEBUG_I_ARRAY_SIZE		9
#define DEBUG_F_ARRAY_SIZE		9
#define DEBUG_LF_ARRAY_SIZE		3

/* (DID_DEBUG_ARRAY) */
typedef struct PACKED
{
	int32_t					i[DEBUG_I_ARRAY_SIZE];
	f_t						f[DEBUG_F_ARRAY_SIZE];
	double                  lf[DEBUG_LF_ARRAY_SIZE];
} debug_array_t;

#define DEBUG_STRING_SIZE		80

/* (DID_DEBUG_STRING) */
typedef struct PACKED
{
	uint8_t					s[DEBUG_STRING_SIZE];
} debug_string_t;

POP_PACK

PUSH_PACK_8

/** time struct */
typedef struct
{
	/** time (s) expressed by standard time_t */
	int64_t time;

	/** fraction of second under 1 s */
	double sec;         
} gtime_t;

typedef struct PACKED
{
	gtime_t time;
	double rp_ecef[3]; // Rover position
	double rv_ecef[3]; // Rover velocity
	double ra_ecef[3]; // Rover acceleration
	double bp_ecef[3]; // Base position
	double bv_ecef[3]; // Base velocity
	double qr[6]; // rover position and velocity covariance main diagonal
	double b[24]; // satellite bias
	double qb[24]; // main diagonal of sat bias covariances
	uint8_t sat_id[24]; // satellite id of b[]
} rtk_state_t;

typedef struct PACKED
{
	gtime_t time;
	int32_t nv; // number of measurements
	uint8_t sat_id_i[24]; // sat id of measurements (reference sat)
	uint8_t sat_id_j[24]; // sat id of measurements
	uint8_t type[24]; // type (0 = dd-range, 1 = dd-phase, 2 = baseline)
	double v[24]; // residual
} rtk_residual_t;

typedef struct PACKED
{
    gtime_t time;

    uint8_t rej_ovfl;
    uint8_t code_outlier;
    uint8_t phase_outlier;
    uint8_t code_large_residual;

    uint8_t phase_large_residual;
    uint8_t invalid_base_position;
    uint8_t bad_baseline_holdamb;
    uint8_t base_position_error;

    uint8_t outc_ovfl;
    uint8_t reset_timer;
    uint8_t use_ubx_position;
    uint8_t large_v2b;

    uint8_t base_position_update;
    uint8_t rover_position_error;
    uint8_t reset_bias;
    uint8_t start_relpos;

    uint8_t end_relpos;
    uint8_t start_rtkpos;
    uint8_t pnt_pos_error;
    uint8_t no_base_obs_data;

    uint8_t diff_age_error;
    uint8_t moveb_time_sync_error;
    uint8_t waiting_for_rover_packet;
    uint8_t waiting_for_base_packet;

	uint8_t lsq_error;
    uint8_t lack_of_valid_sats;
    uint8_t divergent_pnt_pos_iteration;
    uint8_t chi_square_error;

    uint32_t cycle_slips;

    float ubx_error;

	uint8_t solStatus;
	uint8_t rescode_err_marker;
	uint8_t error_count;
	uint8_t error_code;

    float dist2base;

	uint8_t reserved1;
	uint8_t gdop_error;
	uint8_t warning_count;
	uint8_t warning_code;

    double double_debug[4];

	uint8_t debug[2];
	uint8_t obs_count_bas;
	uint8_t obs_count_rov;

	uint8_t obs_pairs_filtered;
	uint8_t obs_pairs_used;
	uint8_t raw_ptr_queue_overrun;
    uint8_t raw_dat_queue_overrun;
} rtk_debug_t;

POP_PACK

PUSH_PACK_1

/** (DID_GPS_RTK_OPT) RTK processing options */
typedef struct
{
	/** positioning mode (PMODE_???) */
	int32_t mode;           

	/** solution type (0:forward,1:backward,2:combined) */
	int32_t soltype;

	/** number of frequencies (1:L1,2:L1+L2,3:L1+L2+L5) */
	int32_t nf;

	/** navigation systems */
	int32_t navsys;

	/** elevation mask angle (rad) */
	double elmin;

	/** Min snr to consider satellite for rtk */
	int32_t snrmin;

	/** AR mode (0:off,1:continuous,2:instantaneous,3:fix and hold,4:ppp-ar) */
	int32_t modear;

	/** GLONASS AR mode (0:off,1:on,2:auto cal,3:ext cal) */
	int32_t glomodear;

	/** GPS AR mode (0:off,1:on) */
	int32_t gpsmodear;

    /** SBAS AR mode (0:off,1:on) */
    int32_t sbsmodear;

	/** BeiDou AR mode (0:off,1:on) */
	int32_t bdsmodear;

	/** AR filtering to reject bad sats (0:off,1:on) */
	int32_t arfilter;

	/** obs outage count to reset bias */
	int32_t maxout;

    /** reject count to reset bias */
    int32_t maxrej;

	/** min lock count to fix ambiguity */
	int32_t minlock;

	/** min sats to fix integer ambiguities */
	int32_t minfixsats;

	/** min sats to hold integer ambiguities */
	int32_t minholdsats;

	/** min sats to drop sats in AR */
	int32_t mindropsats;

	/** use stdev estimates from receiver to adjust measurement variances */
	int32_t rcvstds;

	/** min fix count to hold ambiguity */
	int32_t minfix;

	/** max iteration to resolve ambiguity */
	int32_t armaxiter;

	/** dynamics model (0:none,1:velociy,2:accel) */
	int32_t dynamics;

	/** number of filter iteration */
	int32_t niter;

	/** interpolate reference obs (for post mission) */
	int32_t intpref;

	/** rover position for fixed mode */
	int32_t rovpos;

	/** base position for relative mode */
	int32_t refpos;

	/** code/phase error ratio */
	double eratio[1];

	/** measurement error factor */
	double err[5];

	/** initial-state std [0]bias,[1]iono [2]trop */
	double std[3];

	/** process-noise std [0]bias,[1]iono [2]trop [3]acch [4]accv [5] pos */
	double prn[6];

	/** satellite clock stability (sec/sec) */
	double sclkstab;

	/** AR validation threshold */
	double thresar[8];

	/** elevation mask of AR for rising satellite (rad) */
	double elmaskar;

	/** elevation mask to hold ambiguity (rad) */
	double elmaskhold;

	/** slip threshold of geometry-free phase (m) */
	double thresslip;

	/** variance for fix-and-hold pseudo measurements (cycle^2) */
	double varholdamb;

	/** gain used for GLO and SBAS sats to adjust ambiguity */
	double gainholdamb;

	/** max difference of time (sec) */
	double maxtdiff;

    /** reset sat biases after this long trying to get fix if not acquired */
    int fix_reset_base_msgs;

    /** reject threshold of NIS */
    double maxinnocode;
    double maxinnophase;
    double maxnis;

	/** reject threshold of gdop */
	double maxgdop;

    /** baseline length constraint {const,sigma before fix, sigma after fix} (m) */
    double baseline[3];
    double max_baseline_error;
    double reset_baseline_error;

    /** maximum error wrt ubx position (triggers reset if more than this far) (m) */
    float max_ubx_error;

	/** rover position for fixed mode {x,y,z} (ecef) (m) */
	double ru[3];

	/** base position for relative mode {x,y,z} (ecef) (m) */
	double rb[3];

	/** max averaging epochs */
	int32_t maxaveep;

	/** output single by dgps/float/fix/ppp outage */
	int32_t outsingle;
} prcopt_t;
typedef prcopt_t gps_rtk_opt_t;

/** Raw satellite observation data */
typedef struct PACKED
{
	/** Receiver local time approximately aligned to the GPS time system (GPST) */
	gtime_t time;

	/** Satellite number in RTKlib notation.  GPS: 1-32, GLONASS: 33-59, Galilleo: 60-89, SBAS: 90-95 */
	uint8_t sat;

	/** receiver number */
	uint8_t rcv;

	/** Cno, carrier-to-noise density ratio (signal strength) (0.25 dB-Hz) */
	uint8_t SNR[1];

	/** Loss of Lock Indicator. Set to non-zero values only when carrier-phase is valid (L > 0).  bit1 = loss-of-lock, bit2 = half-cycle-invalid */
	uint8_t LLI[1];

	/** Code indicator: CODE_L1C (1) = L1C/A,G1C/A,E1C (GPS,GLO,GAL,QZS,SBS), CODE_L1X (12) = E1B+C,L1C(D+P) (GAL,QZS), CODE_L1I (47) = B1I (BeiDou) */
	uint8_t code[1];

	/** Estimated carrier phase measurement standard deviation (0.004 cycles), zero means invalid */
	uint8_t qualL[1];

	/** Estimated pseudorange measurement standard deviation (0.01 m), zero means invalid */
	uint8_t qualP[1];

	/** reserved, for alignment */
	uint8_t reserved;

	/** Observation data carrier-phase (cycle). The carrier phase initial ambiguity is initialized using an approximate value to make the magnitude of the phase close to the pseudorange measurement. Clock resets are applied to both phase and code measurements in accordance with the RINEX specification. */
	double L[1];

	/** Observation data pseudorange (m). GLONASS inter frequency channel delays are compensated with an internal calibration table */
	double P[1]; 

	/** Observation data Doppler measurement (positive sign for approaching satellites) (Hz) */
	float D[1];
} obsd_t;

#define GPS_RAW_MESSAGE_BUF_SIZE    1000
#define MAX_OBSERVATION_COUNT_IN_RTK_MESSAGE (GPS_RAW_MESSAGE_BUF_SIZE / sizeof(obsd_t))

/** observation data */
typedef struct
{
	/** number of observation slots used */
	uint32_t n;

	/** number of observation slots allocated */
	uint32_t nmax;

	/** observation data buffer */
	obsd_t* data;
} obs_t;

/** non-Glonass ephemeris data */
typedef struct
{
    /** Satellite number in RTKlib notation.  GPS: 1-32, GLONASS: 33-59, Galilleo: 60-89, SBAS: 90-95 */
    int32_t sat;

	/** IODE Issue of Data, Ephemeris (ephemeris version) */
	int32_t iode;
	
	/** IODC Issue of Data, Clock (clock version) */
	int32_t iodc;

	/** SV accuracy (URA index) IRN-IS-200H p.97 */
	int32_t sva;            

	/** SV health GPS/QZS (0:ok) */
	int32_t svh;            

	/** GPS/QZS: gps week, GAL: galileo week */
	int32_t week;

	/** GPS/QZS: code on L2. (00 = Invalid, 01 = P Code ON, 11 = C/A code ON, 11 = Invalid).  GAL/CMP: data sources */
	int32_t code;

	/** GPS/QZS: L2 P data flag (indicates that the NAV data stream was commanded OFF on the P-code of the in-phase component of the L2 channel). CMP: nav type */
	int32_t flag;

	/** Time Of Ephemeris, ephemeris reference epoch in seconds within the week (s) */
	gtime_t toe;
	
	/** clock data reference time (s) (20.3.4.5) */
	gtime_t toc;
	
	/** T_trans (s) */
	gtime_t ttr;

	/** Orbit semi-major axis (m) */
	double A;

	/** Orbit eccentricity (non-dimensional)  */
	double e;

	/** Orbit inclination angle at reference time (rad) */
	double i0;

	/** Longitude of ascending node of orbit plane at weekly epoch (rad) */
	double OMG0;

	/** Argument of perigee (rad) */
	double omg;

	/** Mean anomaly at reference time (rad) */
	double M0;

	/** Mean Motion Difference From Computed Value (rad) */
	double deln;

	/** Rate of Right Ascension (rad/s) */
	double OMGd;

	/** Rate of Inclination Angle (rad/s) */
	double idot;

	/** Amplitude of the Cosine Harmonic Correction Term to the Orbit Radius (m) */
	double crc;

	/** Amplitude of the Sine Harmonic Correction Term to the Orbit Radius (m) */
	double crs;

	/** Amplitude of the Cosine Harmonic Correction Term to the Argument of Latitude (rad)  */
	double cuc;

	/** Amplitude of the Sine Harmonic Correction Term to the Argument of Latitude (rad) */
	double cus;

	/** Amplitude of the Cosine Harmonic Correction Term to the Angle of Inclination (rad) */
	double cic;

	/** Amplitude of the Sine Harmonic Correction Term to the Angle of Inclination (rad) */
	double cis;

	/** Time Of Ephemeris, ephemeris reference epoch in seconds within the week (s), same as <toe> above but represented as double type. Note that toe is computed as eph->toe = gst2time(week, eph->toes) */
	double toes;

	/** Fit interval (h) (0: 4 hours, 1: greater than 4 hours) */
	double fit;

	/** SV clock offset, af0 (s) */
	double f0;
	
	/** SV clock drift, af1 (s/s, non-dimensional) */
	double f1;
	
	/** SV clock drift rate, af2 (1/s) */
	double f2;

	/** Group delay parameters GPS/QZS: tgd[0] = TGD (IRN-IS-200H p.103). Galilleo: tgd[0] = BGD E5a/E1, tgd[1] = BGD E5b/E1. Beidou: tgd[0] = BGD1, tgd[1] = BGD2 */
	double tgd[4];

	/** Adot for CNAV, not used */
	double Adot;
	
	/** First derivative of mean motion n (second derivative of mean anomaly M), ndot for CNAV (rad/s/s). Not used. */
	double ndot;
} eph_t;

/** Glonass ephemeris data */
typedef struct
{        
    /** Satellite number in RTKlib notation.  GPS: 1-32, GLONASS: 33-59, Galilleo: 60-89, SBAS: 90-95 */
    int32_t sat;

	/** IODE (0-6 bit of tb field) */
	int32_t iode;

	/** satellite frequency number */
	int32_t frq;

	/** satellite health */
	int32_t svh;
	
	/** satellite accuracy */
	int32_t sva;
	
	/** satellite age of operation */
	int32_t age;

    /** Ephemeris reference epoch in seconds within the week in GPS time gpst (s) */
	gtime_t toe;

	/** message frame time in gpst (s) */
	gtime_t tof;

	/** satellite position (ecef) (m) */
	double pos[3];

	/** satellite velocity (ecef) (m/s) */
	double vel[3];

	/** satellite acceleration (ecef) (m/s^2) */
	double acc[3];

	/** SV clock bias (s) */
	double taun;

	/** relative frequency bias */
	double gamn;

	/** delay between L1 and L2 (s) */
	double dtaun;
} geph_t;

/** SBAS message type */
typedef struct
{
	/** receiption time - week */
	int32_t week;
	
	/** reception time - tow */
	int32_t tow;

	/** SBAS satellite PRN number */
	int32_t prn;

	/** SBAS message (226bit) padded by 0 */
	uint8_t msg[29];

	/** reserved for alighment */
	uint8_t reserved[3];
} sbsmsg_t;

/** station parameter type */
typedef struct
{
	/** antenna delta type (0:enu,1:xyz) */
	int32_t deltype;
	
	/** station position (ecef) (m) */
	double pos[3];

	/** antenna position delta (e/n/u or x/y/z) (m) */
	double del[3];

	/** antenna height (m) */
	double hgt;
	
	/** station id */
	int32_t stationId;
} sta_t;

/** almanac type */
typedef struct
{
	/** satellite number */
	int32_t sat;

	/** sv health (0:ok) */
	int32_t svh;

	/** as and sv config */
	int32_t svconf;

	/* GPS/QZS: gps week, GAL: galileo week */
	int32_t week;

	/* Toa */
	gtime_t toa;        
						
	/** SV orbit parameters - A */
	double A;

	/** SV orbit parameters - e */
	double e;

	/** SV orbit parameters - i0 */
	double i0;

	/** SV orbit parameters - OMG0 */
	double OMG0;
	
	/** SV orbit parameters - omg */
	double omg;
	
	/** SV orbit parameters - M0 */
	double M0;
	
	/** SV orbit parameters - OMGd */
	double OMGd;

	/** Toa (s) in week - toas */
	double toas;

	/** SV clock parameters - af0 */
	double f0;
	
	/** SV clock parameters - af1 */
	double f1;
} alm_t;

/** ionosphere model and utc parameters */
typedef struct
{
	double ion_gps[8];  /* GPS iono model parameters {a0,a1,a2,a3,b0,b1,b2,b3} */
	double ion_gal[4];  /* Galileo iono model parameters {ai0,ai1,ai2,0} */
	double ion_qzs[8];  /* QZSS iono model parameters {a0,a1,a2,a3,b0,b1,b2,b3} */
	double ion_cmp[8];  /* BeiDou iono model parameters {a0,a1,a2,a3,b0,b1,b2,b3} */
	double ion_irn[8];  /* IRNSS iono model parameters {a0,a1,a2,a3,b0,b1,b2,b3} */

	double utc_gps[4];  /* GPS delta-UTC parameters {A0,A1,T,W} */
	double utc_glo[4];  /* GLONASS UTC GPS time parameters */
	double utc_gal[4];  /* Galileo UTC GPS time parameters */
	double utc_qzs[4];  /* QZS UTC GPS time parameters */
	double utc_cmp[4];  /* BeiDou UTC parameters */
	double utc_irn[4];  /* IRNSS UTC parameters */
	double utc_sbs[4];  /* SBAS UTC parameters */

	int32_t leaps;      /* leap seconds (s) */
	
	alm_t alm;			/* almanac */
} ion_model_utc_alm_t;

/** RTK solution status */
typedef enum
{
	/** No status */
	rtk_solution_status_none = 0,

	/** RTK fix */
	rtk_solution_status_fix = 1,

	/** RTK float */
	rtk_solution_status_float = 2,

	/** RTK SBAS */
	rtk_solution_status_sbas = 3,

	/** RTK DGPS */
	rtk_solution_status_dgps = 4,

	/** RTK SINGLE */
	rtk_solution_status_single = 5
} eRtkSolStatus;

/** (DID_GPS1_RTK_POS_REL, DID_GPS2_RTK_CMP_REL) - RTK and Dual GNSS heading base to rover relative info. */
typedef struct PACKED
{
    /** GPS time of week (since Sunday morning) in milliseconds */
    uint32_t                timeOfWeekMs;

    /** Age of differential (seconds) */
    float					differentialAge;

    /** Ambiguity resolution ratio factor for validation */
    float					arRatio;

	/** Vector from base to rover (m) in ECEF - If Compassing enabled, this is the 3-vector from antenna 2 to antenna 1 */
	float					baseToRoverVector[3];

    /** Distance from base to rover (m) */
    float                   baseToRoverDistance;
    
    /** Angle from north to baseToRoverVector in local tangent plane. (rad) */
    float                   baseToRoverHeading;

    /** Accuracy of baseToRoverHeading. (rad) */
    float                   baseToRoverHeadingAcc;

	/** (see eGpsStatus) GPS status: [0x000000xx] number of satellites used, [0x0000xx00] fix type, [0x00xx0000] status flags, NMEA input flag */
	uint32_t                status;
	
} gps_rtk_rel_t;

/** (DID_GPS1_RTK_POS_MISC, DID_GPS2_RTK_CMP_MISC) - requires little endian CPU */
typedef struct PACKED
{
	/** GPS time of week (since Sunday morning) in milliseconds */
	uint32_t                timeOfWeekMs;

	/** Accuracy - estimated standard deviations of the solution assuming a priori error model and error parameters by the positioning options. []: standard deviations {ECEF - x,y,z} or {north, east, down} (meters) */
	float					accuracyPos[3];

	/** Accuracy - estimated standard deviations of the solution assuming a priori error model and error parameters by the positioning options. []: Absolute value of means square root of estimated covariance NE, EU, UN */
	float					accuracyCov[3];

	/** Ambiguity resolution threshold for validation */
	float					arThreshold;

	/** Geometric dilution of precision (meters) */
	float					gDop;
	
	/** Horizontal dilution of precision (meters) */
	float					hDop;
	
	/** Vertical dilution of precision (meters) */
	float					vDop;

	/** Base Position - latitude, longitude, height (degrees, meters) */
 	double					baseLla[3];

    /** Cycle slip counter */
    uint32_t                cycleSlipCount;
	
    /** Rover gps observation element counter */
    uint32_t				roverGpsObservationCount;

    /** Base station gps observation element counter */
    uint32_t				baseGpsObservationCount;

    /** Rover glonass observation element counter */
    uint32_t				roverGlonassObservationCount;

    /** Base station glonass observation element counter */
    uint32_t				baseGlonassObservationCount;

    /** Rover galileo observation element counter */
    uint32_t				roverGalileoObservationCount;

    /** Base station galileo observation element counter */
    uint32_t				baseGalileoObservationCount;

    /** Rover beidou observation element counter */
    uint32_t				roverBeidouObservationCount;

    /** Base station beidou observation element counter */
    uint32_t				baseBeidouObservationCount;

    /** Rover qzs observation element counter */
    uint32_t				roverQzsObservationCount;

    /** Base station qzs observation element counter */
    uint32_t				baseQzsObservationCount;

	/** Rover gps ephemeris element counter */
	uint32_t				roverGpsEphemerisCount;

	/** Base station gps ephemeris element counter */
    uint32_t				baseGpsEphemerisCount;

	/** Rover glonass ephemeris element counter */
	uint32_t				roverGlonassEphemerisCount;

	/** Base station glonass ephemeris element counter */
    uint32_t				baseGlonassEphemerisCount;
	
	/** Rover galileo ephemeris element counter */
	uint32_t				roverGalileoEphemerisCount;

	/** Base station galileo ephemeris element counter */
    uint32_t				baseGalileoEphemerisCount;

    /** Rover beidou ephemeris element counter */
    uint32_t				roverBeidouEphemerisCount;

    /** Base station beidou ephemeris element counter */
    uint32_t				baseBeidouEphemerisCount;

    /** Rover qzs ephemeris element counter */
    uint32_t				roverQzsEphemerisCount;

    /** Base station qzs ephemeris element counter */
    uint32_t				baseQzsEphemerisCount;

	/** Rover sbas element counter */
	uint32_t				roverSbasCount;

	/** Base station sbas element counter */
    uint32_t				baseSbasCount;

	/** Base station antenna position element counter */
    uint32_t				baseAntennaCount;

    /** Ionosphere model, utc and almanac count */
    uint32_t				ionUtcAlmCount;
	
	/** Number of checksum failures from received corrections */
	uint32_t				correctionChecksumFailures;

	/** Time to first RTK fix. */
	uint32_t				timeToFirstFixMs;
    
} gps_rtk_misc_t;

/** RAW data types for DID_GPS_BASE_RAW and DID_GPS2_RAW */
typedef enum
{
	/** obsd_t */
	raw_data_type_observation = 1,

	/** eph_t */
	raw_data_type_ephemeris = 2,

	/** geph_t */
	raw_data_type_glonass_ephemeris = 3,

	/** sbsmsg_t */
	raw_data_type_sbas = 4,

	/** sta_t */
	raw_data_type_base_station_antenna_position = 5,

	/** ion_model_utc_alm_t */
	raw_data_type_ionosphere_model_utc_alm = 6,
	
	/** gps_rtk_misc_t */
	raw_data_type_rtk_solution = 123
} eRawDataType;

typedef union PACKED
{   
    /** Satellite observation data */
    obsd_t              obs[MAX_OBSERVATION_COUNT_IN_RTK_MESSAGE];
    
    /** Satellite non-GLONASS ephemeris data (GPS, Galileo, Beidou, QZSS) */
    eph_t               eph;
    
    /** Satellite GLONASS ephemeris data */
    geph_t              gloEph;
    
    /** Satellite-Based Augmentation Systems (SBAS) data */
    sbsmsg_t            sbas;
        
    /** Base station information (base position, antenna position, antenna height, etc.) */
    sta_t               sta;

    /** Ionosphere model and UTC parameters */
    ion_model_utc_alm_t ion;

    /** Byte buffer */
    uint8_t             buf[GPS_RAW_MESSAGE_BUF_SIZE];
} uGpsRawData;

/** Message wrapper for DID_GPS1_RAW, DID_GPS2_RAW, and DID_GPS_BASE_RAW.  The contents of data can vary for this message and are determined by `dataType` field. */
typedef struct PACKED
{
	/** Receiver index (1=RECEIVER_INDEX_GPS1, 2=RECEIVER_INDEX_EXTERNAL_BASE, or 3=RECEIVER_INDEX_GPS2 ) */
	uint8_t receiverIndex;

	/** Type of data (eRawDataType: 1=observations, 2=ephemeris, 3=glonassEphemeris, 4=SBAS, 5=baseAntenna, 6=IonosphereModel) */
	uint8_t dataType;

	/** Number of observations in data (obsd_t) when dataType==1 (raw_data_type_observation). */
	uint8_t obsCount;

	/** Reserved */
	uint8_t reserved;

    /** Interpret based on dataType (see eRawDataType) */    
    uGpsRawData data;
} gps_raw_t;

/**
* Diagnostic message
*/
typedef struct 
{
	/** GPS time of week (since Sunday morning) in milliseconds */
	uint32_t timeOfWeekMs;
	
	/** Message length, including null terminator */
	uint32_t messageLength;
	
	/** Message data, max size of message is 256 */
	char message[256];
} diag_msg_t;

typedef enum
{
	// default state
	SURVEY_IN_STATE_OFF                     = 0,

	// commands
	SURVEY_IN_STATE_CANCEL                  = 1,
	SURVEY_IN_STATE_START_3D                = 2,
	SURVEY_IN_STATE_START_FLOAT             = 3,
	SURVEY_IN_STATE_START_FIX               = 4,

	// status
	SURVEY_IN_STATE_RUNNING_3D              = 8,
	SURVEY_IN_STATE_RUNNING_FLOAT           = 9,
	SURVEY_IN_STATE_RUNNING_FIX             = 10,
	SURVEY_IN_STATE_SAVE_POS                = 19,
	SURVEY_IN_STATE_DONE                    = 20
} eSurveyInStatus;

/**
* Survey in status
*/
typedef struct
{
	/** State of current survey, eSurveyInStatus */
	uint32_t state;

	/** Maximum time (milliseconds) survey will run if minAccuracy is not first achieved. (ignored if 0). */
	uint32_t maxDurationSec;

	/** Required horizontal accuracy (m) for survey to complete before maxDuration. (ignored if 0) */
	float minAccuracy;

	/** Elapsed time (seconds) of the survey. */
	uint32_t elapsedTimeSec;

	/** Approximate horizontal accuracy of the survey (m). */
	float hAccuracy;

	/** The current surveyed latitude, longitude, altitude (deg, deg, m) */
	double lla[3];
} survey_in_t;


typedef enum
{
    /** SD card logger: card ready */
    EVB_STATUS_SD_CARD_READY                = 0x00000001,

    /** SD card Logger: running */
    EVB_STATUS_SD_LOG_ENABLED               = 0x00000002,

    /** SD card error: card file system */
    EVB_STATUS_SD_ERR_CARD_FAULT            = 0x00000010,

    /** SD card error: card full */
    EVB_STATUS_SD_ERR_CARD_FULL             = 0x00000020,

    /** SD card error: mask */
    EVB_STATUS_SD_ERR_CARD_MASK             = 0x000000F0,

    /** WiFi: enabled */
    EVB_STATUS_WIFI_ENABLED                 = 0x00010000,

    /** WiFi: connected to access point (hot spot) or another device */
    EVB_STATUS_WIFI_CONNECTED               = 0x00020000,

    /** XBee: enabled */
    EVB_STATUS_XBEE_ENABLED                 = 0x00100000,

    /** XBee: connected */
    EVB_STATUS_XBEE_CONNECTED               = 0x00200000,

    /** XBee: configured */
    EVB_STATUS_XBEE_CONFIGURED              = 0x00400000,

    /** XBee: failed to configure */
    EVB_STATUS_XBEE_CONFIG_FAILURE          = 0x00800000,

} eEvbStatus;

/** EVB-2 communications ports. */
enum eEvb2CommPorts
{
    EVB2_PORT_UINS0     = 0,
    EVB2_PORT_UINS1     = 1,
    EVB2_PORT_XBEE      = 2,
    EVB2_PORT_XRADIO    = 3,		// H4-8 (orange) Tx, H4-7 (brown) Rx 
    EVB2_PORT_BLE       = 4,		
    EVB2_PORT_SP330     = 5,		// H3-2 (brown) Tx, H3-5 (green)  Rx
    EVB2_PORT_GPIO_H8   = 6,		// H8-5 (brown) Tx, H8-6 (orange) Rx
    EVB2_PORT_USB       = 7,
    EVB2_PORT_WIFI      = 8,		
	EVB2_PORT_CAN		= 9,		// H2-3 CANL (brown), H2-4 CANH (orange)
    EVB2_PORT_COUNT
};

/** EVB-2 Communications Bridge Options */
enum eEvb2ComBridgeOptions
{
    EVB2_CB_OPTIONS_TRISTATE_UINS_IO  = 0x00000001,
    EVB2_CB_OPTIONS_SP330_RS422       = 0x00000002,
    EVB2_CB_OPTIONS_XBEE_ENABLE       = 0x00000010,
    EVB2_CB_OPTIONS_WIFI_ENABLE       = 0x00000020,
    EVB2_CB_OPTIONS_BLE_ENABLE        = 0x00000040,
    EVB2_CB_OPTIONS_SPI_ENABLE        = 0x00000080,
	EVB2_CB_OPTIONS_CAN_ENABLE	      = 0x00000100,
	EVB2_CB_OPTIONS_I2C_ENABLE	      = 0x00000200,		// Tied to uINS G1,G2
};

enum eEvb2PortOptions
{
	EVB2_PORT_OPTIONS_RADIO_RTK_FILTER		= 0x00000001,	// Allow RTCM3, NMEA, and RTCM3.  Reject IS binary.
	EVB2_PORT_OPTIONS_DEFAULT				= EVB2_PORT_OPTIONS_RADIO_RTK_FILTER,
};

/**
* (DID_EVB_STATUS) EVB-2 status and logger control interface
*/
typedef struct
{
	/** GPS number of weeks since January 6th, 1980 */
	uint32_t                week;

	/** GPS time of week (since Sunday morning) in milliseconds */
	uint32_t                timeOfWeekMs;

	/** Firmware (software) version */
	uint8_t                 firmwareVer[4];

    /** Status (eEvbStatus) */
    uint32_t                evbStatus;

    /** Data logger control state. (see eEvb2LoggerMode) */
    uint32_t                loggerMode;

    /** logger */
    uint32_t                loggerElapsedTimeMs;

    /** WiFi IP address */
    uint32_t                wifiIpAddr;

    /** System command */
    uint32_t                sysCommand;

} evb_status_t;

#define WIFI_SSID_PSK_SIZE      40

typedef struct
{
    /** WiFi SSID */
    char                    ssid[WIFI_SSID_PSK_SIZE];

    /** WiFi PSK */
    char                    psk[WIFI_SSID_PSK_SIZE];

} evb_wifi_t;

typedef struct
{  
    /** Server IP address */
    union {
		uint32_t	u32;
		uint8_t		u8[4];
	} ipAddr;

    /** Server port */
    uint32_t                port;

} evb_server_t;

typedef enum
{
    EVB_CFG_BITS_WIFI_SELECT_MASK               = 0x00000003,
    EVB_CFG_BITS_WIFI_SELECT_OFFSET             = 0,
    EVB_CFG_BITS_SERVER_SELECT_MASK             = 0x0000000C,
    EVB_CFG_BITS_SERVER_SELECT_OFFSET           = 2,
    EVB_CFG_BITS_NO_STREAM_PPD_ON_LOG_BUTTON    = 0x00000010,		// Don't enable PPD stream when log button is pressed
    EVB_CFG_BITS_ENABLE_ADC                     = 0x00000200,
} eEvbFlashCfgBits;

#define NUM_WIFI_PRESETS     3
#define EVB_CFG_BITS_SET_IDX_WIFI(bits,idx)     {bits&=EVB_CFG_BITS_WIFI_SELECT_MASK; bits|=((idx<<EVB_CFG_BITS_WIFI_SELECT_OFFSET)&EVB_CFG_BITS_WIFI_SELECT_MASK);}
#define EVB_CFG_BITS_SET_IDX_SERVER(bits,idx)   {bits&=EVB_CFG_BITS_SERVER_SELECT_MASK; bits|=((idx<<EVB_CFG_BITS_SERVER_SELECT_OFFSET)&EVB_CFG_BITS_SERVER_SELECT_MASK);}
#define EVB_CFG_BITS_IDX_WIFI(bits)             ((bits&EVB_CFG_BITS_WIFI_SELECT_MASK)>>EVB_CFG_BITS_WIFI_SELECT_OFFSET)
#define EVB_CFG_BITS_IDX_SERVER(bits)           ((bits&EVB_CFG_BITS_SERVER_SELECT_MASK)>>EVB_CFG_BITS_SERVER_SELECT_OFFSET)

/**
* (DID_EVB_FLASH_CFG) EVB-2 flash config for monitor, config, and logger control interface
*/
typedef struct
{  
    /** Size of this struct */
    uint32_t				size;

    /** Checksum, excluding size and checksum */
    uint32_t                checksum;

    /** Manufacturer method for restoring flash defaults */
    uint32_t                key;

    /** Communications bridge preset. (see eEvb2ComBridgePreset) */
    uint8_t                 cbPreset;

	// 32-bit alignment
	uint8_t                 reserved1[3];

    /** Communications bridge forwarding */
    uint32_t                cbf[EVB2_PORT_COUNT];

    /** Communications bridge options (see eEvb2ComBridgeOptions) */
    uint32_t                cbOptions;

    /** Config bits (see eEvbFlashCfgBits) */
    uint32_t                bits;

    /** Radio preamble ID (PID) - 0x0 to 0x9. Only radios with matching PIDs can communicate together. Different PIDs minimize interference between multiple sets of networks. Checked before the network ID. */
    uint32_t                radioPID;

    /** Radio network ID (NID) - 0x0 to 0x7FFF. Only radios with matching NID can communicate together. Checked after the preamble ID. */
    uint32_t                radioNID;

    /** Radio power level - Transmitter output power level. (XBee PRO SX 0=20dBm, 1=27dBm, 2=30dBm)  */
    uint32_t                radioPowerLevel;

    /** WiFi SSID and PSK */
    evb_wifi_t              wifi[NUM_WIFI_PRESETS];

    /** Server IP and port */
    evb_server_t            server[NUM_WIFI_PRESETS];

    /** Encoder tick to wheel rotation conversion factor (in radians).  Encoder tick count per revolution on 1 channel x gear ratio x 2pi. */
    float                   encoderTickToWheelRad;

	/** CAN baudrate */
	uint32_t				CANbaud_kbps;

	/** CAN receive address */
	uint32_t				can_receive_address;

	/** EVB port for uINS communications and SD card logging. 0=uINS-Ser0 (default), 1=uINS-Ser1, SP330=5, 6=GPIO_H8 (use eEvb2CommPorts) */
	uint8_t                 uinsComPort;

	/** EVB port for uINS aux com and RTK corrections. 0=uINS-Ser0, 1=uINS-Ser1 (default), 5=SP330, 6=GPIO_H8 (use eEvb2CommPorts) */
	uint8_t                 uinsAuxPort;

	// Ensure 32-bit alignment
	uint8_t                	reserved2[2];

	/** Enable radio RTK filtering, etc. (see eEvb2PortOptions) */
	uint32_t                portOptions;

	/** Baud rate for EVB serial port H3 (SP330 RS233 and RS485/422). */
	uint32_t                h3sp330BaudRate;

	/** Baud rate for EVB serial port H4 (TLL to external radio). */
	uint32_t                h4xRadioBaudRate;

	/** Baud rate for EVB serial port H8 (TLL). */
	uint32_t                h8gpioBaudRate;

	/** Wheel encoder configuration (see eWheelCfgBits) */
	uint32_t                wheelCfgBits;

	/** Wheel update period.  Sets the wheel encoder and control update period. (ms) */
	uint32_t				wheelStepPeriodMs;

} evb_flash_cfg_t;


/** EVB-2 communications bridge configuration. */
enum eEvb2ComBridgePreset
{
    /** No change.  Sending this value causes no effect. */
    EVB2_CB_PRESET_NA = 0,

    /** No connections.  Off: XBee, WiFi */
	EVB2_CB_PRESET_ALL_OFF = 1,

    /** [uINS Hub] LED-GRN (uINS-COM): USB, RS232, H8.  (uINS-AUX): XRadio.  Off: XBee, WiFi */
    EVB2_CB_PRESET_RS232 = 2,

    /** [uINS Hub] LED-BLU (uINS-COM): USB, RS232, H8.  (uINS-AUX): XBee, XRadio.  Off: WiFi */
    EVB2_CB_PRESET_RS232_XBEE = 3,

    /** [uINS Hub] LED-PUR (uINS-COM): USB, RS422, H8.  (uINS-AUX): WiFi, XRadio.  Off: XBee */
    EVB2_CB_PRESET_RS422_WIFI = 4,

    /** [uINS Hub] LED-CYA (uINS-SER1 SPI): USB, RS423, H8.  Off: WiFi, XBee */
    EVB2_CB_PRESET_SPI_RS232 = 5,

    /** [USB Hub]  LED-YEL (USB): RS232, H8, XBee, XRadio. */
    EVB2_CB_PRESET_USB_HUB_RS232 = 6,

    /** [USB Hub]  LED-WHT (USB): RS485/RS422, H8, XRadio. */
    EVB2_CB_PRESET_USB_HUB_RS422 = 7,
	
    /** Number of bridge configuration presets */
	EVB2_CB_PRESET_COUNT = 8,
    
};

#define EVB2_CB_PRESET_DEFAULT      EVB2_CB_PRESET_RS232

/** Data logger control.  Values labeled CMD  */
enum eEvb2LoggerMode
{
    /** Do not change.  Sending this value causes no effect. */
    EVB2_LOG_NA                         = 0,

    /** Start new log */
    EVB2_LOG_CMD_START                  = 2,

    /** Stop logging */
    EVB2_LOG_CMD_STOP                   = 4,

    /** Purge all data logs from drive */
    EVB2_LOG_CMD_PURGE                  = 1002,
        
};


/** 
* (DID_PORT_MONITOR) Data rate and status monitoring for each communications port. 
*/
typedef struct
{
    /** Tx rate (bytes/s) */
    uint32_t        txBytesPerS;

    /** Rx rate (bytes/s) */
    uint32_t        rxBytesPerS;

    /** Status */
    uint32_t        status;
    
} port_monitor_set_t;

typedef struct
{
	/** Port monitor set */
	port_monitor_set_t port[NUM_SERIAL_PORTS];
		
} port_monitor_t;


/**
* (DID_SYS_FAULT) System Fault Information 
* NOTE: If you modify these, please update crash_info_special_values in IS-src/python/src/ci_hdw/data_sets.py */
#define SYS_FAULT_STATUS_HARDWARE_RESET                 0x00000000
#define SYS_FAULT_STATUS_USER_RESET                     0x00000001
#define SYS_FAULT_STATUS_ENABLE_BOOTLOADER              0x00000002
// General:
#define SYS_FAULT_STATUS_SOFT_RESET                     0x00000010
#define SYS_FAULT_STATUS_FLASH_MIGRATION_EVENT          0x00000020
#define SYS_FAULT_STATUS_FLASH_MIGRATION_COMPLETED      0x00000040
#define SYS_FAULT_STATUS_RTK_MISC_ERROR                 0x00000080
#define SYS_FAULT_STATUS_MASK_GENERAL_ERROR             0xFFFFFFF0
// Critical: (usually associated with system reset)
#define SYS_FAULT_STATUS_HARD_FAULT                     0x00010000
#define SYS_FAULT_STATUS_USAGE_FAULT                    0x00020000
#define SYS_FAULT_STATUS_MEM_MANGE                      0x00040000
#define SYS_FAULT_STATUS_BUS_FAULT                      0x00080000
#define SYS_FAULT_STATUS_MALLOC_FAILED                  0x00100000
#define SYS_FAULT_STATUS_STACK_OVERFLOW                 0x00200000
#define SYS_FAULT_STATUS_INVALID_CODE_OPERATION         0x00400000
#define SYS_FAULT_STATUS_FLASH_MIGRATION_MARKER_UPDATED 0x00800000
#define SYS_FAULT_STATUS_WATCHDOG_RESET                 0x01000000
#define SYS_FAULT_STATUS_RTK_BUFFER_LIMIT               0x02000000
#define SYS_FAULT_STATUS_SENSOR_CALIBRATION             0x04000000
#define SYS_FAULT_STATUS_HARDWARE_DETECTION             0x08000000
#define SYS_FAULT_STATUS_MASK_CRITICAL_ERROR            0xFFFF0000

typedef struct 
{
    /** System fault status */
    uint32_t status;

    /** Fault Type at HardFault */
    uint32_t g1Task;

    /** Multipurpose register - Line number of fault */
    uint32_t g2FileNum;
    
    /** Multipurpose register - File number at fault */
    uint32_t g3LineNum;
        
    /** Multipurpose register - at time of fault.  */
	uint32_t g4;

    /** Multipurpose register - link register value at time of fault.  */
    uint32_t g5Lr;
    
    /** Program Counter value at time of fault */
	uint32_t pc;
    
    /** Program Status Register value at time of fault */
	uint32_t psr;
    	
} system_fault_t;

/** Diagnostic information for internal use */
typedef struct
{
	/** Count of gap of more than 0.5 seconds receiving serial data, driver level, one entry for each com port */
	uint32_t gapCountSerialDriver[NUM_SERIAL_PORTS];

	/** Count of gap of more than 0.5 seconds receiving serial data, class / parser level, one entry for each com port */
	uint32_t gapCountSerialParser[NUM_SERIAL_PORTS];

	/** Count of rx overflow, one entry for each com port */
	uint32_t rxOverflowCount[NUM_SERIAL_PORTS];

	/** Count of tx overflow, one entry for each com port */
	uint32_t txOverflowCount[NUM_SERIAL_PORTS];
	
	/** Count of checksum failures, one entry for each com port */
	uint32_t checksumFailCount[NUM_SERIAL_PORTS];
} internal_diagnostic_t;

/** RTOS tasks */
typedef enum
{
	/** Task 0: Sample	*/
	TASK_SAMPLE = 0,

	/** Task 1: Nav */
	TASK_NAV,

	/** Task 2: Communications */
	TASK_COMMUNICATIONS,

	/** Task 3: Maintenance */
	TASK_MAINTENANCE,

	/** Task 4: Idle */
	TASK_IDLE,

	/** Task 5: Timer */
	TASK_TIMER,

	/** Number of RTOS tasks */
	UINS_RTOS_NUM_TASKS                 // Keep last
} eRtosTask;

/** EVB RTOS tasks */
typedef enum
{
    /** Task 0: Communications */
    EVB_TASK_COMMUNICATIONS,

    /** Task 1: Logger */
    EVB_TASK_LOGGER,

    /** Task 2: WiFi */
    EVB_TASK_WIFI,

    /** Task 3: Maintenance */
    EVB_TASK_MAINTENANCE,

    /** Task 4: Idle */
    EVB_TASK_IDLE,

    /** Task 5: Timer */
    EVB_TASK_TIMER,

    /** Task 6: SPI to uINS */
    EVB_TASK_SPI_UINS_COM,

    /** Number of RTOS tasks */
    EVB_RTOS_NUM_TASKS                  // Keep last
} eEvbRtosTask;

/** Max task name length - do not change */
#define MAX_TASK_NAME_LEN 12

/** RTOS task info */
typedef struct PACKED
{
	/** Task name */
	char                    name[MAX_TASK_NAME_LEN];

	/** Task priority (0 - 8) */
	uint32_t                priority;

	/** Stack high water mark bytes */
	uint32_t                stackUnused;

	/** Task period ms */
	uint32_t                periodMs;

	/** Last run time microseconds */
	uint32_t                runTimeUs;

	/** Max run time microseconds */
	uint32_t                maxRunTimeUs;
	
	/** Rolling average over last 1000 executions */
	float					averageRunTimeUs;
	
	/** Counter of times task took too long to run */
	uint32_t				gapCount;

	/** Cpu usage percent */
    float					cpuUsage;

	/** Handle */
	uint32_t                handle;
} rtos_task_t;

/** (DID_RTOS_INFO) */
typedef struct PACKED
{
    /** Heap high water mark bytes */
    uint32_t                freeHeapSize;

    /** Total memory allocated using RTOS pvPortMalloc() */
    uint32_t				mallocSize;
    
	/** Total memory freed using RTOS vPortFree() */
	uint32_t				freeSize;

	/** Tasks */
	rtos_task_t             task[UINS_RTOS_NUM_TASKS];

} rtos_info_t;

/** (DID_EVB_RTOS_INFO) */
typedef struct PACKED
{
    /** Heap high water mark bytes */
    uint32_t                freeHeapSize;

	/** Total memory allocated using RTOS pvPortMalloc() */
	uint32_t				mallocSize;

	/** Total memory freed using RTOS vPortFree() */
	uint32_t				freeSize;

    /** Tasks */
    rtos_task_t             task[EVB_RTOS_NUM_TASKS];

} evb_rtos_info_t;
enum
{
	CID_INS_TIME,
	CID_INS_STATUS,
	CID_INS_EULER,
	CID_INS_QUATN2B,
	CID_INS_QUATE2B,
	CID_INS_UVW,
	CID_INS_VE,
	CID_INS_LAT,
	CID_INS_LON,
	CID_INS_ALT,
	CID_INS_NORTH_EAST,
	CID_INS_DOWN,
	CID_INS_ECEF_X,
	CID_INS_ECEF_Y,
	CID_INS_ECEF_Z,
	CID_INS_MSL,
	CID_PREINT_PX,
	CID_PREINT_QY,
	CID_PREINT_RZ,
	CID_DUAL_PX,
	CID_DUAL_QY,
	CID_DUAL_RZ,
	CID_GPS1_POS,
	CID_GPS1_RTK_REL,
	CID_ROLL_ROLLRATE,
	NUM_CIDS
};

/** Valid baud rates for Inertial Sense hardware */
typedef enum
{
	CAN_BAUDRATE_20_KBPS   =   20,
	CAN_BAUDRATE_33_KBPS   =   33,
	CAN_BAUDRATE_50_KBPS   =   50,
	CAN_BAUDRATE_83_KBPS   =   83,
	CAN_BAUDRATE_100_KBPS  =  100,
	CAN_BAUDRATE_125_KBPS  =  125,
	CAN_BAUDRATE_200_KBPS  =  200,
	CAN_BAUDRATE_250_KBPS  =  250,
	CAN_BAUDRATE_500_KBPS  =  500,
	CAN_BAUDRATE_1000_KBPS = 1000,

	CAN_BAUDRATE_COUNT = 10
} can_baudrate_t;

/** (DID_CAN_BCAST_PERIOD) Broadcast period of CAN messages */
typedef struct PACKED
{
	/** Broadcast period (ms) - CAN time message. 0 to disable. */
	uint32_t				can_period_mult[NUM_CIDS];
	
	/** Transmit address. */
	uint32_t				can_transmit_address[NUM_CIDS];
	
	/** Baud rate (kbps)  (See can_baudrate_t for valid baud rates)  */
	uint32_t				can_baudrate_kbps;

	/** Receive address. */
	uint32_t				can_receive_address;

} can_config_t;

#if defined(INCLUDE_LUNA_DATA_SETS)
#include "luna_data_sets.h"
#endif

/** Union of datasets */
typedef union PACKED
{
	dev_info_t				devInfo;
	ins_1_t					ins1;
	ins_2_t					ins2;
 	ins_3_t					ins3;
	ins_4_t					ins4;
	imu_t					imu;
	imu3_t					imu3;
	magnetometer_t			mag;
	mag_cal_t				magCal;
	barometer_t				baro;
    wheel_encoder_t         wheelEncoder;
	pos_measurement_t		posMeasurement;
	preintegrated_imu_t		pImu;
	gps_pos_t				gpsPos;
	gps_vel_t				gpsVel;
	gps_sat_t				gpsSat;
	gps_rtk_rel_t			gpsRtkRel;
	gps_rtk_misc_t			gpsRtkMisc;
	inl2_states_t			inl2States;
	inl2_ned_sigma_t        inl2NedSigma;
	nvm_flash_cfg_t			flashCfg;
    survey_in_t             surveyIn;
	sys_params_t			sysParams;
	sys_sensors_t			sysSensors;
	rtos_info_t				rtosInfo;
	gps_raw_t				gpsRaw;
	sys_sensors_adc_t       sensorsAdc;
	rmc_t					rmc;

#if defined(INCLUDE_LUNA_DATA_SETS)
	evb_luna_wheel_controller_t     wheelController;
#endif
} uDatasets;

/** Union of INS output datasets */
typedef union PACKED
{
	ins_1_t					ins1;
	ins_2_t					ins2;
	ins_3_t					ins3;
	ins_4_t					ins4;
} uInsOutDatasets;

POP_PACK

/**
Creates a 32 bit checksum from data

@param data the data to create a checksum for
@param count the number of bytes in data

@return the 32 bit checksum for data
*/
uint32_t checksum32(const void* data, int count);
uint32_t serialNumChecksum32(const void* data, int size);
uint32_t flashChecksum32(const void* data, int size);

/**
Flip the endianess of 32 bit values in data

@param data the data to flip 32 bit values in
@param dataLength the number of bytes in data
*/
void flipEndianess32(uint8_t* data, int dataLength);

/**
Flip the bytes of a float in place (4 bytes) - ptr is assumed to be at least 4 bytes

@param ptr the float to flip
*/
void flipFloat(uint8_t* ptr);

/**
Flip the bytes of a float (4 bytes) - ptr is assumed to be at least 4 bytes

@param val the float to flip
@return the flipped float
*/
float flipFloatCopy(float val);

/**
Flip the bytes of a double in place (8 bytes) - ptr is assumed to be at least 8 bytes
Only flips each 4 byte pair, does not flip the individual bytes within the pair

@param ptr the double to flip
*/
void flipDouble(void* ptr);

/**
Flip the bytes of a double in place (8 bytes)
Unlike flipDouble, this also flips the individual bytes in each 4 byte pair

@param val the double to flip
@return the flipped double
*/
double flipDoubleCopy(double val);

/**
Flip double (64 bit) floating point values in data

@param data the data to flip doubles in
@param dataLength the number of bytes in data
@param offset offset into data to start flipping at
@param offsets a list of offsets of all doubles in data, starting at position 0
@param offsetsLength the number of items in offsets
*/
void flipDoubles(uint8_t* data, int dataLength, int offset, uint16_t* offsets, uint16_t offsetsLength);

/**
Flip string values in data - this compensates for the fact that flipEndianess32 is called on all the data

@param data the data to flip string values in
@param dataLength the number of bytes in data
@param offset the offset into data to start flipping strings at
@param offsets a list of offsets and byte lengths into data where strings start at
@param offsetsLength the number of items in offsets, should be 2 times the string count
*/
void flipStrings(uint8_t* data, int dataLength, int offset, uint16_t* offsets, uint16_t offsetsLength);

// BE_SWAP: if big endian then swap, else no-op
// LE_SWAP: if little endian then swap, else no-op
#if CPU_IS_BIG_ENDIAN
#define BE_SWAP64F(_i) flipDoubleCopy(_i)
#define BE_SWAP32F(_i) flipFloatCopy(_i)
#define BE_SWAP32(_i) (SWAP32(_i))
#define BE_SWAP16(_i) (SWAP16(_i))
#define LE_SWAP64F(_i) (_i)
#define LE_SWAP32F(_i) (_i)
#define LE_SWAP32(_i) (_i)
#define LE_SWAP16(_i) (_i)
#else // little endian
#define BE_SWAP64F(_i) (_i)
#define BE_SWAP32F(_i) (_i)
#define BE_SWAP32(_i) (_i)
#define BE_SWAP16(_i) (_i)
#define LE_SWAP64F(_i) flipDoubleCopy(_i)
#define LE_SWAP32F(_i) flipFloatCopy(_i)
#define LE_SWAP32(_i) (SWAP32(_i))
#define LE_SWAP16(_i) (SWAP16(_i))
#endif

/**
Get the offsets of double / int64 (64 bit) values given a data id

@param dataId the data id to get double offsets for
@param offsetsLength receives the number of double offsets

@return a list of offets of doubles or 0 if none, offset will have high bit set if it is an int64 instead of a double
*/
uint16_t* getDoubleOffsets(eDataIDs dataId, uint16_t* offsetsLength);

/**
Gets the offsets and lengths of strings given a data id

@param dataId the data id to get string offsets and lengths for
@param offsetsLength receives the number of items in the return value

@return a list of offsets and lengths of strings for the data id or 0 if none
*/
uint16_t* getStringOffsetsLengths(eDataIDs dataId, uint16_t* offsetsLength);

/** Convert DID to realtime message bits */
uint64_t didToRmcBit(uint32_t dataId, uint64_t defaultRmcBits);

//Time conversion constants
#define SECONDS_PER_WEEK        604800
#define SECONDS_PER_DAY         86400
#define GPS_TO_UNIX_OFFSET      315964800
/** Convert GPS Week and Ms and leapSeconds to Unix seconds**/
double gpsToUnix(uint32_t gpsWeek, uint32_t gpsTimeofWeekMS, uint8_t leapSeconds);

/** Convert Julian Date to calendar date. */
void julianToDate(double julian, int32_t* year, int32_t* month, int32_t* day, int32_t* hour, int32_t* minute, int32_t* second, int32_t* millisecond);

/** Convert GPS Week and Seconds to Julian Date.  Leap seconds are the GPS-UTC offset (18 seconds as of December 31, 2016). */
double gpsToJulian(int32_t gpsWeek, int32_t gpsMilliseconds, int32_t leapSeconds);


#ifndef RTKLIB_H
#define SYS_NONE    0x00                /* navigation system: none */
#define SYS_GPS     0x01                /* navigation system: GPS */
#define SYS_SBS     0x02                /* navigation system: SBAS */
#define SYS_GLO     0x04                /* navigation system: GLONASS */
#define SYS_GAL     0x08                /* navigation system: Galileo */
#define SYS_QZS     0x10                /* navigation system: QZSS */
#define SYS_CMP     0x20                /* navigation system: BeiDou */
#define SYS_IRN     0x40                /* navigation system: IRNS */
#define SYS_LEO     0x80                /* navigation system: LEO */
#define SYS_ALL     0xFF                /* navigation system: all */
#endif

/*
Convert gnssID to ubx gnss indicator (ref [2] 25)

@param gnssID gnssID of satellite
@return ubx gnss indicator
*/
int ubxSys(int gnssID);

#ifndef __RTKLIB_EMBEDDED_DEFINES_H_

#undef ENAGLO
#define ENAGLO

#undef ENAGAL
#define ENAGAL

#undef ENAQZS
//#define ENAQZS

#undef ENASBS
#define ENASBS

#undef MAXSUBFRMLEN
#define MAXSUBFRMLEN 152

#undef MAXRAWLEN
#define MAXRAWLEN 2048

#undef NFREQ
#define NFREQ 1

#undef NFREQGLO
#ifdef ENAGLO
#define NFREQGLO 1
#else
#define NFREQGLO 0
#endif

#undef NFREQGAL
#ifdef ENAGAL
#define NFREQGAL 1
#else
#define NFREQGAL 0
#endif

#undef NEXOBS
#define NEXOBS 0

#undef MAXOBS
#define MAXOBS 56               // Also defined inside rtklib_defines.h
#define HALF_MAXOBS (MAXOBS/2)

#undef NUMSATSOL
#define NUMSATSOL 22

#undef MAXERRMSG
#define MAXERRMSG 0

#ifdef ENASBS

// sbas waas only satellites
#undef MINPRNSBS
#define MINPRNSBS 133                 /* min satellite PRN number of SBAS */

#undef MAXPRNSBS
#define MAXPRNSBS 138                 /* max satellite PRN number of SBAS */

#undef NSATSBS
#define NSATSBS (MAXPRNSBS - MINPRNSBS + 1) /* number of SBAS satellites */

#define SBAS_EPHEMERIS_ARRAY_SIZE NSATSBS

#else

#define SBAS_EPHEMERIS_ARRAY_SIZE 0

#endif


#endif

#ifndef RTKLIB_H

#define MINPRNGPS   1                   /* min satellite PRN number of GPS */
#define MAXPRNGPS   32                  /* max satellite PRN number of GPS */
#define NSATGPS     (MAXPRNGPS-MINPRNGPS+1) /* number of GPS satellites */
#define NSYSGPS     1

#ifdef ENAGLO
#define MINPRNGLO   1                   /* min satellite slot number of GLONASS */
#define MAXPRNGLO   27                  /* max satellite slot number of GLONASS */
#define NSATGLO     (MAXPRNGLO-MINPRNGLO+1) /* number of GLONASS satellites */
#define NSYSGLO     1
#else
#define MINPRNGLO   0
#define MAXPRNGLO   0
#define NSATGLO     0
#define NSYSGLO     0
#endif
#ifdef ENAGAL
#define MINPRNGAL   1                   /* min satellite PRN number of Galileo */
#define MAXPRNGAL   30                  /* max satellite PRN number of Galileo */
#define NSATGAL    (MAXPRNGAL-MINPRNGAL+1) /* number of Galileo satellites */
#define NSYSGAL     1
#else
#define MINPRNGAL   0
#define MAXPRNGAL   0
#define NSATGAL     0
#define NSYSGAL     0
#endif
#ifdef ENAQZS
#define MINPRNQZS   193                 /* min satellite PRN number of QZSS */
#define MAXPRNQZS   199                 /* max satellite PRN number of QZSS */
#define MINPRNQZS_S 183                 /* min satellite PRN number of QZSS SAIF */
#define MAXPRNQZS_S 189                 /* max satellite PRN number of QZSS SAIF */
#define NSATQZS     (MAXPRNQZS-MINPRNQZS+1) /* number of QZSS satellites */
#define NSYSQZS     1
#else
#define MINPRNQZS   0
#define MAXPRNQZS   0
#define MINPRNQZS_S 0
#define MAXPRNQZS_S 0
#define NSATQZS     0
#define NSYSQZS     0
#endif
#ifdef ENACMP
#define MINPRNCMP   1                   /* min satellite sat number of BeiDou */
#define MAXPRNCMP   35                  /* max satellite sat number of BeiDou */
#define NSATCMP     (MAXPRNCMP-MINPRNCMP+1) /* number of BeiDou satellites */
#define NSYSCMP     1
#else
#define MINPRNCMP   0
#define MAXPRNCMP   0
#define NSATCMP     0
#define NSYSCMP     0
#endif
#ifdef ENAIRN
#define MINPRNIRN   1                   /* min satellite sat number of IRNSS */
#define MAXPRNIRN   7                   /* max satellite sat number of IRNSS */
#define NSATIRN     (MAXPRNIRN-MINPRNIRN+1) /* number of IRNSS satellites */
#define NSYSIRN     1
#else
#define MINPRNIRN   0
#define MAXPRNIRN   0
#define NSATIRN     0
#define NSYSIRN     0
#endif
#ifdef ENALEO
#define MINPRNLEO   1                   /* min satellite sat number of LEO */
#define MAXPRNLEO   10                  /* max satellite sat number of LEO */
#define NSATLEO     (MAXPRNLEO-MINPRNLEO+1) /* number of LEO satellites */
#define NSYSLEO     1
#else
#define MINPRNLEO   0
#define MAXPRNLEO   0
#define NSATLEO     0
#define NSYSLEO     0
#endif
#define NSYS        (NSYSGPS+NSYSGLO+NSYSGAL+NSYSQZS+NSYSCMP+NSYSIRN+NSYSLEO) /* number of systems */
#ifndef NSATSBS
#ifdef ENASBS
#define MINPRNSBS   120                 /* min satellite PRN number of SBAS */
#define MAXPRNSBS   142                 /* max satellite PRN number of SBAS */
#define NSATSBS     (MAXPRNSBS-MINPRNSBS+1) /* number of SBAS satellites */
#else
#define MINPRNSBS   0
#define MAXPRNSBS   0
#define NSATSBS     0
#endif
#endif

#endif
/*
Convert satellite constelation and prn/slot number to satellite number

@param sys satellite system (SYS_GPS,SYS_GLO,...)
@param prn satellite prn/slot number
@return satellite number (0:error)
*/
int satNo(int sys, int prn);

/*
convert satellite gnssID + svID to satellite number

@param gnssID satellite system 
@param svID satellite prn/slot number
@return satellite number (0:error)
*/
int satNumCalc(int gnssID, int svID);


#ifdef __cplusplus
}
#endif

#endif // DATA_SETS_H<|MERGE_RESOLUTION|>--- conflicted
+++ resolved
@@ -1951,13 +1951,9 @@
 	/** IMU 1 disable */	
 	IO_CONFIG_IMU_1_DISABLE						= (int)0x10000000,
 	/** IMU 2 disable */
-<<<<<<< HEAD
-	IO_CONFIG_IMU_2_DISABLE						= (int)0x00200000,
+	IO_CONFIG_IMU_2_DISABLE						= (int)0x20000000,
 	/** IMU 3 disable */
-	IO_CONFIG_IMU_3_DISABLE						= (int)0x00400000,
-=======
-	IO_CONFIG_IMU_2_DISABLE						= (int)0x20000000,
->>>>>>> e4324db2
+	IO_CONFIG_IMU_3_DISABLE						= (int)0x40000000,
 
 	/** Unused bits */
 };
