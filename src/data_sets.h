--- conflicted
+++ resolved
@@ -2558,39 +2558,27 @@
     // IMX Carrier Board
     PLATFORM_CFG_TYPE_MASK                      = (int)0x0000001F,
     PLATFORM_CFG_TYPE_FROM_MANF_OTP             = (int)0x00000080,  // Type is overwritten from manufacturing OTP memory
-    PLATFORM_CFG_TYPE_NONE                      = (int)0,		// IMX-5 default
-    PLATFORM_CFG_TYPE_NONE_ONBOARD_G2           = (int)1,		// uINS-3 default
+    PLATFORM_CFG_TYPE_NONE                      = (int)0,		    // IMX-5 default
+    PLATFORM_CFG_TYPE_NONE_ONBOARD_G2           = (int)1,		    // uINS-3 default
     PLATFORM_CFG_TYPE_RUG1                      = (int)2,
     PLATFORM_CFG_TYPE_RUG2_0_G1                 = (int)3,
     PLATFORM_CFG_TYPE_RUG2_0_G2                 = (int)4,
-    PLATFORM_CFG_TYPE_RUG2_1_G0                 = (int)5,	    // PCB RUG-2.1, Case RUG-3.  GPS1 timepulse on G9
-    PLATFORM_CFG_TYPE_RUG2_1_G1                 = (int)6,       // "
-    PLATFORM_CFG_TYPE_RUG2_1_G2                 = (int)7,       // "
-    PLATFORM_CFG_TYPE_RUG3_G0                   = (int)8,       // PCB RUG-3.x.  GPS1 timepulse on GPS1_PPS TIMESYNC (pin 20)
-    PLATFORM_CFG_TYPE_RUG3_G1                   = (int)9,       // "
-    PLATFORM_CFG_TYPE_RUG3_G2                   = (int)10,      // "
+    PLATFORM_CFG_TYPE_RUG2_1_G0                 = (int)5,	        // PCB RUG-2.1, Case RUG-3.  GPS1 timepulse on G9
+    PLATFORM_CFG_TYPE_RUG2_1_G1                 = (int)6,           // "
+    PLATFORM_CFG_TYPE_RUG2_1_G2                 = (int)7,           // "
+    PLATFORM_CFG_TYPE_RUG3_G0                   = (int)8,           // PCB RUG-3.x.  GPS1 timepulse on GPS1_PPS TIMESYNC (pin 20)
+    PLATFORM_CFG_TYPE_RUG3_G1                   = (int)9,           // "
+    PLATFORM_CFG_TYPE_RUG3_G2                   = (int)10,          // "
     PLATFORM_CFG_TYPE_EVB2_G2                   = (int)11,
-<<<<<<< HEAD
-    PLATFORM_CFG_TYPE_TBED3                     = (int)12,      // Testbed-3
-    PLATFORM_CFG_TYPE_IG1_0_G2                  = (int)13,      // PCB IG-1.0.  GPS1 timepulse on G8
-    PLATFORM_CFG_TYPE_IG1_G1                    = (int)14,      // PCB IG-1.1 and later.  GPS1 timepulse on GPS1_PPS TIMESYNC (pin 20)
-    PLATFORM_CFG_TYPE_IG1_G2                    = (int)15,
-    PLATFORM_CFG_TYPE_IG2                       = (int)16,		// IG-2 w/ IMX-5 and GPX-1
-    PLATFORM_CFG_TYPE_LAMBDA_G1                 = (int)17,		// Enable UBX output on Lambda for testbed
-    PLATFORM_CFG_TYPE_LAMBDA_G2                 = (int)18,		// "
-    PLATFORM_CFG_TYPE_TBED2_G1_W_LAMBDA         = (int)19,		// Enable UBX input from Lambda
-    PLATFORM_CFG_TYPE_TBED2_G2_W_LAMBDA         = (int)20,		// "
-=======
     PLATFORM_CFG_TYPE_TBED3                     = (int)12,          // Testbed-3
     PLATFORM_CFG_TYPE_IG1_0_G2                  = (int)13,          // PCB IG-1.0.  GPS1 timepulse on G8
     PLATFORM_CFG_TYPE_IG1_G1                    = (int)14,          // PCB IG-1.1 and later.  GPS1 timepulse on GPS1_PPS TIMESYNC (pin 20)
     PLATFORM_CFG_TYPE_IG1_G2                    = (int)15,  
-    PLATFORM_CFG_TYPE_IG2                       = (int)16,		    // IG-2 w/ IMX-5 and GPX-1
+    PLATFORM_CFG_TYPE_IG2                       = (int)16,          // IG-2 w/ IMX-5 and GPX-1
     PLATFORM_CFG_TYPE_LAMBDA_G1                 = (int)17,          // Enable UBX output on Lambda for testbed
     PLATFORM_CFG_TYPE_LAMBDA_G2              	= (int)18,          // "
     PLATFORM_CFG_TYPE_TBED2_G1_W_LAMBDA         = (int)19,          // Enable UBX input from Lambda
     PLATFORM_CFG_TYPE_TBED2_G2_W_LAMBDA         = (int)20,          // "
->>>>>>> 863b8923
     PLATFORM_CFG_TYPE_COUNT                     = (int)21,
 
     // Presets
