/*
MIT LICENSE

Copyright (c) 2014-2023 Inertial Sense, Inc. - http://inertialsense.com

Permission is hereby granted, free of charge, to any person obtaining a copy of this software and associated documentation files(the "Software"), to deal in the Software without restriction, including without limitation the rights to use, copy, modify, merge, publish, distribute, sublicense, and/or sell copies of the Software, and to permit persons to whom the Software is furnished to do so, subject to the following conditions :

The above copyright notice and this permission notice shall be included in all copies or substantial portions of the Software.

THE SOFTWARE IS PROVIDED "AS IS", WITHOUT WARRANTY OF ANY KIND, EXPRESS OR IMPLIED, INCLUDING BUT NOT LIMITED TO THE WARRANTIES OF MERCHANTABILITY, FITNESS FOR A PARTICULAR PURPOSE AND NONINFRINGEMENT.IN NO EVENT SHALL THE AUTHORS OR COPYRIGHT HOLDERS BE LIABLE FOR ANY CLAIM, DAMAGES OR OTHER LIABILITY, WHETHER IN AN ACTION OF CONTRACT, TORT OR OTHERWISE, ARISING FROM, OUT OF OR IN CONNECTION WITH THE SOFTWARE OR THE USE OR OTHER DEALINGS IN THE SOFTWARE.
*/

#ifndef DATA_SETS_H
#define DATA_SETS_H

#include <stdint.h>
#include <stdlib.h>
#include <time.h>
#include <string.h>
#include "ISConstants.h"
#include "rtk_defines.h"

#ifdef __cplusplus
extern "C" {
#endif

// *****************************************************************************
// ****** InertialSense binary message Data Identification Numbers (DIDs) ****** 
// ******                                                                 ******
// ****** NEVER REORDER THESE VALUES!                                     ******
// *****************************************************************************
/** Data identifiers - these are unsigned int and #define because enum are signed according to C standard */
typedef uint32_t eDataIDs;

#define DID_NULL                        (eDataIDs)0  /** NULL (INVALID) */
#define DID_DEV_INFO                    (eDataIDs)1  /** (dev_info_t) Device information */
#define DID_IMX_DEV_INFO                (DID_DEV_INFO)
#define DID_SYS_FAULT                   (eDataIDs)2  /** (system_fault_t) System fault information */
#define DID_PIMU                        (eDataIDs)3  /** (pimu_t) Preintegrated IMU (a.k.a. Coning and Sculling integral) in body/IMU frame.  Updated at IMU rate. Also know as delta theta delta velocity, or preintegrated IMU (PIMU). For clarification, the name "Preintegrated IMU" or "PIMU" throughout our User Manual. This data is integrated from the IMU data at the IMU update rate (startupImuDtMs, default 1ms).  The integration period (dt) and output data rate are the same as the NAV rate (startupNavDtMs) and cannot be output at any other rate. If a faster output data rate is desired, DID_IMU_RAW can be used instead. PIMU data acts as a form of compression, adding the benefit of higher integration rates for slower output data rates, preserving the IMU data without adding filter delay and addresses antialiasing. It is most effective for systems that have higher dynamics and lower communications data rates.  The minimum data period is DID_FLASH_CONFIG.startupImuDtMs or 4, whichever is larger (250Hz max). The PIMU value can be converted to IMU by dividing PIMU by dt (i.e. IMU = PIMU / dt)  */
#define DID_INS_1                       (eDataIDs)4  /** (ins_1_t) INS output: euler rotation w/ respect to NED, NED position from reference LLA. */
#define DID_INS_2                       (eDataIDs)5  /** (ins_2_t) INS output: quaternion rotation w/ respect to NED, ellipsoid altitude */
#define DID_GPS1_RCVR_POS               (eDataIDs)6  /** (gps_pos_t) GPS 1 position data from GNSS receiver. */
#define DID_SYS_CMD                     (eDataIDs)7  /** (system_command_t) System commands. Both the command and invCommand fields must be set at the same time for a command to take effect. */
#define DID_NMEA_BCAST_PERIOD           (eDataIDs)8  /** (nmea_msgs_t) Set broadcast periods for NMEA messages */
#define DID_RMC                         (eDataIDs)9  /** (rmc_t) Realtime Message Controller (RMC). The data sets available through RMC are driven by the availability of the data. The RMC provides updates from various data sources (i.e. sensors) as soon as possible with minimal latency. Several of the data sources (sensors) output data at different data rates that do not all correspond. The RMC is provided so that broadcast of sensor data is done as soon as it becomes available. All RMC messages can be enabled using the standard Get Data packet format. */
#define DID_SYS_PARAMS                  (eDataIDs)10 /** (sys_params_t) System parameters / info */
#define DID_SYS_SENSORS                 (eDataIDs)11 /** (sys_sensors_t) System sensor information */
#define DID_FLASH_CONFIG                (eDataIDs)12 /** (nvm_flash_cfg_t) Flash memory configuration */
#define DID_GPS1_POS                    (eDataIDs)13 /** (gps_pos_t) GPS 1 position data.  This comes from DID_GPS1_RCVR_POS or DID_GPS1_RTK_POS, depending on whichever is more accurate. */
#define DID_GPS2_POS                    (eDataIDs)14 /** (gps_pos_t) GPS 2 position data */
#define DID_GPS1_SAT                    (eDataIDs)15 /** (gps_sat_t) GPS 1 GNSS satellite information: sat identifiers, carrier to noise ratio, elevation and azimuth angles, pseudo range residual. */
#define DID_GPS2_SAT                    (eDataIDs)16 /** (gps_sat_t) GPS 2 GNSS satellite information: sat identifiers, carrier to noise ratio, elevation and azimuth angles, pseudo range residual. */
#define DID_GPS1_VERSION                (eDataIDs)17 /** (gps_version_t) GPS 1 version info */
#define DID_GPS2_VERSION                (eDataIDs)18 /** (gps_version_t) GPS 2 version info */
#define DID_MAG_CAL                     (eDataIDs)19 /** (mag_cal_t) Magnetometer calibration */
#define DID_INTERNAL_DIAGNOSTIC         (eDataIDs)20 /** INTERNAL USE ONLY (internal_diagnostic_t) Internal diagnostic info */
#define DID_GPS1_RTK_POS_REL            (eDataIDs)21 /** (gps_rtk_rel_t) RTK precision position base to rover relative info. */
#define DID_GPS1_RTK_POS_MISC           (eDataIDs)22 /** (gps_rtk_misc_t) RTK precision position related data. */
#define DID_FEATURE_BITS                (eDataIDs)23 /** INTERNAL USE ONLY (feature_bits_t) */
#define DID_SENSORS_UCAL                (eDataIDs)24 /** INTERNAL USE ONLY (sensors_w_temp_t) Uncalibrated IMU output. */
#define DID_SENSORS_TCAL                (eDataIDs)25 /** INTERNAL USE ONLY (sensors_w_temp_t) Temperature compensated IMU output. */
#define DID_SENSORS_TC_BIAS             (eDataIDs)26 /** INTERNAL USE ONLY (sensors_t) */
#define DID_IO                          (eDataIDs)27 /** (io_t) I/O */
#define DID_SENSORS_ADC                 (eDataIDs)28 /** INTERNAL USE ONLY (sys_sensors_adc_t) */
#define DID_SCOMP                       (eDataIDs)29 /** INTERNAL USE ONLY (sensor_compensation_t) */
#define DID_GPS1_VEL                    (eDataIDs)30 /** (gps_vel_t) GPS 1 velocity data */
#define DID_GPS2_VEL                    (eDataIDs)31 /** (gps_vel_t) GPS 2 velocity data */
#define DID_HDW_PARAMS                  (eDataIDs)32 /** INTERNAL USE ONLY (hdw_params_t) */
#define DID_NVR_MANAGE_USERPAGE         (eDataIDs)33 /** INTERNAL USE ONLY (nvr_manage_t) */
#define DID_NVR_USERPAGE_SN             (eDataIDs)34 /** INTERNAL USE ONLY (nvm_group_sn_t) */
#define DID_NVR_USERPAGE_G0             (eDataIDs)35 /** INTERNAL USE ONLY (nvm_group_0_t) */
#define DID_NVR_USERPAGE_G1             (eDataIDs)36 /** INTERNAL USE ONLY (nvm_group_1_t) */
#define DID_DEBUG_STRING                (eDataIDs)37 /** INTERNAL USE ONLY (debug_string_t) */
#define DID_RTOS_INFO                   (eDataIDs)38 /** (rtos_info_t) RTOS information. */
#define DID_DEBUG_ARRAY                 (eDataIDs)39 /** INTERNAL USE ONLY (debug_array_t) */
#define DID_SENSORS_MCAL                (eDataIDs)40 /** INTERNAL USE ONLY (sensors_w_temp_t) Temperature compensated and motion calibrated IMU output. */
#define DID_GPS1_TIMEPULSE              (eDataIDs)41 /** INTERNAL USE ONLY (gps_timepulse_t) */
#define DID_CAL_SC                      (eDataIDs)42 /** INTERNAL USE ONLY (sensor_cal_t) */
#define DID_CAL_TEMP_COMP               (eDataIDs)43 /** INTERNAL USE ONLY (sensor_tcal_group_t) */
#define DID_CAL_MOTION                  (eDataIDs)44 /** INTERNAL USE ONLY (sensor_mcal_group_t) */
#define DID_GPS1_SIG                    (eDataIDs)45 /** (gps_sig_t) GPS 1 GNSS signal information. */
#define DID_SENSORS_ADC_SIGMA           (eDataIDs)46 /** INTERNAL USE ONLY (sys_sensors_adc_t) */
#define DID_REFERENCE_MAGNETOMETER      (eDataIDs)47 /** (magnetometer_t) Reference or truth magnetometer used for manufacturing calibration and testing */
#define DID_INL2_STATES                 (eDataIDs)48 /** (inl2_states_t) INS Extended Kalman Filter (EKF) states */
#define DID_INL2_COVARIANCE_LD          (eDataIDs)49 /** (INL2_COVARIANCE_LD_ARRAY_SIZE) */
#define DID_INL2_STATUS                 (eDataIDs)50 /** (inl2_status_t) */
#define DID_INL2_MISC                   (eDataIDs)51 /** (inl2_misc_t) */
#define DID_MAGNETOMETER                (eDataIDs)52 /** (magnetometer_t) Magnetometer sensor output */
#define DID_BAROMETER                   (eDataIDs)53 /** (barometer_t) Barometric pressure sensor data */
#define DID_GPS1_RTK_POS                (eDataIDs)54 /** (gps_pos_t) GPS RTK position data */
#define DID_ROS_COVARIANCE_POSE_TWIST   (eDataIDs)55 /** (ros_covariance_pose_twist_t) INL2 EKF covariances matrix lower diagonals */
#define DID_COMMUNICATIONS_LOOPBACK     (eDataIDs)56 /** INTERNAL USE ONLY - Unit test for communications manager  */
#define DID_IMU3_UNCAL                  (eDataIDs)57 /** INTERNAL USE ONLY (imu3_t) Uncalibrated triple IMU data.  We recommend use of DID_IMU or DID_PIMU as they are calibrated and oversampled and contain less noise.  Minimum data period is DID_FLASH_CONFIG.startupImuDtMs or 4, whichever is larger (250Hz max). */
#define DID_IMU                         (eDataIDs)58 /** (imu_t) Inertial measurement unit data down-sampled from IMU rate (DID_FLASH_CONFIG.startupImuDtMs (1KHz)) to navigation update rate (DID_FLASH_CONFIG.startupNavDtMs) as an anti-aliasing filter to reduce noise and preserve accuracy.  Minimum data period is DID_FLASH_CONFIG.startupNavDtMs (1KHz max).  */
#define DID_INL2_MAG_OBS_INFO           (eDataIDs)59 /** (inl2_mag_obs_info_t) INL2 magnetometer calibration information. */
#define DID_GPS_BASE_RAW                (eDataIDs)60 /** (gps_raw_t) GPS raw data for base station (observation, ephemeris, etc.) - requires little endian CPU. The contents of data can vary for this message and are determined by dataType field. RTK positioning or RTK compassing must be enabled to stream this message. */
#define DID_GPS_RTK_OPT                 (eDataIDs)61 /** (gps_rtk_opt_t) RTK options - requires little endian CPU. */
#define DID_REFERENCE_PIMU              (eDataIDs)62 /** (pimu_t) Reference or truth IMU used for manufacturing calibration and testing */
#define DID_MANUFACTURING_INFO          (eDataIDs)63 /** INTERNAL USE ONLY (manufacturing_info_t) Manufacturing info */
#define DID_BIT                         (eDataIDs)64 /** (bit_t) System built-in self-test */
#define DID_INS_3                       (eDataIDs)65 /** (ins_3_t) Inertial navigation data with quaternion NED to body rotation and ECEF position. */
#define DID_INS_4                       (eDataIDs)66 /** (ins_4_t) INS output: quaternion rotation w/ respect to ECEF, ECEF position. */
#define DID_INL2_NED_SIGMA              (eDataIDs)67 /** (inl2_ned_sigma_t) Standard deviation of INL2 EKF estimates in the NED frame. */
#define DID_STROBE_IN_TIME              (eDataIDs)68 /** (strobe_in_time_t) Timestamp for input strobe. */
#define DID_GPS1_RAW                    (eDataIDs)69 /** (gps_raw_t) GPS raw data for rover (observation, ephemeris, etc.) - requires little endian CPU. The contents of data can vary for this message and are determined by dataType field. RTK positioning or RTK compassing must be enabled to stream this message. */
#define DID_GPS2_RAW                    (eDataIDs)70 /** (gps_raw_t) GPS raw data for rover (observation, ephemeris, etc.) - requires little endian CPU. The contents of data can vary for this message and are determined by dataType field. RTK positioning or RTK compassing must be enabled to stream this message. */
#define DID_WHEEL_ENCODER               (eDataIDs)71 /** (wheel_encoder_t) Wheel encoder data to be fused with GPS-INS measurements, set DID_GROUND_VEHICLE for configuration before sending this message */
#define DID_DIAGNOSTIC_MESSAGE          (eDataIDs)72 /** (diag_msg_t) Diagnostic message */
#define DID_SURVEY_IN                   (eDataIDs)73 /** (survey_in_t) Survey in, used to determine position for RTK base station. Base correction output cannot run during a survey and will be automatically disabled if a survey is started. */
#define DID_CAL_SC_INFO                 (eDataIDs)74 /** INTERNAL USE ONLY (sensor_cal_info_t) */
#define DID_PORT_MONITOR                (eDataIDs)75 /** (port_monitor_t) Data rate and status monitoring for each communications port. */
#define DID_RTK_STATE                   (eDataIDs)76 /** INTERNAL USE ONLY (rtk_state_t) */
#define DID_RTK_PHASE_RESIDUAL          (eDataIDs)77 /** INTERNAL USE ONLY (rtk_residual_t) */
#define DID_RTK_CODE_RESIDUAL           (eDataIDs)78 /** INTERNAL USE ONLY (rtk_residual_t) */
#define DID_RTK_DEBUG                   (eDataIDs)79 /** INTERNAL USE ONLY (rtk_debug_t) */
#define DID_EVB_STATUS                  (eDataIDs)80 /** (evb_status_t) EVB monitor and log control interface. */
#define DID_EVB_FLASH_CFG               (eDataIDs)81 /** (evb_flash_cfg_t) EVB configuration. */
#define DID_EVB_DEBUG_ARRAY             (eDataIDs)82 /** INTERNAL USE ONLY (debug_array_t) */
#define DID_EVB_RTOS_INFO               (eDataIDs)83 /** (evb_rtos_info_t) EVB-2 RTOS information. */
#define DID_GPS2_SIG                    (eDataIDs)84 /** (gps_sig_t) GPS 2 GNSS signal information. */
#define DID_IMU_MAG                     (eDataIDs)85 /** (imu_mag_t) DID_IMU + DID_MAGNETOMETER. Only one of DID_IMU_MAG or DID_PIMU_MAG should be streamed simultaneously. */
#define DID_PIMU_MAG                    (eDataIDs)86 /** (pimu_mag_t) DID_PIMU + DID_MAGNETOMETER. Only one of DID_IMU_MAG or DID_PIMU_MAG should be streamed simultaneously. */
#define DID_GROUND_VEHICLE				(eDataIDs)87 /** (ground_vehicle_t) Static configuration for wheel transform measurements. */
#define DID_POSITION_MEASUREMENT		(eDataIDs)88 /** (pos_measurement_t) External position estimate */
#define DID_RTK_DEBUG_2                 (eDataIDs)89 /** INTERNAL USE ONLY (rtk_debug_2_t) */
#define DID_CAN_CONFIG					(eDataIDs)90 /** (can_config_t) Addresses for CAN messages*/
#define DID_GPS2_RTK_CMP_REL            (eDataIDs)91 /** (gps_rtk_rel_t) Dual GNSS RTK compassing / moving base to rover (GPS 1 to GPS 2) relative info. */
#define DID_GPS2_RTK_CMP_MISC           (eDataIDs)92 /** (gps_rtk_misc_t) RTK Dual GNSS RTK compassing related data. */
#define DID_EVB_DEV_INFO                (eDataIDs)93 /** (dev_info_t) EVB device information */
#define DID_INFIELD_CAL                 (eDataIDs)94 /** (infield_cal_t) Measure and correct IMU calibration error.  Estimate INS rotation to align INS with vehicle. */
#define DID_REFERENCE_IMU               (eDataIDs)95 /** (imu_t) Raw reference or truth IMU used for manufacturing calibration and testing. Input from testbed. */
#define DID_IMU3_RAW                    (eDataIDs)96 /** (imu3_t) Triple IMU data calibrated from DID_IMU3_UNCAL.  We recommend use of DID_IMU or DID_PIMU as they are oversampled and contain less noise. */
#define DID_IMU_RAW                     (eDataIDs)97 /** (imu_t) IMU data averaged from DID_IMU3_RAW.  Use this IMU data for output data rates faster than DID_FLASH_CONFIG.startupNavDtMs.  Otherwise we recommend use of DID_IMU or DID_PIMU as they are oversampled and contain less noise. */
#define DID_FIRMWARE_UPDATE             (eDataIDs)98 /** (firmware_payload_t) firmware update payload */
#define DID_RUNTIME_PROFILER            (eDataIDs)99 /** INTERNAL USE ONLY (runtime_profiler_t) System runtime profiler */

#define DID_GPX_DEV_INFO                (eDataIDs)120 /** (dev_info_t) GPX device information */
#define DID_GPX_FLASH_CFG               (eDataIDs)121 /** (gpx_flash_cfg_t) GPX flash configuration */
#define DID_GPX_RTOS_INFO               (eDataIDs)122 /** (gps_rtos_info_t) GPX RTOs info */
#define DID_GPX_STATUS                  (eDataIDs)123 /** (gpx_status_t) GPX status */
#define DID_GPX_DEBUG_ARRAY             (eDataIDs)124 /** (debug_array_t) GPX debug */
#define DID_GPX_FIRST                             120 /** First of GPX DIDs */
#define DID_GPX_LAST                              124 /** Last of GPX DIDs */


// Adding a new data id?
// 1] Add it above and increment the previous number, include the matching data structure type in the comments
// 2] Add flip doubles and flip strings entries in data_sets.c
// 3] Add data id to ISDataMappings.cpp
// 4] Increment DID_COUNT
// 5) Update the DIDs in IS-src/python/src/ci_hdw/data_sets.py
// 6] Test!

/** Count of data ids (including null data id 0) - MUST BE MULTPLE OF 4 and larger than last DID number! */
#define DID_COUNT		(eDataIDs)132	// Used in SDK
#define DID_COUNT_UINS	(eDataIDs)100	// Used in IMX

/** Maximum number of data ids */
#define DID_MAX_COUNT 256

// END DATA IDENTIFIERS --------------------------------------------------------------------------

/** Maximum number of satellite channels */
#define MAX_NUM_SATELLITES 50

/** Maximum number of satellite signals */
#define MAX_NUM_SAT_SIGNALS 100

/** Maximum length of device info manufacturer string (must be a multiple of 4) */
#define DEVINFO_MANUFACTURER_STRLEN 24
#define DEVINFO_ADDINFO_STRLEN 24


/** Defines the 4 parts to the communications version. See release notes. */
// TODO: Update release notes for v2
// #define PROTOCOL_VERSION_CHAR0       // Major (in ISComm.h)
// #define PROTOCOL_VERSION_CHAR1
#define PROTOCOL_VERSION_CHAR2 0
#define PROTOCOL_VERSION_CHAR3 0

/** Rtk rover receiver index */
#define RECEIVER_INDEX_GPS1 1 // DO NOT CHANGE
#define RECEIVER_INDEX_EXTERNAL_BASE 2 // DO NOT CHANGE
#define RECEIVER_INDEX_GPS2 3 // DO NOT CHANGE

// Max number of devices across all hardware types: uINS-3, uINS-4, and IMX-5
#define NUM_IMU_DEVICES     3        // g_numImuDevices defines the actual number of hardware specific devices
#define NUM_MAG_DEVICES     2        // g_numMagDevices defines the actual number of hardware specific devices

/** INS status flags */
enum eInsStatusFlags
{
    /** Attitude estimate is usable but outside spec (COARSE) */
    INS_STATUS_ATT_ALIGN_COARSE                 = (int)0x00000001,
    /** Velocity estimate is usable but outside spec (COARSE) */
    INS_STATUS_VEL_ALIGN_COARSE                 = (int)0x00000002,
    /** Position estimate is usable but outside spec (COARSE) */
    INS_STATUS_POS_ALIGN_COARSE                 = (int)0x00000004,
    /** Estimate is COARSE mask (usable but outside spec) */
    INS_STATUS_ALIGN_COARSE_MASK                = (int)0x00000007,

    /** Velocity aided by wheel sensor */
    INS_STATUS_WHEEL_AIDING_VEL                 = (int)0x00000008,

    /** Attitude estimate is within spec (FINE) */
    INS_STATUS_ATT_ALIGN_FINE                   = (int)0x00000010,
    /** Velocity estimate is within spec (FINE) */
    INS_STATUS_VEL_ALIGN_FINE                   = (int)0x00000020,
    /** Position estimate is within spec (FINE) */
    INS_STATUS_POS_ALIGN_FINE                   = (int)0x00000040,
    /** Estimate is FINE mask */
    INS_STATUS_ALIGN_FINE_MASK                  = (int)0x00000070,

    /** Heading aided by GPS */
    INS_STATUS_GPS_AIDING_HEADING               = (int)0x00000080,

    /** Position aided by GPS position */
    INS_STATUS_GPS_AIDING_POS                   = (int)0x00000100,
    /** GPS update event occurred in solution, potentially causing discontinuity in position path */
    INS_STATUS_GPS_UPDATE_IN_SOLUTION           = (int)0x00000200,
    /** Reserved for internal purpose */
    INS_STATUS_RESERVED_1                       = (int)0x00000400,
    /** Heading aided by magnetic heading */
    INS_STATUS_MAG_AIDING_HEADING               = (int)0x00000800,

    /** Nav mode (set) = estimating velocity and position. AHRS mode (cleared) = NOT estimating velocity and position */
    INS_STATUS_NAV_MODE                         = (int)0x00001000,

    /** INS in stationary mode.  If initiated by zero velocity command, user should not move (keep system motionless) to assist on-board processing. */
    INS_STATUS_STATIONARY_MODE                  = (int)0x00002000,    
    /** Velocity aided by GPS velocity */
    INS_STATUS_GPS_AIDING_VEL                   = (int)0x00004000,
    /** Vehicle kinematic calibration is good */
    INS_STATUS_KINEMATIC_CAL_GOOD               = (int)0x00008000,

    /** INS/AHRS Solution Status */
    INS_STATUS_SOLUTION_MASK                    = (int)0x000F0000,
    INS_STATUS_SOLUTION_OFFSET                  = 16,
#define INS_STATUS_SOLUTION(insStatus)          ((insStatus&INS_STATUS_SOLUTION_MASK)>>INS_STATUS_SOLUTION_OFFSET)

    INS_STATUS_SOLUTION_OFF                     = 0,    // System is off 
    INS_STATUS_SOLUTION_ALIGNING                = 1,    // System is in alignment mode
    INS_STATUS_SOLUTION_ALIGNMENT_COMPLETE      = 2,    // System is aligned but not enough dynamics have been experienced to be with specifications.
    INS_STATUS_SOLUTION_NAV                     = 3,    // System is in navigation mode and solution is good.
    INS_STATUS_SOLUTION_NAV_HIGH_VARIANCE       = 4,    // System is in navigation mode but the attitude uncertainty has exceeded the threshold.
    INS_STATUS_SOLUTION_AHRS                    = 5,    // System is in AHRS mode and solution is good.
    INS_STATUS_SOLUTION_AHRS_HIGH_VARIANCE      = 6,    // System is in AHRS mode but the attitude uncertainty has exceeded the threshold.

    /** GPS compassing antenna offsets are not set in flashCfg. */
    INS_STATUS_RTK_COMPASSING_BASELINE_UNSET    = (int)0x00100000,
    /** GPS antenna baseline specified in flashCfg and measured by GPS do not match. */
    INS_STATUS_RTK_COMPASSING_BASELINE_BAD      = (int)0x00200000,
    INS_STATUS_RTK_COMPASSING_MASK              = (INS_STATUS_RTK_COMPASSING_BASELINE_UNSET|INS_STATUS_RTK_COMPASSING_BASELINE_BAD),

    /** Magnetometer is being recalibrated.  Device requires rotation to complete the calibration process. HDW_STATUS_MAG_RECAL_COMPLETE is set when complete. */
    INS_STATUS_MAG_RECALIBRATING                = (int)0x00400000,
    /** Magnetometer is experiencing interference or calibration is bad.  Attention may be required to remove interference (move the device) or recalibrate the magnetometer. */
    INS_STATUS_MAG_INTERFERENCE_OR_BAD_CAL      = (int)0x00800000,

    /** GPS navigation fix type (see eGpsNavFixStatus) */
    INS_STATUS_GPS_NAV_FIX_MASK                 = (int)0x03000000,
    INS_STATUS_GPS_NAV_FIX_OFFSET               = 24,
#define INS_STATUS_NAV_FIX_STATUS(insStatus)    ((insStatus&INS_STATUS_GPS_NAV_FIX_MASK)>>INS_STATUS_GPS_NAV_FIX_OFFSET)

    /** RTK compassing heading is accurate.  (RTK fix and hold status) */
    INS_STATUS_RTK_COMPASSING_VALID             = (int)0x04000000,

    /* NOTE: If you add or modify these INS_STATUS_RTK_ values, please update eInsStatusRtkBase in IS-src/python/src/ci_hdw/data_sets.py */
    /** RTK error: Observations invalid or not received  (i.e. RTK differential corrections) */
    INS_STATUS_RTK_RAW_GPS_DATA_ERROR           = (int)0x08000000,
    /** RTK error: Either base observations or antenna position have not been received */
    INS_STATUS_RTK_ERR_BASE_DATA_MISSING        = (int)0x10000000,
    /** RTK error: base position moved when it should be stationary */
    INS_STATUS_RTK_ERR_BASE_POSITION_MOVING     = (int)0x20000000,
    /** RTK error: base position invalid or not surveyed */
    INS_STATUS_RTK_ERR_BASE_POSITION_INVALID    = (int)0x30000000,
    /** RTK error: NO base position received */
    INS_STATUS_RTK_ERR_BASE_MASK                = (int)0x30000000,
    /** GPS base mask */
    INS_STATUS_RTK_ERROR_MASK                   = (INS_STATUS_RTK_RAW_GPS_DATA_ERROR|INS_STATUS_RTK_ERR_BASE_MASK),
    
    /** RTOS task ran longer than allotted period */
    INS_STATUS_RTOS_TASK_PERIOD_OVERRUN         = (int)0x40000000,
    /** General fault (see sys_params_t.genFaultCode) */
    INS_STATUS_GENERAL_FAULT                    = (int)0x80000000,
};

/** GPS navigation fix type */
/* NOTE: If you modify this enum, please also modify the eGpsNavFixStatus enum
 *       in IS-src/python/src/ci_hdw/data_sets.py */
enum eGpsNavFixStatus
{
    GPS_NAV_FIX_NONE                            = (int)0x00000000,
    GPS_NAV_FIX_POSITIONING_3D                  = (int)0x00000001,
    GPS_NAV_FIX_POSITIONING_RTK_FLOAT           = (int)0x00000002,
    GPS_NAV_FIX_POSITIONING_RTK_FIX             = (int)0x00000003,        // Includes fix & hold
};

/** Hardware status flags */
enum eHdwStatusFlags
{
    /** Gyro motion detected sigma */
    HDW_STATUS_MOTION_GYR_SIG                   = (int)0x00000001,
    /** Accelerometer motion detected sigma */
    HDW_STATUS_MOTION_ACC_SIG                   = (int)0x00000002,
    /** Unit is moving and NOT stationary */
    HDW_STATUS_MOTION_SIG_MASK                  = (int)0x00000003,
    /** Gyro motion detected deviation */
    HDW_STATUS_MOTION_GYR_DEV                   = (int)0x00000004,
    /** Accelerometer motion detected deviation */
    HDW_STATUS_MOTION_ACC_DEV                   = (int)0x00000008,
    /** Motion mask */
    HDW_STATUS_MOTION_MASK                      = (int)0x0000000F,

    /** GPS satellite signals are being received (antenna and cable are good) */
    HDW_STATUS_GPS_SATELLITE_RX                 = (int)0x00000010,
    /** Event occurred on strobe input pin */
    HDW_STATUS_STROBE_IN_EVENT                  = (int)0x00000020,
    /** GPS time of week is valid and reported.  Otherwise the timeOfWeek is local system time. */
    HDW_STATUS_GPS_TIME_OF_WEEK_VALID           = (int)0x00000040,
    /** Reference IMU data being received */
    HDW_STATUS_REFERENCE_IMU_RX                 = (int)0x00000080,

    /** Sensor saturation on gyro */
    HDW_STATUS_SATURATION_GYR                   = (int)0x00000100,
    /** Sensor saturation on accelerometer */
    HDW_STATUS_SATURATION_ACC                   = (int)0x00000200,
    /** Sensor saturation on magnetometer */
    HDW_STATUS_SATURATION_MAG                   = (int)0x00000400,
    /** Sensor saturation on barometric pressure */
    HDW_STATUS_SATURATION_BARO                  = (int)0x00000800,

    /** Sensor saturation mask */
    HDW_STATUS_SATURATION_MASK                  = (int)0x00000F00,
    /** Sensor saturation offset */
    HDW_STATUS_SATURATION_OFFSET                = 8,

    /** System Reset is Required for proper function */
    HDW_STATUS_SYSTEM_RESET_REQUIRED            = (int)0x00001000,
    /** Reference IMU used in EKF */
    HDW_STATUS_EKF_USING_REFERENCE_IMU          = (int)0x00002000,
    /** Magnetometer recalibration has finished (when INS_STATUS_MAG_RECALIBRATING is unset).  */
    HDW_STATUS_MAG_RECAL_COMPLETE               = (int)0x00004000,
    /** System flash write staging or occuring now.  Processor will pause and not respond during a flash write, typicaly 150-250 ms. */
    HDW_STATUS_FLASH_WRITE_PENDING              = (int)0x00008000,

    /** Communications Tx buffer limited */
    HDW_STATUS_ERR_COM_TX_LIMITED               = (int)0x00010000,
    /** Communications Rx buffer overrun */
    HDW_STATUS_ERR_COM_RX_OVERRUN               = (int)0x00020000,

    /** GPS PPS timepulse signal has not been received or is in error */
    HDW_STATUS_ERR_NO_GPS_PPS                   = (int)0x00040000,
    /** Time synchronized by GPS PPS */
    HDW_STATUS_GPS_PPS_TIMESYNC                 = (int)0x00080000,

    /** Communications parse error count */
    HDW_STATUS_COM_PARSE_ERR_COUNT_MASK         = (int)0x00F00000,
    HDW_STATUS_COM_PARSE_ERR_COUNT_OFFSET       = 20,
#define HDW_STATUS_COM_PARSE_ERROR_COUNT(hdwStatus) ((hdwStatus&HDW_STATUS_COM_PARSE_ERR_COUNT_MASK)>>HDW_STATUS_COM_PARSE_ERR_COUNT_OFFSET)

    /** (BIT) Built-in self-test running */
    HDW_STATUS_BIT_RUNNING                      = (int)0x01000000,
    /** (BIT) Built-in self-test passed */
    HDW_STATUS_BIT_PASSED                       = (int)0x02000000,
    /** (BIT) Built-in self-test failure */
    HDW_STATUS_BIT_FAULT                        = (int)0x03000000,
    /** (BIT) Built-in self-test mask */
    HDW_STATUS_BIT_MASK                         = (int)0x03000000,

    /** Temperature outside spec'd operating range */
    HDW_STATUS_ERR_TEMPERATURE                  = (int)0x04000000,
    
    /** IMX pins G5-G8 are configure for SPI use */
    HDW_STATUS_SPI_INTERFACE_ENABLED            = (int)0x08000000,

    /** Fault reset cause */
    HDW_STATUS_FAULT_RESET_MASK                 = (int)0x70000000,    
    /** Reset from Backup mode (low-power state w/ CPU off) */
    HDW_STATUS_FAULT_RESET_BACKUP_MODE          = (int)0x10000000,
    /** Reset from Watchdog */
    HDW_STATUS_FAULT_RESET_WATCHDOG             = (int)0x20000000,
    /** Reset from Software */
    HDW_STATUS_FAULT_RESET_SOFT                 = (int)0x30000000,
    /** Reset from Hardware (NRST pin low) */
    HDW_STATUS_FAULT_RESET_HDW                  = (int)0x40000000,

    /** Critical System Fault - CPU error */
    HDW_STATUS_FAULT_SYS_CRITICAL               = (int)0x80000000,
};

/** System status flags */
enum eSysStatusFlags
{
    /** Allow IMX to drive Testbed-3 status LEDs */
    SYS_STATUS_TBED3_LEDS_ENABLED				= (int)0x00000001,
};

// Used to validate GPS position (and velocity)
#define GPS_THRESH_SATS_USED			5
#define GPS_THRESH_P_DOP				3.0f
#define GPS_THRESH_H_ACC				10.0f
#define GPS_THRESH_V_ACC				20.0f
#define GPS_THRESH_S_ACC				2.0f

/** GPS Status */
enum eGpsStatus
{
    GPS_STATUS_NUM_SATS_USED_MASK                   = (int)0x000000FF,

    /** Fix */
    GPS_STATUS_FIX_NONE                             = (int)0x00000000,
    GPS_STATUS_FIX_DEAD_RECKONING_ONLY              = (int)0x00000100,
    GPS_STATUS_FIX_2D                               = (int)0x00000200,
    GPS_STATUS_FIX_3D                               = (int)0x00000300,
    GPS_STATUS_FIX_GPS_PLUS_DEAD_RECK               = (int)0x00000400,
    GPS_STATUS_FIX_TIME_ONLY                        = (int)0x00000500,
    GPS_STATUS_FIX_UNUSED1                          = (int)0x00000600,
    GPS_STATUS_FIX_UNUSED2                          = (int)0x00000700,
    GPS_STATUS_FIX_DGPS                             = (int)0x00000800,
    GPS_STATUS_FIX_SBAS                             = (int)0x00000900,
    GPS_STATUS_FIX_RTK_SINGLE                       = (int)0x00000A00,
    GPS_STATUS_FIX_RTK_FLOAT                        = (int)0x00000B00,
    GPS_STATUS_FIX_RTK_FIX                          = (int)0x00000C00,
    GPS_STATUS_FIX_MASK                             = (int)0x00001F00,
    GPS_STATUS_FIX_BIT_OFFSET                       = (int)8,

    /** Flags  */
    GPS_STATUS_FLAGS_FIX_OK                         = (int)0x00010000,      // within limits (e.g. DOP & accuracy)
    GPS_STATUS_FLAGS_DGPS_USED                      = (int)0x00020000,      // Differential GPS (DGPS) used.
     GPS_STATUS_FLAGS_RTK_FIX_AND_HOLD               = (int)0x00040000,      // RTK feedback on the integer solutions to drive the float biases towards the resolved integers
// 	GPS_STATUS_FLAGS_WEEK_VALID                     = (int)0x00040000,
// 	GPS_STATUS_FLAGS_TOW_VALID                      = (int)0x00080000,
    GPS_STATUS_FLAGS_GPS1_RTK_POSITION_ENABLED      = (int)0x00100000,      // GPS1 RTK precision positioning mode enabled
    GPS_STATUS_FLAGS_STATIC_MODE                    = (int)0x00200000,      // Static mode
    GPS_STATUS_FLAGS_GPS2_RTK_COMPASS_ENABLED       = (int)0x00400000,      // GPS2 RTK moving base mode enabled
    GPS_STATUS_FLAGS_GPS1_RTK_RAW_GPS_DATA_ERROR    = (int)0x00800000,      // GPS1 RTK error: observations or ephemeris are invalid or not received (i.e. RTK differential corrections)
    GPS_STATUS_FLAGS_GPS1_RTK_BASE_DATA_MISSING     = (int)0x01000000,      // GPS1 RTK error: Either base observations or antenna position have not been received.
    GPS_STATUS_FLAGS_GPS1_RTK_BASE_POSITION_MOVING  = (int)0x02000000,      // GPS1 RTK error: base position moved when it should be stationary
    GPS_STATUS_FLAGS_GPS1_RTK_BASE_POSITION_INVALID = (int)0x03000000,      // GPS1 RTK error: base position is invalid or not surveyed well
    GPS_STATUS_FLAGS_GPS1_RTK_BASE_POSITION_MASK    = (int)0x03000000,      // GPS1 RTK error: base position error bitmask
    GPS_STATUS_FLAGS_ERROR_MASK                     = (GPS_STATUS_FLAGS_GPS1_RTK_RAW_GPS_DATA_ERROR|
                                                       GPS_STATUS_FLAGS_GPS1_RTK_BASE_POSITION_MASK),
    GPS_STATUS_FLAGS_GPS1_RTK_POSITION_VALID        = (int)0x04000000,      // GPS1 RTK precision position and carrier phase range solution with fixed ambiguities (i.e. < 6cm horizontal accuracy).  The carrier phase range solution with floating ambiguities occurs if GPS_STATUS_FIX_RTK_FIX is set and GPS_STATUS_FLAGS_GPS1_RTK_POSITION_VALID is not set (i.e. > 6cm horizontal accuracy).
    GPS_STATUS_FLAGS_GPS2_RTK_COMPASS_VALID         = (int)0x08000000,      // GPS2 RTK moving base heading.  Indicates RTK fix and hold with single band RTK compassing.
    GPS_STATUS_FLAGS_GPS2_RTK_COMPASS_BASELINE_BAD  = (int)0x00002000,
    GPS_STATUS_FLAGS_GPS2_RTK_COMPASS_BASELINE_UNSET= (int)0x00004000,
    GPS_STATUS_FLAGS_GPS2_RTK_COMPASS_MASK          = (GPS_STATUS_FLAGS_GPS2_RTK_COMPASS_ENABLED|
                                                       GPS_STATUS_FLAGS_GPS2_RTK_COMPASS_VALID|
                                                       GPS_STATUS_FLAGS_GPS2_RTK_COMPASS_BASELINE_BAD|
                                                       GPS_STATUS_FLAGS_GPS2_RTK_COMPASS_BASELINE_UNSET),
	GPS_STATUS_FLAGS_GPS_NMEA_DATA                  = (int)0x00008000,      // 1 = Data from NMEA message. GPS velocity is NED (not ECEF).
	GPS_STATUS_FLAGS_GPS_PPS_TIMESYNC               = (int)0x10000000,      // Time is synchronized by GPS PPS. 

    GPS_STATUS_FLAGS_MASK                           = (int)0xFFFFE000,    
    GPS_STATUS_FLAGS_BIT_OFFSET                     = (int)16,
    
};

PUSH_PACK_1

/** (DID_POSITION_MEASUREMENT) External position estimate*/
typedef struct PACKED
{
    /** GPS time of week (since Sunday morning) in seconds */
    double					timeOfWeek;

    /** Position in ECEF (earth-centered earth-fixed) frame in meters */
    double					ecef[3];
    
    /** Heading with respect to NED frame (rad)*/
    float 					psi;
    
    /** The Upper Diagonal of accuracy covariance matrix*/
    float					accuracyCovUD[6]; // Matrix accuracyCovUD Described below
    // 0 1 2
    // _ 3 4
    // _ _ 5

}pos_measurement_t;

enum eDevInfoHardware
{
	DEV_INFO_HARDWARE_UINS      = 1,
	DEV_INFO_HARDWARE_EVB       = 2,
	DEV_INFO_HARDWARE_IMX       = 3,
	DEV_INFO_HARDWARE_GPX       = 4,
};

/** (DID_DEV_INFO) Device information */
typedef struct PACKED
{
	/** Reserved bits */
	uint16_t        reserved;

	/** Hardware: 1=uINS, 2=EVB, 3=IMX, 4=GPX (see eDevInfoHardware) */
	uint16_t        hardware;

    /** Serial number */
    uint32_t        serialNumber;

    /** Hardware version */
    uint8_t         hardwareVer[4];

    /** Firmware (software) version */
    uint8_t         firmwareVer[4];

    /** Build number */
    uint32_t        buildNumber;

    /** Communications protocol version */
    uint8_t         protocolVer[4];

    /** Repository revision number */
    uint32_t        repoRevision;

    /** Manufacturer name */
    char            manufacturer[DEVINFO_MANUFACTURER_STRLEN];

	/** Build type (Release: 'a'=ALPHA, 'b'=BETA, 'c'=RELEASE CANDIDATE, 'r'=PRODUCTION RELEASE, 'd'=debug) */
	uint8_t         buildType;
    
    /** Build date year - 2000 */
	uint8_t         buildYear;
    /** Build date month */
	uint8_t         buildMonth;
    /** Build date day */
	uint8_t         buildDay;

    /** Build time hour */
    uint8_t         buildHour;
    /** Build time minute */
    uint8_t         buildMinute;
    /** Build time second */
    uint8_t         buildSecond;
    /** Build time millisecond */
    uint8_t         buildMillisecond;

    /** Additional info */
    char            addInfo[DEVINFO_ADDINFO_STRLEN];
} dev_info_t;

/** (DID_MANUFACTURING_INFO) Manufacturing info */
typedef struct PACKED
{
    /** Inertial Sense serial number */
    uint32_t		serialNumber;

    /** Inertial Sense lot number */
    uint32_t		lotNumber;

    /** Inertial Sense manufacturing date (YYYYMMDDHHMMSS) */
    char			date[16];

	/** Key - write: unlock manufacting info, read: number of times OTP has been set, 15 max */
	uint32_t		key;

	/** Platform / carrier board (ePlatformConfig::PLATFORM_CFG_TYPE_MASK).  Only valid if greater than zero. */
	int32_t			platformType;

	/** Microcontroller unique identifier, 128 bits for SAM / 96 for STM32 */
	uint32_t 		uid[4];
} manufacturing_info_t;

/** (DID_INS_1) INS output: euler rotation w/ respect to NED, NED position from reference LLA */
typedef struct PACKED
{
    /** GPS number of weeks since January 6th, 1980 */
    uint32_t				week;
    
    /** GPS time of week (since Sunday morning) in seconds */
    double					timeOfWeek;

    /** INS status flags (eInsStatusFlags). Copy of DID_SYS_PARAMS.insStatus */
    uint32_t				insStatus;

    /** Hardware status flags (eHdwStatusFlags). Copy of DID_SYS_PARAMS.hdwStatus */
    uint32_t				hdwStatus;

    /** Euler angles: roll, pitch, yaw in radians with respect to NED */
    float					theta[3];

    /** Velocity U, V, W in meters per second.  Convert to NED velocity using "vectorBodyToReference( uvw, theta, vel_ned )". */
    float					uvw[3];

    /** WGS84 latitude, longitude, height above ellipsoid (degrees,degrees,meters) */
    double					lla[3];

    /** North, east and down (meters) offset from reference latitude, longitude, and altitude to current latitude, longitude, and altitude */
    float					ned[3];
} ins_1_t;


/** (DID_INS_2) INS output: quaternion rotation w/ respect to NED, ellipsoid altitude */
typedef struct PACKED
{
    /** GPS number of weeks since January 6th, 1980 */
    uint32_t				week;
    
    /** GPS time of week (since Sunday morning) in seconds */
    double					timeOfWeek;

    /** INS status flags (eInsStatusFlags). Copy of DID_SYS_PARAMS.insStatus */
    uint32_t				insStatus;

    /** Hardware status flags (eHdwStatusFlags). Copy of DID_SYS_PARAMS.hdwStatus */
    uint32_t				hdwStatus;

    /** Quaternion body rotation with respect to NED: W, X, Y, Z */
    float					qn2b[4];

    /** Velocity U, V, W in meters per second.  Convert to NED velocity using "quatRot(vel_ned, qn2b, uvw)". */
    float					uvw[3];

    /** WGS84 latitude, longitude, height above ellipsoid in meters (not MSL) */
    double					lla[3];
} ins_2_t;


/** (DID_INS_3) INS output: quaternion rotation w/ respect to NED, msl altitude */
typedef struct PACKED
{
    /** GPS number of weeks since January 6th, 1980 */
    uint32_t				week;
    
    /** GPS time of week (since Sunday morning) in seconds */
    double					timeOfWeek;

    /** INS status flags (eInsStatusFlags). Copy of DID_SYS_PARAMS.insStatus */
    uint32_t				insStatus;

    /** Hardware status flags (eHdwStatusFlags). Copy of DID_SYS_PARAMS.hdwStatus */
    uint32_t				hdwStatus;

    /** Quaternion body rotation with respect to NED: W, X, Y, Z */
    float					qn2b[4];

    /** Velocity U, V, W in meters per second.  Convert to NED velocity using "quatRot(vel_ned, qn2b, uvw)". */
    float					uvw[3];

    /** WGS84 latitude, longitude, height above ellipsoid in meters (not MSL) */
    double					lla[3];

    /** height above mean sea level (MSL) in meters */
    float					msl;
} ins_3_t;


/** (DID_INS_4) INS output: quaternion rotation w/ respect to ECEF, ECEF position */
typedef struct PACKED
{
    /** GPS number of weeks since January 6th, 1980 */
    uint32_t				week;
    
    /** GPS time of week (since Sunday morning) in seconds */
    double					timeOfWeek;

    /** INS status flags (eInsStatusFlags). Copy of DID_SYS_PARAMS.insStatus */
    uint32_t				insStatus;

    /** Hardware status flags (eHdwStatusFlags). Copy of DID_SYS_PARAMS.hdwStatus */
    uint32_t				hdwStatus;

    /** Quaternion body rotation with respect to ECEF: W, X, Y, Z */
    float					qe2b[4];

    /** Velocity in ECEF (earth-centered earth-fixed) frame in meters per second */
    float					ve[3];

    /** Position in ECEF (earth-centered earth-fixed) frame in meters */
    double					ecef[3];
} ins_4_t;


/** Inertial Measurement Unit (IMU) data */
typedef struct PACKED
{
    /** Gyroscope P, Q, R in radians / second */
    float                   pqr[3];

    /** Acceleration X, Y, Z in meters / second squared */
    float                   acc[3];
} imus_t;


/** (DID_IMU, DID_REFERENCE_IMU) Inertial Measurement Unit (IMU) data */
typedef struct PACKED
{
    /** Time since boot up in seconds.  Convert to GPS time of week by adding gps.towOffset */
    double                  time;

    /** IMU Status (eImuStatus) */
    uint32_t                status;

    /** Inertial Measurement Unit (IMU) */
    imus_t					I;
} imu_t;


/** (DID_IMU3_UNCAL) Dual Inertial Measurement Units (IMUs) data */
typedef struct PACKED
{
    /** Time since boot up in seconds.  Convert to GPS time of week by adding gps.towOffset */
    double                  time;

    /** IMU Status (eImuStatus) */
    uint32_t                status;

    /** Inertial Measurement Units (IMUs) */
    imus_t                  I[3];

} imu3_t;


/** (DID_MAGNETOMETER) Magnetometer sensor data */
typedef struct PACKED
{
    /** Time since boot up in seconds.  Convert to GPS time of week by adding gps.towOffset */
    double                  time;
    
    /** Magnetometers in Gauss */
    float                   mag[3];
} magnetometer_t;


/** (DID_BAROMETER) Barometric pressure sensor data */
typedef struct PACKED
{
    /** Time since boot up in seconds.  Convert to GPS time of week by adding gps.towOffset */
    double                  time;
    
    /** Barometric pressure in kilopascals */
    float                   bar;

    /** MSL altitude from barometric pressure sensor in meters */
    float                   mslBar;

    /** Temperature of barometric pressure sensor in Celsius */
    float                   barTemp;

    /** Relative humidity as a percent (%rH). Range is 0% - 100% */
    float                   humidity;
} barometer_t;


/** (DID_PIMU, DID_REFERENCE_PIMU) Preintegraed IMU (a.k.a. Coning and Sculling integral) in body/IMU frame. */
typedef struct PACKED
{
    /** Time since boot up in seconds.  Convert to GPS time of week by adding gps.towOffset */
    double                  time;

    /** Integral period in seconds for delta theta and delta velocity.  This is configured using DID_FLASH_CONFIG.startupNavDtMs. */
    float					dt;

    /** IMU Status (eImuStatus) */
    uint32_t                status;

    /** IMU delta theta (gyroscope {p,q,r} integral) in radians in sensor frame */
    float                   theta[3];

    /** IMU delta velocity (accelerometer {x,y,z} integral) in m/s in sensor frame */
    float                   vel[3];

} pimu_t;


/** (DID_IMU_MAG) imu + mag */
typedef struct PACKED
{
    /** imu - raw or pre-integrated depending on data id */
    imu_t imu;
    
    /** mag */
    magnetometer_t mag;
} imu_mag_t;


/** (DID_PIMU_MAG) preintegrated imu + mag */
typedef struct PACKED
{
    /** Preintegrated IMU */
    pimu_t pimu;
    
    /** Magnetometer */
    magnetometer_t mag;
} pimu_mag_t;


/** IMU Status */
enum eImuStatus
{
    /** Sensor saturation on IMU1 gyro */
    IMU_STATUS_SATURATION_IMU1_GYR              = (int)0x00000001,
    /** Sensor saturation on IMU2 gyro */
    IMU_STATUS_SATURATION_IMU2_GYR              = (int)0x00000002,
    /** Sensor saturation on IMU3 gyro */
    IMU_STATUS_SATURATION_IMU3_GYR              = (int)0x00000004,
    /** Sensor saturation on IMU1 accelerometer */
    IMU_STATUS_SATURATION_IMU1_ACC              = (int)0x00000008,
    /** Sensor saturation on IMU2 accelerometer */
    IMU_STATUS_SATURATION_IMU2_ACC              = (int)0x00000010,
    /** Sensor saturation on IMU3 accelerometer */
    IMU_STATUS_SATURATION_IMU3_ACC              = (int)0x00000020,
    /** Sensor saturation mask */
    IMU_STATUS_SATURATION_MASK                  = (int)0x0000003F,

    /** Magnetometer sample occured */
    IMU_STATUS_MAG_UPDATE						= (int)0x00000100,
    
    /** Reserved */
    // IMU_STATUS_RESERVED2						= (int)0x00000400,

//     /** Sensor saturation happened within past 10 seconds */
//     IMU_STATUS_SATURATION_HISTORY               = (int)0x00000100,
//     /** Sample rate fault happened within past 10 seconds */
//     IMU_STATUS_SAMPLE_RATE_FAULT_HISTORY        = (int)0x00000200,

    /** IMU1 gyros available */
    IMU_STATUS_GYR1_OK                          = (int)0x00010000,
    /** IMU2 gyros and accelerometers available */
    IMU_STATUS_GYR2_OK                          = (int)0x00020000,
    /** IMU3 gyros available */
    IMU_STATUS_GYR3_OK                          = (int)0x00040000,
    /** IMU1 accelerometers available */
    IMU_STATUS_ACC1_OK                          = (int)0x00080000,
    /** IMU2 accelerometers available */
    IMU_STATUS_ACC2_OK                          = (int)0x00100000,
    /** IMU3 accelerometers available */
    IMU_STATUS_ACC3_OK                          = (int)0x00200000,
    /** IMU1 available */
    IMU_STATUS_IMU1_OK                          = (int)(IMU_STATUS_GYR1_OK | IMU_STATUS_ACC1_OK),
    /** IMU2 available */
    IMU_STATUS_IMU2_OK                          = (int)(IMU_STATUS_GYR2_OK | IMU_STATUS_ACC2_OK),
    /** IMU3 available */
    IMU_STATUS_IMU3_OK                          = (int)(IMU_STATUS_GYR3_OK | IMU_STATUS_ACC3_OK),
    /** IMU gyros and accelerometers available */
    IMU_STATUS_IMU_OK_MASK                      = (int)0x003F0000,
};

/** (DID_GPS1_POS, DID_GPS1_RCVR_POS, DID_GPS2_POS) GPS position data */
typedef struct PACKED
{
    /** GPS number of weeks since January 6th, 1980 */
    uint32_t                week;

    /** GPS time of week (since Sunday morning) in milliseconds */
    uint32_t                timeOfWeekMs;

    /** (see eGpsStatus) GPS status: [0x000000xx] number of satellites used, [0x0000xx00] fix type, [0x00xx0000] status flags, NMEA input flag */
    uint32_t                status;

    /** Position in ECEF {x,y,z} (m) */
    double					ecef[3];
    
    /** Position - WGS84 latitude, longitude, height above ellipsoid (not MSL) (degrees, m) */
    double					lla[3];

    /** Height above mean sea level (MSL) in meters */
    float					hMSL;

    /** Horizontal accuracy in meters */
    float					hAcc;

    /** Vertical accuracy in meters */
    float					vAcc;

    /** Position dilution of precision (unitless) */
    float                   pDop;

    /** Average of all non-zero satellite carrier to noise ratios (signal strengths) in dBHz */
    float                   cnoMean;

    /** Time sync offset between local time since boot up to GPS time of week in seconds.  Add this to IMU and sensor time to get GPS time of week in seconds. */
    double                  towOffset;
    
    /** GPS leap second (GPS-UTC) offset. Receiver's best knowledge of the leap seconds offset from UTC to GPS time. Subtract from GPS time of week to get UTC time of week. (18 seconds as of December 31, 2016) */
    uint8_t					leapS;

    /** Number of satellites used */
    uint8_t					satsUsed;

    /** Standard deviation of cnoMean over past 5 seconds (dBHz x10) */
    uint8_t					cnoMeanSigma;

    /** Reserved for future use */
    uint8_t					reserved;

} gps_pos_t;


/** (DID_GPS1_VEL, DID_GPS2_VEL) GPS velocity data */
typedef struct PACKED
{
    /** GPS time of week (since Sunday morning) in milliseconds */
    uint32_t                timeOfWeekMs;

    /** GPS Velocity.  Velocity is in ECEF {vx,vy,vz} (m/s) if status bit GPS_STATUS_FLAGS_GPS_NMEA_DATA (0x00008000) is NOT set.  Velocity is in local tangent plane with no vertical velocity {vNorth, vEast, 0} (m/s) if status bit GPS_STATUS_FLAGS_GPS_NMEA_DATA (0x00008000) is set. */
    float					vel[3];	

    /** Speed accuracy in meters / second */
    float					sAcc;
    
    /** (see eGpsStatus) GPS status: [0x000000xx] number of satellites used, [0x0000xx00] fix type, [0x00xx0000] status flags, NMEA input flag */
    uint32_t                status;
} gps_vel_t;


/** GPS Satellite information */
typedef struct PACKED
{
    /** GNSS identifier (see eSatSvGnssId) */
    uint8_t					gnssId;

    /** Satellite identifier */
    uint8_t					svId;

    /** (deg) Elevation (range: +/-90) */
    int8_t					elev;

    /** (deg) Azimuth (range: +/-180) */
    int16_t					azim;

    /** (dBHz) Carrier to noise ratio (signal strength) */
    uint8_t					cno;

    /** (see eSatSvStatus) */
    uint16_t				status;

} gps_sat_sv_t;

/** Sat SV - GNSS System ID */
enum eSatSvGnssId
{
    SAT_SV_GNSS_ID_UNKNOWN      = 0,
    SAT_SV_GNSS_ID_GNSS         = 0, 	// (multi-constellation)
    SAT_SV_GNSS_ID_GPS          = 1,	// GPS (USA)
    SAT_SV_GNSS_ID_SBS          = 2,	// SBAS (multiple regional systems, see flash config for selection)
    SAT_SV_GNSS_ID_GAL          = 3,	// Galileo (European Union)	
    SAT_SV_GNSS_ID_BEI          = 4,	// BeiDou (China)
    SAT_SV_GNSS_ID_QZS          = 5,	// QZSS (Japan)
    SAT_SV_GNSS_ID_GLO          = 6,	// GLONASS (Russia)	
    SAT_SV_GNSS_ID_IRN          = 7,	// IRNSS / NavIC (India)	
    SAT_SV_GNSS_ID_IME          = 8,	// IMES (Japan's Indoor Messaging System)
};

/** GPS Sat Status */
enum eSatSvStatus
{
    SAT_SV_STATUS_SIGNAL_QUALITY_MASK               = 0x0007,   // see eSatSigQuality
    SAT_SV_STATUS_USED_IN_SOLUTION                  = 0x0008,	// Used in the solution
    SAT_SV_STATUS_USED_IN_SOLUTION_OFFSET           = 3,
    SAT_SV_STATUS_HEALTH_UNKNOWN                    = 0x0000,	// 0 = unknown
    SAT_SV_STATUS_HEALTH_GOOD                       = 0x0010,	// 1 = healthy
    SAT_SV_STATUS_HEALTH_BAD                        = 0x0020,	// 2 = unhealthy
    SAT_SV_STATUS_HEALTH_MASK                       = 0x0030,
    SAT_SV_STATUS_HEALTH_OFFSET                     = 4,

    SAT_SV_STATUS_RTK_SOL_FIX_STATUS_MASK           = 0x0300,	// 1=float, 2=fix
    SAT_SV_STATUS_RTK_SOL_FIX_STATUS_OFFSET         = 8,
    SAT_SV_STATUS_RTK_SOL_FIX_STATUS_FLOAT          = 1,	
    SAT_SV_STATUS_RTK_SOL_FIX_STATUS_FIX            = 2,	

    // SAT_SV_STATUS_HEALTH_MASK                       = 0x00000030,
    // NAV_SAT_FLAGS_HEALTH_OFFSET                     = 4,
    // SAT_SV_STATUS_DIFFCORR                          = 0x00000040,
    // SAT_SV_STATUS_SMOOTHED                          = 0x00000080,
    // SAT_SV_STATUS_ORBITSOURCE_MASK                  = 0x00000700,
    // SAT_SV_STATUS_ORBITSOURCE_OFFSET                = 8,
    // SAT_SV_STATUS_EPHAVAIL                          = 0x00000800,
    // SAT_SV_STATUS_ALMAVAIL                          = 0x00001000,
    // SAT_SV_STATUS_ANOAVAIL                          = 0x00002000,
    // SAT_SV_STATUS_AOPAVAIL                          = 0x00004000,	
};

/** (DID_GPS1_SAT, DID_GPS2_SAT) GPS satellite information */
typedef struct PACKED
{
    /** GPS time of week (since Sunday morning) in milliseconds */
	uint32_t                timeOfWeekMs;				
    /** Number of satellites in the sky */
	uint32_t				numSats;					
    /** Satellite information list */
	gps_sat_sv_t			sat[MAX_NUM_SATELLITES];	
} gps_sat_t;

enum eSatSvSigId
{
    SAT_SV_SIG_ID_GPS_L1CA          = 0,
    SAT_SV_SIG_ID_GPS_L2CL          = 3,
    SAT_SV_SIG_ID_GPS_L2CM          = 4,
    SAT_SV_SIG_ID_GPS_L5I           = 6,
    SAT_SV_SIG_ID_GPS_L5Q           = 7,
    SAT_SV_SIG_ID_GPS_L5            = SAT_SV_SIG_ID_GPS_L5Q,

    SAT_SV_SIG_ID_SBAS_L1CA         = 0,
    SAT_SV_SIG_ID_SBAS_L2           = 1,
    SAT_SV_SIG_ID_SBAS_L5           = 2,

    SAT_SV_SIG_ID_Galileo_E1C2      = 0,
    SAT_SV_SIG_ID_Galileo_E1B2      = 1,
    SAT_SV_SIG_ID_Galileo_E1BC      = SAT_SV_SIG_ID_Galileo_E1B2,
    SAT_SV_SIG_ID_Galileo_E5aI      = 3,
    SAT_SV_SIG_ID_Galileo_E5aQ      = 4,
    SAT_SV_SIG_ID_Galileo_E5a       = SAT_SV_SIG_ID_Galileo_E5aQ,
    SAT_SV_SIG_ID_Galileo_E5bI      = 5,
    SAT_SV_SIG_ID_Galileo_E5bQ      = 6,
    SAT_SV_SIG_ID_Galileo_E5        = SAT_SV_SIG_ID_Galileo_E5bQ,

    SAT_SV_SIG_ID_BeiDou_B1D1       = 0,
    SAT_SV_SIG_ID_BeiDou_B1D2       = 1,
    SAT_SV_SIG_ID_BeiDou_B2D1       = 2,
    SAT_SV_SIG_ID_BeiDou_B2D2       = 3,
    SAT_SV_SIG_ID_BeiDou_B2         = SAT_SV_SIG_ID_BeiDou_B2D1,
    SAT_SV_SIG_ID_BeiDou_B1C        = 5,
    SAT_SV_SIG_ID_BeiDou_B2a        = 7,

    SAT_SV_SIG_ID_QZSS_L1CA         = 0,
    SAT_SV_SIG_ID_QZSS_L1S          = 1,
    SAT_SV_SIG_ID_QZSS_L2CM         = 4,
    SAT_SV_SIG_ID_QZSS_L2CL         = 5,
    SAT_SV_SIG_ID_QZSS_L2           = SAT_SV_SIG_ID_QZSS_L2CL,
    SAT_SV_SIG_ID_QZSS_L5I          = 8,
    SAT_SV_SIG_ID_QZSS_L5Q          = 9,
    SAT_SV_SIG_ID_QZSS_L5           = SAT_SV_SIG_ID_QZSS_L5Q,

    SAT_SV_SIG_ID_GLONASS_L1OF      = 0,
    SAT_SV_SIG_ID_GLONASS_L2OF      = 2,

    SAT_SV_SIG_ID_NAVIC_L5A         = 0, 
};

enum eSatSigQuality
{
    SAT_SIG_QUALITY_NO_SIGNAL                   = 0, 	// no signal
    SAT_SIG_QUALITY_SEARCHING                   = 1, 	// searching signal
    SAT_SIG_QUALITY_ACQUIRED                    = 2, 	// signal acquired
    SAT_SIG_QUALITY_DETECTED                    = 3, 	// signal detected but unusable
    SAT_SIG_QUALITY_CODE_LOCK_TIME_SYNC         = 4, 	// code locked and time synchronized
    SAT_SIG_QUALITY_CODE_CARRIER_TIME_SYNC_1    = 5, 	// code and carrier locked and time synchronized
    SAT_SIG_QUALITY_CODE_CARRIER_TIME_SYNC_2    = 6, 	// "
    SAT_SIG_QUALITY_CODE_CARRIER_TIME_SYNC_3    = 7, 	// "
};

enum eSatSigStatus
{
    SAT_SIG_STATUS_HEALTH_UNKNOWN                    = 0x0000,	// 0 = unknown
    SAT_SIG_STATUS_HEALTH_GOOD                       = 0x0001,	// 1 = healthy
    SAT_SIG_STATUS_HEALTH_BAD                        = 0x0002,	// 2 = unhealthy
    SAT_SIG_STATUS_HEALTH_MASK                       = 0x0003,
    SAT_SIG_STATUS_USED_IN_SOLUTION                  = 0x0004,  // Signal is used in the solution
    SAT_SIG_STATUS_USED_IN_SOLUTION_OFFSET           = 2,
};


/** GPS satellite signal information */
typedef struct PACKED
{
    /** GNSS identifier (see eSatSvGnssId) */
    uint8_t					gnssId;

    /** Satellite identifier */
    uint8_t					svId;

    /** Signal identifier, frequency description (eSatSvSigId) */
    uint8_t					sigId;

    /** (dBHz) Carrier to noise ratio (signal strength) */
    uint8_t					cno;

    /** Quality indicator (see eSatSigQuality) */
    uint8_t					quality;

    /** Status flags (see eSatSigStatus) */
    uint16_t				status;

} gps_sig_sv_t;

/** (DID_GPS1_SIG, DID_GPS2_SIG) GPS satellite signal information */
typedef struct PACKED
{
    /** GPS time of week (since Sunday morning) in milliseconds */
	uint32_t                timeOfWeekMs;				
    /** Number of satellite signals in the following satelliate signal list */
	uint32_t				numSigs;					
    /** Satellite signal list */
	gps_sig_sv_t			sig[MAX_NUM_SAT_SIGNALS];	
} gps_sig_t;

typedef uint8_t         gps_extension_ver_t[30];
#define GPS_VER_NUM_EXTENSIONS	6
/** (DID_GPS1_VERSION) GPS version strings */
typedef struct PACKED
{
    /** Software version */
    uint8_t                 swVersion[30];
    /** Hardware version */
    uint8_t                 hwVersion[10];		
    /** Extension 30 bytes array description  */
	gps_extension_ver_t     extension[GPS_VER_NUM_EXTENSIONS];		
} gps_version_t;

// (DID_INL2_STATES) INL2 - INS Extended Kalman Filter (EKF) states
typedef struct PACKED
{
    /** GPS time of week (since Sunday morning) in seconds */
    double                  timeOfWeek;					

    /** Quaternion body rotation with respect to ECEF */
    float					qe2b[4];                    

    /** (m/s) Velocity in ECEF frame */
    float					ve[3];						

    /** (m)     Position in ECEF frame */
    double					ecef[3];				

    /** (rad/s) Gyro bias */
    float					biasPqr[3];	           
    
    /** (m/s^2) Accelerometer bias */
    float					biasAcc[3];	            
    
    /** (m)     Barometer bias */
    float					biasBaro;               
	
    /** (rad)   Magnetic declination */
    float					magDec;                 
	
    /** (rad)   Magnetic inclination */
    float					magInc;                 
} inl2_states_t;

// (DID_ROS_COVARIANCE_POSE_TWIST) INL2 - INS Extended Kalman Filter (EKF) state covariance
typedef struct PACKED
{
    /** GPS time of week (since Sunday morning) in seconds */
    double                  timeOfWeek;

    /** (rad^2, m^2)  EKF attitude and position error covariance matrix lower diagonal in body (attitude) and ECEF (position) frames */
    float					covPoseLD[21];

    /** ((m/s)^2, (rad/s)^2)   EKF velocity and angular rate error covariance matrix lower diagonal in ECEF (velocity) and body (attitude) frames */
    float					covTwistLD[21];

} ros_covariance_pose_twist_t;

// (DID_INL2_STATUS)
typedef struct PACKED
{
    int						ahrs;
    int						zero_accel;
    int						zero_angrate;
    int						accel_motion;
    int						rot_motion;
    int						zero_vel;
    int						ahrs_gps_cnt;			// Counter of sequential valid GPS data (for switching from AHRS to navigation)
    float					att_err;
    int						att_coarse;				// Flag whether initial attitude error converged
    int						att_aligned;			// Flag whether initial attitude error converged
    int						att_aligning;
    int						start_proc_done;		// Cold/hot start procedure completed
    int						mag_cal_good;
    int						mag_cal_done;
    int						stat_magfield;
} inl2_status_t;

/** Generic 1 axis sensor */
typedef struct PACKED
{
    /** Time in seconds */
    double                  time;

    /** Three axis sensor */
    float                   val;
} gen_1axis_sensor_t;

/** Generic 3 axis sensor */
typedef struct PACKED
{
    /** Time in seconds */
    double                  time;

    /** Three axis sensor */
    float                   val[3];
} gen_3axis_sensor_t;

/** Generic dual 3 axis sensor */
typedef struct PACKED
{
    /** Time in seconds */
    double                  time;

    /** First three axis sensor */
    float                   val1[3];

    /** Second three axis sensor */
    float                   val2[3];
} gen_dual_3axis_sensor_t;

/** Generic 3 axis sensor */
typedef struct PACKED
{
    /** Time in seconds */
    double                  time;

    /** Three axis sensor */
    double                  val[3];
} gen_3axis_sensord_t;

/** (DID_SYS_SENSORS) Output from system sensors */
typedef struct PACKED
{
    /** Time since boot up in seconds.  Convert to GPS time of week by adding gps.towOffset */
    double					time;

    /** Temperature in Celsius */
    float                   temp;

    /** Gyros in radians / second */
    float                   pqr[3];

    /** Accelerometers in meters / second squared */
    float                   acc[3];

    /** Magnetometers in Gauss */
    float                   mag[3];

    /** Barometric pressure in kilopascals */
    float                   bar;

    /** Temperature of barometric pressure sensor in Celsius */
    float                   barTemp;

    /** MSL altitude from barometric pressure sensor in meters */
    float                   mslBar;
    
    /** Relative humidity as a percent (%rH). Range is 0% - 100% */
    float                   humidity;

    /** EVB system input voltage in volts. uINS pin 5 (G2/AN2).  Use 10K/1K resistor divider between Vin and GND.  */
    float                   vin;

    /** ADC analog input in volts. uINS pin 4, (G1/AN1). */
    float                   ana1;

    /** ADC analog input in volts. uINS pin 19 (G3/AN3). */
    float                   ana3;

    /** ADC analog input in volts. uINS pin 20 (G4/AN4). */
    float                   ana4;
} sys_sensors_t;

/** INS output */
typedef struct PACKED
{
    /** GPS time of week (since Sunday morning) in milliseconds */
    uint32_t                timeOfWeekMs;

    /** Latitude, longitude and height above ellipsoid (rad, rad, m) */
    double                  lla[3];

    /** Velocities in body frames of X, Y and Z (m/s) */
    float                   uvw[3];

    /** Quaternion body rotation with respect to NED: W, X, Y, Z */
    float					qn2b[4];
} ins_output_t;

/** (DID_SYS_PARAMS) System parameters */
typedef struct PACKED
{
    /** GPS time of week (since Sunday morning) in milliseconds */
    uint32_t                timeOfWeekMs;

    /** INS status flags (eInsStatusFlags) */
    uint32_t                insStatus;

    /** Hardware status flags (eHdwStatusFlags) */
    uint32_t                hdwStatus;

    /** IMU temperature */
    float					imuTemp;

    /** Baro temperature */
    float					baroTemp;

    /** MCU temperature (not available yet) */
    float					mcuTemp;

    /** System status flags (eSysStatusFlags) */
    uint32_t				sysStatus;

    /** IMU sample period in milliseconds. Zero disables sampling. */
    uint32_t				imuPeriodMs;

    /** Preintegrated IMU (PIMU) integration period and navigation filter update period (ms). */
    uint32_t				navPeriodMs;

    /** Actual sample period relative to GPS PPS (sec) */
    double					sensorTruePeriod;

    /** Reserved */
    uint32_t				flashCfgChecksum;

    /** Reserved */
    float					reserved3;

    /** General fault code descriptor (eGenFaultCodes).  Set to zero to reset fault code. */
    uint32_t				genFaultCode;
} sys_params_t;

/*! General Fault Code descriptor */
enum eGenFaultCodes
{
    /*! INS state limit overrun - UVW */
    GFC_INS_STATE_ORUN_UVW				= 0x00000001,
    /*! INS state limit overrun - Latitude */
    GFC_INS_STATE_ORUN_LAT				= 0x00000002,
    /*! INS state limit overrun - Altitude */
    GFC_INS_STATE_ORUN_ALT				= 0x00000004,
    /*! Unhandled interrupt */
    GFC_UNHANDLED_INTERRUPT				= 0x00000010,
    /*! Fault: sensor initialization  */
    GFC_INIT_SENSORS					= 0x00000100,
    /*! Fault: SPI bus initialization  */
    GFC_INIT_SPI						= 0x00000200,
    /*! Fault: SPI configuration  */
    GFC_CONFIG_SPI						= 0x00000400,
    /*! Fault: GPS1 init  */
    GFC_INIT_GPS1						= 0x00000800,
    /*! Fault: GPS2 init  */
    GFC_INIT_GPS2                       = 0x00001000,
    /*! Flash failed to load valid values */
    GFC_FLASH_INVALID_VALUES			= 0x00002000,
    /*! Flash checksum failure */
    GFC_FLASH_CHECKSUM_FAILURE			= 0x00004000,
    /*! Flash write failure */
    GFC_FLASH_WRITE_FAILURE				= 0x00008000,
    /*! System Fault: general */
    GFC_SYS_FAULT_GENERAL				= 0x00010000,
    /*! System Fault: CRITICAL system fault (see DID_SYS_FAULT) */
    GFC_SYS_FAULT_CRITICAL			    = 0x00020000,
    /*! Sensor(s) saturated */
    GFC_SENSOR_SATURATION 				= 0x00040000,
    /*! Fault: IMU initialization */
    GFC_INIT_IMU						= 0x00100000,
    /*! Fault: Magnetometer initialization */
    GFC_INIT_MAGNETOMETER				= 0x00400000,
    /*! Fault: Barometer initialization */
    GFC_INIT_BAROMETER					= 0x00200000,
    /*! Fault: I2C initialization */
    GFC_INIT_I2C						= 0x00800000,
    /*! Fault: Chip erase line toggled but did not meet required hold time.  This is caused by noise/transient on chip erase pin.  */
    GFC_CHIP_ERASE_INVALID				= 0x01000000,
};


/** (DID_SYS_CMD) System Commands */
typedef struct PACKED
{
    /** System commands (see eSystemCommand) 1=save current persistent messages, 5=zero motion, 97=save flash, 99=software reset.  "invCommand" (following variable) must be set to bitwise inverse of this value for this command to be processed.  */
    uint32_t                command;

    /** Error checking field that must be set to bitwise inverse of command field for the command to take effect.  */
    uint32_t                invCommand;

} system_command_t;

enum eSystemCommand 
{
    SYS_CMD_NONE                                        = 0,            // (uint32 inv: 4294967295)
    SYS_CMD_SAVE_PERSISTENT_MESSAGES                    = 1,            // (uint32 inv: 4294967294)
    SYS_CMD_ENABLE_BOOTLOADER_AND_RESET                 = 2,            // (uint32 inv: 4294967293)
    SYS_CMD_ENABLE_SENSOR_STATS                         = 3,            // (uint32 inv: 4294967292)
    SYS_CMD_ENABLE_RTOS_STATS                           = 4,            // (uint32 inv: 4294967291)
    SYS_CMD_ZERO_MOTION                                 = 5,            // (uint32 inv: 4294967290)
    SYS_CMD_REF_POINT_STATIONARY                        = 6,            // (uint32 inv: 4294967289)
    SYS_CMD_REF_POINT_MOVING                            = 7,            // (uint32 inv: 4294967288)

    SYS_CMD_ENABLE_GPS_LOW_LEVEL_CONFIG                 = 10,           // (uint32 inv: 4294967285)
<<<<<<< HEAD
    SYS_CMD_DISABLE_SERIAL_PORT_BRIDGE                  = 11,           // (uint32 inv: 4294967284)
    SYS_CMD_ENABLE_SERIAL_PORT_BRIDGE_USB_TO_GPS1       = 12,           // (uint32 inv: 4294967283)
    SYS_CMD_ENABLE_SERIAL_PORT_BRIDGE_USB_TO_GPS2       = 13,           // (uint32 inv: 4294967282)
    SYS_CMD_ENABLE_SERIAL_PORT_BRIDGE_USB_TO_SER0       = 14,           // (uint32 inv: 4294967281)
    SYS_CMD_ENABLE_SERIAL_PORT_BRIDGE_USB_TO_SER1       = 15,           // (uint32 inv: 4294967280)	
    SYS_CMD_ENABLE_SERIAL_PORT_BRIDGE_USB_TO_SER2       = 16,           // (uint32 inv: 4294967279)
    SYS_CMD_ENABLE_SERIAL_PORT_BRIDGE_SER0_TO_GPS1      = 17,           // (uint32 inv: 4294967278)
=======
    SYS_CMD_ENABLE_SERIAL_PORT_BRIDGE_USB_TO_GPS1       = 11,           // (uint32 inv: 4294967284)
    SYS_CMD_ENABLE_SERIAL_PORT_BRIDGE_USB_TO_GPS2       = 12,           // (uint32 inv: 4294967283)
    SYS_CMD_ENABLE_SERIAL_PORT_BRIDGE_USB_TO_SER0       = 13,           // (uint32 inv: 4294967282)
    SYS_CMD_ENABLE_SERIAL_PORT_BRIDGE_USB_TO_SER1       = 14,           // (uint32 inv: 4294967281)
    SYS_CMD_ENABLE_SERIAL_PORT_BRIDGE_USB_TO_SER2       = 15,           // (uint32 inv: 4294967280)	
    SYS_CMD_ENABLE_SERIAL_PORT_BRIDGE_SER0_TO_GPS1      = 16,           // (uint32 inv: 4294967279)
    SYS_CMD_DISABLE_SERIAL_PORT_BRIDGE                  = 17,           // (uint32 inv: 4294967278)
>>>>>>> 4f204d7c
    SYS_CMD_ENABLE_SERIAL_PORT_BRIDGE_CUR_PORT_TO_GPS1  = 18,           // (uint32 inv: 4294967277)	
    SYS_CMD_ENABLE_SERIAL_PORT_BRIDGE_CUR_PORT_TO_GPS2  = 19,           // (uint32 inv: 4294967276)	
    SYS_CMD_ENABLE_SERIAL_PORT_BRIDGE_CUR_PORT_TO_USB   = 20,           // (uint32 inv: 4294967275)	
    SYS_CMD_ENABLE_SERIAL_PORT_BRIDGE_CUR_PORT_TO_SER0  = 21,           // (uint32 inv: 4294967274)	
    SYS_CMD_ENABLE_SERIAL_PORT_BRIDGE_CUR_PORT_TO_SER1  = 22,           // (uint32 inv: 4294967273)	
    SYS_CMD_ENABLE_SERIAL_PORT_BRIDGE_CUR_PORT_TO_SER2  = 23,           // (uint32 inv: 4294967272)	

    SYS_CMD_ENABLE_SERIAL_PORT_BRIDGE_USB_LOOPBACK      = 24,           // (uint32 inv: 4294967271)	
    SYS_CMD_ENABLE_SERIAL_PORT_BRIDGE_SER0_LOOPBACK     = 25,           // (uint32 inv: 4294967270)	
    SYS_CMD_ENABLE_SERIAL_PORT_BRIDGE_SER1_LOOPBACK     = 26,           // (uint32 inv: 4294967269)	
    SYS_CMD_ENABLE_SERIAL_PORT_BRIDGE_SER2_LOOPBACK     = 27,           // (uint32 inv: 4294967268)	
    SYS_CMD_ENABLE_SERIAL_PORT_BRIDGE_CUR_PORT_LOOPBACK = 28,           // (uint32 inv: 4294967267)	

<<<<<<< HEAD
    SYS_CMD_GPX_ENABLE_BOOTLOADER_MODE                  = 30,           // (uint32 inv: 4294967265)
    SYS_CMD_GPX_ENABLE_GNSS1_CHIPSET_BOOTLOADER         = 31,           // (uint32 inv: 4294967264)
    SYS_CMD_GPX_ENABLE_GNSS2_CHIPSET_BOOTLOADER         = 32,           // (uint32 inv: 4294967263)
    SYS_CMD_GPX_ENABLE_GNSS1_PASS_THROUGH               = 33,           // (uint32 inv: 4294967262)
    SYS_CMD_GPX_ENABLE_GNSS2_PASS_THROUGH               = 34,           // (uint32 inv: 4294967261)

    SYS_CMD_TEST_GPIO                                   = 64,           // (uint32 inv: 4294967231)

=======
>>>>>>> 4f204d7c
    SYS_CMD_SAVE_FLASH                                  = 97,           // (uint32 inv: 4294967198)
    SYS_CMD_SAVE_GPS_ASSIST_TO_FLASH_RESET              = 98,           // (uint32 inv: 4294967197)
    SYS_CMD_SOFTWARE_RESET                              = 99,           // (uint32 inv: 4294967196)
    SYS_CMD_MANF_UNLOCK                                 = 1122334455,   // (uint32 inv: 3172632840) 
    SYS_CMD_MANF_FACTORY_RESET                          = 1357924680,   // (uint32 inv: 2937042615) SYS_CMD_MANF_RESET_UNLOCK must be sent prior to this command.
    SYS_CMD_MANF_CHIP_ERASE                             = 1357924681,   // (uint32 inv: 2937042614) SYS_CMD_MANF_RESET_UNLOCK must be sent prior to this command.
    SYS_CMD_MANF_DOWNGRADE_CALIBRATION                  = 1357924682,   // (uint32 inv: 2937042613) SYS_CMD_MANF_RESET_UNLOCK must be sent prior to this command.
};

enum eSerialPortBridge
{
<<<<<<< HEAD
    SERIAL_PORT_BRIDGE_DISABLED         = 0,
=======
	SERIAL_PORT_BRIDGE_DISABLED         = 0,
>>>>>>> 4f204d7c

    SERIAL_PORT_BRIDGE_GPS1_TO_USB      = 1,
    SERIAL_PORT_BRIDGE_GPS1_TO_SER0     = 2,
    SERIAL_PORT_BRIDGE_GPS1_TO_SER1     = 3,
    SERIAL_PORT_BRIDGE_GPS1_TO_SER2     = 4,

    SERIAL_PORT_BRIDGE_GPS2_TO_USB      = 5,
    SERIAL_PORT_BRIDGE_GPS2_TO_SER0     = 6,
    SERIAL_PORT_BRIDGE_GPS2_TO_SER1     = 7,
    SERIAL_PORT_BRIDGE_GPS2_TO_SER2     = 8,

    SERIAL_PORT_BRIDGE_USB_TO_SER0      = 9,
    SERIAL_PORT_BRIDGE_USB_TO_SER1      = 10,
    SERIAL_PORT_BRIDGE_USB_TO_SER2      = 11,
    SERIAL_PORT_BRIDGE_SER0_TO_SER1     = 12,
    SERIAL_PORT_BRIDGE_SER0_TO_SER2     = 13,
    SERIAL_PORT_BRIDGE_SER1_TO_SER2     = 14,

    SERIAL_PORT_BRIDGE_USB_TO_USB       = 15,   // loopback
    SERIAL_PORT_BRIDGE_SER0_TO_SER0     = 16,   // loopback
    SERIAL_PORT_BRIDGE_SER1_TO_SER1     = 17,   // loopback
    SERIAL_PORT_BRIDGE_SER2_TO_SER2     = 18,   // loopback
};

/** (DID_NMEA_BCAST_PERIOD) Set NMEA message broadcast periods. This data structure is zeroed out on stop_all_broadcasts */
typedef struct PACKED
{
    /** Options: Port selection[0x0=current, 0xFF=all, 0x1=ser0, 0x2=ser1, 0x4=ser2, 0x8=USB] (see RMC_OPTIONS_...) */
    uint32_t				options;

	/** Broadcast period multiple - NMEA IMU data. 0 to disable. */
	uint8_t				    pimu;

	/** Broadcast period multiple - NMEA preintegrated IMU: delta theta (rad) and delta velocity (m/s). 0 to disable. */
	uint8_t			    	ppimu;
	
	/** Broadcast period multiple - NMEA INS output: euler rotation w/ respect to NED, NED position from reference LLA. 0 to disable. */
	uint8_t			    	pins1;

	/** Broadcast period multiple - NMEA INS output: quaternion rotation w/ respect to NED, ellipsoid altitude. 0 to disable. */
	uint8_t				    pins2;
	
	/** Broadcast period multiple - NMEA GPS position data. 0 to disable. */
	uint8_t			    	pgpsp;

	/** Broadcast period multiple - NMEA Raw IMU data (up to 1KHz).  Use this IMU data for output data rates faster than DID_FLASH_CONFIG.startupNavDtMs.  Otherwise we recommend use of pimu or ppimu as they are oversampled and contain less noise. 0 to disable. */
	uint8_t			    	primu;

	/** Broadcast period multiple - NMEA standard GGA GNSS 3D location, fix, and accuracy. 0 to disable. */
	uint8_t				    gga;

	/** Broadcast period multiple - NMEA standard GLL GNSS 2D location and time. 0 to disable. */
	uint8_t			    	gll;

	/** Broadcast period multiple - NMEA standard GSA GNSS DOP and active satellites. 0 to disable. */
	uint8_t			    	gsa;

	/** Broadcast period multiple - NMEA standard recommended minimum specific GPS/Transit data. 0 to disable. */
	uint8_t			    	rmc;
	
	/** Broadcast period multiple - NMEA standard Data and Time. 0 to disable. */
	uint8_t			    	zda;

	/** Broadcast period multiple - NMEA standard Inertial Attitude Data. 0 to disable. */
	uint8_t			    	pashr;

	/** Broadcast period multiple - NMEA standard satelliate information. */
	uint8_t			    	gsv;

	/** Broadcast period multiple - NMEA track made good and speed over ground. */
	uint8_t			    	vtg;

} nmea_msgs_t;

typedef struct PACKED
{
    /** (rad/s) Gyros.  Units only apply for calibrated data. */
    f_t						pqr[3];

    /** (m/s^2) Accelerometers.  Units only apply for calibrated data. */
    f_t						acc[3];

    /** (°C) Temperature of IMU.  Units only apply for calibrated data. */
    f_t						temp;
} sensors_imu_w_temp_t;

typedef struct PACKED
{                                       // Units only apply for calibrated data
    f_t						mag[3];         // (uT)		Magnetometers
} sensors_mag_t;

typedef struct PACKED
{
    /** (rad/s) Gyros.  Units only apply for calibrated data. */
    f_t						pqr[3];

    /** (m/s^2) Accelerometers.  Units only apply for calibrated data. */
    f_t						acc[3];

    /** (uT) Magnetometers.  Units only apply for calibrated data. */
    f_t						mag[3];
} sensors_mpu_t;

// (DID_SENSORS_TC_BIAS)
typedef struct PACKED
{
    /** Time since boot up in seconds.  Convert to GPS time of week by adding gps.towOffset */
    double                  time;                                       // Units only apply for calibrated data

    sensors_mpu_t			mpu[NUM_IMU_DEVICES];
} sensors_t;

typedef struct PACKED
{
    f_t						xyz[3];
} mag_xyz_t;

// (DID_SENSORS_UCAL, DID_SENSORS_TCAL, DID_SENSORS_MCAL)
typedef struct PACKED
{
    imu3_t					imu3;

    /** (°C) Temperature of IMU.  Units only apply for calibrated data. */
    f_t						temp[NUM_IMU_DEVICES];

    /** (uT) Magnetometers.  Units only apply for calibrated data. */
    mag_xyz_t				mag[NUM_MAG_DEVICES];
} sensors_w_temp_t;

typedef struct PACKED
{
    f_t						lpfLsb[3];      // Low-pass filtered of g_sensors.lsb
    f_t						lpfTemp;		// (°C) Low-pass filtered sensor temperature
    f_t						k[3];			// Slope (moved from flash to here)
    f_t						temp;			// (°C)	Temperature of sensor
    f_t                     tempRampRate;   // (°C/s) Temperature ramp rate
    uint32_t                tci;            // Index of current temperature compensation point
    uint32_t                numTcPts;       // Total number of tc points
    f_t                     dtTemp;			// (°C) Temperature from last calibration point
} sensor_comp_unit_t;

typedef struct PACKED
{                                       // Sensor temperature compensation
    uint32_t                timeMs;         // (ms) Time since boot up.
    sensor_comp_unit_t		pqr[NUM_IMU_DEVICES];
    sensor_comp_unit_t		acc[NUM_IMU_DEVICES];
    sensor_comp_unit_t		mag[NUM_MAG_DEVICES];
    imus_t 					referenceImu;	// External reference IMU
    float                   referenceMag[3];// External reference magnetometer (heading reference)
    uint32_t                sampleCount;    // Number of samples collected
    uint32_t                calState;       // state machine (see eScompCalState)
    uint32_t				status;         // Status used to control LED and indicate valid sensor samples (see eScompStatus)
    f_t						alignAccel[3];  // Alignment acceleration
} sensor_compensation_t;

#define NUM_ANA_CHANNELS	4
typedef struct PACKED
{                                       // LSB units for all except temperature, which is Celsius.
    double					time;
    sensors_imu_w_temp_t	imu[NUM_IMU_DEVICES];
    sensors_mag_t			mag[NUM_MAG_DEVICES];   // Magnetometers
    f_t						bar;            		// Barometric pressure
    f_t						barTemp;				// Temperature of barometric pressure sensor
    f_t                     humidity;				// Relative humidity as a percent (%rH).  Range is 0% - 100%
    f_t						ana[NUM_ANA_CHANNELS]; // ADC analog input
} sys_sensors_adc_t;

#define NUM_COM_PORTS       4	// Number of communication ports.  (Ser0, Ser1, Ser2, and USB).
#ifndef NUM_SERIAL_PORTS
#define NUM_SERIAL_PORTS	6
#endif

/** Realtime Message Controller (used in rmc_t). 
    The data sets available through RMC are broadcast at the availability of the data.  A goal of RMC is 
    to provide updates from each onboard sensor as fast as possible with minimal latency.  The RMC is 
    provided so that broadcast of sensor data is done as soon as it becomes available.   The exception to
    this rule is the INS output data, which has a configurable output data rate according to DID_RMC.insPeriodMs.
*/

#define RMC_OPTIONS_PORT_MASK           0x000000FF
#define RMC_OPTIONS_PORT_ALL            (RMC_OPTIONS_PORT_MASK)
#define RMC_OPTIONS_PORT_CURRENT        0x00000000
#define RMC_OPTIONS_PORT_SER0           0x00000001
#define RMC_OPTIONS_PORT_SER1           0x00000002	// also SPI
#define RMC_OPTIONS_PORT_SER2           0x00000004
#define RMC_OPTIONS_PORT_USB            0x00000008
#define RMC_OPTIONS_PRESERVE_CTRL       0x00000100	// Prevent any messages from getting turned off by bitwise OR'ing new message bits with current message bits.
#define RMC_OPTIONS_PERSISTENT          0x00000200	// Save current port RMC to flash memory for use following reboot, eliminating need to re-enable RMC to start data streaming.  

// RMC message data rates:
#define RMC_BITS_INS1                   0x0000000000000001      // rmc.insPeriodMs (4ms default)
#define RMC_BITS_INS2                   0x0000000000000002      // "
#define RMC_BITS_INS3                   0x0000000000000004      // "
#define RMC_BITS_INS4                   0x0000000000000008      // "
#define RMC_BITS_IMU                    0x0000000000000010      // DID_FLASH_CONFIG.startupNavDtMs (4ms default)
#define RMC_BITS_PIMU                   0x0000000000000020      // "
#define RMC_BITS_BAROMETER              0x0000000000000040      // ~8ms
#define RMC_BITS_MAGNETOMETER           0x0000000000000080      // ~10ms
// #define RMC_BITS_UNUSED              0x0000000000000100
// #define RMC_BITS_UNUSED              0x0000000000000200 
#define RMC_BITS_GPS1_POS               0x0000000000000400      // DID_FLASH_CONFIG.startupGpsDtMs (200ms default)
#define RMC_BITS_GPS2_POS               0x0000000000000800      // "
#define RMC_BITS_GPS1_RAW               0x0000000000001000      // "
#define RMC_BITS_GPS2_RAW               0x0000000000002000      // "
#define RMC_BITS_GPS1_SAT               0x0000000000004000      // 1s
#define RMC_BITS_GPS2_SAT               0x0000000000008000      // "
#define RMC_BITS_GPS_BASE_RAW           0x0000000000010000      // 
#define RMC_BITS_STROBE_IN_TIME         0x0000000000020000      // On strobe input event
#define RMC_BITS_DIAGNOSTIC_MESSAGE     0x0000000000040000
#define RMC_BITS_IMU3_UNCAL             0x0000000000080000      // DID_FLASH_CONFIG.startupImuDtMs (1ms default)
#define RMC_BITS_GPS1_VEL               0x0000000000100000      // DID_FLASH_CONFIG.startupGpsDtMs (200ms default)
#define RMC_BITS_GPS2_VEL               0x0000000000200000      // "
#define RMC_BITS_GPS1_UBX_POS           0x0000000000400000      // "
#define RMC_BITS_GPS1_RTK_POS           0x0000000000800000      // "
#define RMC_BITS_GPS1_RTK_POS_REL       0x0000000001000000      // "
#define RMC_BITS_GPS1_RTK_POS_MISC      0x0000000004000000      // "
#define RMC_BITS_INL2_NED_SIGMA         0x0000000008000000
#define RMC_BITS_RTK_STATE              0x0000000010000000
#define RMC_BITS_RTK_CODE_RESIDUAL      0x0000000020000000
#define RMC_BITS_RTK_PHASE_RESIDUAL     0x0000000040000000
#define RMC_BITS_WHEEL_ENCODER          0x0000000080000000
#define RMC_BITS_GROUND_VEHICLE         0x0000000100000000
// #define RMC_BITS_UNUSED              0x0000000200000000
#define RMC_BITS_IMU_MAG                0x0000000400000000
#define RMC_BITS_PIMU_MAG               0x0000000800000000
#define RMC_BITS_GPS1_RTK_HDG_REL       0x0000001000000000      // DID_FLASH_CONFIG.startupGpsDtMs (200ms default)
#define RMC_BITS_GPS1_RTK_HDG_MISC      0x0000002000000000      // "
#define RMC_BITS_REFERENCE_IMU          0x0000004000000000		// DID_FLASH_CONFIG.startupNavDtMs
#define RMC_BITS_REFERENCE_PIMU         0x0000008000000000		// "
#define RMC_BITS_IMU3_RAW               0x0000010000000000
#define RMC_BITS_IMU_RAW                0x0000020000000000
#define RMC_BITS_GPS1_SIG               0x0000040000000000      // 1s
#define RMC_BITS_GPS2_SIG               0x0000080000000000      // "
#define RMC_BITS_GPX_RTOS_INFO          0x0000100000000000      // 1ms
#define RMC_BITS_GPX_DEBUG              0x0000200000000000      // 1ms
#define RMC_BITS_GPX_STATUS             0x0000400000000000      // 1ms
#define RMC_BITS_GPX_DEV_INFO           0x0000800000000000      // 1ms

#define RMC_BITS_MASK                   0x0FFFFFFFFFFFFFFF
#define RMC_BITS_INTERNAL_PPD           0x4000000000000000      // 
#define RMC_BITS_PRESET                 0x8000000000000000		// Indicate BITS is a preset.  This sets the rmc period multiple and enables broadcasting.

#define RMC_PRESET_PPD_NAV_PERIOD_MULT_MS	100

// Preset: Post Processing Data
#define RMC_PRESET_PPD_BITS_NO_IMU		(RMC_BITS_PRESET \
                                        | RMC_BITS_INS2 \
                                        | RMC_BITS_BAROMETER \
                                        | RMC_BITS_MAGNETOMETER \
                                        | RMC_BITS_GPS1_POS \
                                        | RMC_BITS_GPS2_POS \
                                        | RMC_BITS_GPS1_VEL \
                                        | RMC_BITS_GPS2_VEL \
                                        | RMC_BITS_GPS1_RAW \
                                        | RMC_BITS_GPS2_RAW \
                                        | RMC_BITS_GPS_BASE_RAW \
                                        | RMC_BITS_GPS1_RTK_POS_REL \
                                        | RMC_BITS_GPS1_RTK_HDG_REL \
                                        | RMC_BITS_INTERNAL_PPD \
                                        | RMC_BITS_DIAGNOSTIC_MESSAGE)
#define RMC_PRESET_PPD_BITS				(RMC_PRESET_PPD_BITS_NO_IMU \
                                        | RMC_BITS_PIMU \
                                        | RMC_BITS_REFERENCE_PIMU)
#define RMC_PRESET_INS_BITS				(RMC_BITS_INS2 \
                                        | RMC_BITS_GPS1_POS \
                                        | RMC_BITS_PRESET)
#define RMC_PRESET_PPD_BITS_IMU3		(RMC_PRESET_PPD_BITS_NO_IMU \
                                        | RMC_BITS_IMU3_UNCAL)
#define RMC_PRESET_PPD_BITS_RTK_DBG		(RMC_PRESET_PPD_BITS \
                                        | RMC_BITS_RTK_STATE \
                                        | RMC_BITS_RTK_CODE_RESIDUAL \
                                        | RMC_BITS_RTK_PHASE_RESIDUAL)
#define RMC_PRESET_PPD_GROUND_VEHICLE	(RMC_PRESET_PPD_BITS \
                                        | RMC_BITS_WHEEL_ENCODER \
                                        | RMC_BITS_GROUND_VEHICLE)
#define RMC_PRESET_ALLAN_VARIANCE		(RMC_BITS_PRESET \
                                        | RMC_BITS_IMU)

/** (DID_RMC) Realtime message controller (RMC). */
typedef struct PACKED
{
    /** Data stream enable bits for the specified ports.  (see RMC_BITS_...) */
    uint64_t                bits;

    /** Options to select alternate ports to output data, etc.  (see RMC_OPTIONS_...) */
    uint32_t				options;
    
    /** IMU and Integrated IMU data transmit period is set using DID_SYS_PARAMS.navPeriodMs */
} rmc_t;

enum eNmeaAsciiMsgId
{
    NMEA_MSG_ID_PIMU      = 0,
    NMEA_MSG_ID_PPIMU     = 1,
    NMEA_MSG_ID_PRIMU     = 2,
    NMEA_MSG_ID_PINS1     = 3,
    NMEA_MSG_ID_PINS2     = 4,
    NMEA_MSG_ID_PGPSP     = 5,
    NMEA_MSG_ID_GGA       = 6,
    NMEA_MSG_ID_GLL       = 7,
    NMEA_MSG_ID_GSA       = 8,
    NMEA_MSG_ID_RMC       = 9,
    NMEA_MSG_ID_ZDA       = 10,
    NMEA_MSG_ID_PASHR     = 11, 
    NMEA_MSG_ID_PSTRB     = 12,
    NMEA_MSG_ID_INFO      = 13,
    NMEA_MSG_ID_GSV       = 14,
    NMEA_MSG_ID_VTG       = 15,
    NMEA_MSG_ID_INTEL     = 16,
}; 

#define NMEA_RMC_BITS_PIMU          (1<<NMEA_MSG_ID_PIMU)
#define NMEA_RMC_BITS_PPIMU         (1<<NMEA_MSG_ID_PPIMU)
#define NMEA_RMC_BITS_PRIMU         (1<<NMEA_MSG_ID_PRIMU)
#define NMEA_RMC_BITS_PINS1         (1<<NMEA_MSG_ID_PINS1)
#define NMEA_RMC_BITS_PINS2         (1<<NMEA_MSG_ID_PINS2)
#define NMEA_RMC_BITS_PGPSP         (1<<NMEA_MSG_ID_PGPSP)
#define NMEA_RMC_BITS_GGA           (1<<NMEA_MSG_ID_GGA)
#define NMEA_RMC_BITS_GLL           (1<<NMEA_MSG_ID_GLL)
#define NMEA_RMC_BITS_GSA           (1<<NMEA_MSG_ID_GSA)
#define NMEA_RMC_BITS_RMC           (1<<NMEA_MSG_ID_RMC)
#define NMEA_RMC_BITS_ZDA           (1<<NMEA_MSG_ID_ZDA)
#define NMEA_RMC_BITS_PASHR         (1<<NMEA_MSG_ID_PASHR)
#define NMEA_RMC_BITS_PSTRB         (1<<NMEA_MSG_ID_PSTRB)
#define NMEA_RMC_BITS_INFO          (1<<NMEA_MSG_ID_INFO)
#define NMEA_RMC_BITS_GSV           (1<<NMEA_MSG_ID_GSV)
#define NMEA_RMC_BITS_VTG           (1<<NMEA_MSG_ID_VTG)
#define NMEA_RMC_BITS_INTEL         (1<<NMEA_MSG_ID_INTEL)

/** Realtime message controller internal (RMCI). */
typedef struct PACKED
{
    /** Data stream enable bits for the specified ports.  (see RMC_BITS_...) */
    uint64_t                bits;

    /** Options to select alternate ports to output data, etc.  (see RMC_OPTIONS_...) */
    uint32_t				options;
    
    /** Used for both the DID binary and NMEA messages.  */
    uint8_t                 periodMultiple[DID_COUNT];

    /** NMEA data stream enable bits for the specified ports.  (see NMEA_RMC_BITS_...) */
    uint32_t                bitsNmea;

} rmci_t;

// GPX Realtime Message Controller (GRMC) - message broadcast mechanism.
#define GRMC_BITS_DEV_INFO              0x0000000000000001
#define GRMC_BITS_FLASH_CFG             0x0000000000000002
#define GRMC_BITS_STATUS                0x0000000000000004
#define GRMC_BITS_RTOS_INFO             0x0000000000000008
#define GRMC_BITS_DEBUG_ARRAY           0x0000000000000010
#define GRMC_BITS_GPS1_POS              0x0000000000001000
#define GRMC_BITS_GPS1_VEL              0x0000000000002000
#define GRMC_BITS_GPS1_SAT              0x0000000000004000
#define GRMC_BITS_GPS1_SIG              0x0000000000008000
#define GRMC_BITS_GPS1_RAW              0x0000000000010000
#define GRMC_BITS_GPS1_VERSION          0x0000000000020000
#define GRMC_BITS_GPS2_POS              0x0000000000100000
#define GRMC_BITS_GPS2_VEL              0x0000000000200000
#define GRMC_BITS_GPS2_SAT              0x0000000000400000
#define GRMC_BITS_GPS2_SIG              0x0000000000800000
#define GRMC_BITS_GPS2_RAW              0x0000000001000000
#define GRMC_BITS_GPS2_VERSION          0x0000000002000000
#define GMRC_BITS_GPS1_RTK_POS_MISC     0x0000000010000000
#define GMRC_BITS_GPS1_RTK_POS_REL      0x0000000020000000
#define GMRC_BITS_GPS2_RTK_CMP_MISC     0x0000000040000000
#define GMRC_BITS_GPS2_RTK_CMP_REL      0x0000000080000000

/** (DID_IO) Input/Output */
typedef struct PACKED
{
    /** GPS time of week (since Sunday morning) in milliseconds */
    uint32_t                timeOfWeekMs;

    /** General purpose I/O status */
    uint32_t				gpioStatus;
} io_t;

enum eMagCalState
{
    MAG_CAL_STATE_DO_NOTHING		= (int)0, 

    /** COMMAND: Recalibrate magnetometers using multiple axis */
    MAG_CAL_STATE_MULTI_AXIS		= (int)1,

    /** COMMAND: Recalibrate magnetometers using only one axis */
    MAG_CAL_STATE_SINGLE_AXIS		= (int)2,

    /** COMMAND: Stop mag recalibration and do not save results */
    MAG_CAL_STATE_ABORT				= (int)101,

    /** STATUS: Mag recalibration is in progress */
    MAG_CAL_STATE_RECAL_RUNNING		= (int)200,

    /** STATUS: Mag recalibration has completed */
    MAG_CAL_STATE_RECAL_COMPLETE	= (int)201,
};

/** (DID_MAG_CAL) Magnetometer Calibration */
typedef struct PACKED
{
    /** Mag recalibration state.  COMMANDS: 1=multi-axis, 2=single-axis, 101=abort, STATUS: 200=running, 201=done (see eMagCalState) */
    uint32_t                state;
    
    /** Mag recalibration progress indicator: 0-100 % */
    float					progress;

	/** Magnetic declination estimate */
	float					declination;
} mag_cal_t;

// (DID_INL2_MAG_OBS_INFO)
typedef struct PACKED
{											// INL2 - Magnetometer observer info 
    /** Timestamp in milliseconds */
    uint32_t				timeOfWeekMs;	

    /** Number of calibration samples */
    uint32_t				Ncal_samples;

    /** Data ready to be processed */
    uint32_t				ready;

    /** Calibration data present.  Set to -1 to force mag recalibration. */	
    uint32_t				calibrated;

    /** Allow mag to auto-recalibrate */
    uint32_t				auto_recal;

    /** Bad sample data */		
    uint32_t				outlier;

    /** Heading from magnetometer */
    float					magHdg;

    /** Heading from INS */			
    float					insHdg;

	/** Difference between mag heading and (INS heading plus mag declination) */
	float					magInsHdgDelta;

    /** Normalized innovation squared (likelihood metric) */
    float					nis;

    /** Threshold for maximum NIS */
    float					nis_threshold;

    /** Magnetometer calibration matrix. Must be initialized with a unit matrix, not zeros! */
    float					Wcal[9];

    /** Active calibration set (0 or 1) */
    uint32_t				activeCalSet;

    /** Offset between magnetometer heading and estimate heading */
    float					magHdgOffset;

    /** Scaled computed variance between calibrated magnetometer samples.  */
    float                   Tcal;

    /** Calibrated magnetometer output can be produced using: Bcal = Wcal * (Braw - bias_cal) */
    float                   bias_cal[3];
} inl2_mag_obs_info_t;

/** Built-in Test: State */
enum eBitState
{
    BIT_STATE_OFF					                    = (int)0,
    BIT_STATE_DONE				                        = (int)1,   // Test is finished
    BIT_STATE_CMD_FULL_STATIONARY                       = (int)2,   // (FULL) Comprehensive test.  Requires system be completely stationary without vibrations. 
    BIT_STATE_CMD_BASIC_MOVING                          = (int)3,   // (BASIC) Ignores sensor output.  Can be run while moving.  This mode is automatically run after bootup.
    BIT_STATE_CMD_FULL_STATIONARY_HIGH_ACCURACY         = (int)4,   // Same as BIT_STATE_CMD_FULL_STATIONARY but with higher requirements for accuracy.  In order to pass, this test may require the Infield Calibration (DID_INFIELD_CAL) to be run. 
    BIT_STATE_RESERVED_2                                = (int)5,   
    BIT_STATE_RUNNING                                   = (int)6,   
    BIT_STATE_FINISHING                                 = (int)7,	// Computing results
    BIT_STATE_CMD_OFF                                   = (int)8,   // Stop built-in test
};

/** Built-in Test: Test Mode */
enum eBitTestMode
{
    BIT_TEST_MODE_SIM_GPS_NOISE                         = (int)100, // Simulate CNO noise
};

/** Hardware built-in test (BIT) flags */
enum eHdwBitStatusFlags
{
    HDW_BIT_PASSED_MASK             = (int)0x0000000F,
    HDW_BIT_PASSED_ALL              = (int)0x00000001,
    HDW_BIT_PASSED_NO_GPS           = (int)0x00000002,    // Passed w/o valid GPS signal
    HDW_BIT_MODE_MASK               = (int)0x000000F0,    // BIT mode run
    HDW_BIT_MODE_OFFSET             = (int)4,
#define HDW_BIT_MODE(hdwBitStatus) ((hdwBitStatus&HDW_BIT_MODE_MASK)>>HDW_BIT_MODE_OFFSET)
    HDW_BIT_FAILED_MASK             = (int)0xFFFFFF00,
    HDW_BIT_FAILED_AHRS_MASK        = (int)0xFFFF0F00,
    HDW_BIT_FAULT_NOISE_PQR         = (int)0x00000100,
    HDW_BIT_FAULT_NOISE_ACC         = (int)0x00000200,
    HDW_BIT_FAULT_MAGNETOMETER      = (int)0x00000400,
    HDW_BIT_FAULT_BAROMETER         = (int)0x00000800,
    HDW_BIT_FAULT_GPS_NO_COM        = (int)0x00001000,    // No GPS serial communications
    HDW_BIT_FAULT_GPS_POOR_CNO      = (int)0x00002000,    // Poor GPS signal strength.  Check antenna
    HDW_BIT_FAULT_GPS_POOR_ACCURACY = (int)0x00002000,    // Low number of satellites, or bad accuracy 
    HDW_BIT_FAULT_GPS_NOISE         = (int)0x00004000,    // (Not implemented)
};

/** Calibration built-in test flags */
enum eCalBitStatusFlags
{
    CAL_BIT_PASSED_MASK             = (int)0x0000000F,
    CAL_BIT_PASSED_ALL              = (int)0x00000001,
    CAL_BIT_MODE_MASK               = (int)0x000000F0,    // BIT mode run
    CAL_BIT_MODE_OFFSET             = (int)4,
#define CAL_BIT_MODE(calBitStatus) ((calBitStatus&CAL_BIT_MODE_MASK)>>CAL_BIT_MODE_OFFSET)
    CAL_BIT_FAILED_MASK             = (int)0x00FFFF00,
    CAL_BIT_FAULT_TCAL_EMPTY        = (int)0x00000100,    // Temperature calibration not present
    CAL_BIT_FAULT_TCAL_TSPAN        = (int)0x00000200,    // Temperature calibration temperature range is inadequate
    CAL_BIT_FAULT_TCAL_INCONSISTENT = (int)0x00000400,    // Temperature calibration number of points or slopes are not consistent
    CAL_BIT_FAULT_TCAL_CORRUPT      = (int)0x00000800,    // Temperature calibration memory corruption
    CAL_BIT_FAULT_TCAL_PQR_BIAS     = (int)0x00001000,    // Temperature calibration gyro bias
    CAL_BIT_FAULT_TCAL_PQR_SLOPE    = (int)0x00002000,    // Temperature calibration gyro slope
    CAL_BIT_FAULT_TCAL_PQR_LIN      = (int)0x00004000,    // Temperature calibration gyro linearity
    CAL_BIT_FAULT_TCAL_ACC_BIAS     = (int)0x00008000,    // Temperature calibration accelerometer bias
    CAL_BIT_FAULT_TCAL_ACC_SLOPE    = (int)0x00010000,    // Temperature calibration accelerometer slope
    CAL_BIT_FAULT_TCAL_ACC_LIN      = (int)0x00020000,    // Temperature calibration accelerometer linearity
    CAL_BIT_FAULT_CAL_SERIAL_NUM    = (int)0x00040000,    // Calibration info: wrong device serial number
    CAL_BIT_FAULT_MCAL_EMPTY        = (int)0x00100000,    // Motion calibration Cross-axis alignment is not calibrated
    CAL_BIT_FAULT_MCAL_INVALID      = (int)0x00200000,    // Motion calibration Cross-axis alignment is poorly formed
    CAL_BIT_FAULT_MOTION_PQR        = (int)0x00400000,    // Motion on gyros
    CAL_BIT_FAULT_MOTION_ACC        = (int)0x00800000,    // Motion on accelerometers
    CAL_BIT_NOTICE_IMU1_PQR_BIAS    = (int)0x01000000,    // IMU 1 gyro bias offset detected.  If stationary, zero gyros command may be used.
    CAL_BIT_NOTICE_IMU2_PQR_BIAS    = (int)0x02000000,    // IMU 2 gyro bias offset detected.  If stationary, zero gyros command may be used.
    CAL_BIT_NOTICE_IMU1_ACC_BIAS    = (int)0x10000000,    // IMU 1 accelerometer bias offset detected.  If stationary, zero accelerometer command may be used only on the vertical access.
    CAL_BIT_NOTICE_IMU2_ACC_BIAS    = (int)0x20000000,    // IMU 2 accelerometer bias offset detected.  If stationary, zero accelerometer command may be used only on the vertical access.
};


/** (DID_BIT) Built-in self-test parameters */
typedef struct PACKED
{
    /** Built-in self-test state (see eBitState) */
    uint32_t                state;

    /** Hardware BIT status (see eHdwBitStatusFlags) */
    uint32_t                hdwBitStatus;

    /** Calibration BIT status (see eCalBitStatusFlags) */
    uint32_t                calBitStatus;

    /** Temperature calibration bias */
    float                   tcPqrBias;
    float                   tcAccBias;

    /** Temperature calibration slope */
    float                   tcPqrSlope;
    float                   tcAccSlope;

    /** Temperature calibration linearity */
    float                   tcPqrLinearity;
    float                   tcAccLinearity;

    /** Gyro error (rad/s) */
    float                   pqr;

    /** Accelerometer error (m/s^2) */
    float                   acc;

    /** Angular rate standard deviation */
    float                   pqrSigma;

    /** Acceleration standard deviation */
    float                   accSigma;

    /** Self-test mode (see eBitTestMode) */
    uint32_t                testMode;

} bit_t;


enum eInfieldCalState
{
    /** User Commands: */
    INFIELD_CAL_STATE_CMD_OFF                           = 0,

    /** Initialization Commands.  Select one of the following to clear prior samples and set the mode.  Zero accels requires vertical alignment.  No motion is required for all unless disabled.  */
    INFIELD_CAL_STATE_CMD_INIT_ZERO_IMU                     = 1,    // Zero accel and gyro biases.
    INFIELD_CAL_STATE_CMD_INIT_ZERO_GYRO                    = 2,    // Zero only gyro  biases.
    INFIELD_CAL_STATE_CMD_INIT_ZERO_ACCEL                   = 3,    // Zero only accel biases.
    INFIELD_CAL_STATE_CMD_INIT_ZERO_ATTITUDE                = 4,    // Zero (level) INS attitude by adjusting INS rotation.
    INFIELD_CAL_STATE_CMD_INIT_ZERO_ATTITUDE_IMU            = 5,    // Zero gyro and accel biases.  Zero (level) INS attitude by adjusting INS rotation. 
    INFIELD_CAL_STATE_CMD_INIT_ZERO_ATTITUDE_GYRO           = 6,    // Zero only gyro  biases.  Zero (level) INS attitude by adjusting INS rotation. 
    INFIELD_CAL_STATE_CMD_INIT_ZERO_ATTITUDE_ACCEL          = 7,    // Zero only accel biases.  Zero (level) INS attitude by adjusting INS rotation.
    INFIELD_CAL_STATE_CMD_INIT_OPTION_DISABLE_MOTION_DETECT     = 0x00010000,	// Bitwise AND this with the above init commands to disable motion detection during sampling (allow for more tolerant sampling).
    INFIELD_CAL_STATE_CMD_INIT_OPTION_DISABLE_REQUIRE_VERTIAL   = 0x00020000,	// Bitwise AND this with the above init commands to disable vertical alignment requirement for accelerometer bias calibration (allow for more tolerant sampling).

    /** Sample and End Commands: */
    INFIELD_CAL_STATE_CMD_START_SAMPLE                  = 8,	// Initiate 5 second sensor sampling and averaging.  Run for each orientation and 180 degree yaw rotation.
    INFIELD_CAL_STATE_CMD_SAVE_AND_FINISH               = 9,    // Run this command to compute and save results.  Must be run following INFIELD_CAL_STATE_CMD_START_SAMPLE.
    
    /** Status: (read only) */
    INFIELD_CAL_STATE_READY_FOR_SAMPLING                = 50,   // System has been initialized and is waiting for user to intiate sampling.  User must send a command to exit this state.
    INFIELD_CAL_STATE_SAMPLING                          = 51,   // System is averaging the IMU data.  Minimize all motion and vibration.
    INFIELD_CAL_STATE_RUN_BIT_AND_FINISH                = 52,   // Follow up calibration zero with BIT and copy out IMU biases.
    INFIELD_CAL_STATE_SAVED_AND_FINISHED                = 53,   // Calculations are complete and DID_INFIELD_CAL.imu holds the update IMU biases.  Updates are saved to flash. 

    /** Error Status: (read only) */
    INFIELD_CAL_STATE_ERROR_NOT_INITIALIZED             = 100,  // Init command (INFIELD_CAL_STATE_CMD_INIT_...) not set. 
    INFIELD_CAL_STATE_ERROR_SAMPLE_ABORT_MOTION_DETECTED= 101,  // Error: Motion detected. Sampling aborted. 
    INFIELD_CAL_STATE_ERROR_SAMPLE_ABORT_NOT_VERTICAL   = 102,  // Error: System not vertical. Sampling aborted. 
    INFIELD_CAL_STATE_ERROR_NO_SAMPLES_COLLECTED        = 103,  // Error: No samples have been collected
    INFIELD_CAL_STATE_ERROR_POOR_CAL_FIT                = 104,  // Error: Calibration zero is not 

    /** Internal Use Only */
    INFIELD_CAL_STATE_CMD_MASK                          = 0x0000FFFF,
    INFIELD_CAL_STATE_CMD_START_SAMPLE_BIT              = 11,	// Initiate 5 second sensor sample and averaging.  Does not save sample into cal data.
};

enum eInfieldCalStatus
{
    INFIELD_CAL_STATUS_AXIS_DN_GRAVITY                  = 0x00000001,	// Axis points in direction of gravity more than any other axis.
    INFIELD_CAL_STATUS_AXIS_DN_SAMPLED                  = 0x00000002,	// Sampled
    INFIELD_CAL_STATUS_AXIS_DN_SAMPLED_180              = 0x00000004,	// Sampled based on average of two orientations with 180 degree delta yaw. 
    INFIELD_CAL_STATUS_AXIS_UP_GRAVITY                  = 0x00000008,	// Axis points in direction of gravity more than any other axis.
    INFIELD_CAL_STATUS_AXIS_UP_SAMPLED                  = 0x00000010,	// Sampled
    INFIELD_CAL_STATUS_AXIS_UP_SAMPLED_180              = 0x00000020,	// Sampled based on average of two orientations with 180 degree delta yaw.

    INFIELD_CAL_STATUS_SAMPLE_X_OFFSET                  = 0,
    INFIELD_CAL_STATUS_SAMPLE_Y_OFFSET                  = 6,
    INFIELD_CAL_STATUS_SAMPLE_Z_OFFSET                  = 12,
    
    INFIELD_CAL_STATUS_AXIS_MASK                        = 0x0000003F,
    INFIELD_CAL_STATUS_AXES_GRAVITY_MASK                = ( \
        ((INFIELD_CAL_STATUS_AXIS_DN_GRAVITY|INFIELD_CAL_STATUS_AXIS_UP_GRAVITY)<<INFIELD_CAL_STATUS_SAMPLE_X_OFFSET) | \
        ((INFIELD_CAL_STATUS_AXIS_DN_GRAVITY|INFIELD_CAL_STATUS_AXIS_UP_GRAVITY)<<INFIELD_CAL_STATUS_SAMPLE_Y_OFFSET) | \
        ((INFIELD_CAL_STATUS_AXIS_DN_GRAVITY|INFIELD_CAL_STATUS_AXIS_UP_GRAVITY)<<INFIELD_CAL_STATUS_SAMPLE_Z_OFFSET) ),

    INFIELD_CAL_STATUS_ENABLED_ZERO_ACCEL               = 0x00100000,	// Zero accel bias.  Require vertical alignment for sampling. 
    INFIELD_CAL_STATUS_ENABLED_ZERO_GYRO                = 0x00200000,	// Zero gyro bias.
    INFIELD_CAL_STATUS_ENABLED_ZERO_ATTITUDE            = 0x00400000,	// Zero (level) INS attitude by adjusting INS rotation.
    INFIELD_CAL_STATUS_ENABLED_MOTION_DETECT            = 0x00800000,	// Require no motion during sampling. 
    INFIELD_CAL_STATUS_ENABLED_NORMAL_MASK              = 0x00F00000,
    INFIELD_CAL_STATUS_ENABLED_BIT                      = 0x01000000,	// Used for BIT 
    INFIELD_CAL_STATUS_DISABLED_REQUIRE_VERTICAL        = 0x02000000,	// Do not require vertical alignment for accelerometer calibration. 

    INFIELD_CAL_STATUS_AXIS_NOT_VERTICAL                = 0x10000000,	// Axis is not aligned vertically and cannot be used for zero accel sampling.  
    INFIELD_CAL_STATUS_MOTION_DETECTED                  = 0x20000000,	// System is not stationary and cannot be used for infield calibration.
};

/** Inertial Measurement Unit (IMU) data */
typedef struct PACKED
{
    /** Vertical axis acceleration (m/s^2) */
    float                   acc[3];
} imus_acc_t;

typedef struct PACKED
{
    imus_acc_t              dev[NUM_IMU_DEVICES];

    float					yaw;		// (rad) Heading of IMU sample.  Used to determine how to average additional samples.  0 = invalid, 999 = averaged
} infield_cal_direction_t;

typedef struct PACKED
{
    infield_cal_direction_t down;		// Pointed toward earth
    infield_cal_direction_t up;			// Pointed toward sky
} infield_cal_vaxis_t;

// (DID_INFIELD_CAL)
typedef struct PACKED
{
    /** Used to set and monitor the state of the infield calibration system. (see eInfieldCalState) */
    uint32_t                state;

    /** Infield calibration status. (see eInfieldCalStatus) */
    uint32_t                status;

    /** Number of samples used in IMU average. sampleTimeMs = 0 means "imu" member contains the IMU bias from flash.  */
    uint32_t                sampleTimeMs;

    /** Dual purpose variable.  1.) This is the averaged IMU sample when sampleTimeMs != 0.  2.) This is a mirror of the motion calibration IMU bias from flash when sampleTimeMs = 0. */ 
    imus_t                  imu[NUM_IMU_DEVICES];

    /** Collected data used to solve for the bias error and INS rotation.  Vertical axis: 0 = X, 1 = Y, 2 = Z  */
    infield_cal_vaxis_t		calData[3];

} infield_cal_t;


/** System Configuration (used with DID_FLASH_CONFIG.sysCfgBits) */
enum eSysConfigBits
{
	UNUSED1                                             = (int)0x00000001,
	/*! Enable mag continuous calibration.  Allow slow background magnetometer calibration in the EKF. */
	SYS_CFG_BITS_ENABLE_MAG_CONTINUOUS_CAL              = (int)0x00000002,
	/*! Enable automatic mag recalibration */
	SYS_CFG_BITS_AUTO_MAG_RECAL                         = (int)0x00000004,
	/*! Disable mag declination estimation */
	SYS_CFG_BITS_DISABLE_MAG_DECL_ESTIMATION            = (int)0x00000008,

    /*! Disable LEDs */
    SYS_CFG_BITS_DISABLE_LEDS                           = (int)0x00000010,

    /** Magnetometer recalibration.  (see eMagCalState) 1 = multi-axis, 2 = single-axis */
    SYS_CFG_BITS_MAG_RECAL_MODE_MASK					= (int)0x00000700,
    SYS_CFG_BITS_MAG_RECAL_MODE_OFFSET					= 8,
#define SYS_CFG_BITS_MAG_RECAL_MODE(sysCfgBits) ((sysCfgBits&SYS_CFG_BITS_MAG_RECAL_MODE_MASK)>>SYS_CFG_BITS_MAG_RECAL_MODE_OFFSET)

    /** Disable magnetometer fusion */
    SYS_CFG_BITS_DISABLE_MAGNETOMETER_FUSION			= (int)0x00001000,
    /** Disable barometer fusion */
    SYS_CFG_BITS_DISABLE_BAROMETER_FUSION				= (int)0x00002000,
    /** Disable GPS 1 fusion */
    SYS_CFG_BITS_DISABLE_GPS1_FUSION					= (int)0x00004000,
    /** Disable GPS 2 fusion */
    SYS_CFG_BITS_DISABLE_GPS2_FUSION					= (int)0x00008000,

    /** Disable automatic Zero Velocity Updates (ZUPT).  Disabling automatic ZUPT is useful for degraded GPS environments or applications with very slow velocities. */
    SYS_CFG_BITS_DISABLE_AUTO_ZERO_VELOCITY_UPDATES		= (int)0x00010000,
    /** Disable automatic Zero Angular Rate Updates (ZARU).  Disabling automatic ZARU is useful for applications with small/slow angular rates. */
    SYS_CFG_BITS_DISABLE_AUTO_ZERO_ANGULAR_RATE_UPDATES	= (int)0x00020000,
    /** Disable INS EKF updates */
    SYS_CFG_BITS_DISABLE_INS_EKF						= (int)0x00040000,
    /** Prevent built-in test (BIT) from running automatically on startup */
    SYS_CFG_BITS_DISABLE_AUTO_BIT_ON_STARTUP			= (int)0x00080000,

    /** Disable wheel encoder fusion */
    SYS_CFG_BITS_DISABLE_WHEEL_ENCODER_FUSION			= (int)0x00100000,
    /** Disable packet encoding, binary data will have all bytes as is */
    SYS_CFG_BITS_DISABLE_PACKET_ENCODING				= (int)0x00400000,

    /** Use reference IMU in EKF instead of onboard IMU */
    SYS_CFG_USE_REFERENCE_IMU_IN_EKF					= (int)0x01000000,
    /** Reference point stationary on strobe input */
    SYS_CFG_EKF_REF_POINT_STATIONARY_ON_STROBE_INPUT	= (int)0x02000000,

};

/** GNSS satellite system signal constellation (used with nvm_flash_cfg_t.gnssSatSigConst) */
enum eGnssSatSigConst
{
	/*! GPS  */
	GNSS_SAT_SIG_CONST_GPS                              = (uint16_t)0x0003,
	/*! QZSS  */
	GNSS_SAT_SIG_CONST_QZS                              = (uint16_t)0x000C,
	/*! Galileo  */
	GNSS_SAT_SIG_CONST_GAL                              = (uint16_t)0x0030,
	/*! BeiDou  */
	GNSS_SAT_SIG_CONST_BDS                              = (uint16_t)0x00C0,
	/*! GLONASS  */
	GNSS_SAT_SIG_CONST_GLO                              = (uint16_t)0x0300,
	/*! SBAS  */
	GNSS_SAT_SIG_CONST_SBS                              = (uint16_t)0x1000,
	/*! IRNSS / NavIC  */
	GNSS_SAT_SIG_CONST_IRN                              = (uint16_t)0x2000,
	/*! IMES  */
	GNSS_SAT_SIG_CONST_IME                              = (uint16_t)0x4000,

	/*! GNSS default */
	GNSS_SAT_SIG_CONST_DEFAULT = \
		GNSS_SAT_SIG_CONST_GPS | \
		GNSS_SAT_SIG_CONST_SBS | \
		GNSS_SAT_SIG_CONST_QZS | \
		GNSS_SAT_SIG_CONST_GAL | \
		GNSS_SAT_SIG_CONST_GLO | \
		GNSS_SAT_SIG_CONST_BDS
};

/** RTK Configuration (used with nvm_flash_cfg_t.RTKCfgBits) */
enum eRTKConfigBits
{
    /** Enable onboard RTK GNSS precision positioning (GPS1) */
    RTK_CFG_BITS_ROVER_MODE_RTK_POSITIONING				= (int)0x00000001,

    /** Enable external RTK GNSS positioning (GPS1) */
    RTK_CFG_BITS_ROVER_MODE_RTK_POSITIONING_EXTERNAL	= (int)0x00000002,

    /** Enable external RTK GNSS compassing on uBlox F9P (GPS2) */
    RTK_CFG_BITS_ROVER_MODE_RTK_COMPASSING_F9P			= (int)0x00000004,

    /** Enable dual GNSS RTK compassing (GPS2 to GPS1) */
    RTK_CFG_BITS_ROVER_MODE_RTK_COMPASSING				= (int)0x00000008,	

    /** Mask of RTK GNSS positioning types */
    RTK_CFG_BITS_ROVER_MODE_RTK_POSITIONING_MASK		= (RTK_CFG_BITS_ROVER_MODE_RTK_POSITIONING|RTK_CFG_BITS_ROVER_MODE_RTK_POSITIONING_EXTERNAL),

    /** Mask of dual GNSS RTK compassing types */
    RTK_CFG_BITS_ROVER_MODE_RTK_COMPASSING_MASK			= (RTK_CFG_BITS_ROVER_MODE_RTK_COMPASSING|RTK_CFG_BITS_ROVER_MODE_RTK_COMPASSING_F9P),

    /** Mask of RTK position, heading, and base modes */
    RTK_CFG_BITS_ROVER_MODE_MASK						= (int)0x0000000F,
    
    /** Enable RTK base and output ublox data from GPS 1 on serial port 0 */
    RTK_CFG_BITS_BASE_OUTPUT_GPS1_UBLOX_SER0			= (int)0x00000010,

    /** Enable RTK base and output ublox data from GPS 1 on serial port 1 */
    RTK_CFG_BITS_BASE_OUTPUT_GPS1_UBLOX_SER1			= (int)0x00000020,

    /** Enable RTK base and output ublox data from GPS 1 on serial port 2 */
    RTK_CFG_BITS_BASE_OUTPUT_GPS1_UBLOX_SER2			= (int)0x00000040,

    /** Enable RTK base and output ublox data from GPS 1 on USB port */
    RTK_CFG_BITS_BASE_OUTPUT_GPS1_UBLOX_USB				= (int)0x00000080,

    /** Enable RTK base and output RTCM3 data from GPS 1 on serial port 0 */
    RTK_CFG_BITS_BASE_OUTPUT_GPS1_RTCM3_SER0			= (int)0x00000100,
    
    /** Enable RTK base and output RTCM3 data from GPS 1 on serial port 1 */
    RTK_CFG_BITS_BASE_OUTPUT_GPS1_RTCM3_SER1			= (int)0x00000200,

    /** Enable RTK base and output RTCM3 data from GPS 1 on serial port 2 */
    RTK_CFG_BITS_BASE_OUTPUT_GPS1_RTCM3_SER2			= (int)0x00000400,

    /** Enable RTK base and output RTCM3 data from GPS 1 on USB port */
    RTK_CFG_BITS_BASE_OUTPUT_GPS1_RTCM3_USB				= (int)0x00000800,

    /** Enable RTK base and output ublox data from GPS 2 on serial port 0 */
    RTK_CFG_BITS_BASE_OUTPUT_GPS2_UBLOX_SER0			= (int)0x00001000,

    /** Enable RTK base and output ublox data from GPS 2 on serial port 1 */
    RTK_CFG_BITS_BASE_OUTPUT_GPS2_UBLOX_SER1			= (int)0x00002000,

    /** Enable RTK base and output ublox data from GPS 2 on serial port 2 */
    RTK_CFG_BITS_BASE_OUTPUT_GPS2_UBLOX_SER2			= (int)0x00004000,

    /** Enable RTK base and output ublox data from GPS 2 on USB port */
    RTK_CFG_BITS_BASE_OUTPUT_GPS2_UBLOX_USB				= (int)0x00008000,

    /** Enable RTK base and output RTCM3 data from GPS 2 on serial port 0 */
    RTK_CFG_BITS_BASE_OUTPUT_GPS2_RTCM3_SER0			= (int)0x00010000,
    
    /** Enable RTK base and output RTCM3 data from GPS 2 on serial port 1 */
    RTK_CFG_BITS_BASE_OUTPUT_GPS2_RTCM3_SER1			= (int)0x00020000,

    /** Enable RTK base and output RTCM3 data from GPS 2 on serial port 2 */
    RTK_CFG_BITS_BASE_OUTPUT_GPS2_RTCM3_SER2			= (int)0x00040000,

    /** Enable RTK base and output RTCM3 data from GPS 2 on USB port */
    RTK_CFG_BITS_BASE_OUTPUT_GPS2_RTCM3_USB				= (int)0x00080000,

    /** Enable base mode moving position. (For future use. Not implemented. This bit should always be 0 for now.) TODO: Implement moving base. */
    RTK_CFG_BITS_BASE_POS_MOVING						= (int)0x00100000,
    
    /** Reserved for future use */
    RTK_CFG_BITS_RESERVED1								= (int)0x00200000,	
    
    /** When using RTK, specifies whether the base station is identical hardware to this rover. If so, there are optimizations enabled to get fix faster. */
    RTK_CFG_BITS_RTK_BASE_IS_IDENTICAL_TO_ROVER			= (int)0x00400000,

    /** Forward all messages between the selected GPS and serial port.  Disable for RTK base use (to forward only GPS raw messages and use the surveyed location refLLA instead of current GPS position).  */
    RTK_CFG_BITS_GPS_PORT_PASS_THROUGH					= (int)0x00800000,

    /** All base station bits */
    RTK_CFG_BITS_BASE_MODE = (
        RTK_CFG_BITS_BASE_OUTPUT_GPS1_UBLOX_SER0 | RTK_CFG_BITS_BASE_OUTPUT_GPS1_RTCM3_SER0 |
        RTK_CFG_BITS_BASE_OUTPUT_GPS1_UBLOX_SER1 | RTK_CFG_BITS_BASE_OUTPUT_GPS1_RTCM3_SER1 |
        RTK_CFG_BITS_BASE_OUTPUT_GPS1_UBLOX_SER2 | RTK_CFG_BITS_BASE_OUTPUT_GPS1_RTCM3_SER2 |
        RTK_CFG_BITS_BASE_OUTPUT_GPS1_UBLOX_USB  | RTK_CFG_BITS_BASE_OUTPUT_GPS1_RTCM3_USB  |
        RTK_CFG_BITS_BASE_OUTPUT_GPS2_UBLOX_SER0 | RTK_CFG_BITS_BASE_OUTPUT_GPS2_RTCM3_SER0 |
        RTK_CFG_BITS_BASE_OUTPUT_GPS2_UBLOX_SER1 | RTK_CFG_BITS_BASE_OUTPUT_GPS2_RTCM3_SER1 |
        RTK_CFG_BITS_BASE_OUTPUT_GPS2_UBLOX_SER2 | RTK_CFG_BITS_BASE_OUTPUT_GPS2_RTCM3_SER2 |
        RTK_CFG_BITS_BASE_OUTPUT_GPS2_UBLOX_USB  | RTK_CFG_BITS_BASE_OUTPUT_GPS2_RTCM3_USB ),

    /** Base station bits enabled on Ser0 */
    RTK_CFG_BITS_RTK_BASE_SER0 = (
        RTK_CFG_BITS_BASE_OUTPUT_GPS1_UBLOX_SER0 | RTK_CFG_BITS_BASE_OUTPUT_GPS1_RTCM3_SER0 |
        RTK_CFG_BITS_BASE_OUTPUT_GPS2_UBLOX_SER0 | RTK_CFG_BITS_BASE_OUTPUT_GPS2_RTCM3_SER0 ),

    /** Base station bits enabled on Ser1 */
    RTK_CFG_BITS_RTK_BASE_SER1 = (
        RTK_CFG_BITS_BASE_OUTPUT_GPS1_UBLOX_SER1 | RTK_CFG_BITS_BASE_OUTPUT_GPS1_RTCM3_SER1 |
        RTK_CFG_BITS_BASE_OUTPUT_GPS2_UBLOX_SER1 | RTK_CFG_BITS_BASE_OUTPUT_GPS2_RTCM3_SER1 ),

    /** Base station bits enabled on Ser2 */
    RTK_CFG_BITS_RTK_BASE_SER2 = (
        RTK_CFG_BITS_BASE_OUTPUT_GPS1_UBLOX_SER2 | RTK_CFG_BITS_BASE_OUTPUT_GPS1_RTCM3_SER2 |
        RTK_CFG_BITS_BASE_OUTPUT_GPS2_UBLOX_SER2 | RTK_CFG_BITS_BASE_OUTPUT_GPS2_RTCM3_SER2 ),

    /** Base station bits for GPS1 Ublox */
    RTK_CFG_BITS_RTK_BASE_OUTPUT_GPS1_UBLOX = (
        RTK_CFG_BITS_BASE_OUTPUT_GPS1_UBLOX_SER0 |
        RTK_CFG_BITS_BASE_OUTPUT_GPS1_UBLOX_SER1 |
        RTK_CFG_BITS_BASE_OUTPUT_GPS1_UBLOX_SER2 |
        RTK_CFG_BITS_BASE_OUTPUT_GPS1_UBLOX_USB ),

    /** Base station bits for GPS2 Ublox */
    RTK_CFG_BITS_RTK_BASE_OUTPUT_GPS2_UBLOX = (
        RTK_CFG_BITS_BASE_OUTPUT_GPS2_UBLOX_SER0 |
        RTK_CFG_BITS_BASE_OUTPUT_GPS2_UBLOX_SER1 |
        RTK_CFG_BITS_BASE_OUTPUT_GPS2_UBLOX_SER2 |
        RTK_CFG_BITS_BASE_OUTPUT_GPS2_UBLOX_USB ),

    /** Base station bits for GPS1 RTCM */
    RTK_CFG_BITS_RTK_BASE_OUTPUT_GPS1_RTCM = (
        RTK_CFG_BITS_BASE_OUTPUT_GPS1_RTCM3_SER0 |
        RTK_CFG_BITS_BASE_OUTPUT_GPS1_RTCM3_SER1 | 
        RTK_CFG_BITS_BASE_OUTPUT_GPS1_RTCM3_SER2 | 
        RTK_CFG_BITS_BASE_OUTPUT_GPS1_RTCM3_USB ),

    /** Base station bits for GPS2 RTCM */
    RTK_CFG_BITS_RTK_BASE_OUTPUT_GPS2_RTCM = (
        RTK_CFG_BITS_BASE_OUTPUT_GPS2_RTCM3_SER0 |
        RTK_CFG_BITS_BASE_OUTPUT_GPS2_RTCM3_SER1 |
        RTK_CFG_BITS_BASE_OUTPUT_GPS2_RTCM3_SER2 |
        RTK_CFG_BITS_BASE_OUTPUT_GPS2_RTCM3_USB),

    /** Rover on-board RTK engine used */
    RTK_CFG_BITS_ROVER_MODE_ONBOARD_MASK = (RTK_CFG_BITS_ROVER_MODE_RTK_POSITIONING | RTK_CFG_BITS_ROVER_MODE_RTK_COMPASSING),

    /** Mask of Rover, Compassing, and Base modes */
    RTK_CFG_BITS_ALL_MODES_MASK = (RTK_CFG_BITS_ROVER_MODE_MASK | RTK_CFG_BITS_BASE_MODE),	
};

/** Sensor Configuration (used with nvm_flash_cfg_t.sensorConfig) */
enum eSensorConfig
{
    /** Gyro full-scale sensing range selection: +- 250, 500, 1000, 2000 deg/s */	
    SENSOR_CFG_GYR_FS_250				= (int)0x00000000,
    SENSOR_CFG_GYR_FS_500				= (int)0x00000001,
    SENSOR_CFG_GYR_FS_1000				= (int)0x00000002,
    SENSOR_CFG_GYR_FS_2000				= (int)0x00000003,
    SENSOR_CFG_GYR_FS_MASK				= (int)0x00000003,
    SENSOR_CFG_GYR_FS_OFFSET			= (int)0,
    
    /** Accelerometer full-scale sensing range selection: +- 2, 4, 8, 16 m/s^2 */
    SENSOR_CFG_ACC_FS_2G				= (int)0x00000000,
    SENSOR_CFG_ACC_FS_4G				= (int)0x00000001,
    SENSOR_CFG_ACC_FS_8G				= (int)0x00000002,
    SENSOR_CFG_ACC_FS_16G				= (int)0x00000003,
    SENSOR_CFG_ACC_FS_MASK				= (int)0x0000000C,
    SENSOR_CFG_ACC_FS_OFFSET			= (int)2,
    
    /** Gyro digital low-pass filter (DLPF) is set automatically based on the IMU sample rate.  The following 
    bit values can be used to override the bandwidth (frequency) to: 250, 184, 92, 41, 20, 10, 5 Hz */
    SENSOR_CFG_GYR_DLPF_250HZ			= (int)0x00000000,
    SENSOR_CFG_GYR_DLPF_184HZ			= (int)0x00000001,
    SENSOR_CFG_GYR_DLPF_92HZ			= (int)0x00000002,
    SENSOR_CFG_GYR_DLPF_41HZ			= (int)0x00000003,
    SENSOR_CFG_GYR_DLPF_20HZ			= (int)0x00000004,
    SENSOR_CFG_GYR_DLPF_10HZ			= (int)0x00000005,
    SENSOR_CFG_GYR_DLPF_5HZ				= (int)0x00000006,
     SENSOR_CFG_GYR_DLPF_MASK			= (int)0x00000F00,
    SENSOR_CFG_GYR_DLPF_OFFSET			= (int)8,

    /** Accelerometer digital low-pass filter (DLPF) is set automatically based on the IMU sample rate.  The 
    following bit values can be used to override the bandwidth (frequency) to: 218, 218, 99, 45, 21, 10, 5 Hz */
    SENSOR_CFG_ACC_DLPF_218HZ			= (int)0x00000000,
    SENSOR_CFG_ACC_DLPF_218HZb			= (int)0x00000001,
    SENSOR_CFG_ACC_DLPF_99HZ			= (int)0x00000002,
    SENSOR_CFG_ACC_DLPF_45HZ			= (int)0x00000003,
    SENSOR_CFG_ACC_DLPF_21HZ			= (int)0x00000004,
    SENSOR_CFG_ACC_DLPF_10HZ			= (int)0x00000005,
    SENSOR_CFG_ACC_DLPF_5HZ				= (int)0x00000006,
    SENSOR_CFG_ACC_DLPF_MASK			= (int)0x0000F000,
    SENSOR_CFG_ACC_DLPF_OFFSET			= (int)12,

    /** Euler rotation of IMU and magnetometer from Hardware Frame to Sensor Frame.  Rotation applied in the order of yaw, pitch, roll from the sensor frame (labeled on uINS). */
    SENSOR_CFG_SENSOR_ROTATION_MASK        = (int)0x00FF0000,
    SENSOR_CFG_SENSOR_ROTATION_OFFSET      = (int)16,
    SENSOR_CFG_SENSOR_ROTATION_0_0_0       = (int)0,	// roll, pitch, yaw rotation (deg).
    SENSOR_CFG_SENSOR_ROTATION_0_0_90      = (int)1,
    SENSOR_CFG_SENSOR_ROTATION_0_0_180     = (int)2,
    SENSOR_CFG_SENSOR_ROTATION_0_0_N90     = (int)3,
    SENSOR_CFG_SENSOR_ROTATION_90_0_0      = (int)4,
    SENSOR_CFG_SENSOR_ROTATION_90_0_90     = (int)5,
    SENSOR_CFG_SENSOR_ROTATION_90_0_180    = (int)6,
    SENSOR_CFG_SENSOR_ROTATION_90_0_N90    = (int)7,
    SENSOR_CFG_SENSOR_ROTATION_180_0_0     = (int)8,
    SENSOR_CFG_SENSOR_ROTATION_180_0_90    = (int)9,
    SENSOR_CFG_SENSOR_ROTATION_180_0_180   = (int)10,
    SENSOR_CFG_SENSOR_ROTATION_180_0_N90   = (int)11,
    SENSOR_CFG_SENSOR_ROTATION_N90_0_0     = (int)12,
    SENSOR_CFG_SENSOR_ROTATION_N90_0_90    = (int)13,
    SENSOR_CFG_SENSOR_ROTATION_N90_0_180   = (int)14,
    SENSOR_CFG_SENSOR_ROTATION_N90_0_N90   = (int)15,
    SENSOR_CFG_SENSOR_ROTATION_0_90_0      = (int)16,
    SENSOR_CFG_SENSOR_ROTATION_0_90_90     = (int)17,
    SENSOR_CFG_SENSOR_ROTATION_0_90_180    = (int)18,
    SENSOR_CFG_SENSOR_ROTATION_0_90_N90    = (int)19,
    SENSOR_CFG_SENSOR_ROTATION_0_N90_0     = (int)20,
    SENSOR_CFG_SENSOR_ROTATION_0_N90_90    = (int)21,
    SENSOR_CFG_SENSOR_ROTATION_0_N90_180   = (int)22,
    SENSOR_CFG_SENSOR_ROTATION_0_N90_N90   = (int)23,

    /** Triple IMU fault detection level. Higher levels add new features to previous levels */
    SENSOR_CFG_IMU_FAULT_DETECT_MASK	   	= (int)0x0F000000,
    SENSOR_CFG_IMU_FAULT_DETECT_OFFSET		= (int)24,
    SENSOR_CFG_IMU_FAULT_DETECT_NONE		= (int)0,	// Simple averaging
    SENSOR_CFG_IMU_FAULT_DETECT_OFFLINE		= (int)1,	// One or more IMUs is offline or stuck
    SENSOR_CFG_IMU_FAULT_DETECT_LARGE_BIAS	= (int)2,
    SENSOR_CFG_IMU_FAULT_DETECT_BIAS_JUMPS	= (int)3,
    SENSOR_CFG_IMU_FAULT_DETECT_SENSOR_NOISE = (int)4,
};

/** IO configuration (used with nvm_flash_cfg_t.ioConfig) */
enum eIoConfig
{
    /** Strobe (input and output) trigger on rising edge (0 = falling edge) (ioConfig[0]) */
    IO_CONFIG_STROBE_TRIGGER_HIGH               = (int)0x00000001,

    // G1,G2 - STROBE, CAN, Ser2, I2C (future) (ioConfig[3-1])
    /** G1,G2 - STROBE input on G2 */
    IO_CONFIG_G1G2_STROBE_INPUT_G2              = (int)0x00000002,
    /** G1,G2 - CAN Bus */
    IO_CONFIG_G1G2_CAN_BUS                      = (int)0x00000004,
    /** G1,G2 - General Communications on Ser2. Excludes GPS communications. */
    IO_CONFIG_G1G2_COM2                         = (int)0x00000006,
    /** G1,G2 - I2C */
    IO_CONFIG_G1G2_I2C							= (int)0x00000008,
    /** G1,G2 - MASK.  Note: This G1,G2 setting is overriden when GPS1 or GPS2 is configured to use Ser2. */
    IO_CONFIG_G1G2_MASK                         = (int)0x0000000E,
    /** G1,G2 - Default */
    IO_CONFIG_G1G2_DEFAULT                      = IO_CONFIG_G1G2_CAN_BUS,

    // G9 - STROBE, QDEC0 (future) (ioConfig[5-4])
    /** G9 - Strobe input */
    IO_CONFIG_G9_STROBE_INPUT                   = (int)0x00000010,
    /** G9 - Enable Nav update strobe output pulse on G9 (uINS pin 10) indicating preintegrated IMU and navigation updates */
    IO_CONFIG_G9_STROBE_OUTPUT_NAV              = (int)0x00000020,
    /** G9 - SPI DRDY */
    IO_CONFIG_G9_SPI_DRDY                    	= (int)0x00000030,
    /** G9 - Bit mask */
    IO_CONFIG_G9_MASK                           = (int)0x00000030,
    /** G9 - Default */
    IO_CONFIG_G9_DEFAULT                        = (int)0,	

    // G6,G7 - Ser1, QDEC0 (future) (ioConfig[7-6])
    /** G6,G7 - General Communications on Ser1. Excludes GPS communications.  Overriden when SPI is enabled (G9 held low on bootup/config). */
    IO_CONFIG_G6G7_COM1                         = (int)0x00000040,
    /** G6,G7 - Quadrature wheel encoder input (G6 QDEC0-A).  Overriden when SPI is enabled (G9 held low on bootup/config). */
//  IO_CONFIG_G6G7_QDEC0_INPUT_G6               = (int)0x00000080,
    /** G6,G7 - Bit mask */
    IO_CONFIG_G6G7_MASK                         = (int)0x000000C0,
    /** G6,G7 - Default */
    IO_CONFIG_G6G7_DEFAULT                      = IO_CONFIG_G6G7_COM1,	

    // G5,G8 - STROBE, QDEC1 (future), SPI (enabled when G9 is held low on bootup/config) (ioConfig[10-8])
    /** G5,G8 - Strobe input on G5 */
    IO_CONFIG_G5G8_STROBE_INPUT_G5              = (int)0x00000100,
    /** G5,G8 - Strobe input on G8 */
    IO_CONFIG_G5G8_STROBE_INPUT_G8              = (int)0x00000200,
    /** G5,G8 - Strobe input on both G5 and G8 */
    IO_CONFIG_G5G8_STROBE_INPUT_G5_G8           = (int)0x00000300,
    /** G5,G8 - Strobe input on both G5 and G8 */
    IO_CONFIG_G5G8_G6G7_SPI_ENABLE              = (int)0x00000400,
    /** G5,G8 - Quadrature wheel encoder input (G5 QDEC1-B, G8 QDEC1-A) */
    IO_CONFIG_G5G8_QDEC_INPUT                   = (int)0x00000500,
    /** G5,G8 - Bit mask */
    IO_CONFIG_G5G8_MASK                         = (int)0x00000700,
    /** G5,G8 - Default */
    IO_CONFIG_G5G8_DEFAULT                      = (int)0,	

    /** G15 (GPS PPS) - STROBE (ioConfig[11]) */
    IO_CONFIG_G15_STROBE_INPUT                  = (int)0x00000800,
	// IO_CONFIG_                               = (int)0x00001000,

    /** GPS TIMEPULSE source (ioConfig[15-13]) */
	IO_CFG_GPS_TIMEPUSE_SOURCE_OFFSET			= (int)13,
	IO_CFG_GPS_TIMEPUSE_SOURCE_MASK				= (int)0x00000007,
	IO_CFG_GPS_TIMEPUSE_SOURCE_BITMASK			= (int)(IO_CFG_GPS_TIMEPUSE_SOURCE_MASK<<IO_CFG_GPS_TIMEPUSE_SOURCE_OFFSET),	
    IO_CFG_GPS_TIMEPUSE_SOURCE_DISABLED			= (int)0,
    IO_CFG_GPS_TIMEPUSE_SOURCE_GPS1_PPS_PIN20	= (int)1,
    IO_CFG_GPS_TIMEPUSE_SOURCE_GPS2_PPS			= (int)2,
    IO_CFG_GPS_TIMEPUSE_SOURCE_STROBE_G2_PIN6	= (int)3,
    IO_CFG_GPS_TIMEPUSE_SOURCE_STROBE_G5_PIN9	= (int)4,
    IO_CFG_GPS_TIMEPUSE_SOURCE_STROBE_G8_PIN12	= (int)5,
    IO_CFG_GPS_TIMEPUSE_SOURCE_STROBE_G9_PIN13	= (int)6,
#define SET_STATUS_OFFSET_MASK(result,val,offset,mask)	{ (result) &= ~((mask)<<(offset)); (result) |= ((val)<<(offset)); }
#define IO_CFG_GPS_TIMEPUSE_SOURCE(ioConfig) ((ioConfig>>IO_CFG_GPS_TIMEPUSE_SOURCE_OFFSET)&IO_CFG_GPS_TIMEPUSE_SOURCE_MASK)
    
    /** GPS 1 source OFFSET */
    IO_CONFIG_GPS1_SOURCE_OFFSET				= (int)16,				// ioConfig[18-16]
    /** GPS 2 source OFFSET */
    IO_CONFIG_GPS2_SOURCE_OFFSET				= (int)19,				// ioConfig[21-19]
    /** GPS 1 type OFFSET */
    IO_CONFIG_GPS1_TYPE_OFFSET					= (int)22,				// ioConfig[24-22]
    /** GPS 2 type OFFSET */
    IO_CONFIG_GPS2_TYPE_OFFSET					= (int)25,				// ioConfig[27-25]

    /** GPS 1 skip initialization (ioConfig[12]) */
    IO_CONFIG_GPS1_NO_INIT 						= (int)0x00001000,
    /** GPS 2 skip initialization (ioConfig[28]) */
    IO_CONFIG_GPS2_NO_INIT 						= (int)0x10000000,

    /** GPS source MASK */
    IO_CONFIG_GPS_SOURCE_MASK					= (int)0x00000007,
    /** GPS source - Disable */
    IO_CONFIG_GPS_SOURCE_DISABLE				= (int)0,
    /** GPS source - GNSS receiver 1 onboard uINS */
    IO_CONFIG_GPS_SOURCE_ONBOARD_1				= (int)1,
    /** GPS source - GNSS receiver 2 onboard uINS */
    IO_CONFIG_GPS_SOURCE_ONBOARD_2				= (int)2,
    /** GPS source - Serial 0 */
    IO_CONFIG_GPS_SOURCE_SER0					= (int)3,
    /** GPS source - Serial 1 */
    IO_CONFIG_GPS_SOURCE_SER1					= (int)4,
    /** GPS source - Serial 2 */
    IO_CONFIG_GPS_SOURCE_SER2					= (int)5,
    /** GPS source - last type */
    IO_CONFIG_GPS_SOURCE_LAST					= IO_CONFIG_GPS_SOURCE_SER2,	// set to last source

    /** GPS type MASK */
    IO_CONFIG_GPS_TYPE_MASK						= (int)0x00000007,
    /** GPS type - ublox M8 */
    IO_CONFIG_GPS_TYPE_UBX_M8					= (int)0,
    /** GPS type - ublox ZED-F9P w/ RTK */
    IO_CONFIG_GPS_TYPE_UBX_F9P					= (int)1,
    /** GPS type - NMEA */
    IO_CONFIG_GPS_TYPE_NMEA						= (int)2,
    /** GPS type - InertialSense GPX */
    IO_CONFIG_GPS_TYPE_GPX						= (int)3,
    /** GPS type - Sony CXD5610 */
    IO_CONFIG_GPS_TYPE_CXD5610					= (int)4,
    /** GPS type - last type */
    IO_CONFIG_GPS_TYPE_LAST						= IO_CONFIG_GPS_TYPE_CXD5610,		// Set to last type

#define IO_CONFIG_GPS1_SOURCE(ioConfig) (((ioConfig)>>IO_CONFIG_GPS1_SOURCE_OFFSET)&IO_CONFIG_GPS_SOURCE_MASK)
#define IO_CONFIG_GPS2_SOURCE(ioConfig) (((ioConfig)>>IO_CONFIG_GPS2_SOURCE_OFFSET)&IO_CONFIG_GPS_SOURCE_MASK)
#define IO_CONFIG_GPS1_TYPE(ioConfig)   (((ioConfig)>>IO_CONFIG_GPS1_TYPE_OFFSET)&IO_CONFIG_GPS_TYPE_MASK)
#define IO_CONFIG_GPS2_TYPE(ioConfig)   (((ioConfig)>>IO_CONFIG_GPS2_TYPE_OFFSET)&IO_CONFIG_GPS_TYPE_MASK)

#define SET_IO_CFG_GPS1_SOURCE(result,val)  SET_STATUS_OFFSET_MASK(result, val, IO_CONFIG_GPS1_SOURCE_OFFSET, IO_CONFIG_GPS_SOURCE_MASK)
#define SET_IO_CFG_GPS2_SOURCE(result,val)  SET_STATUS_OFFSET_MASK(result, val, IO_CONFIG_GPS2_SOURCE_OFFSET, IO_CONFIG_GPS_SOURCE_MASK)
#define SET_IO_CFG_GPS1_TYPE(result,val)    SET_STATUS_OFFSET_MASK(result, val, IO_CONFIG_GPS1_TYPE_OFFSET, IO_CONFIG_GPS_TYPE_MASK)
#define SET_IO_CFG_GPS2_TYPE(result,val)    SET_STATUS_OFFSET_MASK(result, val, IO_CONFIG_GPS2_TYPE_OFFSET, IO_CONFIG_GPS_TYPE_MASK)

    /** IMU 1 disable (ioConfig[29]) */	
    IO_CONFIG_IMU_1_DISABLE						= (int)0x20000000,
    /** IMU 2 disable (ioConfig[30]) */
    IO_CONFIG_IMU_2_DISABLE						= (int)0x40000000,
    /** IMU 3 disable (ioConfig[31]) */
    IO_CONFIG_IMU_3_DISABLE						= (int)0x80000000,
};

#define IO_CONFIG_DEFAULT 	(IO_CONFIG_G1G2_DEFAULT | IO_CONFIG_G5G8_DEFAULT | IO_CONFIG_G6G7_DEFAULT | IO_CONFIG_G9_DEFAULT | (IO_CONFIG_GPS_SOURCE_ONBOARD_1<<IO_CONFIG_GPS1_SOURCE_OFFSET) | (IO_CONFIG_GPS_SOURCE_ONBOARD_2<<IO_CONFIG_GPS2_SOURCE_OFFSET))

enum ePlatformConfig
{
    // IMX Carrier Board
    PLATFORM_CFG_TYPE_MASK                      = (int)0x0000001F,
    PLATFORM_CFG_TYPE_FROM_MANF_OTP             = (int)0x00000080,  // Type is overwritten from manufacturing OTP memory
    PLATFORM_CFG_TYPE_NONE                      = (int)0,		    // IMX-5 default
    PLATFORM_CFG_TYPE_NONE_ONBOARD_G2           = (int)1,		    // uINS-3 default
    PLATFORM_CFG_TYPE_RUG1                      = (int)2,
    PLATFORM_CFG_TYPE_RUG2_0_G1                 = (int)3,
    PLATFORM_CFG_TYPE_RUG2_0_G2                 = (int)4,
    PLATFORM_CFG_TYPE_RUG2_1_G0                 = (int)5,	        // PCB RUG-2.1, Case RUG-3.  GPS1 timepulse on G9
    PLATFORM_CFG_TYPE_RUG2_1_G1                 = (int)6,           // "
    PLATFORM_CFG_TYPE_RUG2_1_G2                 = (int)7,           // "
    PLATFORM_CFG_TYPE_RUG3_G0                   = (int)8,           // PCB RUG-3.x.  GPS1 timepulse on GPS1_PPS TIMESYNC (pin 20)
    PLATFORM_CFG_TYPE_RUG3_G1                   = (int)9,           // "
    PLATFORM_CFG_TYPE_RUG3_G2                   = (int)10,          // "
    PLATFORM_CFG_TYPE_EVB2_G2                   = (int)11,
    PLATFORM_CFG_TYPE_TBED3                     = (int)12,          // Testbed-3
    PLATFORM_CFG_TYPE_IG1_0_G2                  = (int)13,          // PCB IG-1.0.  GPS1 timepulse on G8
    PLATFORM_CFG_TYPE_IG1_G1                    = (int)14,          // PCB IG-1.1 and later.  GPS1 timepulse on GPS1_PPS TIMESYNC (pin 20)
    PLATFORM_CFG_TYPE_IG1_G2                    = (int)15,  
    PLATFORM_CFG_TYPE_IG2                       = (int)16,          // IG-2 w/ IMX-5 and GPX-1
    PLATFORM_CFG_TYPE_LAMBDA_G1                 = (int)17,          // Enable UBX output on Lambda for testbed
    PLATFORM_CFG_TYPE_LAMBDA_G2              	= (int)18,          // "
    PLATFORM_CFG_TYPE_TBED2_G1_W_LAMBDA         = (int)19,          // Enable UBX input from Lambda
    PLATFORM_CFG_TYPE_TBED2_G2_W_LAMBDA         = (int)20,          // "
    PLATFORM_CFG_TYPE_COUNT                     = (int)21,

    // Presets
    PLATFORM_CFG_PRESET_MASK                    = (int)0x0000FF00,
    PLATFORM_CFG_PRESET_OFFSET                  = (int)8,

    // RUG-3 - Presets
    PLATFORM_CFG_RUG3_PRESET__0__PRESETS_DISABLED								= 0,	// Don't use presets.  IOEXP_BITS can be set directly.
    PLATFORM_CFG_RUG3_PRESET__1__S0_RS232_7_9___CAN_11_12______S1_GPS1			= 1,	// RUG-3-G0 default
    PLATFORM_CFG_RUG3_PRESET__2__S0_TTL_7_9_____CAN_11_12______S1_GPS1			= 2,
    PLATFORM_CFG_RUG3_PRESET__3__S0_TTL_7_9_____S2_TTL_8_10____S1_GPS1			= 3,
    PLATFORM_CFG_RUG3_PRESET__4__S0_RS232_7_9___S1_RS232_8_10__S2_GPS1			= 4,
    PLATFORM_CFG_RUG3_PRESET__5__S1_RS485_7_8_9_10_____________S2_GPS1__S0_GPS2	= 5,
    PLATFORM_CFG_RUG3_PRESET__6__SPI_7_8_9_10__________________S2_GPS1__S0_GPS2	= 6,
    PLATFORM_CFG_RUG3_PRESET__7__S1_RS232_8_10_________________S2_GPS1__S0_GPS2	= 7,	// RUG-3-G2 default
    PLATFORM_CFG_RUG3_PRESET__8_________________CAN_11_12______S1_GPS1__S0_GPS2	= 8,
    PLATFORM_CFG_RUG3_PRESET__9__S2_TTL_8_10___________________S1_GPS1__S0_GPS2	= 9,
    PLATFORM_CFG_RUG3_PRESET__COUNT												= 10,

    PLATFORM_CFG_RUG3_PRESET__G0_DEFAULT		= PLATFORM_CFG_RUG3_PRESET__1__S0_RS232_7_9___CAN_11_12______S1_GPS1,
    PLATFORM_CFG_RUG3_PRESET__G2_DEFAULT		= PLATFORM_CFG_RUG3_PRESET__7__S1_RS232_8_10_________________S2_GPS1__S0_GPS2,

    // RUG-3 - I/O Expander disabled if platform type is != PLATFORM_CFG_TYPE_RUG3_x.
    PLATFORM_CFG_RUG3_IOEXP_BIT_MASK            = (int)0x00FF0000,
    PLATFORM_CFG_RUG3_IOEXP_BIT_OFFSET          = (int)16,

    RUG3_IOEXP_BIT_OFFSET_n232_485              = (int)0,
    RUG3_IOEXP_BIT_OFFSET_n232_TTL              = (int)1,
    RUG3_IOEXP_BIT_OFFSET_nRS_CAN               = (int)2,
    RUG3_IOEXP_BIT_OFFSET_nGPS2_RS              = (int)3,
    RUG3_IOEXP_BIT_OFFSET_nSPIEN                = (int)4,
    RUG3_IOEXP_BIT_OFFSET_nSPI_SER              = (int)5,
    RUG3_IOEXP_BIT_OFFSET_nGPSRST               = (int)6,

    PLATFORM_CFG_UPDATE_IO_CONFIG               = (int)0x01000000,    // Generate ioConfig based on platform config
};

/** (DID_WHEEL_ENCODER) Message to communicate wheel encoder measurements to GPS-INS */
typedef struct PACKED
{
    /** Time of measurement wrt current week */
    double timeOfWeek;

    /** Status Word */
    uint32_t status;

    /** Left wheel angle (rad) */
    float theta_l;

    /** Right wheel angle (rad) */
    float theta_r;
    
    /** Left wheel angular rate (rad/s) */
    float omega_l;

    /** Right wheel angular rate (rad/s) */
    float omega_r;

    /** Left wheel revolution count */
    uint32_t wrap_count_l;

    /** Right wheel revolution count */
    uint32_t wrap_count_r;

} wheel_encoder_t;

enum eWheelCfgBits
{
    WHEEL_CFG_BITS_ENABLE_ENCODER           = (int)0x00000002,
    WHEEL_CFG_BITS_ENABLE_CONTROL           = (int)0x00000004,
    WHEEL_CFG_BITS_ENABLE_MASK              = (int)0x0000000F,
    WHEEL_CFG_BITS_DIRECTION_REVERSE_LEFT   = (int)0x00000100,
    WHEEL_CFG_BITS_DIRECTION_REVERSE_RIGHT  = (int)0x00000200,
    WHEEL_CFG_BITS_ENCODER_SOURCE			= (int)0x00000400,	// 0 = uINS, 1 = EVB
};

typedef enum
{
    GV_MODE_STANDBY                         = 0,
    GV_MODE_LEARNING                        = 1,
    GV_CMD_LEARNING_START                   = 2,    // Use provided transform and sigma
    GV_CMD_LEARNING_RESUME                  = 3,    // Reset sigma values
    GV_CMD_LEARNING_CLEAR_AND_START         = 4,    // Zero transform and reset sigma values
    GV_CMD_LEARNING_STOP_AND_SAVE           = 5,
    GV_CMD_LEARNING_CANCEL                  = 6,
 } eGroundVehicleMode;

typedef struct PACKED
{
    /** Euler angles describing the rotation from imu (body) to the wheel frame (center of the non-steering axle) in radians */
    float                   e_b2w[3];

    /** Euler angle standard deviation of measurements describing the rotation from imu (body) to the wheel frame (center of the non-steering axle) in radians */
    float                   e_b2w_sigma[3];

    /** Translation from the imu (body) to the wheel frame origin (center of the non-steering axle), expressed in the imu (body) frame in meters */
    float                   t_b2w[3];

    /** Translation standard deviation from the imu (body) to the wheel frame origin (center of the non-steering axle), expressed in the imu (body) frame in meters */
    float                   t_b2w_sigma[3];

} wheel_transform_t;

typedef struct PACKED
{
    /** Config bits (see eWheelCfgBits) */
    uint32_t                bits;

    /** Euler angles and offset describing the rotation and tranlation from imu (body) to the wheel frame (center of the non-steering axle) */
    wheel_transform_t       transform;

    /** Distance between the left and right wheels */
    float                   track_width;

    /** Estimate of wheel radius */
    float                   radius;

} wheel_config_t;

typedef enum
{
    /** Kinematic learing is solving for the translation from IMU to wheel (wheel_config). */ 
    GV_STATUS_LEARNING_ENABLED		= 0x00000001,
    
    /** Navigation is running without GPS input. */ 
    GV_STATUS_DEAD_RECKONING		= 0x01000000,

    /** Vehicle kinematic parameters agree with GPS. */ 
    GV_STATUS_KINEMATIC_CAL_GOOD	= 0x02000000,

    /** Vehicle kinematic learning has converged and is complete. */ 
    GV_STATUS_LEARNING_CONVERGED    = 0x04000000,

    /** Vehicle kinematic learning data (wheel_config_t) is missing. */ 
    GV_STATUS_LEARNING_NEEDED       = 0x08000000,

} eGroundVehicleStatus;

/** (DID_GROUND_VEHICLE) Configuration of ground vehicle kinematic constraints. */
typedef struct PACKED
{
    /** GPS time of week (since Sunday morning) in milliseconds */
    uint32_t				timeOfWeekMs;

    /** Ground vehicle status flags (eGroundVehicleStatus) */
    uint32_t                status;

    /** Current mode of the ground vehicle.  Use this field to apply commands. (see eGroundVehicleMode) */
    uint32_t                mode;

    /** Wheel transform, track width, and wheel radius. */
    wheel_config_t       	wheelConfig;

} ground_vehicle_t;

typedef enum
{
    DYNAMIC_MODEL_PORTABLE          = 0,
    DYNAMIC_MODEL_STATIONARY        = 2,
    DYNAMIC_MODEL_PEDESTRIAN        = 3,
    DYNAMIC_MODEL_GROUND_VEHICLE    = 4,
    DYNAMIC_MODEL_MARINE            = 5,
    DYNAMIC_MODEL_AIRBORNE_1G       = 6,
    DYNAMIC_MODEL_AIRBORNE_2G       = 7,
    DYNAMIC_MODEL_AIRBORNE_4G       = 8,
    DYNAMIC_MODEL_WRIST             = 9,
    DYNAMIC_MODEL_INDOOR            = 10
} eDynamicModel;

/** (DID_FLASH_CONFIG) Configuration data
 * IMPORTANT! These fields should not be deleted, they can be deprecated and marked as reserved,
 * or new fields added to the end.
*/
typedef struct PACKED
{
    /** Size of group or union, which is nvm_group_x_t + padding */
    uint32_t				size;

    /** Checksum, excluding size and checksum */
    uint32_t                checksum;

    /** Manufacturer method for restoring flash defaults */
    uint32_t                key;

    /** IMU sample (system input data) period in milliseconds set on startup. Cannot be larger than startupNavDtMs. Zero disables sensor/IMU sampling. */
    uint32_t				startupImuDtMs;

    /** Navigation filter (system output data) update period in milliseconds set on startup. 1ms minimum (1KHz max). */
    uint32_t				startupNavDtMs;

    /** Serial port 0 baud rate in bits per second */
    uint32_t				ser0BaudRate;

    /** Serial port 1 baud rate in bits per second */
    uint32_t				ser1BaudRate;

    /** Rotation in radians about the X,Y,Z axes from Sensor Frame to Intermediate Output Frame.  Order applied: Z,Y,X. */
    float					insRotation[3];

    /** X,Y,Z offset in meters from Intermediate Output Frame to INS Output Frame. */
    float					insOffset[3];

    /** X,Y,Z offset in meters in Sensor Frame to GPS 1 antenna. */
    float					gps1AntOffset[3];
 
    /** INS dynamic platform model (see eDynamicModel).  Options are: 0=PORTABLE, 2=STATIONARY, 3=PEDESTRIAN, 4=GROUND VEHICLE, 5=SEA, 6=AIRBORNE_1G, 7=AIRBORNE_2G, 8=AIRBORNE_4G, 9=WRIST.  Used to balance noise and performance characteristics of the system.  The dynamics selected here must be at least as fast as your system or you experience accuracy error.  This is tied to the GPS position estimation model and intend in the future to be incorporated into the INS position model. */
    uint8_t					dynamicModel;

    /** Debug */
    uint8_t					debug;

    /** Satellite system constellation used in GNSS solution.  (see eGnssSatSigConst) 0x0003=GPS, 0x000C=QZSS, 0x0030=Galileo, 0x00C0=Beidou, 0x0300=GLONASS, 0x1000=SBAS */
    uint16_t				gnssSatSigConst;

    /** System configuration bits (see eSysConfigBits). */
    uint32_t				sysCfgBits;

    /** Reference latitude, longitude and height above ellipsoid for north east down (NED) calculations (deg, deg, m) */
    double                  refLla[3];

    /** Last latitude, longitude, HAE (height above ellipsoid) used to aid GPS startup (deg, deg, m).  Updated when the distance between current LLA and lastLla exceeds lastLlaUpdateDistance. */
    double					lastLla[3];

    /** Last LLA GPS time since week start (Sunday morning) in milliseconds */
    uint32_t				lastLlaTimeOfWeekMs;

    /** Last LLA GPS number of weeks since January 6th, 1980 */
    uint32_t				lastLlaWeek;

    /** Distance between current and last LLA that triggers an update of lastLla  */
    float					lastLlaUpdateDistance;

    /** Hardware interface configuration bits (see eIoConfig). */
    uint32_t				ioConfig;

    /** Hardware platform specifying the IMX carrier board type (i.e. RUG, EVB, IG) and configuration bits (see ePlatformConfig).  The platform type is used to simplify the GPS and I/O configuration process.  */
    uint32_t				platformConfig;

    /** X,Y,Z offset in meters in Sensor Frame origin to GPS 2 antenna. */
    float					gps2AntOffset[3];

    /** Euler (roll, pitch, yaw) rotation in radians from INS Sensor Frame to Intermediate ZeroVelocity Frame.  Order applied: heading, pitch, roll. */
    float					zeroVelRotation[3];

    /** X,Y,Z offset in meters from Intermediate ZeroVelocity Frame to Zero Velocity Frame. */
    float					zeroVelOffset[3];

    /** (sec) User defined delay for GPS time.  This parameter can be used to account for GPS antenna cable delay.  */
    float                   gpsTimeUserDelay;

    /** Earth magnetic field (magnetic north) declination (heading offset from true north) in radians */
    float                   magDeclination;

    /** Time between GPS time synchronization pulses in milliseconds.  Requires reboot to take effect. */
    uint32_t				gpsTimeSyncPeriodMs;
    
    /** GPS measurement (system input data) update period in milliseconds set on startup. 200ms minimum (5Hz max). */
    uint32_t				startupGPSDtMs;
    
    /** RTK configuration bits (see eRTKConfigBits). */
    uint32_t				RTKCfgBits;

    /** Sensor config to specify the full-scale sensing ranges and output rotation for the IMU and magnetometer (see eSensorConfig in data_sets.h) */
    uint32_t                sensorConfig;

    /** Minimum elevation of a satellite above the horizon to be used in the solution (radians). Low elevation satellites may provide degraded accuracy, due to the long signal path through the atmosphere. */
    float                   gpsMinimumElevation;

    /** Serial port 2 baud rate in bits per second */
    uint32_t				ser2BaudRate;

    /** Wheel encoder: euler angles describing the rotation from imu to left wheel */
    wheel_config_t          wheelConfig;

	/** Magnetometer interference sensitivity threshold. Typical range is 2-10 (3 default) and 1000 to disable mag interference detection. */
	float                   magInterferenceThreshold;

} nvm_flash_cfg_t;

/** (DID_INL2_NED_SIGMA) Standard deviation of INL2 EKF estimates in the NED frame. */
typedef struct PACKED
{											
    /** Timestamp in milliseconds */
    unsigned int			timeOfWeekMs;	
    /** NED position error sigma */
    float					StdPosNed[3];		
    /** NED velocity error sigma */
    float					StdVelNed[3];		
    /** NED attitude error sigma */
    float					StdAttNed[3];		
    /** Acceleration bias error sigma */
    float					StdAccBias[3];		
    /** Angular rate bias error sigma */
    float					StdGyrBias[3];		
    /** Barometric altitude bias error sigma */
	float					StdBarBias;		
    /** Mag declination error sigma */
	float					StdMagDeclination;	
} inl2_ned_sigma_t;

/** (DID_STROBE_IN_TIME) Timestamp for input strobe. */
typedef struct PACKED
{
    /** GPS number of weeks since January 6th, 1980 */
    uint32_t				week;

    /** GPS time of week (since Sunday morning) in milliseconds */
    uint32_t				timeOfWeekMs;

    /** Strobe input pin (i.e. G1, G2, G5, or G9) */
    uint16_t				pin;

    /** Strobe serial index number */
    uint16_t				count;
} strobe_in_time_t;

#define DEBUG_I_ARRAY_SIZE		9
#define DEBUG_F_ARRAY_SIZE		9
#define DEBUG_LF_ARRAY_SIZE		3

/* (DID_DEBUG_ARRAY) */
typedef struct PACKED
{
    int32_t					i[DEBUG_I_ARRAY_SIZE];
    f_t						f[DEBUG_F_ARRAY_SIZE];
    double                  lf[DEBUG_LF_ARRAY_SIZE];
} debug_array_t;

#define DEBUG_STRING_SIZE		80

/* (DID_DEBUG_STRING) */
typedef struct PACKED
{
    uint8_t					s[DEBUG_STRING_SIZE];
} debug_string_t;

POP_PACK

PUSH_PACK_8

/** time struct */
typedef struct
{
    /** time (s) expressed by standard time_t */
    int64_t time;

    /** fraction of second under 1 s */
    double sec;         
} gtime_t;

typedef struct PACKED
{
    gtime_t time;
    double rp_ecef[3]; // Rover position
    double rv_ecef[3]; // Rover velocity
    double ra_ecef[3]; // Rover acceleration
    double bp_ecef[3]; // Base position
    double bv_ecef[3]; // Base velocity
    double qr[6]; // rover position and velocity covariance main diagonal
    double b[24]; // satellite bias
    double qb[24]; // main diagonal of sat bias covariances
    uint8_t sat_id[24]; // satellite id of b[]
} rtk_state_t;

typedef struct PACKED
{
    gtime_t time;
    int32_t nv; // number of measurements
    uint8_t sat_id_i[24]; // sat id of measurements (reference sat)
    uint8_t sat_id_j[24]; // sat id of measurements
    uint8_t type[24]; // type (0 = dd-range, 1 = dd-phase, 2 = baseline)
    double v[24]; // residual
} rtk_residual_t;

typedef struct PACKED
{
    gtime_t time;

    uint8_t rej_ovfl;
    uint8_t code_outlier;
    uint8_t phase_outlier;
    uint8_t code_large_residual;

    uint8_t phase_large_residual;
    uint8_t invalid_base_position;
    uint8_t bad_baseline_holdamb;
    uint8_t base_position_error;

    uint8_t outc_ovfl;
    uint8_t reset_timer;
    uint8_t use_ubx_position;
    uint8_t large_v2b;

    uint8_t base_position_update;
    uint8_t rover_position_error;
    uint8_t reset_bias;
    uint8_t start_relpos;

    uint8_t end_relpos;
    uint8_t start_rtkpos;
    uint8_t pnt_pos_error;
    uint8_t no_base_obs_data;

    uint8_t diff_age_error;
    uint8_t moveb_time_sync_error;
    uint8_t waiting_for_rover_packet;
    uint8_t waiting_for_base_packet;

    uint8_t lsq_error;
    uint8_t lack_of_valid_sats;
    uint8_t divergent_pnt_pos_iteration;
    uint8_t chi_square_error;

    uint32_t cycle_slips;

    float ubx_error;

    uint8_t solStatus;
    uint8_t rescode_err_marker;
    uint8_t error_count;
    uint8_t error_code;

    float dist2base;

    uint8_t reserved1;
    uint8_t gdop_error;
    uint8_t warning_count;
    uint8_t warning_code;

    double double_debug[4];

    uint8_t debug[2];
    uint8_t obs_count_bas;
    uint8_t obs_count_rov;

    uint8_t obs_pairs_filtered;
    uint8_t obs_pairs_used;
    uint8_t raw_ptr_queue_overrun;
    uint8_t raw_dat_queue_overrun;
} rtk_debug_t;

POP_PACK

PUSH_PACK_1

/** (DID_GPS_RTK_OPT) RTK processing options */
typedef struct
{
    /** positioning mode (PMODE_???) */
    int32_t mode;           

    /** solution type (0:forward,1:backward,2:combined) */
    int32_t soltype;

    /** number of frequencies (1:L1,2:L1+L2,3:L1+L2+L5) */
    int32_t nf;

    /** navigation systems */
    int32_t navsys;

    /** elevation mask angle (rad) */
    double elmin;

    /** Min snr to consider satellite for rtk */
    int32_t snrmin;

    /** AR mode (0:off,1:continuous,2:instantaneous,3:fix and hold,4:ppp-ar) */
    int32_t modear;

    /** GLONASS AR mode (0:off,1:on,2:auto cal,3:ext cal) */
    int32_t glomodear;

    /** GPS AR mode (0:off,1:on) */
    int32_t gpsmodear;

    /** SBAS AR mode (0:off,1:on) */
    int32_t sbsmodear;

    /** BeiDou AR mode (0:off,1:on) */
    int32_t bdsmodear;

    /** AR filtering to reject bad sats (0:off,1:on) */
    int32_t arfilter;

    /** obs outage count to reset bias */
    int32_t maxout;

    /** reject count to reset bias */
    int32_t maxrej;

    /** min lock count to fix ambiguity */
    int32_t minlock;

    /** min sats to fix integer ambiguities */
    int32_t minfixsats;

    /** min sats to hold integer ambiguities */
    int32_t minholdsats;

    /** min sats to drop sats in AR */
    int32_t mindropsats;

    /** use stdev estimates from receiver to adjust measurement variances */
    int32_t rcvstds;

    /** min fix count to hold ambiguity */
    int32_t minfix;

    /** max iteration to resolve ambiguity */
    int32_t armaxiter;

    /** dynamics model (0:none,1:velociy,2:accel) */
    int32_t dynamics;

    /** number of filter iteration */
    int32_t niter;

    /** interpolate reference obs (for post mission) */
    int32_t intpref;

    /** rover position for fixed mode */
    int32_t rovpos;

    /** base position for relative mode */
    int32_t refpos;

    /** code/phase error ratio */
    double eratio[NFREQ];

    /** measurement error factor */
    double err[5];

    /** initial-state std [0]bias,[1]iono [2]trop */
    double std[3];

    /** process-noise std [0]bias,[1]iono [2]trop [3]acch [4]accv [5] pos */
    double prn[6];

    /** satellite clock stability (sec/sec) */
    double sclkstab;

    /** AR validation threshold */
    double thresar[8];

    /** elevation mask of AR for rising satellite (rad) */
    double elmaskar;

    /** elevation mask to hold ambiguity (rad) */
    double elmaskhold;

    /** slip threshold of geometry-free phase (m) */
    double thresslip;

    /** variance for fix-and-hold pseudo measurements (cycle^2) */
    double varholdamb;

    /** gain used for GLO and SBAS sats to adjust ambiguity */
    double gainholdamb;

    /** max difference of time (sec) */
    double maxtdiff;

    /** reset sat biases after this long trying to get fix if not acquired */
    int fix_reset_base_msgs;

    /** reject threshold of NIS */
    double maxinnocode;
    double maxinnophase;
    double maxnis;

    /** reject threshold of gdop */
    double maxgdop;

    /** baseline length constraint {const,sigma before fix, sigma after fix} (m) */
    double baseline[3];
    double max_baseline_error;
    double reset_baseline_error;

    /** maximum error wrt ubx position (triggers reset if more than this far) (m) */
    float max_ubx_error;

    /** rover position for fixed mode {x,y,z} (ecef) (m) */
    double ru[3];

    /** base position for relative mode {x,y,z} (ecef) (m) */
    double rb[3];

    /** max averaging epochs */
    int32_t maxaveep;

    /** output single by dgps/float/fix/ppp outage */
    int32_t outsingle;
} prcopt_t;
typedef prcopt_t gps_rtk_opt_t;

/** Raw satellite observation data */
typedef struct PACKED
{
    /** Receiver local time approximately aligned to the GPS time system (GPST) */
    gtime_t time;

    /** Satellite number in RTKlib notation.  GPS: 1-32, GLONASS: 33-59, Galilleo: 60-89, SBAS: 90-95 */
    uint8_t sat;

    /** receiver number */
    uint8_t rcv;

    /** Cno, carrier-to-noise density ratio (signal strength) (0.25 dB-Hz) */
    uint8_t SNR[NFREQ+NEXOBS];

    /** Loss of Lock Indicator. Set to non-zero values only when carrier-phase is valid (L > 0).  bit1 = loss-of-lock, bit2 = half-cycle-invalid */
    uint8_t LLI[NFREQ+NEXOBS];

    /** Code indicator: CODE_L1C (1) = L1C/A,G1C/A,E1C (GPS,GLO,GAL,QZS,SBS), CODE_L1X (12) = E1B+C,L1C(D+P) (GAL,QZS), CODE_L1I (47) = B1I (BeiDou) */
    uint8_t code[NFREQ+NEXOBS];

    /** Estimated carrier phase measurement standard deviation (0.004 cycles), zero means invalid */
    uint8_t qualL[NFREQ+NEXOBS];

    /** Estimated pseudorange measurement standard deviation (0.01 m), zero means invalid */
    uint8_t qualP[NFREQ+NEXOBS];

    /** reserved, for alignment */
    uint8_t reserved;

    /** Observation data carrier-phase (cycle). The carrier phase initial ambiguity is initialized using an approximate value to make the magnitude of the phase close to the pseudorange measurement. Clock resets are applied to both phase and code measurements in accordance with the RINEX specification. */
    double L[NFREQ+NEXOBS];

    /** Observation data pseudorange (m). GLONASS inter frequency channel delays are compensated with an internal calibration table */
    double P[NFREQ+NEXOBS]; 

    /** Observation data Doppler measurement (positive sign for approaching satellites) (Hz) */
    float D[NFREQ+NEXOBS];
} obsd_t;

#define GPS_RAW_MESSAGE_BUF_SIZE    1000
#define MAX_OBSERVATION_COUNT_IN_RTK_MESSAGE (GPS_RAW_MESSAGE_BUF_SIZE / sizeof(obsd_t))

/** observation data */
typedef struct
{
    /** number of observation slots used */
    uint32_t n;

    /** number of observation slots allocated */
    uint32_t nmax;

    /** observation data buffer */
    obsd_t* data;
} obs_t;

/** non-Glonass ephemeris data */
typedef struct
{
    /** Satellite number in RTKlib notation.  GPS: 1-32, GLONASS: 33-59, Galilleo: 60-89, SBAS: 90-95 */
    int32_t sat;

    /** IODE Issue of Data, Ephemeris (ephemeris version) */
    int32_t iode;
    
    /** IODC Issue of Data, Clock (clock version) */
    int32_t iodc;

    /** SV accuracy (URA index) IRN-IS-200H p.97 */
    int32_t sva;            

    /** SV health GPS/QZS (0:ok) */
    int32_t svh;            

    /** GPS/QZS: gps week, GAL: galileo week */
    int32_t week;

    /** GPS/QZS: code on L2. (00 = Invalid, 01 = P Code ON, 11 = C/A code ON, 11 = Invalid).  GAL/CMP: data sources */
    int32_t code;

    /** GPS/QZS: L2 P data flag (indicates that the NAV data stream was commanded OFF on the P-code of the in-phase component of the L2 channel). CMP: nav type */
    int32_t flag;

    /** Time Of Ephemeris, ephemeris reference epoch in seconds within the week (s) */
    gtime_t toe;
    
    /** clock data reference time (s) (20.3.4.5) */
    gtime_t toc;
    
    /** T_trans (s) */
    gtime_t ttr;

    /** Orbit semi-major axis (m) */
    double A;

    /** Orbit eccentricity (non-dimensional)  */
    double e;

	/** Orbit inclination angle at reference time (rad) */
	double i0;

    /** Longitude of ascending node of orbit plane at weekly epoch (rad) */
    double OMG0;

    /** Argument of perigee (rad) */
    double omg;

    /** Mean anomaly at reference time (rad) */
    double M0;

    /** Mean Motion Difference From Computed Value (rad) */
    double deln;

    /** Rate of Right Ascension (rad/s) */
    double OMGd;

    /** Rate of Inclination Angle (rad/s) */
    double idot;

    /** Amplitude of the Cosine Harmonic Correction Term to the Orbit Radius (m) */
    double crc;

    /** Amplitude of the Sine Harmonic Correction Term to the Orbit Radius (m) */
    double crs;

    /** Amplitude of the Cosine Harmonic Correction Term to the Argument of Latitude (rad)  */
    double cuc;

    /** Amplitude of the Sine Harmonic Correction Term to the Argument of Latitude (rad) */
    double cus;

    /** Amplitude of the Cosine Harmonic Correction Term to the Angle of Inclination (rad) */
    double cic;

    /** Amplitude of the Sine Harmonic Correction Term to the Angle of Inclination (rad) */
    double cis;

    /** Time Of Ephemeris, ephemeris reference epoch in seconds within the week (s), same as <toe> above but represented as double type. Note that toe is computed as eph->toe = gst2time(week, eph->toes) */
    double toes;

    /** Fit interval (h) (0: 4 hours, 1: greater than 4 hours) */
    double fit;

    /** SV clock offset, af0 (s) */
    double f0;
    
    /** SV clock drift, af1 (s/s, non-dimensional) */
    double f1;
    
    /** SV clock drift rate, af2 (1/s) */
    double f2;

    /** Group delay parameters GPS/QZS: tgd[0] = TGD (IRN-IS-200H p.103). Galilleo: tgd[0] = BGD E5a/E1, tgd[1] = BGD E5b/E1. Beidou: tgd[0] = BGD1, tgd[1] = BGD2 */
    double tgd[4];

    /** Adot for CNAV, not used */
    double Adot;
    
    /** First derivative of mean motion n (second derivative of mean anomaly M), ndot for CNAV (rad/s/s). Not used. */
    double ndot;
} eph_t;

/** Glonass ephemeris data */
typedef struct
{        
    /** Satellite number in RTKlib notation.  GPS: 1-32, GLONASS: 33-59, Galilleo: 60-89, SBAS: 90-95 */
    int32_t sat;

    /** IODE (0-6 bit of tb field) */
    int32_t iode;

    /** satellite frequency number */
    int32_t frq;

    /** satellite health */
    int32_t svh;
    
    /** satellite accuracy */
    int32_t sva;
    
    /** satellite age of operation */
    int32_t age;

    /** Ephemeris reference epoch in seconds within the week in GPS time gpst (s) */
    gtime_t toe;

    /** message frame time in gpst (s) */
    gtime_t tof;

    /** satellite position (ecef) (m) */
    double pos[3];

    /** satellite velocity (ecef) (m/s) */
    double vel[3];

    /** satellite acceleration (ecef) (m/s^2) */
    double acc[3];

    /** SV clock bias (s) */
    double taun;

    /** relative frequency bias */
    double gamn;

    /** delay between L1 and L2 (s) */
    double dtaun;
} geph_t;

/** SBAS message type */
typedef struct
{
    /** receiption time - week */
    int32_t week;
    
    /** reception time - tow */
    int32_t tow;

    /** SBAS satellite PRN number */
    int32_t prn;

    /** SBAS message (226bit) padded by 0 */
    uint8_t msg[29];

    /** reserved for alighment */
    uint8_t reserved[3];
} sbsmsg_t;

/** station parameter type */
typedef struct
{
    /** antenna delta type (0:enu,1:xyz) */
    int32_t deltype;
    
    /** station position (ecef) (m) */
    double pos[3];

    /** antenna position delta (e/n/u or x/y/z) (m) */
    double del[3];

    /** antenna height (m) */
    double hgt;
    
    /** station id */
    int32_t stationId;
} sta_t;

/** almanac type */
typedef struct
{
    /** satellite number */
    int32_t sat;

    /** sv health (0:ok) */
    int32_t svh;

    /** as and sv config */
    int32_t svconf;

    /* GPS/QZS: gps week, GAL: galileo week */
    int32_t week;

    /* Toa */
    gtime_t toa;        
                        
    /** SV orbit parameters - A */
    double A;

    /** SV orbit parameters - e */
    double e;

    /** SV orbit parameters - i0 */
    double i0;

    /** SV orbit parameters - OMG0 */
    double OMG0;
    
    /** SV orbit parameters - omg */
    double omg;
    
    /** SV orbit parameters - M0 */
    double M0;
    
    /** SV orbit parameters - OMGd */
    double OMGd;

    /** Toa (s) in week - toas */
    double toas;

    /** SV clock parameters - af0 */
    double f0;
    
    /** SV clock parameters - af1 */
    double f1;
} alm_t;

/** ionosphere model and utc parameters */
typedef struct
{
    double ion_gps[8];  /* GPS iono model parameters {a0,a1,a2,a3,b0,b1,b2,b3} */
    double ion_gal[4];  /* Galileo iono model parameters {ai0,ai1,ai2,0} */
    double ion_qzs[8];  /* QZSS iono model parameters {a0,a1,a2,a3,b0,b1,b2,b3} */
    double ion_cmp[8];  /* BeiDou iono model parameters {a0,a1,a2,a3,b0,b1,b2,b3} */
    double ion_irn[8];  /* IRNSS iono model parameters {a0,a1,a2,a3,b0,b1,b2,b3} */

    double utc_gps[4];  /* GPS delta-UTC parameters {A0,A1,T,W} */
    double utc_glo[4];  /* GLONASS UTC GPS time parameters */
    double utc_gal[4];  /* Galileo UTC GPS time parameters */
    double utc_qzs[4];  /* QZS UTC GPS time parameters */
    double utc_cmp[4];  /* BeiDou UTC parameters */
    double utc_irn[4];  /* IRNSS UTC parameters */
    double utc_sbs[4];  /* SBAS UTC parameters */

    int32_t leaps;      /* leap seconds (s) */
    
    alm_t alm;			/* almanac */
} ion_model_utc_alm_t;

/** RTK solution status */
typedef enum
{
    /** No status */
    rtk_solution_status_none = 0,

    /** RTK fix */
    rtk_solution_status_fix = 1,

    /** RTK float */
    rtk_solution_status_float = 2,

    /** RTK SBAS */
    rtk_solution_status_sbas = 3,

    /** RTK DGPS */
    rtk_solution_status_dgps = 4,

    /** RTK SINGLE */
    rtk_solution_status_single = 5
} eRtkSolStatus;

/** (DID_GPS1_RTK_POS_REL, DID_GPS2_RTK_CMP_REL) - RTK and Dual GNSS heading base to rover relative info. */
typedef struct PACKED
{
    /** GPS time of week (since Sunday morning) in milliseconds */
    uint32_t                timeOfWeekMs;

    /** Age of differential (seconds) */
    float					differentialAge;

    /** Ambiguity resolution ratio factor for validation */
    float					arRatio;

    /** Vector from base to rover (m) in ECEF - If Compassing enabled, this is the 3-vector from antenna 2 to antenna 1 */
    float					baseToRoverVector[3];

    /** Distance from base to rover (m) */
    float                   baseToRoverDistance;
    
    /** Angle from north to baseToRoverVector in local tangent plane. (rad) */
    float                   baseToRoverHeading;

    /** Accuracy of baseToRoverHeading. (rad) */
    float                   baseToRoverHeadingAcc;

    /** (see eGpsStatus) GPS status: [0x000000xx] number of satellites used, [0x0000xx00] fix type, [0x00xx0000] status flags, NMEA input flag */
    uint32_t                status;
    
} gps_rtk_rel_t;

/** (DID_GPS1_RTK_POS_MISC, DID_GPS2_RTK_CMP_MISC) - requires little endian CPU */
typedef struct PACKED
{
    /** GPS time of week (since Sunday morning) in milliseconds */
    uint32_t                timeOfWeekMs;

    /** Accuracy - estimated standard deviations of the solution assuming a priori error model and error parameters by the positioning options. []: standard deviations {ECEF - x,y,z} or {north, east, down} (meters) */
    float					accuracyPos[3];

    /** Accuracy - estimated standard deviations of the solution assuming a priori error model and error parameters by the positioning options. []: Absolute value of means square root of estimated covariance NE, EU, UN */
    float					accuracyCov[3];

    /** Ambiguity resolution threshold for validation */
    float					arThreshold;

    /** Geometric dilution of precision (meters) */
    float					gDop;
    
    /** Horizontal dilution of precision (meters) */
    float					hDop;
    
    /** Vertical dilution of precision (meters) */
    float					vDop;

    /** Base Position - latitude, longitude, height (degrees, meters) */
     double					baseLla[3];

    /** Cycle slip counter */
    uint32_t                cycleSlipCount;
    
    /** Rover gps observation element counter */
    uint32_t				roverGpsObservationCount;

    /** Base station gps observation element counter */
    uint32_t				baseGpsObservationCount;

    /** Rover glonass observation element counter */
    uint32_t				roverGlonassObservationCount;

    /** Base station glonass observation element counter */
    uint32_t				baseGlonassObservationCount;

    /** Rover galileo observation element counter */
    uint32_t				roverGalileoObservationCount;

    /** Base station galileo observation element counter */
    uint32_t				baseGalileoObservationCount;

    /** Rover beidou observation element counter */
    uint32_t				roverBeidouObservationCount;

    /** Base station beidou observation element counter */
    uint32_t				baseBeidouObservationCount;

    /** Rover qzs observation element counter */
    uint32_t				roverQzsObservationCount;

    /** Base station qzs observation element counter */
    uint32_t				baseQzsObservationCount;

    /** Rover gps ephemeris element counter */
    uint32_t				roverGpsEphemerisCount;

    /** Base station gps ephemeris element counter */
    uint32_t				baseGpsEphemerisCount;

    /** Rover glonass ephemeris element counter */
    uint32_t				roverGlonassEphemerisCount;

    /** Base station glonass ephemeris element counter */
    uint32_t				baseGlonassEphemerisCount;
    
    /** Rover galileo ephemeris element counter */
    uint32_t				roverGalileoEphemerisCount;

    /** Base station galileo ephemeris element counter */
    uint32_t				baseGalileoEphemerisCount;

    /** Rover beidou ephemeris element counter */
    uint32_t				roverBeidouEphemerisCount;

    /** Base station beidou ephemeris element counter */
    uint32_t				baseBeidouEphemerisCount;

    /** Rover qzs ephemeris element counter */
    uint32_t				roverQzsEphemerisCount;

    /** Base station qzs ephemeris element counter */
    uint32_t				baseQzsEphemerisCount;

    /** Rover sbas element counter */
    uint32_t				roverSbasCount;

    /** Base station sbas element counter */
    uint32_t				baseSbasCount;

    /** Base station antenna position element counter */
    uint32_t				baseAntennaCount;

    /** Ionosphere model, utc and almanac count */
    uint32_t				ionUtcAlmCount;
    
    /** Number of checksum failures from received corrections */
    uint32_t				correctionChecksumFailures;

    /** Time to first RTK fix. */
    uint32_t				timeToFirstFixMs;
    
} gps_rtk_misc_t;

/** RAW data types for DID_GPS_BASE_RAW and DID_GPS2_RAW */
typedef enum
{
    /** obsd_t */
    raw_data_type_observation = 1,

    /** eph_t */
    raw_data_type_ephemeris = 2,

    /** geph_t */
    raw_data_type_glonass_ephemeris = 3,

    /** sbsmsg_t */
    raw_data_type_sbas = 4,

    /** sta_t */
    raw_data_type_base_station_antenna_position = 5,

    /** ion_model_utc_alm_t */
    raw_data_type_ionosphere_model_utc_alm = 6,
    
    /** gps_rtk_misc_t */
    raw_data_type_rtk_solution = 123
} eRawDataType;



typedef union PACKED
{   
    /** Satellite observation data */
    obsd_t              obs[MAX_OBSERVATION_COUNT_IN_RTK_MESSAGE];
    
    /** Satellite non-GLONASS ephemeris data (GPS, Galileo, Beidou, QZSS) */
    eph_t               eph;
    
    /** Satellite GLONASS ephemeris data */
    geph_t              gloEph;
    
    /** Satellite-Based Augmentation Systems (SBAS) data */
    sbsmsg_t            sbas;
        
    /** Base station information (base position, antenna position, antenna height, etc.) */
    sta_t               sta;

    /** Ionosphere model and UTC parameters */
    ion_model_utc_alm_t ion;

    /** Byte buffer */
    uint8_t             buf[GPS_RAW_MESSAGE_BUF_SIZE];

} uGpsRawData;

/** Message wrapper for DID_GPS1_RAW, DID_GPS2_RAW, and DID_GPS_BASE_RAW.  The contents of data can vary for this message and are determined by `dataType` field. */
typedef struct PACKED
{
    /** Receiver index (1=RECEIVER_INDEX_GPS1, 2=RECEIVER_INDEX_EXTERNAL_BASE, or 3=RECEIVER_INDEX_GPS2 ) */
    uint8_t receiverIndex;

    /** Type of data (eRawDataType: 1=observations, 2=ephemeris, 3=glonassEphemeris, 4=SBAS, 5=baseAntenna, 6=IonosphereModel) */
    uint8_t dataType;

    /** Number of observations in data (obsd_t) when dataType==1 (raw_data_type_observation). */
    uint8_t obsCount;

    /** Reserved */
    uint8_t reserved;

    /** Interpret based on dataType (see eRawDataType) */    
    uGpsRawData data;
} gps_raw_t;

// (DID_GPS1_TIMEPULSE)
typedef struct
{
    /*! (s)	Week seconds offset from MCU to GPS time. */
    double		towOffset;			

    /*! (s)	Week seconds for next timepulse (from start of GPS week) */
    double		towGps;				

    /*! (s)	Local MCU week seconds */
    double		timeMcu;			

    /*! (ms) Local timestamp of TIM-TP message used to validate timepulse. */
    uint32_t	msgTimeMs;			

    /*! (ms) Local timestamp of time sync pulse external interrupt used to validate timepulse. */
    uint32_t	plsTimeMs;			

    /*! Counter for successful timesync events. */
    uint8_t		syncCount;			

    /*! Counter for failed timesync events. */
    uint8_t		badPulseAgeCount;			

    /*! Counter for GPS PPS interrupt re-initalization. */
    uint8_t		ppsInterruptReinitCount;

    /*! */
    uint8_t		unused;			

    /*! (ms) Local timestamp of last valid PPS sync. */
    uint32_t	lastSyncTimeMs;		

    /*! (ms) Time since last valid PPS sync. */
    uint32_t 	sinceLastSyncTimeMs;

} gps_timepulse_t;

/**
* Diagnostic message
*/
typedef struct 
{
    /** GPS time of week (since Sunday morning) in milliseconds */
    uint32_t timeOfWeekMs;
    
    /** Message length, including null terminator */
    uint32_t messageLength;
    
    /** Message data, max size of message is 256 */
    char message[256];
} diag_msg_t;

typedef enum
{
    // default state
    SURVEY_IN_STATE_OFF                     = 0,

    // commands
    SURVEY_IN_STATE_CANCEL                  = 1,
    SURVEY_IN_STATE_START_3D                = 2,
    SURVEY_IN_STATE_START_FLOAT             = 3,
    SURVEY_IN_STATE_START_FIX               = 4,

    // status
    SURVEY_IN_STATE_RUNNING_3D              = 8,
    SURVEY_IN_STATE_RUNNING_FLOAT           = 9,
    SURVEY_IN_STATE_RUNNING_FIX             = 10,
    SURVEY_IN_STATE_SAVE_POS                = 19,
    SURVEY_IN_STATE_DONE                    = 20
} eSurveyInStatus;

/**
* Survey in status
*/
typedef struct
{
    /** State of current survey, eSurveyInStatus */
    uint32_t state;

    /** Maximum time (milliseconds) survey will run if minAccuracy is not first achieved. (ignored if 0). */
    uint32_t maxDurationSec;

    /** Required horizontal accuracy (m) for survey to complete before maxDuration. (ignored if 0) */
    float minAccuracy;

    /** Elapsed time (seconds) of the survey. */
    uint32_t elapsedTimeSec;

    /** Approximate horizontal accuracy of the survey (m). */
    float hAccuracy;

    /** The current surveyed latitude, longitude, altitude (deg, deg, m) */
    double lla[3];
} survey_in_t;


//////////////////////////////////////////////////////////////////////////
//  GPX
//////////////////////////////////////////////////////////////////////////

/**
* (DID_GPX_FLASH_CFG) GPX flash config.
*/
typedef struct
{  
    /** Size of this struct */
    uint32_t                size;

    /** Checksum, excluding size and checksum */
    uint32_t                checksum;

    /** Manufacturer method for restoring flash defaults */
    uint32_t                key;

    /** Serial port 0 baud rate in bits per second */
    uint32_t                ser0BaudRate;

    /** Serial port 1 baud rate in bits per second */
    uint32_t                ser1BaudRate;

    /** Serial port 2 baud rate in bits per second */
    uint32_t                ser2BaudRate;

    /** GPS measurement (system input data) update period in milliseconds set on startup. 200ms minimum (5Hz max). */
    uint32_t                startupGPSDtMs;

    /** X,Y,Z offset in meters in Sensor Frame to GPS 1 antenna. */
    float                   gps1AntOffset[3];

    /** X,Y,Z offset in meters in Sensor Frame to GPS 2 antenna. */
    float                   gps2AntOffset[3];
 
    /** Satellite system constellation used in GNSS solution.  (see eGnssSatSigConst) 0x0003=GPS, 0x000C=QZSS, 0x0030=Galileo, 0x00C0=Beidou, 0x0300=GLONASS, 0x1000=SBAS */
    uint16_t                gnssSatSigConst;

    /** Dynamic platform model (see eDynamicModel).  Options are: 0=PORTABLE, 2=STATIONARY, 3=PEDESTRIAN, 4=GROUND VEHICLE, 5=SEA, 6=AIRBORNE_1G, 7=AIRBORNE_2G, 8=AIRBORNE_4G, 9=WRIST.  Used to balance noise and performance characteristics of the system.  The dynamics selected here must be at least as fast as your system or you experience accuracy error.  This is tied to the GPS position estimation model and intend in the future to be incorporated into the INS position model. */
    uint8_t                 dynamicModel;

    /** Debug */
    uint8_t                 debug;

    /** Time between GPS time synchronization pulses in milliseconds.  Requires reboot to take effect. */
    uint32_t                gpsTimeSyncPeriodMs;

    /** (sec) User defined delay for GPS time.  This parameter can be used to account for GPS antenna cable delay.  */
    float                   gpsTimeUserDelay;

    /** Minimum elevation of a satellite above the horizon to be used in the solution (radians). Low elevation satellites may provide degraded accuracy, due to the long signal path through the atmosphere. */
    float                   gpsMinimumElevation;

    /** RTK configuration bits (see eRTKConfigBits). */
    uint32_t                RTKCfgBits;

} gpx_flash_cfg_t;

/** GPX status flags */
enum eGpxStatus
{
    /** Communications parse error count */
    GPX_STATUS_COM_PARSE_ERR_COUNT_MASK         = (int)0x0000000F,
    GPX_STATUS_COM_PARSE_ERR_COUNT_OFFSET       = 0,
#define GPX_STATUS_COM_PARSE_ERROR_COUNT(gpxStatus) ((gpxStatus&GPX_STATUS_COM_PARSE_ERR_COUNT_MASK)>>GPX_STATUS_COM_PARSE_ERR_COUNT_OFFSET)

    /** Fault reset cause */
    GPX_STATUS_FAULT_RESET_MASK                 = (int)0x70000000,    
    /** Reset from Backup mode (low-power state w/ CPU off) */
    GPX_STATUS_FAULT_RESET_BACKUP_MODE          = (int)0x10000000,
    /** Reset from Watchdog */
    GPX_STATUS_FAULT_RESET_WATCHDOG             = (int)0x20000000,
    /** Reset from Software */
    GPX_STATUS_FAULT_RESET_SOFT                 = (int)0x30000000,
    /** Reset from Hardware (NRST pin low) */
    GPX_STATUS_FAULT_RESET_HDW                  = (int)0x40000000,

    /** Critical System Fault - CPU error */
    GPX_STATUS_FAULT_SYS_CRITICAL               = (int)0x80000000,
};

/**
* (DID_GPX_STATUS) GPX status.
*/
typedef struct
{
	/** GPS time of week (since Sunday morning) in milliseconds */
	uint32_t               	timeOfWeekMs;
	
	/** Status (eGpxStatus) */
	uint32_t                status;

} gpx_status_t;


//////////////////////////////////////////////////////////////////////////
//  EVB
//////////////////////////////////////////////////////////////////////////

typedef enum
{
    /** SD card logger: card ready */
    EVB_STATUS_SD_CARD_READY                = 0x00000001,

    /** SD card Logger: running */
    EVB_STATUS_SD_LOG_ENABLED               = 0x00000002,

    /** SD card error: card file system */
    EVB_STATUS_SD_ERR_CARD_FAULT            = 0x00000010,

    /** SD card error: card full */
    EVB_STATUS_SD_ERR_CARD_FULL             = 0x00000020,

    /** SD card error: mask */
    EVB_STATUS_SD_ERR_CARD_MASK             = 0x000000F0,

    /** WiFi: enabled */
    EVB_STATUS_WIFI_ENABLED                 = 0x00010000,

    /** WiFi: connected to access point (hot spot) or another device */
    EVB_STATUS_WIFI_CONNECTED               = 0x00020000,

    /** XBee: enabled */
    EVB_STATUS_XBEE_ENABLED                 = 0x00100000,

    /** XBee: connected */
    EVB_STATUS_XBEE_CONNECTED               = 0x00200000,

    /** XBee: configured */
    EVB_STATUS_XBEE_CONFIGURED              = 0x00400000,

    /** XBee: failed to configure */
    EVB_STATUS_XBEE_CONFIG_FAILURE          = 0x00800000,

    /** System flash write staging or occuring now.  Processor will pause and not respond during a flash write, typicaly 150-250 ms. */
    EVB_STATUS_FLASH_WRITE_IN_PROGRESS      = 0x01000000,

    /** Manufacturing unlocked */
    EVB_STATUS_MANF_UNLOCKED                = 0x02000000,

} eEvbStatus;

/** EVB-2 communications ports. */
enum eEvb2CommPorts
{
    EVB2_PORT_UINS0     = 0,
    EVB2_PORT_UINS1     = 1,
    EVB2_PORT_XBEE      = 2,
    EVB2_PORT_XRADIO    = 3,		// H4-8 (orange) Tx, H4-7 (brown) Rx 
    EVB2_PORT_BLE       = 4,		
    EVB2_PORT_SP330     = 5,		// H3-2 (brown) Tx, H3-5 (green)  Rx
    EVB2_PORT_GPIO_H8   = 6,		// H8-5 (brown) Tx, H8-6 (orange) Rx
    EVB2_PORT_USB       = 7,
    EVB2_PORT_WIFI      = 8,		
    EVB2_PORT_CAN		= 9,		// H2-3 CANL (brown), H2-4 CANH (orange)
    EVB2_PORT_COUNT
};

/** EVB-2 Communications Bridge Options */
enum eEvb2ComBridgeOptions
{
    EVB2_CB_OPTIONS_TRISTATE_UINS_IO  = 0x00000001,
    EVB2_CB_OPTIONS_SP330_RS422       = 0x00000002,
    EVB2_CB_OPTIONS_XBEE_ENABLE       = 0x00000010,
    EVB2_CB_OPTIONS_WIFI_ENABLE       = 0x00000020,
    EVB2_CB_OPTIONS_BLE_ENABLE        = 0x00000040,
    EVB2_CB_OPTIONS_SPI_ENABLE        = 0x00000080,
    EVB2_CB_OPTIONS_CAN_ENABLE	      = 0x00000100,
    EVB2_CB_OPTIONS_I2C_ENABLE	      = 0x00000200,		// Tied to uINS G1,G2
};

enum eEvb2PortOptions
{
    EVB2_PORT_OPTIONS_RADIO_RTK_FILTER		= 0x00000001,	// Allow RTCM3, NMEA, and RTCM3.  Reject IS binary.
    EVB2_PORT_OPTIONS_DEFAULT				= EVB2_PORT_OPTIONS_RADIO_RTK_FILTER,
};

/**
* (DID_EVB_STATUS) EVB-2 status and logger control interface
*/
typedef struct
{
    /** GPS number of weeks since January 6th, 1980 */
    uint32_t                week;

    /** GPS time of week (since Sunday morning) in milliseconds */
    uint32_t                timeOfWeekMs;

    /** Firmware (software) version */
    uint8_t                 firmwareVer[4];

    /** Status (eEvbStatus) */
    uint32_t                evbStatus;

    /** Data logger control state. (see eEvb2LoggerMode) */
    uint32_t                loggerMode;

    /** logger */
    uint32_t                loggerElapsedTimeMs;

    /** WiFi IP address */
    uint32_t                wifiIpAddr;

    /** System command (see eSystemCommand).  99 = software reset */
    uint32_t                sysCommand;

    /** Time sync offset between local time since boot up to GPS time of week in seconds.  Add this to IMU and sensor time to get GPS time of week in seconds. */
    double                  towOffset;

} evb_status_t;

#define WIFI_SSID_PSK_SIZE      40

typedef struct
{
    /** WiFi SSID */
    char                    ssid[WIFI_SSID_PSK_SIZE];

    /** WiFi PSK */
    char                    psk[WIFI_SSID_PSK_SIZE];

} evb_wifi_t;

typedef struct
{  
    /** Server IP address */
    union {
        uint32_t	u32;
        uint8_t		u8[4];
    } ipAddr;

    /** Server port */
    uint32_t                port;

} evb_server_t;

typedef enum
{
    EVB_CFG_BITS_WIFI_SELECT_MASK               = 0x00000003,
    EVB_CFG_BITS_WIFI_SELECT_OFFSET             = 0,
    EVB_CFG_BITS_SERVER_SELECT_MASK             = 0x0000000C,
    EVB_CFG_BITS_SERVER_SELECT_OFFSET           = 2,
    EVB_CFG_BITS_NO_STREAM_PPD_ON_LOG_BUTTON    = 0x00000010,		// Don't enable PPD stream when log button is pressed
    EVB_CFG_BITS_ENABLE_ADC4                    = 0x00000200,
    EVB_CFG_BITS_ENABLE_ADC10					= 0x00000400,
} eEvbFlashCfgBits;

#define NUM_WIFI_PRESETS     3
#define EVB_CFG_BITS_SET_IDX_WIFI(bits,idx)     {bits&=EVB_CFG_BITS_WIFI_SELECT_MASK; bits|=((idx<<EVB_CFG_BITS_WIFI_SELECT_OFFSET)&EVB_CFG_BITS_WIFI_SELECT_MASK);}
#define EVB_CFG_BITS_SET_IDX_SERVER(bits,idx)   {bits&=EVB_CFG_BITS_SERVER_SELECT_MASK; bits|=((idx<<EVB_CFG_BITS_SERVER_SELECT_OFFSET)&EVB_CFG_BITS_SERVER_SELECT_MASK);}
#define EVB_CFG_BITS_IDX_WIFI(bits)             ((bits&EVB_CFG_BITS_WIFI_SELECT_MASK)>>EVB_CFG_BITS_WIFI_SELECT_OFFSET)
#define EVB_CFG_BITS_IDX_SERVER(bits)           ((bits&EVB_CFG_BITS_SERVER_SELECT_MASK)>>EVB_CFG_BITS_SERVER_SELECT_OFFSET)

/**
* (DID_EVB_FLASH_CFG) EVB-2 flash config for monitor, config, and logger control interface
*/
typedef struct
{  
    /** Size of this struct */
    uint32_t				size;

    /** Checksum, excluding size and checksum */
    uint32_t                checksum;

    /** Manufacturer method for restoring flash defaults */
    uint32_t                key;

    /** Communications bridge preset. (see eEvb2ComBridgePreset) */
    uint8_t                 cbPreset;

    // 32-bit alignment
    uint8_t                 reserved1[3];

    /** Communications bridge forwarding */
    uint32_t                cbf[EVB2_PORT_COUNT];

    /** Communications bridge options (see eEvb2ComBridgeOptions) */
    uint32_t                cbOptions;

    /** Config bits (see eEvbFlashCfgBits) */
    uint32_t                bits;

    /** Radio preamble ID (PID) - 0x0 to 0x9. Only radios with matching PIDs can communicate together. Different PIDs minimize interference between multiple sets of networks. Checked before the network ID. */
    uint32_t                radioPID;

    /** Radio network ID (NID) - 0x0 to 0x7FFF. Only radios with matching NID can communicate together. Checked after the preamble ID. */
    uint32_t                radioNID;

    /** Radio power level - Transmitter output power level. (XBee PRO SX 0=20dBm, 1=27dBm, 2=30dBm)  */
    uint32_t                radioPowerLevel;

    /** WiFi SSID and PSK */
    evb_wifi_t              wifi[NUM_WIFI_PRESETS];

    /** Server IP and port */
    evb_server_t            server[NUM_WIFI_PRESETS];

    /** Encoder tick to wheel rotation conversion factor (in radians).  Encoder tick count per revolution on 1 channel x gear ratio x 2pi. */
    float                   encoderTickToWheelRad;

    /** CAN baudrate */
    uint32_t				CANbaud_kbps;

    /** CAN receive address */
    uint32_t				can_receive_address;

    /** EVB port for uINS communications and SD card logging. 0=uINS-Ser0 (default), 1=uINS-Ser1, SP330=5, 6=GPIO_H8 (use eEvb2CommPorts) */
    uint8_t                 uinsComPort;

    /** EVB port for uINS aux com and RTK corrections. 0=uINS-Ser0, 1=uINS-Ser1 (default), 5=SP330, 6=GPIO_H8 (use eEvb2CommPorts) */
    uint8_t                 uinsAuxPort;

    // Ensure 32-bit alignment
    uint8_t                	reserved2[2];

    /** Enable radio RTK filtering, etc. (see eEvb2PortOptions) */
    uint32_t                portOptions;

    /** Baud rate for EVB serial port H3 (SP330 RS233 and RS485/422). */
    uint32_t                h3sp330BaudRate;

    /** Baud rate for EVB serial port H4 (TLL to external radio). */
    uint32_t                h4xRadioBaudRate;

    /** Baud rate for EVB serial port H8 (TLL). */
    uint32_t                h8gpioBaudRate;

    /** Wheel encoder configuration (see eWheelCfgBits) */
    uint32_t                wheelCfgBits;

    /** Wheel update period.  Sets the wheel encoder and control update period. (ms) */
    uint32_t				velocityControlPeriodMs;

} evb_flash_cfg_t;


/** EVB-2 communications bridge configuration. */
enum eEvb2ComBridgePreset
{
    /** No change.  Sending this value causes no effect. */
    EVB2_CB_PRESET_NA = 0,

    /** No connections.  Off: XBee, WiFi */
    EVB2_CB_PRESET_ALL_OFF = 1,

    /** [uINS Hub] LED-GRN (uINS-COM): USB, RS232, H8.  (uINS-AUX): XRadio.  Off: XBee, WiFi */
    EVB2_CB_PRESET_RS232 = 2,

    /** [uINS Hub] LED-BLU (uINS-COM): USB, RS232, H8.  (uINS-AUX): XBee, XRadio.  Off: WiFi */
    EVB2_CB_PRESET_RS232_XBEE = 3,

    /** [uINS Hub] LED-PUR (uINS-COM): USB, RS422, H8.  (uINS-AUX): WiFi, XRadio.  Off: XBee */
    EVB2_CB_PRESET_RS422_WIFI = 4,

    /** [uINS Hub] LED-CYA (uINS-SER1 SPI): USB, RS423, H8.  Off: WiFi, XBee.  A reset is required following selection of this CBPreset to enable SPI on the uINS, in order to assert uINS pin 10 (G9/nSPI_EN) during bootup. */
    EVB2_CB_PRESET_SPI_RS232 = 5,

    /** [USB Hub]  LED-YEL (USB): RS232, H8, XBee, XRadio. */
    EVB2_CB_PRESET_USB_HUB_RS232 = 6,

    /** [USB Hub]  LED-WHT (USB): RS485/RS422, H8, XRadio. */
    EVB2_CB_PRESET_USB_HUB_RS422 = 7,
    
    /** Number of bridge configuration presets */
    EVB2_CB_PRESET_COUNT = 8,
    
};

#define EVB2_CB_PRESET_DEFAULT      EVB2_CB_PRESET_RS232

/** Data logger control.  Values labeled CMD  */
enum eEvb2LoggerMode
{
    /** Do not change.  Sending this value causes no effect. */
    EVB2_LOG_NA                         = 0,

    /** Start new log */
    EVB2_LOG_CMD_START                  = 2,

    /** Stop logging */
    EVB2_LOG_CMD_STOP                   = 4,

    /** Purge all data logs from drive */
    EVB2_LOG_CMD_PURGE                  = 1002,
        
};


/** 
* (DID_PORT_MONITOR) Data rate and status monitoring for each communications port. 
*/
typedef struct
{
    /** Tx rate (bytes/s) */
    uint32_t        txBytesPerS;

    /** Rx rate (bytes/s) */
    uint32_t        rxBytesPerS;

    /** Status */
    uint32_t        status;
    
} port_monitor_set_t;

typedef struct
{
    /** Port monitor set */
    port_monitor_set_t port[NUM_SERIAL_PORTS];
        
} port_monitor_t;


/**
* (DID_SYS_FAULT) System Fault Information 
* NOTE: If you modify these, please update crash_info_special_values in IS-src/python/src/ci_hdw/data_sets.py */
#define SYS_FAULT_STATUS_HARDWARE_RESET                 0x00000000
#define SYS_FAULT_STATUS_USER_RESET                     0x00000001
#define SYS_FAULT_STATUS_ENABLE_BOOTLOADER              0x00000002
// General:
#define SYS_FAULT_STATUS_SOFT_RESET                     0x00000010
#define SYS_FAULT_STATUS_FLASH_MIGRATION_EVENT          0x00000020
#define SYS_FAULT_STATUS_FLASH_MIGRATION_COMPLETED      0x00000040
#define SYS_FAULT_STATUS_RTK_MISC_ERROR                 0x00000080
#define SYS_FAULT_STATUS_MASK_GENERAL_ERROR             0xFFFFFFF0
// Critical: (usually associated with system reset)
#define SYS_FAULT_STATUS_HARD_FAULT                     0x00010000
#define SYS_FAULT_STATUS_USAGE_FAULT                    0x00020000
#define SYS_FAULT_STATUS_MEM_MANGE                      0x00040000
#define SYS_FAULT_STATUS_BUS_FAULT                      0x00080000
#define SYS_FAULT_STATUS_MALLOC_FAILED                  0x00100000
#define SYS_FAULT_STATUS_STACK_OVERFLOW                 0x00200000
#define SYS_FAULT_STATUS_INVALID_CODE_OPERATION         0x00400000
#define SYS_FAULT_STATUS_FLASH_MIGRATION_MARKER_UPDATED 0x00800000
#define SYS_FAULT_STATUS_WATCHDOG_RESET                 0x01000000
#define SYS_FAULT_STATUS_RTK_BUFFER_LIMIT               0x02000000
#define SYS_FAULT_STATUS_SENSOR_CALIBRATION             0x04000000
#define SYS_FAULT_STATUS_HARDWARE_DETECTION             0x08000000
#define SYS_FAULT_STATUS_MASK_CRITICAL_ERROR            0xFFFF0000

typedef struct 
{
    /** System fault status */
    uint32_t status;

    /** Fault Type at HardFault */
    uint32_t g1Task;

    /** Multipurpose register - Line number of fault */
    uint32_t g2FileNum;
    
    /** Multipurpose register - File number at fault */
    uint32_t g3LineNum;
        
    /** Multipurpose register - at time of fault.  */
    uint32_t g4;

    /** Multipurpose register - link register value at time of fault.  */
    uint32_t g5Lr;
    
    /** Program Counter value at time of fault */
    uint32_t pc;
    
    /** Program Status Register value at time of fault */
    uint32_t psr;
        
} system_fault_t;

/** Diagnostic information for internal use */
typedef struct
{
    /** Count of gap of more than 0.5 seconds receiving serial data, driver level, one entry for each com port */
    uint32_t gapCountSerialDriver[NUM_SERIAL_PORTS];

    /** Count of gap of more than 0.5 seconds receiving serial data, class / parser level, one entry for each com port */
    uint32_t gapCountSerialParser[NUM_SERIAL_PORTS];

    /** Count of rx overflow, one entry for each com port */
    uint32_t rxOverflowCount[NUM_SERIAL_PORTS];

    /** Count of tx overflow, one entry for each com port */
    uint32_t txOverflowCount[NUM_SERIAL_PORTS];
    
    /** Count of checksum failures, one entry for each com port */
    uint32_t checksumFailCount[NUM_SERIAL_PORTS];
} internal_diagnostic_t;

/** RTOS tasks */
typedef enum
{
    /** Task 0: Sample	*/
    IMX_TASK_SAMPLE = 0,

    /** Task 1: Nav */
    IMX_TASK_NAV,

    /** Task 2: Communications */
    IMX_TASK_COMMUNICATIONS,

    /** Task 3: Maintenance */
    IMX_TASK_MAINTENANCE,

    /** Task 4: Idle */
    IMX_TASK_IDLE,

    /** Task 5: Timer */
    IMX_TASK_TIMER,

    /** Number of RTOS tasks */
    IMX_RTOS_NUM_TASKS                 // Keep last
} eImxRtosTask;

/** RTOS tasks */
typedef enum
{
    /** Task 0: Sample	*/
    GPX_TASK_COMM = 0,

    /** Task 1: Nav */
    GPX_TASK_RTK,

    /** Task 2: Idle */
    GPX_TASK_IDLE,

    /** Task 3: Timer */
    GPX_TASK_TIMER,

    /** Number of RTOS tasks */
    GPX_RTOS_NUM_TASKS,					// Keep last
} eGpxRtosTask;

/** EVB RTOS tasks */
typedef enum
{
    /** Task 0: Communications */
    EVB_TASK_COMMUNICATIONS,

    /** Task 1: Logger */
    EVB_TASK_LOGGER,

    /** Task 2: WiFi */
    EVB_TASK_WIFI,

    /** Task 3: Maintenance */
    EVB_TASK_MAINTENANCE,

    /** Task 4: Idle */
    EVB_TASK_IDLE,

    /** Task 5: Timer */
    EVB_TASK_TIMER,

    /** Task 6: SPI to uINS */
    EVB_TASK_SPI_UINS_COM,

    /** Number of RTOS tasks */
    EVB_RTOS_NUM_TASKS                  // Keep last
} eEvbRtosTask;

/** RTOS tasks */
typedef enum
{
#if defined(GPX_1)
    TASK_IDLE           = GPX_TASK_IDLE,
    TASK_TIMER          = GPX_TASK_TIMER,
	RTOS_NUM_TASKS      = GPX_RTOS_NUM_TASKS
#else   // IMX_5    
    TASK_IDLE           = IMX_TASK_IDLE,
    TASK_TIMER          = IMX_TASK_TIMER,
	RTOS_NUM_TASKS      = IMX_RTOS_NUM_TASKS
#endif
} eRtosTask;

/** Max task name length - do not change */
#define MAX_TASK_NAME_LEN 12

/** RTOS task info */
typedef struct PACKED
{
    /** Task name */
    char                    name[MAX_TASK_NAME_LEN];

    /** Task priority (0 - 8) */
    uint32_t                priority;

    /** Stack high water mark bytes */
    uint32_t                stackUnused;

    /** Task period ms */
    uint32_t                periodMs;

    /** Last run time microseconds */
    uint32_t                runTimeUs;

    /** Max run time microseconds */
    uint32_t                maxRunTimeUs;
    
    /** Rolling average over last 1000 executions */
    float					averageRunTimeUs;
    
    /** Counter of times task took too long to run */
    uint32_t				gapCount;

    /** Cpu usage percent */
    float					cpuUsage;

    /** Handle */
    uint32_t                handle;

    /** Local time when task loop started (following delay) */
    uint32_t                profileStartTimeUs;
} rtos_task_t;

/** Internal RTOS task profiling info (processor ticks instead of usec) */
typedef struct PACKED
{
    /** Last run time microseconds */
    uint32_t                runTimeTicks;

    /** Max run time microseconds */
    uint32_t                maxRunTimeTicks;
    
    /** Rolling average over last 1000 executions */
    float					averageRunTimeTicks;

    /** Local time when task loop started (following delay) */
    uint32_t                profileStartTimeTicks;

    /** Counter of times task took too long to run */
    uint32_t				gapCount;

    uint32_t 				periodTicks;
    
} rtos_profile_t;

/** (DID_RTOS_INFO) */
typedef struct PACKED
{
    /** Heap high water mark bytes */
    uint32_t                freeHeapSize;

    /** Total memory allocated using RTOS pvPortMalloc() */
    uint32_t				mallocSize;

    /** Total memory freed using RTOS vPortFree() */
    uint32_t				freeSize;

    /** Tasks */
    rtos_task_t             task[IMX_RTOS_NUM_TASKS];

} rtos_info_t;

/** (DID_GPX_RTOS_INFO) */
typedef struct PACKED
{
    /** Heap high water mark bytes */
    uint32_t                freeHeapSize;

    /** Total memory allocated using RTOS pvPortMalloc() */
    uint32_t				mallocSize;

    /** Total memory freed using RTOS vPortFree() */
    uint32_t				freeSize;

    /** Tasks */
    rtos_task_t             task[GPX_RTOS_NUM_TASKS];

} gpx_rtos_info_t;

/** (DID_EVB_RTOS_INFO) */
typedef struct PACKED
{
    /** Heap high water mark bytes */
    uint32_t                freeHeapSize;

    /** Total memory allocated using RTOS pvPortMalloc() */
    uint32_t				mallocSize;

    /** Total memory freed using RTOS vPortFree() */
    uint32_t				freeSize;

    /** Tasks */
    rtos_task_t             task[EVB_RTOS_NUM_TASKS];

} evb_rtos_info_t;


typedef struct 
{
    uint32_t runTimeUs;
    uint32_t maxRunTimeUs;
    uint32_t StartTimeUs;
    uint32_t startPeriodUs;
} runtime_profile_t;

/** (DID_RUNTIME_PROFILER) */
#define RUNTIME_PROFILE_COUNT    4
typedef struct 
{
    runtime_profile_t p[RUNTIME_PROFILE_COUNT];
} runtime_profiler_t;


enum
{
    CID_INS_TIME,
    CID_INS_STATUS,
    CID_INS_EULER,
    CID_INS_QUATN2B,
    CID_INS_QUATE2B,
    CID_INS_UVW,
    CID_INS_VE,
    CID_INS_LAT,
    CID_INS_LON,
    CID_INS_ALT,
    CID_INS_NORTH_EAST,
    CID_INS_DOWN,
    CID_INS_ECEF_X,
    CID_INS_ECEF_Y,
    CID_INS_ECEF_Z,
    CID_INS_MSL,
    CID_PREINT_PX,
    CID_PREINT_QY,
    CID_PREINT_RZ,
    CID_DUAL_PX,
    CID_DUAL_QY,
    CID_DUAL_RZ,
    CID_GPS1_POS,
    CID_GPS1_RTK_REL,
    CID_ROLL_ROLLRATE,
    NUM_CIDS
};

/** Valid baud rates for Inertial Sense hardware */
typedef enum
{
    CAN_BAUDRATE_20_KBPS   =   20,
    CAN_BAUDRATE_33_KBPS   =   33,
    CAN_BAUDRATE_50_KBPS   =   50,
    CAN_BAUDRATE_83_KBPS   =   83,
    CAN_BAUDRATE_100_KBPS  =  100,
    CAN_BAUDRATE_125_KBPS  =  125,
    CAN_BAUDRATE_200_KBPS  =  200,
    CAN_BAUDRATE_250_KBPS  =  250,
    CAN_BAUDRATE_500_KBPS  =  500,
    CAN_BAUDRATE_1000_KBPS = 1000,

    CAN_BAUDRATE_COUNT = 10
} can_baudrate_t;

/** (DID_CAN_BCAST_PERIOD) Broadcast period of CAN messages */
typedef struct PACKED
{
    /** Broadcast period multiple - CAN time message. 0 to disable. */
    uint16_t				can_period_mult[NUM_CIDS];
    
    /** Transmit address. */
    uint32_t				can_transmit_address[NUM_CIDS];
    
    /** Baud rate (kbps)  (See can_baudrate_t for valid baud rates)  */
    uint16_t				can_baudrate_kbps;

    /** Receive address. */
    uint32_t				can_receive_address;

} can_config_t;

#if defined(INCLUDE_LUNA_DATA_SETS)
#include "luna_data_sets.h"
#endif

/** Union of datasets */
typedef union PACKED
{
    dev_info_t				devInfo;
    ins_1_t					ins1;
    ins_2_t					ins2;
    ins_3_t					ins3;
    ins_4_t					ins4;
    imu_t					imu;
    imu3_t					imu3;
    magnetometer_t			mag;
    mag_cal_t				magCal;
    barometer_t				baro;
    wheel_encoder_t			wheelEncoder;
    ground_vehicle_t		groundVehicle;
    pos_measurement_t		posMeasurement;
    pimu_t					pImu;
    gps_pos_t				gpsPos;
    gps_vel_t				gpsVel;
    gps_sat_t				gpsSat;
    gps_rtk_rel_t			gpsRtkRel;
    gps_rtk_misc_t			gpsRtkMisc;
    inl2_states_t			inl2States;
    inl2_ned_sigma_t        inl2NedSigma;
    nvm_flash_cfg_t			flashCfg;
    survey_in_t             surveyIn;
    sys_params_t			sysParams;
    sys_sensors_t			sysSensors;
    rtos_info_t				rtosInfo;
    gps_raw_t				gpsRaw;
    sys_sensors_adc_t       sensorsAdc;
    rmc_t					rmc;
    evb_status_t			evbStatus;
    infield_cal_t			infieldCal;

#if defined(INCLUDE_LUNA_DATA_SETS)
    evb_luna_velocity_control_t     wheelController;
#endif
} uDatasets;

/** Union of INS output datasets */
typedef union PACKED
{
    ins_1_t					ins1;
    ins_2_t					ins2;
    ins_3_t					ins3;
    ins_4_t					ins4;
} uInsOutDatasets;

POP_PACK

/**
Creates a 32 bit checksum from data

@param data the data to create a checksum for
@param count the number of bytes in data

@return the 32 bit checksum for data
*/
uint32_t checksum32(const void* data, int count);
uint32_t serialNumChecksum32(const void* data, int size);
uint32_t flashChecksum32(const void* data, int size);

/**
Flip the endianess of 32 bit values in data

@param data the data to flip 32 bit values in
@param dataLength the number of bytes in data
*/
void flipEndianess32(uint8_t* data, int dataLength);

/**
Flip the bytes of a float in place (4 bytes) - ptr is assumed to be at least 4 bytes

@param ptr the float to flip
*/
void flipFloat(uint8_t* ptr);

/**
Flip the bytes of a float (4 bytes) - ptr is assumed to be at least 4 bytes

@param val the float to flip
@return the flipped float
*/
float flipFloatCopy(float val);

/**
Flip the bytes of a double in place (8 bytes) - ptr is assumed to be at least 8 bytes
Only flips each 4 byte pair, does not flip the individual bytes within the pair

@param ptr the double to flip
*/
void flipDouble(void* ptr);

/**
Flip the bytes of a double in place (8 bytes)
Unlike flipDouble, this also flips the individual bytes in each 4 byte pair

@param val the double to flip
@return the flipped double
*/
double flipDoubleCopy(double val);

/**
Flip double (64 bit) floating point values in data

@param data the data to flip doubles in
@param dataLength the number of bytes in data
@param offset offset into data to start flipping at
@param offsets a list of offsets of all doubles in data, starting at position 0
@param offsetsLength the number of items in offsets
*/
void flipDoubles(uint8_t* data, int dataLength, int offset, uint16_t* offsets, uint16_t offsetsLength);

/**
Flip string values in data - this compensates for the fact that flipEndianess32 is called on all the data

@param data the data to flip string values in
@param dataLength the number of bytes in data
@param offset the offset into data to start flipping strings at
@param offsets a list of offsets and byte lengths into data where strings start at
@param offsetsLength the number of items in offsets, should be 2 times the string count
*/
void flipStrings(uint8_t* data, int dataLength, int offset, uint16_t* offsets, uint16_t offsetsLength);

// BE_SWAP: if big endian then swap, else no-op
// LE_SWAP: if little endian then swap, else no-op
#if CPU_IS_BIG_ENDIAN
#define BE_SWAP64F(_i) flipDoubleCopy(_i)
#define BE_SWAP32F(_i) flipFloatCopy(_i)
#define BE_SWAP32(_i) (SWAP32(_i))
#define BE_SWAP16(_i) (SWAP16(_i))
#define LE_SWAP64F(_i) (_i)
#define LE_SWAP32F(_i) (_i)
#define LE_SWAP32(_i) (_i)
#define LE_SWAP16(_i) (_i)
#else // little endian
#define BE_SWAP64F(_i) (_i)
#define BE_SWAP32F(_i) (_i)
#define BE_SWAP32(_i) (_i)
#define BE_SWAP16(_i) (_i)
#define LE_SWAP64F(_i) flipDoubleCopy(_i)
#define LE_SWAP32F(_i) flipFloatCopy(_i)
#define LE_SWAP32(_i) (SWAP32(_i))
#define LE_SWAP16(_i) (SWAP16(_i))
#endif

/**
Get the offsets of double / int64 (64 bit) values given a data id

@param dataId the data id to get double offsets for
@param offsetsLength receives the number of double offsets

@return a list of offets of doubles or 0 if none, offset will have high bit set if it is an int64 instead of a double
*/
uint16_t* getDoubleOffsets(eDataIDs dataId, uint16_t* offsetsLength);

/**
Gets the offsets and lengths of strings given a data id

@param dataId the data id to get string offsets and lengths for
@param offsetsLength receives the number of items in the return value

@return a list of offsets and lengths of strings for the data id or 0 if none
*/
uint16_t* getStringOffsetsLengths(eDataIDs dataId, uint16_t* offsetsLength);

/** DID to RMC bit look-up table */
extern const uint64_t g_didToRmcBit[DID_COUNT];
uint64_t didToRmcBit(uint32_t dataId, uint64_t defaultRmcBits, uint64_t devInfoRmcBits);

/** DID to NMEA RMC bit look-up table */
extern const uint64_t g_didToNmeaRmcBit[DID_COUNT];

/** DID to GPX RMC bit look-up table */
extern const uint64_t g_gpxDidToGrmcBit[DID_COUNT];

//Time conversion constants
#define SECONDS_PER_WEEK        604800
#define SECONDS_PER_DAY         86400
#define GPS_TO_UNIX_OFFSET      315964800
/** Convert GPS Week and Ms and leapSeconds to Unix seconds**/
double gpsToUnix(uint32_t gpsWeek, uint32_t gpsTimeofWeekMS, uint8_t leapSeconds);

/** Convert Julian Date to calendar date. */
void julianToDate(double julian, int32_t* year, int32_t* month, int32_t* day, int32_t* hour, int32_t* minute, int32_t* second, int32_t* millisecond);

/** Convert GPS Week and Seconds to Julian Date.  Leap seconds are the GPS-UTC offset (18 seconds as of December 31, 2016). */
double gpsToJulian(int32_t gpsWeek, int32_t gpsMilliseconds, int32_t leapSeconds);

#ifndef GPX_1

/*
Convert gnssID to ubx gnss indicator (ref [2] 25)

@param gnssID gnssID of satellite
@return ubx gnss indicator
*/
int ubxSys(int gnssID);

#endif

/*
Convert satellite constelation and prn/slot number to satellite number

@param sys satellite system (SYS_GPS,SYS_GLO,...)
@param prn satellite prn/slot number
@return satellite number (0:error)
*/
int satNo(int sys, int prn);

/*
convert satellite gnssID + svID to satellite number

@param gnssID satellite system 
@param svID satellite prn/slot number
@return satellite number (0:error)
*/
int satNumCalc(int gnssID, int svID);

void profiler_start(runtime_profile_t *p, uint32_t timeUs);
void profiler_stop(runtime_profile_t *p, uint32_t timeUs);
void profiler_maintenance_1s(runtime_profiler_t *p);


#ifdef __cplusplus
}
#endif

#endif // DATA_SETS_H<|MERGE_RESOLUTION|>--- conflicted
+++ resolved
@@ -1378,7 +1378,6 @@
     SYS_CMD_REF_POINT_MOVING                            = 7,            // (uint32 inv: 4294967288)
 
     SYS_CMD_ENABLE_GPS_LOW_LEVEL_CONFIG                 = 10,           // (uint32 inv: 4294967285)
-<<<<<<< HEAD
     SYS_CMD_DISABLE_SERIAL_PORT_BRIDGE                  = 11,           // (uint32 inv: 4294967284)
     SYS_CMD_ENABLE_SERIAL_PORT_BRIDGE_USB_TO_GPS1       = 12,           // (uint32 inv: 4294967283)
     SYS_CMD_ENABLE_SERIAL_PORT_BRIDGE_USB_TO_GPS2       = 13,           // (uint32 inv: 4294967282)
@@ -1386,15 +1385,6 @@
     SYS_CMD_ENABLE_SERIAL_PORT_BRIDGE_USB_TO_SER1       = 15,           // (uint32 inv: 4294967280)	
     SYS_CMD_ENABLE_SERIAL_PORT_BRIDGE_USB_TO_SER2       = 16,           // (uint32 inv: 4294967279)
     SYS_CMD_ENABLE_SERIAL_PORT_BRIDGE_SER0_TO_GPS1      = 17,           // (uint32 inv: 4294967278)
-=======
-    SYS_CMD_ENABLE_SERIAL_PORT_BRIDGE_USB_TO_GPS1       = 11,           // (uint32 inv: 4294967284)
-    SYS_CMD_ENABLE_SERIAL_PORT_BRIDGE_USB_TO_GPS2       = 12,           // (uint32 inv: 4294967283)
-    SYS_CMD_ENABLE_SERIAL_PORT_BRIDGE_USB_TO_SER0       = 13,           // (uint32 inv: 4294967282)
-    SYS_CMD_ENABLE_SERIAL_PORT_BRIDGE_USB_TO_SER1       = 14,           // (uint32 inv: 4294967281)
-    SYS_CMD_ENABLE_SERIAL_PORT_BRIDGE_USB_TO_SER2       = 15,           // (uint32 inv: 4294967280)	
-    SYS_CMD_ENABLE_SERIAL_PORT_BRIDGE_SER0_TO_GPS1      = 16,           // (uint32 inv: 4294967279)
-    SYS_CMD_DISABLE_SERIAL_PORT_BRIDGE                  = 17,           // (uint32 inv: 4294967278)
->>>>>>> 4f204d7c
     SYS_CMD_ENABLE_SERIAL_PORT_BRIDGE_CUR_PORT_TO_GPS1  = 18,           // (uint32 inv: 4294967277)	
     SYS_CMD_ENABLE_SERIAL_PORT_BRIDGE_CUR_PORT_TO_GPS2  = 19,           // (uint32 inv: 4294967276)	
     SYS_CMD_ENABLE_SERIAL_PORT_BRIDGE_CUR_PORT_TO_USB   = 20,           // (uint32 inv: 4294967275)	
@@ -1408,7 +1398,6 @@
     SYS_CMD_ENABLE_SERIAL_PORT_BRIDGE_SER2_LOOPBACK     = 27,           // (uint32 inv: 4294967268)	
     SYS_CMD_ENABLE_SERIAL_PORT_BRIDGE_CUR_PORT_LOOPBACK = 28,           // (uint32 inv: 4294967267)	
 
-<<<<<<< HEAD
     SYS_CMD_GPX_ENABLE_BOOTLOADER_MODE                  = 30,           // (uint32 inv: 4294967265)
     SYS_CMD_GPX_ENABLE_GNSS1_CHIPSET_BOOTLOADER         = 31,           // (uint32 inv: 4294967264)
     SYS_CMD_GPX_ENABLE_GNSS2_CHIPSET_BOOTLOADER         = 32,           // (uint32 inv: 4294967263)
@@ -1417,8 +1406,6 @@
 
     SYS_CMD_TEST_GPIO                                   = 64,           // (uint32 inv: 4294967231)
 
-=======
->>>>>>> 4f204d7c
     SYS_CMD_SAVE_FLASH                                  = 97,           // (uint32 inv: 4294967198)
     SYS_CMD_SAVE_GPS_ASSIST_TO_FLASH_RESET              = 98,           // (uint32 inv: 4294967197)
     SYS_CMD_SOFTWARE_RESET                              = 99,           // (uint32 inv: 4294967196)
@@ -1430,11 +1417,7 @@
 
 enum eSerialPortBridge
 {
-<<<<<<< HEAD
-    SERIAL_PORT_BRIDGE_DISABLED         = 0,
-=======
 	SERIAL_PORT_BRIDGE_DISABLED         = 0,
->>>>>>> 4f204d7c
 
     SERIAL_PORT_BRIDGE_GPS1_TO_USB      = 1,
     SERIAL_PORT_BRIDGE_GPS1_TO_SER0     = 2,
