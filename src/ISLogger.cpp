/*
MIT LICENSE

Copyright (c) 2014-2021 Inertial Sense, Inc. - http://inertialsense.com

Permission is hereby granted, free of charge, to any person obtaining a copy of this software and associated documentation files(the "Software"), to deal in the Software without restriction, including without limitation the rights to use, copy, modify, merge, publish, distribute, sublicense, and/or sell copies of the Software, and to permit persons to whom the Software is furnished to do so, subject to the following conditions :

The above copyright notice and this permission notice shall be included in all copies or substantial portions of the Software.

THE SOFTWARE IS PROVIDED "AS IS", WITHOUT WARRANTY OF ANY KIND, EXPRESS OR IMPLIED, INCLUDING BUT NOT LIMITED TO THE WARRANTIES OF MERCHANTABILITY, FITNESS FOR A PARTICULAR PURPOSE AND NONINFRINGEMENT.IN NO EVENT SHALL THE AUTHORS OR COPYRIGHT HOLDERS BE LIABLE FOR ANY CLAIM, DAMAGES OR OTHER LIABILITY, WHETHER IN AN ACTION OF CONTRACT, TORT OR OTHERWISE, ARISING FROM, OUT OF OR IN CONNECTION WITH THE SOFTWARE OR THE USE OR OTHER DEALINGS IN THE SOFTWARE.
*/

#include <ctime>
#include <sstream>
#include <sys/types.h>
#include <sys/stat.h>
#include <algorithm>
#include <iomanip>
#include <iostream>
#include <stdio.h>
#include <stdlib.h>
#include <stddef.h>
#include <regex>
#include <set>
#include <sstream>

#include "ISFileManager.h"
#include "ISLogger.h"
#include "ISDataMappings.h"
#include "ISLogFileFactory.h"

#include "convert_ins.h"


#if PLATFORM_IS_EVB_2
#include "globals.h"
#include "rtc.h"
#endif

#if PLATFORM_IS_LINUX || PLATFORM_IS_APPLE

#include <sys/statvfs.h>

#endif

// #define DONT_CHECK_LOG_DATA_SET_SIZE		// uncomment to allow reading in of new data logs into older code sets
#define LOG_DEBUG_PRINT_READ		0


const string cISLogger::g_emptyString;

bool cISLogger::LogHeaderIsCorrupt(const p_data_hdr_t* hdr)
{
    bool corrupt = (hdr != NULL &&
    (
        hdr->size == 0 ||
        hdr->offset + hdr->size > MAX_DATASET_SIZE ||
        hdr->id == 0 ||
//         hdr->id >= DID_COUNT ||
        hdr->offset % 4 != 0 ||
        hdr->size % 4 != 0 
// #if !defined(DONT_CHECK_LOG_DATA_SET_SIZE)
// 		|| (cISDataMappings::GetSize(hdr->id) > 0 && hdr->offset + hdr->size > cISDataMappings::GetSize(hdr->id))
// #endif
    ));
	return corrupt;
}

bool cISLogger::LogDataIsCorrupt(const p_data_t* data)
{
    return (data != NULL && LogHeaderIsCorrupt(&data->hdr));
}

cISLogger::cISLogger()
{
	m_enabled = false;
<<<<<<< HEAD
	//m_logStats = new cLogStats;
	m_logStats.Clear();
	//m_errorFile = CreateISLogFile();
=======
	m_logStats.Clear();
>>>>>>> bab05534
	m_lastCommTime = 0;
	m_timeoutFlushSeconds = 0;
}


cISLogger::~cISLogger()
{
	Cleanup();
	m_errorFile.close();
<<<<<<< HEAD
	//delete m_logStats;
=======
>>>>>>> bab05534
}


void cISLogger::Cleanup()
{
	// Delete old devices
	for (unsigned int i = 0; i < m_devices.size(); i++)
	{
		if (m_devices[i] != NULLPTR)
		{
			delete m_devices[i];
		}
	}
	m_devices.clear();
	m_logStats.Clear();
}


void cISLogger::Update()
{
	// if we have a timeout param and the time has elapsed, shutdown
	if (m_lastCommTime == 0)
	{
		m_lastCommTime = GetTime();
	}
	else if (m_timeoutFlushSeconds > 0 && GetTime() - m_lastCommTime >= m_timeoutFlushSeconds)
	{
		for (unsigned int i = 0; i < m_devices.size(); i++)
		{
			m_devices[i]->Flush();
		}
	}
	ISFileManager::TouchFile(m_directory + "/stats.txt");
}


bool cISLogger::InitSaveCommon(eLogType logType, const string& directory, const string& subDirectory, int numDevices, float maxDiskSpacePercent, uint32_t maxFileSize, bool useSubFolderTimestamp)
{
	static const int minFileCount = 50;
	static const int maxFileCount = 10000;

	// Close any open files
	CloseAllFiles();

	m_logType = logType;
	m_directory = (directory.empty() ? DEFAULT_LOGS_DIRECTORY : directory);
    maxDiskSpacePercent = _CLAMP(maxDiskSpacePercent, 0.01f, 0.99f);
	uint64_t availableSpace = ISFileManager::GetDirectorySpaceAvailable(m_directory);
	m_maxDiskSpace = (maxDiskSpacePercent <= 0.0f ? availableSpace : (uint64_t)(availableSpace * maxDiskSpacePercent));

	// ensure there are between min and max file count
	if (maxFileSize > m_maxDiskSpace / minFileCount)
	{
		m_maxFileSize = (uint32_t)(m_maxDiskSpace / minFileCount);
	}
	else if (maxFileSize < m_maxDiskSpace / maxFileCount)
	{
		m_maxFileSize = (uint32_t)(m_maxDiskSpace / maxFileCount);
	}
	else
	{
		m_maxFileSize = maxFileSize;
	}

	m_maxFileSize = _MIN(m_maxFileSize, maxFileSize);

	// create root dir
	_MKDIR(m_directory.c_str());

	if (useSubFolderTimestamp)
	{
		// create time stamp dir
		m_directory = directory + "/" + m_timeStamp;
		_MKDIR(m_directory.c_str());

		if (!subDirectory.empty())
		{
			// create sub dir
			m_directory += "/" + subDirectory;
			_MKDIR(m_directory.c_str());
		}
	}

	// create empty stats file to track timestamps
    string str = m_directory + "/" + subDirectory + "/stats.txt";
	cISLogFileBase* statsFile = CreateISLogFile(str, "w");
	CloseISLogFile(statsFile);

	// Initialize devices
	return InitDevicesForWriting(numDevices);
}


string cISLogger::CreateCurrentTimestamp()
{
	char buf[80];

#if PLATFORM_IS_EVB_2
	date_time_t rtc;
#if USE_RTC_DATE_TIME   // use RTC
	rtc_get_date(RTC, &rtc.year, &rtc.month, &rtc.day, &rtc.week);
	rtc_get_time(RTC, &rtc.hour, &rtc.minute, &rtc.second);
#else   // use uINS GPS time
    rtc = g_gps_date_time;    
#endif
	SNPRINTF(buf, _ARRAY_BYTE_COUNT(buf), "%.4d%.2d%.2d_%.2d%.2d%.2d",
			(int)rtc.year, (int)rtc.month, (int)rtc.day, 
			(int)rtc.hour, (int)rtc.minute, (int)rtc.second);
#else
    // Create timestamp
	time_t rawtime = GetTime();
	struct tm * timeinfo = localtime(&rawtime);
	strftime(buf, 80, "%Y%m%d_%H%M%S", timeinfo);
#endif

	return string(buf);
}


bool cISLogger::InitSave(eLogType logType, const string& directory, int numDevices, float maxDiskSpacePercent, uint32_t maxFileSize, bool useSubFolderTimestamp)
{
	m_timeStamp = CreateCurrentTimestamp();
	return InitSaveCommon(logType, directory, g_emptyString, numDevices, maxDiskSpacePercent, maxFileSize, useSubFolderTimestamp);
}


bool cISLogger::InitSaveTimestamp(const string& timeStamp, const string& directory, const string& subDirectory, int numDevices, eLogType logType, float maxDiskSpacePercent, uint32_t maxFileSize, bool useSubFolderTimestamp)
{
	if (timeStamp.length() == 0)
	{
		m_timeStamp = CreateCurrentTimestamp();
	}
	else
	{
		// Only use first 15 characters for the timestamp
		m_timeStamp = timeStamp.substr(0, IS_LOG_TIMESTAMP_LENGTH);
	}

	return InitSaveCommon(logType, directory, subDirectory, numDevices, maxDiskSpacePercent, maxFileSize, useSubFolderTimestamp);
}


bool cISLogger::InitDevicesForWriting(int numDevices)
{
	Cleanup();

	// Add devices
	m_devices.resize(numDevices);

	// Create and init new devices
	for (int i = 0; i < numDevices; i++)
	{
		switch (m_logType)
		{
		default:
		case LOGTYPE_DAT:	m_devices[i] = new cDeviceLogSerial();	break;
#if !defined(PLATFORM_IS_EVB_2) || !PLATFORM_IS_EVB_2
		case LOGTYPE_SDAT:	m_devices[i] = new cDeviceLogSorted();	break;
		case LOGTYPE_CSV:	m_devices[i] = new cDeviceLogCSV();		break;
		case LOGTYPE_JSON:	m_devices[i] = new cDeviceLogJSON();	break;
		case LOGTYPE_KML:	m_devices[i] = new cDeviceLogKML();		break;
#endif
		}

		m_devices[i]->InitDeviceForWriting(i, m_timeStamp, m_directory, m_maxDiskSpace, m_maxFileSize);
	}

	//m_errorFile = CreateISLogFile((m_directory + "/errors.txt"), "w");
	//m_errorFile.open((m_directory + "/errors.txt"), "w");

    return ISFileManager::PathIsDir(m_directory);
}

bool cISLogger::LoadFromDirectory(const string& directory, eLogType logType, vector<string> serials)
{
	// Delete and clear prior devices
	Cleanup();
	m_logType = logType;
	string fileExtensionRegex;
	set<string> serialNumbers;

	switch (logType)
	{
	default:
	case cISLogger::LOGTYPE_DAT: fileExtensionRegex = "\\.dat$"; break;
	case cISLogger::LOGTYPE_SDAT: fileExtensionRegex = "\\.sdat$"; break;
	case cISLogger::LOGTYPE_CSV: fileExtensionRegex = "\\.csv$"; break;
	case cISLogger::LOGTYPE_JSON: fileExtensionRegex = "\\.json$"; break;
	case cISLogger::LOGTYPE_KML: return false; // fileExtensionRegex = "\\.kml$"; break; // kml read not supported
	}

	// get all files, sorted by name
	vector<ISFileManager::file_info_t> files;
	ISFileManager::GetDirectorySpaceUsed(directory, fileExtensionRegex, files, false, false);
	if (files.size() == 0)
	{
		return false;
	}

	for (size_t i = 0; i < files.size(); i++)
	{
		string name = ISFileManager::GetFileName(files[i].name);

		// check for log file prefix
		size_t endOfLogPrefixIndex = name.find(IS_LOG_FILE_PREFIX);
		if (endOfLogPrefixIndex != string::npos)
		{
			endOfLogPrefixIndex += IS_LOG_FILE_PREFIX_LENGTH;
			size_t serialNumberEndIndex = name.find('_', endOfLogPrefixIndex);
			if (serialNumberEndIndex != string::npos)
			{
				string serialNumber = name.substr(endOfLogPrefixIndex, serialNumberEndIndex - endOfLogPrefixIndex);

				// if we don't have a timestamp yet, see if we can parse it from the filename, i.e. IS_LOG_FILE_PREFIX 30013_20170103_151023_001
				if (m_timeStamp.length() == 0)
				{
					// find _ at end of timestamp
					size_t timestampIndex = name.find_last_of('_');
					if (timestampIndex == string::npos)
					{
						timestampIndex = name.find_last_of('.');
					}
					if (timestampIndex != string::npos && timestampIndex - ++serialNumberEndIndex == IS_LOG_TIMESTAMP_LENGTH)
					{
						m_timeStamp = name.substr(timestampIndex - IS_LOG_TIMESTAMP_LENGTH, IS_LOG_TIMESTAMP_LENGTH);
					}
				}

				// check for unique serial numbers
                if (serialNumbers.find(serialNumber) == serialNumbers.end())
                {
                    if (serials.size() == 0 || ((find(serials.begin(), serials.end(), "SN" + serialNumber) != serials.end() ||
                        find(serials.begin(), serials.end(), "ALL") != serials.end()))) // and that it is a serial number we want to use
                    {
                        serialNumbers.insert(serialNumber);

                        // Add devices
                        switch (logType)
                        {
                        default:
                        case cISLogger::LOGTYPE_DAT: m_devices.push_back(new cDeviceLogSerial()); break;
#if !defined(PLATFORM_IS_EVB_2) || !PLATFORM_IS_EVB_2
                        case cISLogger::LOGTYPE_SDAT: m_devices.push_back(new cDeviceLogSorted()); break;
                        case cISLogger::LOGTYPE_CSV: m_devices.push_back(new cDeviceLogCSV()); break;
                        case cISLogger::LOGTYPE_JSON: m_devices.push_back(new cDeviceLogJSON()); break;
#endif
                        }
                        m_devices.back()->SetupReadInfo(directory, serialNumber, m_timeStamp);

#if LOG_DEBUG_GEN
						printf("cISLogger::LoadFromDirectory SN%s %s (file %d of %d)\n", serialNumber.c_str(), m_timeStamp.c_str(), (int)i + 1, (int)files.size());
#endif
					}
                }
			}
		}
	}

	for (uint32_t i = 0; i < m_devices.size(); i++)
	{
		m_devices[i]->InitDeviceForReading();
	}
	return (m_devices.size() != 0);
}


bool cISLogger::LogData(unsigned int device, p_data_hdr_t* dataHdr, const uint8_t* dataBuf)
{
	m_lastCommTime = GetTime();

	if (!m_enabled)
	{
        m_errorFile.lprintf("Logger is not enabled\r\n");
		return false;
	}
	else if (device >= m_devices.size() || dataHdr == NULL || dataBuf == NULL)
	{
        m_errorFile.lprintf("Invalid device handle or NULL data\r\n");
		return false;
	}
	else if (LogHeaderIsCorrupt(dataHdr))
	{
        m_errorFile.lprintf("Corrupt log header, id: %lu, offset: %lu, size: %lu\r\n", (unsigned long)dataHdr->id, (unsigned long)dataHdr->offset, (unsigned long)dataHdr->size);
		m_logStats.LogError(dataHdr);
	}
    else if (!m_devices[device]->SaveData(dataHdr, dataBuf))
    {
        m_errorFile.lprintf("Underlying log implementation failed to save\r\n");
        m_logStats.LogError(dataHdr);
    }
#if 1
    else
    {
        double timestamp = cISDataMappings::GetTimestamp(dataHdr, dataBuf);
        m_logStats.LogDataAndTimestamp(dataHdr->id, timestamp);

        if (dataHdr->id == DID_DIAGNOSTIC_MESSAGE)
        {
            // write to diagnostic text file
#if 0        
            std::ostringstream outFilePath;
            outFilePath << m_directory << "/diagnostic_" << m_devices[device]->GetDeviceInfo()->serialNumber << ".txt";
            cISLogFileBase *outfile = CreateISLogFile(outFilePath.str(), "a");
#else
            cISLogFileBase *outfile = CreateISLogFile(m_directory + "/diagnostic_" + std::to_string(m_devices[device]->GetDeviceInfo()->serialNumber) + ".txt", "a");
#endif            
            std::string msg = (((diag_msg_t*)dataBuf)->message);
            outfile->write(msg.c_str(), msg.length());
            if (msg.length() > 0 && *msg.end() != '\n')
            {
                outfile->putch('\n');
            }
            CloseISLogFile(outfile);
        }
    }
#endif
	return true;
}


p_data_t* cISLogger::ReadData(unsigned int device)
{
	if (device >= m_devices.size())
	{
		return NULL;
	}

	p_data_t* data = NULL;
	while (LogDataIsCorrupt(data = m_devices[device]->ReadData()))
	{
	    m_errorFile.lprintf("Corrupt log header, id: %lu, offset: %lu, size: %lu\r\n", (unsigned long)data->hdr.id, (unsigned long)data->hdr.offset, (unsigned long)data->hdr.size);
		m_logStats.LogError(&data->hdr);
		data = NULL;
	}
	if (data != NULL)
	{
        double timestamp = cISDataMappings::GetTimestamp(&data->hdr, data->buf);
		m_logStats.LogDataAndTimestamp(data->hdr.id, timestamp);
	}
	return data;
}


p_data_t* cISLogger::ReadNextData(unsigned int& device)
{
	while (device < m_devices.size())
	{
		p_data_t* data = ReadData(device);
		if (data == NULL)
		{
			++device;
		}
		else
		{
			return data;
		}
	}
	return NULL;
}


void cISLogger::CloseAllFiles()
{
	for( unsigned int i = 0; i < m_devices.size(); i++ )
	{
		m_devices[i]->CloseAllFiles();
	}

    m_logStats.WriteToFile(m_directory + "/stats.txt");
	m_errorFile.close();
}


void cISLogger::OpenWithSystemApp()
{
	for (unsigned int i = 0; i < m_devices.size(); i++)
	{
		m_devices[i]->OpenWithSystemApp();
	}
}


uint64_t cISLogger::LogSizeAll()
{
    uint64_t size = 0;
    for (size_t i = 0; i < m_devices.size(); i++)
    {
        size += m_devices[i]->LogSize();
    }
    return size;
}


uint64_t cISLogger::LogSize( unsigned int device )
{
	if (device >= m_devices.size())
	{
		return 0;
	}

	return m_devices[device]->LogSize();
}


float cISLogger::LogSizeAllMB()
{
    return LogSizeAll() * 0.000001f;
}


float cISLogger::LogSizeMB( unsigned int device )
{
	if (device >= m_devices.size())
	{
		return 0;
	}

	return m_devices[device]->LogSize() * 0.000001f;
}


float cISLogger::FileSizeMB( unsigned int device )
{
    if (device >= m_devices.size())
    {
        return 0;
    }

    return m_devices[device]->FileSize() * 0.000001f;
}


uint32_t cISLogger::FileCount( unsigned int device )
{
	if (device >= m_devices.size())
	{
		return 0;
	}

	return m_devices[device]->FileCount();
}

bool cISLogger::SetDeviceInfo(const dev_info_t *info, unsigned int device )
{
	if (device >= m_devices.size() || info == NULL)
	{
		return false;
	}

	m_devices[device]->SetDeviceInfo( info );
	return true;
}

const dev_info_t* cISLogger::GetDeviceInfo( unsigned int device )
{
	if (device >= m_devices.size())
	{
		return NULL;
	}

	return m_devices[device]->GetDeviceInfo();
}

int g_copyReadCount;
int g_copyReadDid;

bool cISLogger::CopyLog(cISLogger& log, const string& timestamp, const string &outputDir, eLogType logType, float maxLogSpacePercent, uint32_t maxFileSize, bool useSubFolderTimestamp, bool enableCsvIns2ToIns1Conversion)
{
	m_logStats.Clear();
	if (!InitSaveTimestamp(timestamp, outputDir, g_emptyString, log.GetDeviceCount(), logType, maxLogSpacePercent, maxFileSize, useSubFolderTimestamp))
	{
		return false;
	}
	EnableLogging(true);
	p_data_t* data = NULL;
	for (unsigned int dev = 0; dev < log.GetDeviceCount(); dev++)
	{
		// Copy device info
		const dev_info_t* devInfo = log.GetDeviceInfo(dev);
		SetDeviceInfo(devInfo, dev);

#if LOG_DEBUG_GEN || DEBUG_PRINT
		printf("cISLogger::CopyLog SN%d type %d, (%d of %d)\n", devInfo->serialNumber, logType, dev+1, log.GetDeviceCount());
#endif

		// Set KML configuration
		m_devices[dev]->SetKmlConfig(m_showPath, m_showSample, m_showTimeStamp, m_iconUpdatePeriodSec, m_altClampToGround);

		// Copy data		
		for (g_copyReadCount = 0; (data = log.ReadData(dev)); g_copyReadCount++)
		{

#if LOG_DEBUG_PRINT_READ
			double timestamp = cISDataMappings::GetTimestamp(&(data->hdr), data->buf);
			printf("read: %d DID: %3d time: %.4lf\n", g_copyReadCount, data->hdr.id, timestamp);
			g_copyReadDid = data->hdr.id;
#endif

			// CSV special cases 
			if (logType == eLogType::LOGTYPE_CSV && enableCsvIns2ToIns1Conversion)
			{
				if (data->hdr.id == DID_INS_2)
				{	// Convert INS2 to INS1 when creating .csv logs
					ins_1_t ins1;
					ins_2_t ins2;

					copyDataPToStructP(&ins2, data, sizeof(ins_2_t));
					convertIns2ToIns1(&ins2, &ins1);

					p_data_hdr_t hdr;
					hdr.id = DID_INS_1;
					hdr.size = sizeof(ins_1_t);
					hdr.offset = 0;
					LogData(dev, &hdr, (uint8_t*)&ins1);
				}
			}

			// Save data
            LogData(dev, &data->hdr, data->buf);
		}
	}
	CloseAllFiles();
	return true;
}

bool cISLogger::ReadAllLogDataIntoMemory(const string& directory, map<uint32_t, vector<vector<uint8_t>>>& data)
{
    cISLogger logger;
    if (!logger.LoadFromDirectory(directory))
    {
        return false;
    }
    unsigned int deviceId = 0;
    unsigned int lastDeviceId = 0xFFFFFEFE;
    p_data_t* p;
	vector<vector<uint8_t>>* currentDeviceData = NULL;
    const dev_info_t* info;
    uint8_t* ptr, *ptrEnd;
    data.clear();

    // read every piece of data out of every device log
    while ((p = logger.ReadNextData(deviceId)) != NULL)
    {
        // if this is a new device, we need to add the device to the map using the serial number
        if (deviceId != lastDeviceId)
        {
            lastDeviceId = deviceId;
            info = logger.GetDeviceInfo(deviceId);
            data[info->serialNumber] = vector<vector<uint8_t>>();
            currentDeviceData = &data[info->serialNumber];
        }

		assert(currentDeviceData != NULL);

        // add slots until we have slots at least equal to the data id
        while (currentDeviceData->size() < p->hdr.id)
        {
            currentDeviceData->push_back(vector<uint8_t>());
        }

        // append each byte of the packet to the slot
        ptrEnd = p->buf + p->hdr.size;
		vector<uint8_t>& stream = (*currentDeviceData)[p->hdr.id];
        for (ptr = p->buf; ptr != ptrEnd; ptr++)
        {
			stream.push_back(*ptr);
        }
    }
    return true;
}
<|MERGE_RESOLUTION|>--- conflicted
+++ resolved
@@ -74,13 +74,7 @@
 cISLogger::cISLogger()
 {
 	m_enabled = false;
-<<<<<<< HEAD
-	//m_logStats = new cLogStats;
 	m_logStats.Clear();
-	//m_errorFile = CreateISLogFile();
-=======
-	m_logStats.Clear();
->>>>>>> bab05534
 	m_lastCommTime = 0;
 	m_timeoutFlushSeconds = 0;
 }
@@ -90,10 +84,6 @@
 {
 	Cleanup();
 	m_errorFile.close();
-<<<<<<< HEAD
-	//delete m_logStats;
-=======
->>>>>>> bab05534
 }
 
 
