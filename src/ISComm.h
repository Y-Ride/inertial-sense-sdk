/*
MIT LICENSE

Copyright (c) 2014-2023 Inertial Sense, Inc. - http://inertialsense.com

Permission is hereby granted, free of charge, to any person obtaining a copy of this software and associated documentation files(the "Software"), to deal in the Software without restriction, including without limitation the rights to use, copy, modify, merge, publish, distribute, sublicense, and/or sell copies of the Software, and to permit persons to whom the Software is furnished to do so, subject to the following conditions :

The above copyright notice and this permission notice shall be included in all copies or substantial portions of the Software.

THE SOFTWARE IS PROVIDED "AS IS", WITHOUT WARRANTY OF ANY KIND, EXPRESS OR IMPLIED, INCLUDING BUT NOT LIMITED TO THE WARRANTIES OF MERCHANTABILITY, FITNESS FOR A PARTICULAR PURPOSE AND NONINFRINGEMENT.IN NO EVENT SHALL THE AUTHORS OR COPYRIGHT HOLDERS BE LIABLE FOR ANY CLAIM, DAMAGES OR OTHER LIABILITY, WHETHER IN AN ACTION OF CONTRACT, TORT OR OTHERWISE, ARISING FROM, OUT OF OR IN CONNECTION WITH THE SOFTWARE OR THE USE OR OTHER DEALINGS IN THE SOFTWARE.
*/

#ifndef IS_SIMPLE_INTERFACE_H
#define IS_SIMPLE_INTERFACE_H

#include "data_sets.h"
#include "stddef.h"

#ifdef __cplusplus
extern "C" {
#endif

/**
 * Inertial Sense simple communications interface (ISComm)
 *	
 * The simple comm interface does not require any of the com manager APIs and is 
 * designed for simple or lightweight scenarios, tiny embedded platforms, etc.
 *
 * DEFINITIONS
 *	INS		= inertial navigation system
 *	AHRS	= attitude heading reference system
 *	IMU		= inertial measurement unit: gyros (rad/s), accelerometers (m/s^2)
 *	ECEF	= earth-centered earth fixed: x,y,z or vx,vy,vz (m or m/s)
 *	LLA		= latitude, longitude, altitude (degrees,m)
 *	NED		= north, east, down (m or m/s)
 *	QE2B	= quaternion rotation from ECEF frame to local frame.
 *	QN2B	= quaternion rotation from NED frame to local frame.
 *	UVW		= velocities in local frame.
*/

/** Protocol Type */
typedef enum
{
<<<<<<< HEAD
	_PTYPE_PARSE_ERROR = -1,							/** Invalid data or checksum error */
	_PTYPE_NONE = 0,									/** No complete valid data available yet */
	
	_PTYPE_IS_V1_DATA,									/** Protocol Type: Inertial Sense binary data (PID_SET_DATA, PID_DATA) */
	_PTYPE_IS_V1_CMD,									/** Protocol Type: Inertial Sense binary command (PID_GET_DATA, PID_STOP_BROADCASTS...) */
	_PTYPE_IS_V1_ACK,									/** Protocol Type: Inertial Sense binary ACK or NACK  */
	_PTYPE_ASCII_NMEA,									/** Protocol Type: ASCII NMEA */
	_PTYPE_UBLOX,										/** Protocol Type: uBlox binary */
	_PTYPE_RTCM3,										/** Protocol Type: RTCM3 binary */
	_PTYPE_SONYBIN,										/** Protocol Type: Sony GNSS binary */
	_PTYPE_IS_V2_PKT,									/** Protocol Type: Inertial Sense binary V2 packet */
=======
	_PTYPE_NONE                 = 0,						/** No complete valid data available yet */
	_PTYPE_PARSE_ERROR          = 0xFFFFFFFF,				/** Invalid data or checksum error */
	_PTYPE_INERTIAL_SENSE_DATA  = 0xEFFFFFFF,				/** Protocol Type: Inertial Sense binary data (PID_SET_DATA, PID_DATA) */
	_PTYPE_INERTIAL_SENSE_CMD   = 0xDFFFFFFF,				/** Protocol Type: Inertial Sense binary command (PID_GET_DATA, PID_STOP_BROADCASTS...) */
	_PTYPE_INERTIAL_SENSE_ACK   = 0xCFFFFFFF,				/** Protocol Type: Inertial Sense binary acknowledge (ack) or negative acknowledge (PID_ACK, PID_NACK)  */
	_PTYPE_ASCII_NMEA           = 0xBFFFFFFF,				/** Protocol Type: ASCII NMEA (National Marine Electronics Association) */
	_PTYPE_UBLOX                = 0xAFFFFFFF,				/** Protocol Type: uBlox binary */
	_PTYPE_RTCM3                = 0x9FFFFFFF,				/** Protocol Type: RTCM3 binary */
	_PTYPE_SPARTN               = 0x8FFFFFFF,				/** Protocol Type: SPARTN binary */
>>>>>>> 234221a5
} protocol_type_t;

/** uINS default baud rate */
#define IS_COM_BAUDRATE_DEFAULT IS_BAUDRATE_921600

/** The maximum allowable dataset size */
#define MAX_DATASET_SIZE        1024

/** The decoded overhead involved in sending a packet - 4 bytes for header, 4 bytes for footer */
#define PKT_OVERHEAD_SIZE       8       // = START_BYTE + INFO_BYTE + COUNTER_BYTE + FLAGS_BYTE + CHECKSUM_BYTE_1 + CHECKSUM_BYTE_2 + CHECKSUM_BYTE_3 + END_BYTE

/** The maximum buffer space that is used for sending and receiving packets */
#ifndef PKT_BUF_SIZE
#define PKT_BUF_SIZE            2048
#endif

/** The maximum encoded overhead size in sending a packet (7 bytes for header, 7 bytes for footer). The packet start and end bytes are never encoded. */
#define MAX_PKT_OVERHEAD_SIZE   (PKT_OVERHEAD_SIZE + PKT_OVERHEAD_SIZE - 2)  // worst case for packet encoding header / footer

/** The maximum size of an decoded packet body */
#define MAX_PKT_BODY_SIZE       (((PKT_BUF_SIZE - MAX_PKT_OVERHEAD_SIZE) / 2) & 0xFFFFFFFE) // worst case for packet encoding body, rounded down to even number

/** The maximum size of decoded data in a packet body */
#define MAX_P_DATA_BODY_SIZE    (MAX_PKT_BODY_SIZE-sizeof(p_data_hdr_t))    // Data size limit

/** The maximum size of a decoded ACK message */
#define MAX_P_ACK_BODY_SIZE     (MAX_PKT_BODY_SIZE-sizeof(p_ack_hdr_t))     // Ack data size

/** Binary checksum start value */
#define CHECKSUM_SEED 0x00AAAAAA

/** Defines the 4 parts to the communications version. Major changes involve changes to the com manager. Minor changes involve additions to data structures */

// Major (in com_manager.h)
#define PROTOCOL_VERSION_CHAR0			(2)

// version 1: initial release
// version 2: 24 bit checksum support
// version 3: ioConfig change
#define PROTOCOL_VERSION_CHAR1			(0)

// Minor (in data_sets.h)
// #define PROTOCOL_VERSION_CHAR2		0
// #define PROTOCOL_VERSION_CHAR3		0

#define UBLOX_HEADER_SIZE 6
#define RTCM3_HEADER_SIZE 3

/** No padding - structs must match exactly in memory on all devices */
PUSH_PACK_1

/** Valid baud rates for Inertial Sense hardware */
typedef enum
{
	IS_BAUDRATE_9600        = 9600,
	IS_BAUDRATE_19200       = 19200,
	IS_BAUDRATE_38400       = 38400,
	IS_BAUDRATE_57600       = 57600,
	IS_BAUDRATE_115200      = 115200,		// Actual on uINS:
	IS_BAUDRATE_230400      = 230400,		// 232700
	IS_BAUDRATE_460800      = 460800,		// 468600
	IS_BAUDRATE_921600      = 921600,		// 937734 (default)
	IS_BAUDRATE_3125000     = 3125000,		// 3125000
	IS_BAUDRATE_9375000     = 9375000,		// 9375000
	IS_BAUDRATE_18750000    = 18750000,		// 18750000 (uINS ser1 only)

	// Keep at end and increment/decrement with number of list items
	IS_BAUDRATE_COUNT 		= 11
} baud_rate_t;

/** List of valid baud rates */
extern const uint32_t g_validBaudRates[IS_BAUDRATE_COUNT];

// Packet IDs	
typedef uint32_t ePacketIDs;

#define PID_INVALID                         (ePacketIDs)0   /** Invalid packet id */
#define PID_ACK                             (ePacketIDs)1   /** (ACK) received valid packet */
#define PID_NACK                            (ePacketIDs)2   /** (NACK) received invalid packet */
#define PID_GET_DATA                        (ePacketIDs)3   /** Request for data to be broadcast, response is PID_DATA. See data structures for list of possible broadcast data. */
#define PID_DATA                            (ePacketIDs)4   /** Data sent in response to PID_GET_DATA (no PID_ACK is sent) */
#define PID_SET_DATA                        (ePacketIDs)5   /** Data sent, such as configuration options. PID_ACK is sent in response. */
#define PID_STOP_BROADCASTS_ALL_PORTS       (ePacketIDs)6   /** Stop all data broadcasts on all ports. Responds with an ACK */
#define PID_STOP_DID_BROADCAST              (ePacketIDs)7   /** Stop a specific broadcast */
#define PID_STOP_BROADCASTS_CURRENT_PORT    (ePacketIDs)8   /** Stop all data broadcasts on current port. Responds with an ACK */
#define PID_COUNT                           (ePacketIDs)9   /** The number of packet identifiers, keep this at the end! */
#define PID_MAX_COUNT                       (ePacketIDs)32  /** The maximum count of packet identifiers, 0x1F (PACKET_INFO_ID_MASK) */

/** Represents size number of bytes in memory, up to a maximum of PKT_BUF_SIZE */
typedef struct
{
	/** Number of bytes - for partial data requests, this will be less than the size of the data structure */
	uint32_t            size;

	/** Buffer to hold the bytes */
	uint8_t             buf[PKT_BUF_SIZE];
} buffer_t;

/** Represents size number of bytes in memory, pointing to a BYTE pointer that is owned elsewhere */
typedef struct
{
	/** External bytes owned elsewhere */
	uint8_t             *ptr;

	/** Number of bytes in ptr */
	uint32_t            size;
} bufPtr_t;

/** Represents both a send and receive buffer */
typedef struct
{
	/** send buffer */
	uint8_t             *txPtr;

	/** receive buffer */
	uint8_t             *rxPtr;

	/** size of both buffers */
	uint32_t            size;
} bufTxRxPtr_t;

/** Types of values allowed in ASCII data */
typedef enum
{
	/** 32 bit integer */
	asciiTypeInt = 0,

	/** 32 bit unsigned integer */
	asciiTypeUInt = 1,

	/** 32 bit floating point */
	asciiTypeFloat = 2,

	/** 64 bit floating point */
	asciiTypeDouble = 3
} asciiDataType;

enum ePktStartChars
{
	/** Dollar sign ($), used by ASCII protocol to signify start of message (36) */
	PSC_ASCII_START_BYTE = 0x24,

	/** New line (\n), used by ASCII protocol to signify end of message (10) */
	PSC_ASCII_END_BYTE = 0x0A,

	/** Inertial Sense binary preamble byte */
	PSC_IS_PREAMBLE = 0xEF,

	/** Ublox start byte 1 */
	PSC_UBLOX_START_BYTE1 = 0xB5,

	/** Ublox start byte 2 */
	PSC_UBLOX_START_BYTE2 = 0x62,

	/** RTCM3 start byte */
	PSC_RTCM3_START_BYTE = 0xD3,

	/** SPARTN start byte */
	PSC_SPARTN_START_BYTE = 0x73,

	/** SONY binary Start Byte */
	PSC_SONY_START_BYTE = 0x7F,

	/** Binary packet start byte, used in Inertial Sense protocols prior to release v2.0.0 */
	PSC_START_BYTE_V1 = 0xFF,

<<<<<<< HEAD
	/** Binary packet end byte, used in Inertial Sense protocols prior to release v2.0.0 */
	PSC_END_BYTE_V1 = 0xFE,
=======
	/** Rtcm3 start byte (211) */
	RTCM3_START_BYTE = 0xD3,

	/** SPARTN start byte */
	SPARTN_START_BYTE = 0x73,
>>>>>>> 234221a5
};

/** Represents an ASCII message and how it is mapped to a structure in memory */
typedef struct
{
	/** the message, always 4 characters long */
	unsigned char messageId[4];

	/** the ptr of the start of the struct to modify */
	uint8_t* ptr;

	/** the total size of the structure that ptr points to */
	int ptrSize;

	/** field count - the number of items in fieldsAndOffsets */
	int fieldCount;

	/** an array of 1 byte asciiDataType and 1 byte offset (shifted << 8) */
	uint16_t* fieldsAndOffsets;
} asciiMessageMap_t;

typedef struct
{
	/** Preamble, always 0xEF */
	uint8_t preamble;

	/** Reserved for future expansion */
	uint8_t reserved : 4;

	/** Packet ID - determines format and type of data */
	uint8_t packetID : 4;

	/** Packet counter */
	uint16_t packetCtr : 5;

	/** DID this packet represents */
	uint16_t did : 11;

	/** Flags for this packet */
	uint16_t flags : 5;

	/** Size of payload (max 2048) */
	uint16_t payloadSiz : 11;

	/** Checksum for the header, sum all other bytes in this struct */	
	uint8_t checksum;

} isbin_pkt_hdr_t;

static_assert(sizeof(isbin_pkt_hdr_t) == 7U, "Bitfield resulted in incorrect size");

typedef struct
{
	/** Start of available buffer */
	uint8_t* start;

	/** End of available buffer */
	uint8_t* end;

	/** Size of buffer */
	uint32_t size;

	/** Start of data in buffer */
	uint8_t* head;

	/** End of data in buffer */
	uint8_t* tail;

	/** Search pointer in data (head <= scan <= tail) */
	uint8_t* scan;

} is_comm_buffer_t;

<<<<<<< HEAD
/** Bitfield definition for enabling/disabling protocols on specific parser instances */
typedef enum
{
	ENABLE_PROTOCOL_ISB_V1 	= 0x00000001,	// LEGACY V1 protocol
	ENABLE_PROTOCOL_ASCII 	= 0x00000002,
	ENABLE_PROTOCOL_UBLOX 	= 0x00000004,
	ENABLE_PROTOCOL_RTCM3 	= 0x00000008,
	ENABLE_PROTOCOL_SPARTN 	= 0x00000010,
	ENABLE_PROTOCOL_SONY 	= 0x00000020,
	ENABLE_PROTOCOL_ISB_V2 	= 0x00000040,	// Current
} eProtocolMask;
=======
typedef enum
{
	ENABLE_PROTOCOL_ISB = 0x00000001,
	ENABLE_PROTOCOL_ASCII = 0x00000002,
	ENABLE_PROTOCOL_UBLOX = 0x00000004,
	ENABLE_PROTOCOL_RTCM3 = 0x00000008,
	ENABLE_PROTOCOL_SPARTN = 0x00000010,
} eProtocolMask;

typedef struct  
{
	/** See eProtocolMask */
	uint32_t enabledMask;
} is_comm_config_t;
>>>>>>> 234221a5

/** An instance of an is_comm interface.  Do not modify these values. */
typedef struct
{
	/** The buffer to use for communications send and receive - this buffer should be large enough to handle the largest data structure you expect * 2 + 32 for worst case packet encoding
		A minimum of 128 is recommended. Set once before calling `is_comm_init` */		
	is_comm_buffer_t buf;
	
	/** Enable/disable protocol parsing (see eProtocolMask) */
	uint32_t enabledMask;

	/** Number of packets written */
	uint32_t txPktCount;

	/** Communications error counter */
	uint32_t rxErrorCount;

	/** Start byte */
	uint8_t hasStartByte;

	/** Current byte we are parsing. If it is positive, it is an offset from the start of the packet. Negative number denotes number of bytes to end of packet. */
	int16_t scanPos;

	/** If > 0, this many bytes will be skipped in parsing before calling the parse function again. Helps reduce parsing overhead. */
	uint16_t needBytes;

	/** Inertial Sense header info */
	isbin_pkt_hdr_t isbinDataHdr;

	/** Pointer to start of packet header */
	uint8_t *pktPtr;

	/** Pointer to start of payload */
	uint8_t *payloadPtr;
	
	/** Alternate buffer location to decode packets.  This buffer must be PKT_BUF_SIZE in size.  NULL value will caused packet decode to occour at head of is_comm_instance_t.buf.  Using an alternate buffer will preserve the original packet (as used in EVB-2 com_bridge).  */
	uint8_t *altDecodeBuf;

	/** Retries left before moving to next packet */
	uint8_t retries;

} is_comm_instance_t;

/** Pop off the packing argument, we can safely allow packing and shifting in memory at this point */
POP_PACK

/**
 * @brief Init simple communications interface
 * @note Call this before doing anything else
 * 
 * @param instance pointer to ISComm instance
 * @param buffer pointer to start of buffer
 * @param bufferSize number of bytes in buffer
 */
void is_comm_init(is_comm_instance_t *instance, uint8_t *buffer, uint16_t bufferSize);

/**
 * @brief Decode packet data
 * @details When data is available, the comm instance dataPtr will point to the 
 * 	start of the valid data. For Inertial Sense binary protocol, comm instance 
 * 	dataHdr contains the data ID (DID), size, and offset.
 * 
 * @param instance pointer to ISComm instance
 * @param byte value of the byte to parse
 * @return protocol_type_t returns NONE or ERROR unless a packet is finished 
 *	parsing
 */
protocol_type_t is_comm_parse_byte(is_comm_instance_t *instance, uint8_t byte);

/**
 * @brief Decode packet data
 * @details When data is available, the comm instance dataPtr will point to the 
 * 	start of the valid data. For Inertial Sense binary protocol, comm instance 
 * 	dataHdr contains the data ID (DID), size, and offset.
 * 
 * @param instance pointer to ISComm instance
 * @return protocol_type_t returns NONE or ERROR unless a packet is finished 
 *	parsing
 */
protocol_type_t is_comm_parse(is_comm_instance_t *instance);

/**
 * @brief Removes old data and shift unparsed data to the the buffer start
 * 
 * @param instance pointer to ISComm instance
 * @return number of bytes available in the comm buffer 
 */
int is_comm_free(is_comm_instance_t *instance);

/**
 * @brief Encode a Inertial Sense binary packet to get data from the device.
 * 	Puts the data ready to send into the buffer passed into is_comm_init.
 * 	Pass an offset and length of 0 to request the entire data structure.
 * 
 * @param instance pointer to ISComm instance
 * @param dataId the data id to request (see DID_* at top of this file)
 * @param offset the offset into data to request. 0 has special behavior
 * @param length the length into data from offset to request. 0 has special behavior
 * @param periodMultiple sets period of message (base rate * periodMultiple), 0 for a one time message with subsequent shutoff
 * @return the number of bytes written to the instance's buffer, will be less than 1 if error
 */
int is_comm_get_data(is_comm_instance_t *instance, uint16_t dataId, uint16_t offset, uint16_t size, uint16_t periodMultiple);

/**
 * @brief Encode a binary packet to get predefined list of data sets from the 
 * 	Puts the data ready to send into the buffer passed into is_comm_init.
 * 
 * @param instance pointer to ISComm instance
 * @param rmcBits data messages to stream. See presets in data_sets.h (RMC_PRESET_...)
 * @return the number of bytes written to the comm buffer (from is_comm_init), will be less than 1 if error
 */
int is_comm_get_data_rmc(is_comm_instance_t *instance, uint64_t rmcBits);

/**
 * @brief Encode a binary packet to set data on the device. 
 * @note Use is_comm_set_data_ack if you need a ACK from the device, otherwise use is_comm_set_data and the device will not send an ACK
 * 
 * @param instance pointer to ISComm instance
 * @param dataId the data id to set on the device (see DID_* at top of this file)
 * @param offset the offset to start setting data at on the data structure on the device
 * @param size the number of bytes to set on the data structure on the device
 * @param data the actual data to change on the data structure on the device - this should have at least size bytes available
 * @return the number of bytes written to the comm buffer (from is_comm_init), will be less than 1 if error
 */
int is_comm_set_data_ack(is_comm_instance_t *instance, uint32_t dataId, uint32_t offset, uint32_t size, void* data);
int is_comm_set_data(is_comm_instance_t *instance, uint32_t dataId, uint32_t offset, uint32_t size, void* data);

/**
 * @brief Encode a binary packet to stop all messages being broadcast on the device on all ports - puts the data ready to send into the buffer passed into is_comm_init
 * 
 * @param instance pointer to ISComm instance
 * @return 0 if success, otherwise an error code
 */
int is_comm_stop_broadcasts_all_ports(is_comm_instance_t *instance);

/**
 * @brief Encode a binary packet to stop all messages being broadcast on the device on this port - puts the data ready to send into the buffer passed into is_comm_init
 * 
 * @param instance pointer to ISComm instance
 * @return 0 if success, otherwise an error code
 */
int is_comm_stop_broadcasts_current_port(is_comm_instance_t *instance);


// -------------------------------------------------------------------------------------------------------------------------------
// Common packet encode / decode functions
// -------------------------------------------------------------------------------------------------------------------------------
int is_encode_binary_packet(void* srcBuffer, uint16_t srcBufferLength, packet_hdr_t* hdr, uint8_t additionalPktFlags, void* encodedPacket, int encodedPacketLength);
int is_decode_binary_packet(packet_t *pkt, unsigned char* pbuf, int pbufSize);
int is_decode_binary_packet_byte(uint8_t** _ptrSrc, uint8_t** _ptrDest, uint32_t* checksum, uint32_t shift);
void is_decode_binary_packet_footer(packet_ftr_t* ftr, uint8_t* ptrSrc, uint8_t** ptrSrcEnd, uint32_t* checksum);
void is_enable_packet_encoding(int enabled); // default is enabled

/**
 * @brief Calculate 24 bit crc used in formats like RTCM3 - note that no bounds checking is done on buffer
 * 
 * @param buffer the buffer to calculate the CRC for
 * @param len the number of bytes to calculate the CRC for
 * @return the CRC value
 */
uint32_t calculate24BitCRCQ(unsigned char* buffer, uint16_t len);

/**
 * @brief Retrieve the 32 bit unsigned integer value of the specified bits - note that no bounds checking is done on buffer
 * 
 * @param buffer the buffer containing the bits
 * @param pos the start bit position in buffer to read at
 * @param len the number of bits to read
 * @return the 32 bit unsigned integer value
 */
uint32_t getBitsAsUInt32(const uint8_t* buffer, uint16_t pos, uint16_t len);

/** Copies data structure into packet data.  Data copied is limited to the size and offset specified in p_data_t *data.  Returns 0 on success, -1 on failure. */
int8_t copyStructPToDataP(void *data, const void *sptr, const uint16_t srclen, const uint16_t destlen);

/** Copies packet data into a data structure.  Returns 0 on success, -1 on failure. */
int8_t copyDataPToStructP(void *sptr, const void *data, const uint16_t srclen, const uint16_t destlen);

/** Copies packet data into a data structure.  Returns 0 on success, -1 on failure. */
int8_t copyDataPToStructP2(void *sptr, const p_data_hdr_t *dataHdr, const uint8_t *dataBuf, const uint16_t maxsize);

/** Copies is_comm_instance data into a data structure.  Returns 0 on success, -1 on failure. */
int8_t is_comm_copy_to_struct(void *sptr, const is_comm_instance_t *com, const uint16_t maxsize);

/** Returns -1 if the baudrate is not a standard baudrate. */
int validateBaudRate(uint32_t baudRate);

/** create a uint32_t from an ASCII message id that is the same, regardless of CPU architecture */
inline uint32_t ascii_msgID_to_uint32(const char c[4])
{
	return  ((uint32_t)c[0] << 24) |
			((uint32_t)c[1] << 16) |
			((uint32_t)c[2] << 8) |
			((uint32_t)c[3]);
}

#ifdef __cplusplus
}
#endif

#endif // IS_SIMPLE_INTERFACE_H<|MERGE_RESOLUTION|>--- conflicted
+++ resolved
@@ -41,7 +41,6 @@
 /** Protocol Type */
 typedef enum
 {
-<<<<<<< HEAD
 	_PTYPE_PARSE_ERROR = -1,							/** Invalid data or checksum error */
 	_PTYPE_NONE = 0,									/** No complete valid data available yet */
 	
@@ -51,19 +50,9 @@
 	_PTYPE_ASCII_NMEA,									/** Protocol Type: ASCII NMEA */
 	_PTYPE_UBLOX,										/** Protocol Type: uBlox binary */
 	_PTYPE_RTCM3,										/** Protocol Type: RTCM3 binary */
+	_PTYPE_SPARTN,										/** Protocol Type: Sony GNSS binary */
 	_PTYPE_SONYBIN,										/** Protocol Type: Sony GNSS binary */
 	_PTYPE_IS_V2_PKT,									/** Protocol Type: Inertial Sense binary V2 packet */
-=======
-	_PTYPE_NONE                 = 0,						/** No complete valid data available yet */
-	_PTYPE_PARSE_ERROR          = 0xFFFFFFFF,				/** Invalid data or checksum error */
-	_PTYPE_INERTIAL_SENSE_DATA  = 0xEFFFFFFF,				/** Protocol Type: Inertial Sense binary data (PID_SET_DATA, PID_DATA) */
-	_PTYPE_INERTIAL_SENSE_CMD   = 0xDFFFFFFF,				/** Protocol Type: Inertial Sense binary command (PID_GET_DATA, PID_STOP_BROADCASTS...) */
-	_PTYPE_INERTIAL_SENSE_ACK   = 0xCFFFFFFF,				/** Protocol Type: Inertial Sense binary acknowledge (ack) or negative acknowledge (PID_ACK, PID_NACK)  */
-	_PTYPE_ASCII_NMEA           = 0xBFFFFFFF,				/** Protocol Type: ASCII NMEA (National Marine Electronics Association) */
-	_PTYPE_UBLOX                = 0xAFFFFFFF,				/** Protocol Type: uBlox binary */
-	_PTYPE_RTCM3                = 0x9FFFFFFF,				/** Protocol Type: RTCM3 binary */
-	_PTYPE_SPARTN               = 0x8FFFFFFF,				/** Protocol Type: SPARTN binary */
->>>>>>> 234221a5
 } protocol_type_t;
 
 /** uINS default baud rate */
@@ -230,16 +219,8 @@
 	/** Binary packet start byte, used in Inertial Sense protocols prior to release v2.0.0 */
 	PSC_START_BYTE_V1 = 0xFF,
 
-<<<<<<< HEAD
 	/** Binary packet end byte, used in Inertial Sense protocols prior to release v2.0.0 */
 	PSC_END_BYTE_V1 = 0xFE,
-=======
-	/** Rtcm3 start byte (211) */
-	RTCM3_START_BYTE = 0xD3,
-
-	/** SPARTN start byte */
-	SPARTN_START_BYTE = 0x73,
->>>>>>> 234221a5
 };
 
 /** Represents an ASCII message and how it is mapped to a structure in memory */
@@ -313,7 +294,6 @@
 
 } is_comm_buffer_t;
 
-<<<<<<< HEAD
 /** Bitfield definition for enabling/disabling protocols on specific parser instances */
 typedef enum
 {
@@ -325,22 +305,6 @@
 	ENABLE_PROTOCOL_SONY 	= 0x00000020,
 	ENABLE_PROTOCOL_ISB_V2 	= 0x00000040,	// Current
 } eProtocolMask;
-=======
-typedef enum
-{
-	ENABLE_PROTOCOL_ISB = 0x00000001,
-	ENABLE_PROTOCOL_ASCII = 0x00000002,
-	ENABLE_PROTOCOL_UBLOX = 0x00000004,
-	ENABLE_PROTOCOL_RTCM3 = 0x00000008,
-	ENABLE_PROTOCOL_SPARTN = 0x00000010,
-} eProtocolMask;
-
-typedef struct  
-{
-	/** See eProtocolMask */
-	uint32_t enabledMask;
-} is_comm_config_t;
->>>>>>> 234221a5
 
 /** An instance of an is_comm interface.  Do not modify these values. */
 typedef struct
