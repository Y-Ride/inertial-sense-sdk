#include <stdint.h>
#include <stdarg.h>
#include "protocol_nmea.h"
#include "ISPose.h"
#include "ISEarth.h"
#include "data_sets.h"


static int s_protocol_version = 0;
static uint8_t s_gnssId = SAT_SV_GNSS_ID_GNSS;

static struct  
{
	uint32_t 		timeOfWeekMs;
	ixVector3 		velNed;
	float			speed2dMps;
	float			speed2dKnots;
} s_dataSpeed;

uint8_t nmea2p3_svid_to_sigId(uint8_t gnssId, uint16_t svId);

//////////////////////////////////////////////////////////////////////////
// Utility functions
//////////////////////////////////////////////////////////////////////////

void nmea_set_protocol_version(int protocol_version)
{ 
	s_protocol_version = protocol_version; 
}

void nmea_set_gnss_id(int gnssId)
{
	s_gnssId = gnssId;
}

// Safe snprintf that prevents use of invalid size.
// snprintf size (size_t) is unsigned and can wrap very large.
int ssnprintf(char buf[], int bufSize, const char *fmt, ...) 
{
	if (bufSize<=0) return 0;		// Prevent snprintf w/ invalid size 
    va_list args;
    va_start(args, fmt);
    int l = VSNPRINTF(buf, bufSize, fmt, args);
    va_end(args);
	return l;
}

void nmea_sprint(char buf[], int bufSize, int &offset, const char *fmt, ...) 
{
	bufSize -= offset;
	if (bufSize<=0) return;		// Prevent snprintf w/ invalid size 
	buf += offset;
    va_list args;
    va_start(args, fmt);
    offset += VSNPRINTF(buf, bufSize, fmt, args);
    va_end(args);
}

void nmea_print_u32(char buf[], int bufSize, int &offset, int precision, uint32_t value)
{
	bufSize -= offset;
	if (bufSize<=0) return;		// Prevent snprintf w/ invalid size
	buf += offset;

	if (value)
	{	// Non-zero
		offset += ssnprintf(buf, bufSize, ",%0*u", precision, value);
	}
	else
	{	// Print nothing for Zero
		buf[0] = ',';
		offset++;
	}
}

uint32_t ASCII_compute_checksum(uint8_t* str, int size)
{
	uint32_t checksum = 0;
	
	uint8_t *end = str + size;
	for(uint8_t *ptr=str; ptr<end; ptr++)
	{
		checksum ^= *ptr;
	}

	return checksum;
}

static int gnssId_to_talkerId(char* a, uint8_t gnssId)
{
    a[0] = 'G';

    switch (gnssId)
    {
    case SAT_SV_GNSS_ID_GPS:
    case SAT_SV_GNSS_ID_SBS:
        a[1] = 'P';
        break;
    case SAT_SV_GNSS_ID_GAL:
        a[1] = 'A';
        break;
    case SAT_SV_GNSS_ID_BEI:
        a[1] = 'B';
        break;
    case SAT_SV_GNSS_ID_QZS:
    case SAT_SV_GNSS_ID_IME:
        a[1] = 'Q';
        break;
    case SAT_SV_GNSS_ID_GLO:
        a[1] = 'L';
        break;
    case SAT_SV_GNSS_ID_IRN:
        a[1] = 'I';
        break;
    default:
        a[1] = 'N';
        break;
    }

	return 2;
}

void talkerId_to_gnssId(const char a[], uint8_t &gnssId, uint16_t &svId, uint8_t &sigId)
{
	uint16_t svIdLast = svId;
	if (s_protocol_version < NMEA_PROTOCOL_4P10)
	{
		if (svId >= 512)
		{	// < NMEA 4.10 method of detecting mult-frequency
			svId -= 512;
		}
		else if (svId >= 256)
		{	// < NMEA 4.10 method of detecting mult-frequency
			svId -= 256;
		}
		else
		{
			sigId = 0;
		}
	}

	switch(a[2])	// $Gx
	{
	case 'P':		// GPS, SBAS, QZSS
		if (svId >= 193)
		{
			gnssId = SAT_SV_GNSS_ID_QZS;
			if (svId >= 193){ svId -= 192; }
		}
		else if (svId > 32)
		{
			gnssId = SAT_SV_GNSS_ID_SBS;
			if (svId <= 64){ svId += 87; }
		}
		else{ gnssId = SAT_SV_GNSS_ID_GPS; }		break;
	case 'A':	gnssId = SAT_SV_GNSS_ID_GAL;		break;
	case 'B':	gnssId = SAT_SV_GNSS_ID_BEI;		break;	
	case 'L':	gnssId = SAT_SV_GNSS_ID_GLO; 		break;
	case 'I':	gnssId = SAT_SV_GNSS_ID_IRN; 		break;
	case 'Q':	gnssId = SAT_SV_GNSS_ID_QZS;		break;
	default:	gnssId = SAT_SV_GNSS_ID_UNKNOWN;	break;
	}

	sigId = nmea2p3_svid_to_sigId(gnssId, svIdLast);
}

static int nmea_talker(char* a, int aSize, uint8_t gnssId=s_gnssId)
{
	if (aSize < 2)
	{
		return 0;
	}
	a[0] = '$';
	return gnssId_to_talkerId(a+1, gnssId) + 1;
}

int nmea_sprint_footer(char* a, int aSize, int &n)
{
	unsigned int checkSum = ASCII_compute_checksum((uint8_t*)(a+1), n);	
	n += ssnprintf(a+n, aSize-n, "*%.2X\r\n", checkSum);
	return n;
}

char *ASCII_to_u8(uint8_t *val, char *ptr)
{
	val[0] = (uint8_t)atoi(ptr);	ptr = ASCII_find_next_field(ptr);
	return ptr;
}

char *ASCII_to_u16(uint16_t *val, char *ptr)
{
	val[0] = (uint16_t)atoi(ptr);	ptr = ASCII_find_next_field(ptr);
	return ptr;
}

char *ASCII_to_u32(uint32_t *val, char *ptr)
{
	val[0] = (uint32_t)atoi(ptr);	ptr = ASCII_find_next_field(ptr);
	return ptr;
}

char *ASCII_to_i32(int32_t *val, char *ptr)
{
	val[0] = (int32_t)atoi(ptr);	ptr = ASCII_find_next_field(ptr);
	return ptr;
}

char *ASCII_to_f32(float *vec, char *ptr)
{
	vec[0] = (float)atof(ptr);		ptr = ASCII_find_next_field(ptr);
	return ptr;
}

char *ASCII_to_f64(double *vec, char *ptr)
{
	vec[0] = atof(ptr);				ptr = ASCII_find_next_field(ptr);
	return ptr;
}

char *ASCII_to_ver4u8(uint8_t vec[], char *ptr)
{
	unsigned int v[4];
	SSCANF(ptr, "%u.%u.%u.%u", &v[0], &v[1], &v[2], &v[3]);
	vec[0] = (uint8_t)v[0];
	vec[1] = (uint8_t)v[1];
	vec[2] = (uint8_t)v[2];
	vec[3] = (uint8_t)v[3];
	ptr = ASCII_find_next_field(ptr);
	return ptr;
}

char *ASCII_to_vec3f(float vec[], char *ptr)
{
	vec[0] = (float)atof(ptr);		ptr = ASCII_find_next_field(ptr);
	vec[1] = (float)atof(ptr);		ptr = ASCII_find_next_field(ptr);
	vec[2] = (float)atof(ptr);		ptr = ASCII_find_next_field(ptr);
	return ptr;
}

char *ASCII_to_vec4f(float vec[], char *ptr)
{
	vec[0] = (float)atof(ptr);		ptr = ASCII_find_next_field(ptr);
	vec[1] = (float)atof(ptr);		ptr = ASCII_find_next_field(ptr);
	vec[2] = (float)atof(ptr);		ptr = ASCII_find_next_field(ptr);
	vec[3] = (float)atof(ptr);		ptr = ASCII_find_next_field(ptr);
	return ptr;
}

char *ASCII_to_vec3d(double vec[], char *ptr)
{
	vec[0] = atof(ptr);				ptr = ASCII_find_next_field(ptr);
	vec[1] = atof(ptr);				ptr = ASCII_find_next_field(ptr);
	vec[2] = atof(ptr);				ptr = ASCII_find_next_field(ptr);
	return ptr;
}

char *ASCII_DegMin_to_Lat(double *vec, char *ptr)
{
	int degrees;
	SSCANF(ptr, "%02d", &degrees);	ptr += 2;
	double minutes = atof(ptr);		ptr = ASCII_find_next_field(ptr);
	double decdegrees = ((double)degrees) + (minutes*0.01666666666666666666666666666666666);
	if (ptr[0] == 'S') 	{ vec[0] = -decdegrees; }	// south
	else 				{ vec[0] =  decdegrees; }	// north
	ptr += 2;

	return ptr;
}

char *ASCII_DegMin_to_Lon(double *vec, char *ptr)
{
	int degrees;
	SSCANF(ptr, "%03d", &degrees);	ptr += 3;
	double minutes = atof(ptr);		ptr = ASCII_find_next_field(ptr);
	double decdegrees = ((double)degrees) + (minutes*0.01666666666666666666666666666666666);
	if (ptr[0] == 'W') 	{ vec[0] = -decdegrees; }	// west
	else 				{ vec[0] =  decdegrees; }	// east
	ptr += 2;

	return ptr;
}

char *ASCII_to_char_array(char *dst, char *ptr, int max_len)
{
	char *ptr2 = ASCII_find_next_field(ptr);
	max_len = _MIN(max_len, ptr2-ptr);
	STRNCPY(dst, ptr, max_len-1);
	dst[max_len-1] = 0;			// Must be null terminated
	return ptr2;
}

char *ASCII_to_hours_minutes_seconds(int *hours, int *minutes, float *seconds, char *ptr)
{
	// HHMMSS.sss
#if 1
	SSCANF(ptr, "%02d%02d%f", hours, minutes, seconds);
#else
	double UTCtime = atof(ptr);
	*hours = ((int)UTCtime / 10000) % 100;
	*minutes = ((int)UTCtime / 100) % 100;
	float subSec = UTCtime - (int)UTCtime;
	*seconds = (float)((int)UTCtime % 100) + subSec;
#endif
	ptr = ASCII_find_next_field(ptr);
	return ptr;
}

char *ASCII_to_TimeOfDayMs(uint32_t *timeOfWeekMs, char *ptr)
{
	// HHMMSS.sss
	int hours, minutes; 
	float seconds;
	SSCANF(ptr, "%02d%02d%f", &hours, &minutes, &seconds);
	timeOfWeekMs[0] = hours*3600000 + minutes*60000 + (uint32_t)(seconds*1000.0f);
	ptr = ASCII_find_next_field(ptr);
	return ptr;
}

char *ASCII_find_next_field(char *str)
{
	while(*str != 0 && *str != ',' && *str != '*') // move down looking for end of string.
	++str;

	if(*str == ',') //move past comma (if not at end of string)
	++str;

	return str;
}

double ddmm2deg(double ddmm)
{
	double deg = (int)ddmm / 100 ;
	ddmm -= deg * 100 ;
	return deg + (ddmm / 60) ;
}

void set_gpsPos_status_mask(uint32_t *status, uint32_t state, uint32_t mask)
{
	*status &= ~mask;
	*status |= state & mask;
}

/* convert calendar day/time to time -------------------------------------------
* convert calendar day/time to gtime_t struct
* args   : double *ep       I   day/time {year,month,day,hour,min,sec}
* return : gtime_t struct
* notes  : proper in 1970-2037 or 1970-2099 (64bit time_t)
*-----------------------------------------------------------------------------*/
gtime_t epochToTime(const double *ep)
{
    const int doy[] = { 1,32,60,91,121,152,182,213,244,274,305,335 };
    gtime_t time = { 0 };
    int days, sec, year = (int)ep[0], mon = (int)ep[1], day = (int)ep[2];

    if (year < 1970 || 2099 < year || mon < 1 || 12 < mon) return time;

    /* leap year if year%4==0 in 1901-2099 */
    days = (year - 1970) * 365 + (year - 1969) / 4 + doy[mon - 1] + day - 2 + (year % 4 == 0 && mon >= 3 ? 1 : 0);
    sec = (int)floor(ep[5]);
    time.time = (time_t)days * 86400 + (int)ep[3] * 3600 + (int)ep[4] * 60 + sec;
    time.sec = ep[5] - sec;
    return time;
}

static const double gpst0[]={1980,1, 6,0,0,0}; /* gps time reference */

/* time to gps time ------------------------------------------------------------
* convert gtime_t struct to week and tow in gps time
* args   : gtime_t t        I   gtime_t struct
*          int    *week     IO  week number in gps time (NULL: no output)
* return : time of week in gps time (s)
*-----------------------------------------------------------------------------*/
double timeToGpst(gtime_t t, int *week)
{
	gtime_t t0=epochToTime(gpst0);
	time_t sec=t.time-t0.time;
	time_t w=(time_t)(sec/(86400*7));
	
	if (week) *week=(int)w;
	return (double)(sec-(double)w*86400*7)+t.sec;
}


#define SET_ASCII_RMCI(did, ascii_rmc_bits, period) { \
	rmci.periodMultiple[did] = (uint8_t)(period); \
	if (period) { \
		rmci.bitsNmea |=  (ascii_rmc_bits); \
	} else { \
		rmci.bitsNmea &= ~(ascii_rmc_bits); \
	} \
}

#define SET_ASCII_RMCI_GPS(did, ascii_rmc_bits, period) { \
	if (period){ \
		if (rmci.periodMultiple[did]){ \
			rmci.periodMultiple[did] = _MIN(rmci.periodMultiple[did], (uint8_t)(period)); \
		} else { \
			rmci.periodMultiple[did] = (uint8_t)(period); \
		} \
		rmci.bitsNmea |=  (ascii_rmc_bits); \
	} else { \
		rmci.bitsNmea &= ~(ascii_rmc_bits); \
	} \
}

void nmea_enable_stream(rmci_t &rmci, uint32_t nmeaId, uint8_t periodMultiple)
{
	uint32_t bitsNmea = (1<<nmeaId);
	int did = 0;

	switch (nmeaId)
	{
	case NMEA_MSG_ID_INFO:      did = DID_DEV_INFO; break;
	case NMEA_MSG_ID_PIMU:      did = DID_IMU; break;
	case NMEA_MSG_ID_PPIMU:     did = DID_PIMU; break;
	case NMEA_MSG_ID_PRIMU:     did = DID_IMU_RAW; break;
	case NMEA_MSG_ID_PINS1:     did = DID_INS_1; break;
	case NMEA_MSG_ID_PINS2:     did = DID_INS_2; break;
	case NMEA_MSG_ID_PGPSP:     
	case NMEA_MSG_ID_GGA:       
	case NMEA_MSG_ID_GLL:       
	case NMEA_MSG_ID_GSA:       
	case NMEA_MSG_ID_RMC:       
	case NMEA_MSG_ID_ZDA:       
	case NMEA_MSG_ID_INTEL:     
	case NMEA_MSG_ID_VTG:     
	case NMEA_MSG_ID_PASHR:     
	case NMEA_MSG_ID_PSTRB:     did = DID_GPS1_POS; break;	
	case NMEA_MSG_ID_GSV:       did = DID_GPS1_SAT; break;	
	default: return;
	}

	if (did == DID_GPS1_POS)
	{	// DID_GPS1_POS shared by multiple NMEA messages
		if (periodMultiple)
		{
			if (rmci.periodMultiple[did]){ rmci.periodMultiple[did] = _MIN(rmci.periodMultiple[did], periodMultiple); } 
			else                         { rmci.periodMultiple[did] = periodMultiple; }
			rmci.bitsNmea |=  (bitsNmea);
		} 
		else 
		{
			rmci.bitsNmea &= ~(bitsNmea);
		}
	}
	else
	{	// Unshared DIDs
		rmci.periodMultiple[did] = periodMultiple;
		if (periodMultiple) {
			rmci.bitsNmea |=  (bitsNmea);
		} else {
			rmci.bitsNmea &= ~(bitsNmea);
		}
	}
}

void nmea_set_rmc_period_multiple(rmci_t &rmci, nmea_msgs_t tmp)
{
	nmea_enable_stream(rmci, NMEA_MSG_ID_PIMU,  tmp.pimu);
	nmea_enable_stream(rmci, NMEA_MSG_ID_PPIMU, tmp.ppimu);
	nmea_enable_stream(rmci, NMEA_MSG_ID_PRIMU, tmp.primu);
	nmea_enable_stream(rmci, NMEA_MSG_ID_PINS1, tmp.pins1);
	nmea_enable_stream(rmci, NMEA_MSG_ID_PINS2, tmp.pins2);
	nmea_enable_stream(rmci, NMEA_MSG_ID_PGPSP, tmp.pgpsp);
	nmea_enable_stream(rmci, NMEA_MSG_ID_GGA,   tmp.gga);
	nmea_enable_stream(rmci, NMEA_MSG_ID_GLL,   tmp.gll);
	nmea_enable_stream(rmci, NMEA_MSG_ID_GSA,   tmp.gsa);
	nmea_enable_stream(rmci, NMEA_MSG_ID_RMC,   tmp.rmc);
	nmea_enable_stream(rmci, NMEA_MSG_ID_ZDA,   tmp.zda);
	nmea_enable_stream(rmci, NMEA_MSG_ID_PASHR, tmp.pashr);
	nmea_enable_stream(rmci, NMEA_MSG_ID_GSV,   tmp.gsv);
	nmea_enable_stream(rmci, NMEA_MSG_ID_VTG,   tmp.vtg);
}


//////////////////////////////////////////////////////////////////////////
// Binary to NMEA
//////////////////////////////////////////////////////////////////////////

int nmea_dev_info(char a[], const int aSize, dev_info_t &info)
{
	int n = ssnprintf(a, aSize, "$INFO"
		",%d"			// 1
		",%d.%d.%d.%d"	// 2
		",%d.%d.%d.%d"	// 3
		",%d"			// 4
		",%d.%d.%d.%d"	// 5
		",%d"			// 6
		",%s"			// 7
		",%04d-%02d-%02d"		// 8
		",%02d:%02d:%02d.%02d"	// 9
		",%s"			// 10
		",%d"			// 11
		",%d",			// 12
		(int)info.serialNumber,	// 1
		info.hardwareVer[0], info.hardwareVer[1], info.hardwareVer[2], info.hardwareVer[3], // 2
		info.firmwareVer[0], info.firmwareVer[1], info.firmwareVer[2], info.firmwareVer[3], // 3
		(int)info.buildNumber,	// 4
		info.protocolVer[0], info.protocolVer[1], info.protocolVer[2], info.protocolVer[3], // 5
		(int)info.repoRevision,	// 6
		info.manufacturer,		// 7
<<<<<<< HEAD
		info.buildYear+2000, info.buildMonth, info.buildDay, // 8
		info.buildHour, info.buildMinute, info.buildSecond, info.buildMillisecond, // 9
		info.addInfo);			// 10
=======
		info.buildDate[1]+2000, info.buildDate[2], info.buildDate[3], // 8
		info.buildTime[0], info.buildTime[1], info.buildTime[2], info.buildTime[3], // 9
		info.addInfo,			// 10
		info.hardware,			// 11
		info.reserved);			// 12
>>>>>>> 0628608b
		
	return nmea_sprint_footer(a, aSize, n);
}

int tow_to_nmea_ptow(char a[], const int aSize, double imuTow, double insTow, unsigned int gpsWeek)
{
	int n = ssnprintf(a, aSize, "$PTOW");
	nmea_sprint(a, aSize, n, ",%.6lf", imuTow);			// 1
	nmea_sprint(a, aSize, n, ",%.6lf", insTow);			// 2
	nmea_sprint(a, aSize, n, ",%u", gpsWeek);			// 3	

	return nmea_sprint_footer(a, aSize, n);
}

int nmea_pimu(char a[], const int aSize, imu_t &imu, const char name[])
{
	int n = ssnprintf(a, aSize, "%s", name);
	nmea_sprint(a, aSize, n, ",%.3lf", imu.time);			// 1
	
	nmea_sprint(a, aSize, n, ",%.4f", imu.I.pqr[0]);		// 2
	nmea_sprint(a, aSize, n, ",%.4f", imu.I.pqr[1]);		// 3
	nmea_sprint(a, aSize, n, ",%.4f", imu.I.pqr[2]);		// 4

	nmea_sprint(a, aSize, n, ",%.3f", imu.I.acc[0]);		// 5
	nmea_sprint(a, aSize, n, ",%.3f", imu.I.acc[1]);		// 6
	nmea_sprint(a, aSize, n, ",%.3f", imu.I.acc[2]);		// 7
	
	return nmea_sprint_footer(a, aSize, n);
}

int nmea_ppimu(char a[], const int aSize, pimu_t &pimu)
{
	int n = ssnprintf(a, aSize, "$PPIMU");
	nmea_sprint(a, aSize, n, ",%.3lf", pimu.time);		// 1
	
	nmea_sprint(a, aSize, n, ",%.4f", pimu.theta[0]);	// 2
	nmea_sprint(a, aSize, n, ",%.4f", pimu.theta[1]);	// 3
	nmea_sprint(a, aSize, n, ",%.4f", pimu.theta[2]);	// 4

	nmea_sprint(a, aSize, n, ",%.4f", pimu.vel[0]);		// 5
	nmea_sprint(a, aSize, n, ",%.4f", pimu.vel[1]);		// 6
	nmea_sprint(a, aSize, n, ",%.4f", pimu.vel[2]);		// 7

	nmea_sprint(a, aSize, n, ",%.3f", pimu.dt);			// 8
	
	return nmea_sprint_footer(a, aSize, n);
}

int nmea_pins1(char a[], const int aSize, ins_1_t &ins1)
{
	int n = ssnprintf(a, aSize, "$PINS1");
	nmea_sprint(a, aSize, n, ",%.3lf", ins1.timeOfWeek);			// 1

	nmea_sprint(a, aSize, n, ",%u", (unsigned int)ins1.week);		// 2
	nmea_sprint(a, aSize, n, ",%u", (unsigned int)ins1.insStatus);	// 3
	nmea_sprint(a, aSize, n, ",%u", (unsigned int)ins1.hdwStatus);	// 4

	nmea_sprint(a, aSize, n, ",%.4f", ins1.theta[0]);				// 5
	nmea_sprint(a, aSize, n, ",%.4f", ins1.theta[1]);				// 6
	nmea_sprint(a, aSize, n, ",%.4f", ins1.theta[2]);				// 7

	nmea_sprint(a, aSize, n, ",%.3f", ins1.uvw[0]);					// 8
	nmea_sprint(a, aSize, n, ",%.3f", ins1.uvw[1]);					// 9
	nmea_sprint(a, aSize, n, ",%.3f", ins1.uvw[2]);					// 10

	nmea_sprint(a, aSize, n, ",%.8lf", ins1.lla[0]);				// 11
	nmea_sprint(a, aSize, n, ",%.8lf", ins1.lla[1]);				// 12
	nmea_sprint(a, aSize, n, ",%.3lf", ins1.lla[2]);				// 13

	nmea_sprint(a, aSize, n, ",%.3f", ins1.ned[0]);					// 14
	nmea_sprint(a, aSize, n, ",%.3f", ins1.ned[1]);					// 15
	nmea_sprint(a, aSize, n, ",%.3f", ins1.ned[2]);					// 16
	
	return nmea_sprint_footer(a, aSize, n);
}

int nmea_pins2(char a[], const int aSize, ins_2_t &ins2)
{
	int n = ssnprintf(a, aSize, "$PINS2");
	nmea_sprint(a, aSize, n, ",%.3lf", ins2.timeOfWeek);			// 1

	nmea_sprint(a, aSize, n, ",%u", (unsigned int)ins2.week);		// 2
	nmea_sprint(a, aSize, n, ",%u", (unsigned int)ins2.insStatus);	// 3
	nmea_sprint(a, aSize, n, ",%u", (unsigned int)ins2.hdwStatus);	// 4
	
	nmea_sprint(a, aSize, n, ",%.4f", ins2.qn2b[0]);				// 5
	nmea_sprint(a, aSize, n, ",%.4f", ins2.qn2b[1]);				// 6
	nmea_sprint(a, aSize, n, ",%.4f", ins2.qn2b[2]);				// 7
	nmea_sprint(a, aSize, n, ",%.4f", ins2.qn2b[3]);				// 8

	nmea_sprint(a, aSize, n, ",%.3f", ins2.uvw[0]);					// 9
	nmea_sprint(a, aSize, n, ",%.3f", ins2.uvw[1]);					// 10
	nmea_sprint(a, aSize, n, ",%.3f", ins2.uvw[2]);					// 11

	nmea_sprint(a, aSize, n, ",%.8lf", ins2.lla[0]);				// 12
	nmea_sprint(a, aSize, n, ",%.8lf", ins2.lla[1]);				// 13
	nmea_sprint(a, aSize, n, ",%.3lf", ins2.lla[2]);				// 14
	
	return nmea_sprint_footer(a, aSize, n);
}

int nmea_pstrb(char a[], const int aSize, strobe_in_time_t &strobe)
{
	int n = ssnprintf(a, aSize, "$PSTRB");
	nmea_sprint(a, aSize, n, ",%u", (unsigned int)strobe.week);			// 1
	nmea_sprint(a, aSize, n, ",%u", (unsigned int)strobe.timeOfWeekMs);	// 2
	nmea_sprint(a, aSize, n, ",%u", (unsigned int)strobe.pin);			// 3
	nmea_sprint(a, aSize, n, ",%u", (unsigned int)strobe.count);		// 4
	
	return nmea_sprint_footer(a, aSize, n);
}

int nmea_pgpsp(char a[], const int aSize, gps_pos_t &pos, gps_vel_t &vel)
{
	int n = ssnprintf(a, aSize, "$PGPSP");
	nmea_sprint(a, aSize, n, ",%u", (unsigned int)pos.timeOfWeekMs);	// 1
	nmea_sprint(a, aSize, n, ",%u", (unsigned int)pos.week);			// 2
	nmea_sprint(a, aSize, n, ",%u", (unsigned int)pos.status);			// 3

	nmea_sprint(a, aSize, n, ",%.8lf", pos.lla[0]);						// 4
	nmea_sprint(a, aSize, n, ",%.8lf", pos.lla[1]);						// 5
	nmea_sprint(a, aSize, n, ",%.2lf", pos.lla[2]);						// 6
	
	nmea_sprint(a, aSize, n, ",%.2f", pos.hMSL);						// 7
	nmea_sprint(a, aSize, n, ",%.2f", pos.pDop);						// 8
	nmea_sprint(a, aSize, n, ",%.2f", pos.hAcc);						// 9
	nmea_sprint(a, aSize, n, ",%.2f", pos.vAcc);						// 10

	nmea_sprint(a, aSize, n, ",%.2f", vel.vel[0]);						// 11
	nmea_sprint(a, aSize, n, ",%.2f", vel.vel[1]);						// 12
	nmea_sprint(a, aSize, n, ",%.2f", vel.vel[2]);						// 13
	nmea_sprint(a, aSize, n, ",%.2f", vel.sAcc);						// 14

	nmea_sprint(a, aSize, n, ",%.1f", pos.cnoMean);						// 15
	nmea_sprint(a, aSize, n, ",%.4lf", pos.towOffset);					// 16
	nmea_sprint(a, aSize, n, ",%u", (unsigned int)pos.leapS);			// 17
	
	return nmea_sprint_footer(a, aSize, n);
}

static void nmea_latToDegMin(char* a, int aSize, int &offset, double v)
{
	aSize -= offset;
	a += offset;
	int degrees = (int)(v);
	double minutes = (v-((double)degrees))*60.0;
	
	offset += ssnprintf(a, aSize, ",%02d%08.5lf,%c", abs(degrees), fabs(minutes), (degrees >= 0 ? 'N' : 'S'));
}

static void nmea_lonToDegMin(char* a, int aSize, int &offset, double v)
{
	aSize -= offset;
	a += offset;
	int degrees = (int)(v);
	double minutes = (v-((double)degrees))*60.0;
	
	offset += ssnprintf(a, aSize, ",%03d%07.5lf,%c", abs(degrees), fabs(minutes), (degrees >= 0 ? 'E' : 'W'));
}

static void nmea_GPSTimeOfLastFix(char* a, int aSize, int &offset, uint32_t timeOfWeekMs)
{
	aSize -= offset;
	a += offset;
	unsigned int millisecondsToday = timeOfWeekMs % 86400000;
	unsigned int hours = millisecondsToday / 3600000;
	unsigned int minutes = (millisecondsToday / 60000) % 60;
	unsigned int seconds = (millisecondsToday / 1000) % 60;
	
	offset += ssnprintf(a, aSize, ",%02u%02u%02u", hours, minutes, seconds);
}

static void nmea_GPSTimeOfLastFixMilliseconds(char* a, int aSize, int &offset, uint32_t timeOfWeekMs)
{
	aSize -= offset;
	a += offset;
	unsigned int millisecondsToday = timeOfWeekMs % 86400000;
	unsigned int hours = millisecondsToday / 3600000;
	unsigned int minutes = (millisecondsToday / 60000) % 60;
	unsigned int seconds = (millisecondsToday / 1000) % 60;
	unsigned int milliseconds = millisecondsToday % 1000;
	
	offset += ssnprintf(a, aSize, ",%02u%02u%02u.%03u", hours, minutes, seconds, milliseconds);
}

static void nmea_GPSDateOfLastFix(char* a, int aSize, int &offset, gps_pos_t &pos)
{
	aSize -= offset;
	a += offset;
	double julian = gpsToJulian(pos.week, pos.timeOfWeekMs, pos.leapS);
	int32_t year, month, day, hours, minutes, seconds, milliseconds;
	julianToDate(julian, &year, &month, &day, &hours, &minutes, &seconds, &milliseconds);
	
	offset += ssnprintf(a, aSize, ",%02u%02u%02u", (unsigned int)day, (unsigned int)month, (unsigned int)(year-2000));
}

static void nmea_GPSDateOfLastFixCSV(char* a, int aSize, int &offset, gps_pos_t &pos)	//Comma Separated Values
{
	aSize -= offset;
	a += offset;
	double julian = gpsToJulian(pos.week, pos.timeOfWeekMs, pos.leapS);
	int32_t year, month, day, hours, minutes, seconds, milliseconds;
	julianToDate(julian, &year, &month, &day, &hours, &minutes, &seconds, &milliseconds);
	
	offset += ssnprintf(a, aSize, ",%02u,%02u,%04u", (unsigned int)day, (unsigned int)month, (unsigned int)year);
}

int nmea_gga(char a[], const int aSize, gps_pos_t &pos)
{
	int fixQuality;
	switch((pos.status&GPS_STATUS_FIX_MASK))
	{
	default:
	case GPS_STATUS_FIX_NONE:                   fixQuality = 0;	break;
	case GPS_STATUS_FIX_SBAS:
	case GPS_STATUS_FIX_2D:
	case GPS_STATUS_FIX_RTK_SINGLE:
	case GPS_STATUS_FIX_3D:                     fixQuality = 1;	break;
	case GPS_STATUS_FIX_DGPS:                   fixQuality = 2;	break;
	case GPS_STATUS_FIX_TIME_ONLY:              fixQuality = 3;	break;   
    case GPS_STATUS_FIX_RTK_FIX:                fixQuality = 4;	break;
	case GPS_STATUS_FIX_RTK_FLOAT:              fixQuality = 5;	break;	
	case GPS_STATUS_FIX_DEAD_RECKONING_ONLY:
	case GPS_STATUS_FIX_GPS_PLUS_DEAD_RECK:     fixQuality = 6;	break;
	}
		
	// NMEA GGA line - http://www.gpsinformation.org/dale/nmea.htm#GGA
	/*
	GGA          Global Positioning System Fix Data
	123519       Fix taken at 12:35:19 UTC
	4807.038,N   Latitude 48 deg 07.038' N
	01131.000,E  Longitude 11 deg 31.000' E
	.            Fix quality:	0 = invalid
	.							1 = GPS fix (SPS)
	.							2 = DGPS fix
	.							3 = PPS fix
	.							4 = Real Time Kinematic
	.							5 = Float RTK
	.							6 = estimated (dead reckoning) (2.3 feature)
	.							7 = Manual input mode
	.							8 = Simulation mode
	08           Number of satellites being tracked
	0.9          Horizontal dilution of position
	545.4,M      MSL altitude in meters 
	46.9,M       HAE altitude (above geoid / WGS84 ellipsoid)
	ellipsoid
	(empty field) time in seconds since last DGPS update
	(empty field) DGPS station ID number
	*47          the checksum data, always begins with *
	*/

	int n = nmea_talker(a, aSize);
	nmea_sprint(a, aSize, n, "GGA");
	nmea_GPSTimeOfLastFixMilliseconds(a, aSize, n, pos.timeOfWeekMs - pos.leapS*1000);	// 1
	nmea_latToDegMin(a, aSize, n, pos.lla[0]);			// 2,3
	nmea_lonToDegMin(a, aSize, n, pos.lla[1]);			// 4,5
	nmea_sprint(a, aSize, n, ",%u", (unsigned int)fixQuality);		// 6 - GPS quality
	nmea_sprint(a, aSize, n, ",%02u", (unsigned int)(pos.status&GPS_STATUS_NUM_SATS_USED_MASK));		// 7 - Satellites used
	nmea_sprint(a, aSize, n, ",%.2f", pos.pDop);						// 8 - HDop
	nmea_sprint(a, aSize, n, ",%.2f,M", pos.hMSL);					// 9,10 - MSL altitude
	nmea_sprint(a, aSize, n, ",%.2f,M", pos.lla[2] - pos.hMSL);		// 11,12 - Geoid separation
	nmea_sprint(a, aSize, n, ",,"); 									// 13,14 - Age of differential, DGPS station ID number	
	return nmea_sprint_footer(a, aSize, n);
}

int nmea_gll(char a[], const int aSize, gps_pos_t &pos)
{
	// NMEA GLL line - http://www.gpsinformation.org/dale/nmea.htm#GLL
	/*
	     GLL          Geographic position, Latitude and Longitude
	     4916.46,N    Latitude 49 deg. 16.45 min. North
	     12311.12,W   Longitude 123 deg. 11.12 min. West
	     225444.800   Fix taken at 22:54:44.8 UTC
	     A            Data Active or V (void)
	     *iD          checksum data
	*/

	int n = nmea_talker(a, aSize);
	nmea_sprint(a, aSize, n, "GLL");
	nmea_latToDegMin(a, aSize, n, pos.lla[0]);			// 1,2
	nmea_lonToDegMin(a, aSize, n, pos.lla[1]);			// 3,4
	nmea_GPSTimeOfLastFixMilliseconds(a, aSize, n, pos.timeOfWeekMs - pos.leapS*1000);	// 5
	nmea_sprint(a, aSize, n, ",A");	// 6
	return nmea_sprint_footer(a, aSize, n);
}

int nmea_gsa(char a[], const int aSize, gps_pos_t &pos, gps_sat_t &sat)
{
	int fixQuality;
	switch((pos.status&GPS_STATUS_FIX_MASK))
	{
	default:
		fixQuality = 0;	break;
	case GPS_STATUS_FIX_2D:					
		fixQuality = 2;	break;

	case GPS_STATUS_FIX_3D:					
	case GPS_STATUS_FIX_SBAS:
	case GPS_STATUS_FIX_DGPS:					
	case GPS_STATUS_FIX_RTK_FIX:
	case GPS_STATUS_FIX_RTK_SINGLE:
	case GPS_STATUS_FIX_RTK_FLOAT:				
		fixQuality = 3;	break;
	}
		
	// NMEA GSA line - http://www.gpsinformation.org/dale/nmea.htm#GSA
	/*
		eg1. $GPGSA,A,3,,,,,,16,18,,22,24,,,3.6,2.1,2.2*3C
		eg2. $GPGSA,A,3,19,28,14,18,27,22,31,39,,,,,1.7,1.0,1.3*35

		1    = Mode:
		.		M=Manual, forced to operate in 2D or 3D
		.		A=Automatic, 3D/2D
		2    = Mode:
		.		1=Fix not available
		.		2=2D
		.		3=3D
		3-14 = IDs of SVs used in position fix (null for unused fields)
		15   = PDOP
		16   = HDOP
		17   = VDOP
	*/

	int n = nmea_talker(a, aSize);
	nmea_sprint(a, aSize, n, "GSA");
	nmea_sprint(a, aSize, n, ",A,%02u",	(unsigned int)fixQuality);		// 1,2
		
	for (uint32_t i = 0; i < 12; i++)									// 3-14
	{
		if(sat.sat[i].svId)
		{
			nmea_sprint(a, aSize, n, ",%02u", (unsigned)(sat.sat[i].svId));
		}
		else
		{
			nmea_sprint(a, aSize, n, ",");
		}
	}
		
	nmea_sprint(a, aSize, n,
		",%.1f"		// 15
		",%.1f"		// 16
		",%.1f",	// 17
		pos.pDop,	// 15
		pos.hAcc,	// 16
		pos.vAcc);	// 17	

	return nmea_sprint_footer(a, aSize, n);
}

void update_nmea_speed(gps_pos_t &pos, gps_vel_t &vel)
{
	if (s_dataSpeed.timeOfWeekMs != pos.timeOfWeekMs)
	{
		s_dataSpeed.timeOfWeekMs = pos.timeOfWeekMs;

		if (vel.status & GPS_STATUS_FLAGS_GPS_NMEA_DATA)
		{	// NED velocity
			cpy_Vec3_Vec3(s_dataSpeed.velNed, vel.vel);
		}
		else
		{	// ECEF velocity
			ixQuat qe2n;
			quat_ecef2ned(C_DEG2RAD_F*(float)pos.lla[0], C_DEG2RAD_F*(float)pos.lla[1], qe2n);
			quatConjRot(s_dataSpeed.velNed, qe2n, vel.vel);
		}
		s_dataSpeed.speed2dMps = mag_Vec2(s_dataSpeed.velNed);
		s_dataSpeed.speed2dKnots = C_METERS_KNOTS_F * s_dataSpeed.speed2dMps;
	}
}

int nmea_rmc(char a[], const int aSize, gps_pos_t &pos, gps_vel_t &vel, float magDeclination)
{
	update_nmea_speed(pos, vel);

	int n = nmea_talker(a, aSize);
	nmea_sprint(a, aSize, n, "RMC");
	nmea_GPSTimeOfLastFix(a, aSize, n, pos.timeOfWeekMs - (pos.leapS*1000));		// 1 - UTC time of last fix
	if((pos.status&GPS_STATUS_FIX_MASK)!=GPS_STATUS_FIX_NONE)
	{
		nmea_sprint(a, aSize, n, ",A");												// 2 - A=active (good)
	}
	else
	{
		nmea_sprint(a, aSize, n, ",V");												// 2 - V=void (bad,warning)
	}
	nmea_latToDegMin(a, aSize, n, pos.lla[0]);										// 3,4 - lat (degrees minutes)
	nmea_lonToDegMin(a, aSize, n, pos.lla[1]);										// 5,6 - lon (degrees minutes)
	
	float courseMadeTrue = atan2f(s_dataSpeed.velNed[1], s_dataSpeed.velNed[0]);
	nmea_sprint(a, aSize, n,
	",%05.1f"		// 7
	",%05.1f",		// 8
	s_dataSpeed.speed2dKnots,														// 7 - speed in knots
	courseMadeTrue*C_RAD2DEG_F);													// 8 - course made true
	
	nmea_GPSDateOfLastFix(a, aSize, n, pos);										// 9 - date of last fix UTC
	
	// Magnetic variation degrees (Easterly var. subtracts from true course), i.e. 020.3,E - left pad to 3 zero
	float magDec = magDeclination * C_RAD2DEG_F;
	bool positive = (magDec >= 0.0);
	
	nmea_sprint(a, aSize, n,
	",%05.1f"	// 10
	",%s",		// 11
	fabsf(magDec),																	// 10 - Magnetic variation
	(positive ? "E" : "W"));														// 11
	
	return nmea_sprint_footer(a, aSize, n);
}

int nmea_zda(char a[], const int aSize, gps_pos_t &pos)
{
	// NMEA ZDA line - http://www.gpsinformation.org/dale/nmea.htm#ZDA
	/*
		HHMMSS.sss    HrMinSec(UTC)
		dd,mm,yyy     Day,Month,Year
		xx            local zone hours -13..13 - Fixed field: 00
		yy            local zone minutes 0..59 - Fixed field: 00
		*CC           checksum
	*/

	int n = nmea_talker(a, aSize);
	nmea_sprint(a, aSize, n, "ZDA");
	nmea_GPSTimeOfLastFixMilliseconds(a, aSize, n, pos.timeOfWeekMs - pos.leapS*1000);	// 1
	nmea_GPSDateOfLastFixCSV(a, aSize, n, pos);										    // 2,3,4
	nmea_sprint(a, aSize, n, ",00,00");												    // 5,6
	
	return nmea_sprint_footer(a, aSize, n);
}

int nmea_vtg(char a[], const int aSize, gps_pos_t &pos, gps_vel_t &vel, float magVarCorrectionRad)
{
	/*
		0	Message ID $GPVTG
		1	Track made good (degrees true)
		2	T: track made good is relative to true north
		3	Track made good (degrees magnetic)
		4	M: track made good is relative to magnetic north 
		5	Speed, in knots
		6	N: speed is measured in knots
		7	Speed over ground in kilometers/hour (kph)
		8	K: speed over ground is measured in kph
		9	Mode indicator:
			A: Autonomous mode
			D: Differential mode
			E: Estimated (dead reckoning) mode
			M: Manual Input mode
			S: Simulator mode
			N: Data not valid
		10	The checksum data, always begins with *

		Example: $GPVTG,140.88,T,,M,8.04,N,14.89,K,D*05
	*/
	update_nmea_speed(pos, vel);

	int n = nmea_talker(a, aSize);
	nmea_sprint(a, aSize, n, "VTG");
	float courseMadeTrue = atan2f(s_dataSpeed.velNed[1], s_dataSpeed.velNed[0]);
	nmea_sprint(a, aSize, n, ",%.2f", C_RAD2DEG_F * courseMadeTrue);				// 1
	nmea_sprint(a, aSize, n, ",T");													// 2
	if (magVarCorrectionRad == 0.0f)												// 3
	{
		nmea_sprint(a, aSize, n, ",");
	}
	else
	{
		nmea_sprint(a, aSize, n, ",%.2f", courseMadeTrue + magVarCorrectionRad*C_RAD2DEG_F);
	}
	nmea_sprint(a, aSize, n, ",M");													// 4
	nmea_sprint(a, aSize, n, ",%.2f", s_dataSpeed.speed2dKnots);					// 5
	nmea_sprint(a, aSize, n, ",N");													// 6
	nmea_sprint(a, aSize, n, ",%.2f", s_dataSpeed.speed2dMps*C_MPS2KMPH_F);			// 7
	nmea_sprint(a, aSize, n, ",K");													// 8
	switch(pos.status & GPS_STATUS_FIX_MASK)										// 9
	{
	case GPS_STATUS_FIX_2D:
	case GPS_STATUS_FIX_3D:
		nmea_sprint(a, aSize, n, ",A");
		break;
	case GPS_STATUS_FIX_GPS_PLUS_DEAD_RECK:
	case GPS_STATUS_FIX_DEAD_RECKONING_ONLY:
		nmea_sprint(a, aSize, n, ",E");
		break;
	case GPS_STATUS_FIX_DGPS:
	case GPS_STATUS_FIX_RTK_SINGLE:
	case GPS_STATUS_FIX_RTK_FLOAT:
	case GPS_STATUS_FIX_RTK_FIX:
		nmea_sprint(a, aSize, n, ",D");
		break;
	default:
		nmea_sprint(a, aSize, n, ",N");
		break;
	}
	return nmea_sprint_footer(a, aSize, n);
}

int nmea_pashr(char a[], const int aSize, gps_pos_t &pos, ins_1_t &ins1, float heave, inl2_ned_sigma_t &sigma)
{
	// NMEA PASHR - RT300 proprietary roll and pitch sentence
	/*
		hhmmss.sss - UTC time
		hhh.hh - Heading in degrees
		T - flag to indicate that the Heading is True Heading (i.e. to True North)
		rrr.rr - Roll Angle in degrees
		ppp.pp - Pitch Angle in degrees
		xxx.xx - Heave
		a.aaa - Roll Angle Accuracy Estimate (Stdev) in degrees
		b.bbb - Pitch Angle Accuracy Estimate (Stdev) in degrees
		c.ccc - Heading Angle Accuracy Estimate (Stdev) in degrees
		d - Aiding Status
		e - IMU Status
		hh - Checksum
	*/
	
	int n = ssnprintf(a, aSize, "$PASHR");															// 1 - Name
	nmea_GPSTimeOfLastFixMilliseconds(a, aSize, n, pos.timeOfWeekMs - pos.leapS*1000);				// 2 - UTC Time

	nmea_sprint(a, aSize, n, ",%.2f", RAD2DEG(ins1.theta[2]));										// 3 - Heading value in decimal degrees.
	nmea_sprint(a, aSize, n, ",T");																	// 4 - T (heading respect to True North)
	nmea_sprint(a, aSize, n, ",%+.2f", RAD2DEG(ins1.theta[0]));										// 5 - Roll in degrees
	nmea_sprint(a, aSize, n, ",%+.2f", RAD2DEG(ins1.theta[1]));										// 6 - Pitch in degrees
	nmea_sprint(a, aSize, n, ",%+.2f", heave);														// 7 - Heave
	
	nmea_sprint(a, aSize, n, ",%.3f", RAD2DEG(sigma.StdAttNed[0])); //roll accuracy	//8
	nmea_sprint(a, aSize, n, ",%.3f", RAD2DEG(sigma.StdAttNed[1])); //pitch accuracy	//9
	nmea_sprint(a, aSize, n, ",%.3f", RAD2DEG(sigma.StdAttNed[2])); //heading accuracy	//10
	
	int fix = 0;
	if(INS_STATUS_NAV_FIX_STATUS(ins1.insStatus) >= GPS_NAV_FIX_POSITIONING_RTK_FLOAT)
	{
		fix = 2;
	}
	else if(INS_STATUS_NAV_FIX_STATUS(ins1.insStatus) >= GPS_NAV_FIX_POSITIONING_3D)
	{
		fix = 1;
	}
	nmea_sprint(a, aSize, n, ",%d", fix);															// 11 - GPS Quality
	nmea_sprint(a, aSize, n, ",%d", INS_STATUS_SOLUTION(ins1.insStatus) >= INS_STATUS_SOLUTION_NAV); // 12 - INS Status
	
	return nmea_sprint_footer(a, aSize, n);
}

int nmea_intel(char a[], const int aSize, dev_info_t &info, gps_pos_t &pos, gps_vel_t &vel)
{
	/*  $INTEL prorietary NMEA message
		0	Message ID $INTEL
		1	Message ID KIM
		2	Fimrware version of KIM
		3	GPS Time of Week (ms)
		4	GPS week number
		5	GPS leap seconds
		6	1PPS phase 1 (ns)
		7	1PPS phase 2 (ns)
		8	Quantization error of time pulse (ns)
		9	ECEF X velocity (m/s)
		10	ECEF Y velocity (m/s)
		11	ECEF Z velocity (m/s)
		12	North veocity (m/s)
		13	East velocity (m/s)
		14	Down velocity (m/s)
		15	Checksum, begins with *

		Example: $INTEL, *05
	*/
	update_nmea_speed(pos, vel);

	int n = ssnprintf(a, aSize, "$INTEL,KIM");										// 0,1

	nmea_sprint(a, aSize, n, ",%d.%d.%d.%d", 
		info.firmwareVer[0], 
		info.firmwareVer[1], 
		info.firmwareVer[2], 
		info.firmwareVer[3]);														// 2
	nmea_sprint(a, aSize, n, ",%d", pos.timeOfWeekMs);								// 3
	nmea_sprint(a, aSize, n, ",%d", pos.week);										// 4
	nmea_sprint(a, aSize, n, ",%d", pos.leapS);										// 5

	nmea_sprint(a, aSize, n, ",%.3f", 0);											// 6
	nmea_sprint(a, aSize, n, ",%.3f", 0);											// 7
	nmea_sprint(a, aSize, n, ",0"); 												// 8

	nmea_sprint(a, aSize, n, ",%.3f", vel.vel[0]);									// 9
	nmea_sprint(a, aSize, n, ",%.3f", vel.vel[1]);									// 10
	nmea_sprint(a, aSize, n, ",%.3f", vel.vel[2]);									// 11

	nmea_sprint(a, aSize, n, ",%.3f", s_dataSpeed.velNed[0]);						// 12
	nmea_sprint(a, aSize, n, ",%.3f", s_dataSpeed.velNed[1]);						// 13
	nmea_sprint(a, aSize, n, ",%.3f", s_dataSpeed.velNed[2]);						// 14

	return nmea_sprint_footer(a, aSize, n);
}


void print_string_n(char a[], int n)
{
	a[n] = '\0'; 
	printf("%s", a);
}

int prnToSvId(int gnssId, int prn)
{
	switch (gnssId)
	{
	case SAT_SV_GNSS_ID_SBS: return prn-87;
	}

	return prn;
}

bool gsv_sig_match(uint8_t gnssId, uint8_t sigId, gps_sig_sv_t &s, bool noCno=false)
{
	if ((s.cno==0) != noCno)
	{	// cno doesn't matches
		return false;
	}

	switch (gnssId)
	{
	case SAT_SV_GNSS_ID_GPS:
		if ((s.gnssId != gnssId) && (s.gnssId != SAT_SV_GNSS_ID_SBS))
		{
			return false;
		}
		break;

	case SAT_SV_GNSS_ID_SBS:
		return false;

	default:
		if (s.gnssId != gnssId)
		{
			return false;
		}
		break;
	}

	return (sigId == 0xFF) || (s.sigId == sigId);
}

int nmea_gsv_num_sat_sigs(uint8_t gnssId, uint8_t sigId, gps_sig_t &sig, bool noCno=false)
{
	int numSigs = 0;

	for (uint32_t i=0; i<sig.numSigs; i++)
	{
		gps_sig_sv_t &s = sig.sig[i];
		if (gsv_sig_match(gnssId, sigId, s, noCno))
		{
			numSigs++;
		}
	}

	return numSigs;
}

uint8_t sigId_to_nmea4p11_signalId(uint8_t gnssId, uint8_t sigId)
{
	switch(gnssId)
	{
    case SAT_SV_GNSS_ID_GPS:
		switch(sigId)
		{
		case SAT_SV_SIG_ID_GPS_L1CA:		return '1';
		case SAT_SV_SIG_ID_GPS_L2CL:		return '6';
		case SAT_SV_SIG_ID_GPS_L2CM:		return '5';
		case SAT_SV_SIG_ID_GPS_L5I:			return '7';
		case SAT_SV_SIG_ID_GPS_L5Q:			return '8';
		}
		break;
    case SAT_SV_GNSS_ID_SBS:
		return 1;
    case SAT_SV_GNSS_ID_GAL:
		switch(sigId)
		{
		case SAT_SV_SIG_ID_Galileo_E1C2:
		case SAT_SV_SIG_ID_Galileo_E1B2:	return '7';
		case SAT_SV_SIG_ID_Galileo_E5aI:
		case SAT_SV_SIG_ID_Galileo_E5aQ:	return '1';
		case SAT_SV_SIG_ID_Galileo_E5bI:
		case SAT_SV_SIG_ID_Galileo_E5bQ:	return '2';
		}
		break;
    case SAT_SV_GNSS_ID_BEI:
		switch(sigId)
		{
		case SAT_SV_SIG_ID_BeiDou_B1D1:
		case SAT_SV_SIG_ID_BeiDou_B1D2:		return '1';
		case SAT_SV_SIG_ID_BeiDou_B2D1:
		case SAT_SV_SIG_ID_BeiDou_B2D2:		return 'B';
		case SAT_SV_SIG_ID_BeiDou_B1C:		return '3';
		case SAT_SV_SIG_ID_BeiDou_B2a:		return '5';
		}
		break;
    case SAT_SV_GNSS_ID_QZS:
		switch(sigId)
		{
		case SAT_SV_SIG_ID_QZSS_L1CA:		return '1';
		case SAT_SV_SIG_ID_QZSS_L1S:		return '4';
		case SAT_SV_SIG_ID_QZSS_L2CM:		return '5';
		case SAT_SV_SIG_ID_QZSS_L2CL:		return '6';
		case SAT_SV_SIG_ID_QZSS_L5I:		return '7';
		case SAT_SV_SIG_ID_QZSS_L5Q:		return '8';
		}
		break;
    case SAT_SV_GNSS_ID_GLO:
		switch(sigId)
		{
		case SAT_SV_SIG_ID_GLONASS_L1OF:	return '1';
		case SAT_SV_SIG_ID_GLONASS_L2OF:	return '3';
		}
		break;
    case SAT_SV_GNSS_ID_IRN:	// NavIC
		switch(sigId)
		{
		case SAT_SV_SIG_ID_NAVIC_L5A:		return '7';
		}
		break;
	}

	return '0';
}

uint8_t nmea4p11_signalId_to_sigId(uint8_t gnssId, char nmeaSignalId)
{
	switch(gnssId)
	{
    case SAT_SV_GNSS_ID_GPS:
		switch(nmeaSignalId)
		{
		case '1':	return SAT_SV_SIG_ID_GPS_L1CA;
		case '6':	return SAT_SV_SIG_ID_GPS_L2CL;
		case '5':	return SAT_SV_SIG_ID_GPS_L2CM;
		case '7':	return SAT_SV_SIG_ID_GPS_L5I;
		case '8':	return SAT_SV_SIG_ID_GPS_L5Q;
		}
		break;
    case SAT_SV_GNSS_ID_SBS:
		return 0;
    case SAT_SV_GNSS_ID_GAL:
		switch(nmeaSignalId)
		{
		case '7':	return SAT_SV_SIG_ID_Galileo_E1C2;
		// case '7':	return SAT_SV_SIG_ID_Galileo_E1B2;
		case '1':	return SAT_SV_SIG_ID_Galileo_E5aI;
		// case '1':	return SAT_SV_SIG_ID_Galileo_E5aQ;
		// case '2':	return SAT_SV_SIG_ID_Galileo_E5bI;
		case '2':	return SAT_SV_SIG_ID_Galileo_E5bQ;
		}
		break;
    case SAT_SV_GNSS_ID_BEI:
		switch(nmeaSignalId)
		{
		case '1':	return SAT_SV_SIG_ID_BeiDou_B1D1;
		// case '1': 	return SAT_SV_SIG_ID_BeiDou_B1D2;
		case 'B':	return SAT_SV_SIG_ID_BeiDou_B2D1;
		// case 'B':	return SAT_SV_SIG_ID_BeiDou_B2D2;
		case '3':	return SAT_SV_SIG_ID_BeiDou_B1C;
		case '5':	return SAT_SV_SIG_ID_BeiDou_B2a;
		}
		break;
    case SAT_SV_GNSS_ID_QZS:
		switch(nmeaSignalId)
		{
		case '1':	return SAT_SV_SIG_ID_QZSS_L1CA;
		case '4':	return SAT_SV_SIG_ID_QZSS_L1S;
		case '5':	return SAT_SV_SIG_ID_QZSS_L2CM;
		case '6':	return SAT_SV_SIG_ID_QZSS_L2CL;
		case '7':	return SAT_SV_SIG_ID_QZSS_L5I;
		case '8':	return SAT_SV_SIG_ID_QZSS_L5Q;
		}
		break;
    case SAT_SV_GNSS_ID_GLO:
		switch(nmeaSignalId)
		{
		case '1':	return SAT_SV_SIG_ID_GLONASS_L1OF;
		case '3':	return SAT_SV_SIG_ID_GLONASS_L2OF;
		}
		break;
    case SAT_SV_GNSS_ID_IRN:	// NavIC
		switch(nmeaSignalId)
		{
		case '7': 	return SAT_SV_SIG_ID_NAVIC_L5A;
		}
		break;
	}

	return '0';
}

uint16_t sigId_to_nmea2p3_svId(uint8_t gnssId, uint8_t sigId, uint16_t svId)
{
	switch(gnssId)
	{
    case SAT_SV_GNSS_ID_GPS:
		switch(sigId)
		{
		case SAT_SV_SIG_ID_GPS_L1CA:		return svId;
		case SAT_SV_SIG_ID_GPS_L2CL:		
		case SAT_SV_SIG_ID_GPS_L2CM:		return svId + 256;
		case SAT_SV_SIG_ID_GPS_L5I:			
		case SAT_SV_SIG_ID_GPS_L5Q:			return svId + 512;
		}
		break;
    case SAT_SV_GNSS_ID_SBS:
		return 1;
    case SAT_SV_GNSS_ID_GAL:
		switch(sigId)
		{
		case SAT_SV_SIG_ID_Galileo_E1C2:
		case SAT_SV_SIG_ID_Galileo_E1B2:	return svId;
		case SAT_SV_SIG_ID_Galileo_E5aI:
		case SAT_SV_SIG_ID_Galileo_E5aQ:	return svId + 256;
		case SAT_SV_SIG_ID_Galileo_E5bI:
		case SAT_SV_SIG_ID_Galileo_E5bQ:	return svId + 512;
		}
		break;
    case SAT_SV_GNSS_ID_BEI:
		switch(sigId)
		{
		case SAT_SV_SIG_ID_BeiDou_B1D1:
		case SAT_SV_SIG_ID_BeiDou_B1D2:		return svId;
		case SAT_SV_SIG_ID_BeiDou_B2D1:
		case SAT_SV_SIG_ID_BeiDou_B2D2:		return svId + 256;
		case SAT_SV_SIG_ID_BeiDou_B1C:		return svId;
		case SAT_SV_SIG_ID_BeiDou_B2a:		return svId + 512;
		}
		break;
    case SAT_SV_GNSS_ID_QZS:
		switch(sigId)
		{
		case SAT_SV_SIG_ID_QZSS_L1CA:
		case SAT_SV_SIG_ID_QZSS_L1S:		return svId;
		case SAT_SV_SIG_ID_QZSS_L2CM:
		case SAT_SV_SIG_ID_QZSS_L2CL:		return svId + 256;
		case SAT_SV_SIG_ID_QZSS_L5I:
		case SAT_SV_SIG_ID_QZSS_L5Q:		return svId + 512;
		}
		break;
    case SAT_SV_GNSS_ID_GLO:
		switch(sigId)
		{
		case SAT_SV_SIG_ID_GLONASS_L1OF:	return svId;
		case SAT_SV_SIG_ID_GLONASS_L2OF:	return svId + 256;
		}
		break;
    case SAT_SV_GNSS_ID_IRN:	// NavIC
		switch(sigId)
		{
		case SAT_SV_SIG_ID_NAVIC_L5A:		return svId + 512;
		}
		break;
	}

	return 0;
}

uint8_t nmea2p3_svid_to_sigId(uint8_t gnssId, uint16_t svId)
{
	if (svId<256)
	{	// L1/E1
		return 0;
	}

	if (svId>=512)
	{	// L5/E5 - most common band
		switch(gnssId)
		{
		case SAT_SV_GNSS_ID_GPS:	return SAT_SV_SIG_ID_GPS_L5Q;
		case SAT_SV_GNSS_ID_SBS:	return 0;
		case SAT_SV_GNSS_ID_GAL:	return SAT_SV_SIG_ID_Galileo_E5;
		case SAT_SV_GNSS_ID_BEI:	return SAT_SV_SIG_ID_BeiDou_B2a;
		case SAT_SV_GNSS_ID_QZS:	return SAT_SV_SIG_ID_QZSS_L5;
		case SAT_SV_GNSS_ID_GLO:	return SAT_SV_SIG_ID_GLONASS_L2OF;
		case SAT_SV_GNSS_ID_IRN:	return SAT_SV_SIG_ID_NAVIC_L5A;  // NavIC
		}
	}
	else
	{	// L2/E2 - most common band
		switch(gnssId)
		{
		case SAT_SV_GNSS_ID_GPS:	return SAT_SV_SIG_ID_GPS_L2CL;
		case SAT_SV_GNSS_ID_SBS:	return 0;
		case SAT_SV_GNSS_ID_GAL:	return SAT_SV_SIG_ID_Galileo_E5a;
		case SAT_SV_GNSS_ID_BEI:	return SAT_SV_SIG_ID_BeiDou_B2;
		case SAT_SV_GNSS_ID_QZS:	return SAT_SV_SIG_ID_QZSS_L2;
		case SAT_SV_GNSS_ID_GLO:	return SAT_SV_SIG_ID_GLONASS_L2OF;
		case SAT_SV_GNSS_ID_IRN:	return SAT_SV_SIG_ID_NAVIC_L5A;  // NavIC
		}
	}

	return 0;
}

int nmea_gsv_group(char a[], int aSize, int &offset, gps_sat_t &gsat, gps_sig_t &gsig, uint8_t gnssId, uint8_t sigId=0xFF, bool noCno=false)
{
	// Apply offset to buffer
	a += offset;
	aSize -= offset;
	char *bufStart = a;

	int numSigs = nmea_gsv_num_sat_sigs(gnssId, sigId, gsig);
	int numMsgs = (numSigs+3) >> 2;	// divide by 4

	uint32_t i=0;
	for (int sigNum = 0; sigNum<numSigs; sigNum+=4)
	{
		int msgNum = (sigNum >> 2) + 1;	// (divide by 4) + 1

		// Message fields: $xxGSV,numMsg,msgNum,numSats,{svid,elv,az,cno,}signalId*cs\r\n
		// Write message header: $xxGSV,numMsg,msgNum,numSats
		int n = nmea_talker(a, aSize, gnssId);
		nmea_sprint(a, aSize, n, "GSV");
		nmea_sprint(a, aSize, n, ",%u,%u,%02u", numMsgs, msgNum, numSigs);		// 1,2,3 - numMsgs, msgNum, numSats in view

		// Write message payload: {svid,elv,az,cno} up to 4x
		for (int cnt=0; cnt<4 && i<=gsig.numSigs; i++)
		{
			gps_sig_sv_t &sig = gsig.sig[i];
			if (gsv_sig_match(gnssId, sigId, sig, noCno))
			{	
				for (uint32_t j=0; j<=gsat.numSats; j++)
				{
					gps_sat_sv_t &sat = gsat.sat[j];
					if (sat.gnssId == sig.gnssId &&
						sat.svId == sig.svId)
					{
						uint16_t svId = prnToSvId(sig.gnssId, sig.svId);
						if (s_protocol_version < NMEA_PROTOCOL_4P10)
						{
							svId = sigId_to_nmea2p3_svId(gnssId, sig.sigId, svId);
						}
						nmea_sprint(a, aSize, n, ",%02u", svId);				// 4 + 4*msgNum... svid
						nmea_print_u32(a, aSize, n, 2, sat.elev);				// 5 + 4*msgNum... elevation
						nmea_print_u32(a, aSize, n, 3, sat.azim);				// 6 + 4*msgNum... azimuth
						nmea_print_u32(a, aSize, n, 2, sig.cno);				// 7 + 4*msgNum... cno
						++cnt;
						break;
					}
				}
			}
		}

		// Write message footer
		if (s_protocol_version >= NMEA_PROTOCOL_4P10)
		{
			nmea_sprint(a, aSize, n, ",%c", sigId_to_nmea4p11_signalId(gnssId, sigId));	// Signal ID
		}
		nmea_sprint_footer(a, aSize, n);

		offset += n;
		// Move buffer pointer
		a += n;
		aSize -= n;
	} 

	return (int)(a - bufStart);
}


int nmea_gsv_gnss(char a[], int aSize, int &offset, gps_sat_t &gsat, gps_sig_t &gsig, uint8_t gnssId, bool noCno)
{
	(void)noCno;
	if (s_protocol_version < NMEA_PROTOCOL_4P10)
	{
		return nmea_gsv_group(a, aSize, offset, gsat, gsig, gnssId);
	}

	uint8_t *sigIds;
	uint8_t gpsSigIds[] = { 
		SAT_SV_SIG_ID_GPS_L1CA,
		SAT_SV_SIG_ID_GPS_L2CL,
		SAT_SV_SIG_ID_GPS_L2CM,
		SAT_SV_SIG_ID_GPS_L5I,
		SAT_SV_SIG_ID_GPS_L5Q
	};		
	uint8_t galSigIds[] = { 
		SAT_SV_SIG_ID_Galileo_E1C2,
		SAT_SV_SIG_ID_Galileo_E1B2,
		SAT_SV_SIG_ID_Galileo_E5aI,
		SAT_SV_SIG_ID_Galileo_E5aQ,
		SAT_SV_SIG_ID_Galileo_E5bI,
		SAT_SV_SIG_ID_Galileo_E5bQ,
	};		
	uint8_t beiSigIds[] = { 
		SAT_SV_SIG_ID_BeiDou_B1D1,
		SAT_SV_SIG_ID_BeiDou_B1D2,
		SAT_SV_SIG_ID_BeiDou_B2D1,
		SAT_SV_SIG_ID_BeiDou_B2D2,
		SAT_SV_SIG_ID_BeiDou_B1C,
		SAT_SV_SIG_ID_BeiDou_B2a,
	};		
	uint8_t qzsSigIds[] = { 
		SAT_SV_SIG_ID_QZSS_L1CA,
		SAT_SV_SIG_ID_QZSS_L1S,
		SAT_SV_SIG_ID_QZSS_L2CM,
		SAT_SV_SIG_ID_QZSS_L2CL,
		SAT_SV_SIG_ID_QZSS_L5I,
		SAT_SV_SIG_ID_QZSS_L5Q,
	};		
	uint8_t gloSigIds[] = { 
		SAT_SV_SIG_ID_GLONASS_L1OF,
		SAT_SV_SIG_ID_GLONASS_L2OF,
	};		
	uint8_t nvcSigIds[] = { 
		SAT_SV_SIG_ID_NAVIC_L5A,
	};		
	int numSigIds = 0;

	int n = 0;
	switch(gnssId)
	{
	case SAT_SV_GNSS_ID_GPS:	sigIds = gpsSigIds;		numSigIds = sizeof(gpsSigIds);	break;
	case SAT_SV_GNSS_ID_GAL:	sigIds = galSigIds;		numSigIds = sizeof(galSigIds);	break;
	case SAT_SV_GNSS_ID_BEI:	sigIds = beiSigIds;		numSigIds = sizeof(beiSigIds);	break;
	case SAT_SV_GNSS_ID_QZS:	sigIds = qzsSigIds;		numSigIds = sizeof(qzsSigIds);	break;
	case SAT_SV_GNSS_ID_GLO:	sigIds = gloSigIds;		numSigIds = sizeof(gloSigIds);	break;
	case SAT_SV_GNSS_ID_IRN:	sigIds = nvcSigIds;		numSigIds = sizeof(nvcSigIds);	break;
	default: return 0;
	}

	for (int i = 0; i<numSigIds; i++)
	{
		n += nmea_gsv_group(a, aSize, offset, gsat, gsig, gnssId, sigIds[i]);
	}

	return n;
}

int nmea_gsv(char a[], const int aSize, gps_sat_t &gsat, gps_sig_t &gsig)
{
	int n=0;

	// eSatSvGnssId
	for (int gnssId=1; gnssId<=SAT_SV_GNSS_ID_IRN; gnssId++)
	{
		if (gnssId == SAT_SV_GNSS_ID_SBS) { continue; }
		// printf("gnssId: %d\n", gnssId);

		// With CNO
		nmea_gsv_gnss(a, aSize, n, gsat, gsig, gnssId);

		// Zero CNO
		// nmea_gsv_gnss(a, aSize, n, gsat, gsig, gnssId, true);
	}

	return n;
}



//////////////////////////////////////////////////////////////////////////
// NMEA to Binary
//////////////////////////////////////////////////////////////////////////

int nmea_parse_info(dev_info_t &info, const char a[], const int aSize)
{
	(void)aSize;
	char *ptr = (char *)&a[6];	// $INFO,
	
	// uint32_t        serialNumber;
	ptr = ASCII_to_u32(&info.serialNumber, ptr);

	// uint8_t         hardwareVer[4];
	ptr = ASCII_to_ver4u8(info.hardwareVer, ptr);

	// uint8_t         firmwareVer[4];
	ptr = ASCII_to_ver4u8(info.firmwareVer, ptr);

	// uint32_t        buildNumber;
	ptr = ASCII_to_u32(&info.buildNumber, ptr);

	// uint8_t         protocolVer[4];
	ptr = ASCII_to_ver4u8(info.protocolVer, ptr);

	// uint32_t        repoRevision;
	ptr = ASCII_to_u32(&info.repoRevision, ptr);

	// char            manufacturer[DEVINFO_MANUFACTURER_STRLEN];
	ptr = ASCII_to_char_array(info.manufacturer, ptr, DEVINFO_MANUFACTURER_STRLEN);

	// uint8_t         buildDate[4];	YYYY-MM-DD
	unsigned int year, month, day;
	SSCANF(ptr, "%04d-%02u-%02u", &year, &month, &day);
<<<<<<< HEAD
	info.buildYear = (uint8_t)(year - 2000);
	info.buildMonth = (uint8_t)(month);
	info.buildDay = (uint8_t)(day);
=======
	info.buildDate[0] = 0;
	info.buildDate[1] = (uint8_t)(year - 2000);
	info.buildDate[2] = (uint8_t)(month);
	info.buildDate[3] = (uint8_t)(day);
>>>>>>> 0628608b
	ptr = ASCII_find_next_field(ptr);
	
	// uint8_t         buildTime[4];	hh:mm:ss.ms
	unsigned int hour, minute, second, ms;
	SSCANF(ptr, "%02u:%02u:%03u.%02u", &hour, &minute, &second, &ms);
	info.buildHour = (uint8_t)hour;
	info.buildMinute = (uint8_t)minute;
	info.buildSecond = (uint8_t)second;
	info.buildMillisecond = (uint8_t)ms;
	ptr = ASCII_find_next_field(ptr);
	
	// char            addInfo[DEVINFO_ADDINFO_STRLEN];
	ptr = ASCII_to_char_array(info.addInfo, ptr, DEVINFO_ADDINFO_STRLEN);

	// uint16_t        hardware;
	ptr = ASCII_to_u16(&info.hardware, ptr);

	// uint16_t        reserved;
	ptr = ASCII_to_u16(&info.reserved, ptr);

	return 0;
}

int nmea_parse_pimu(imu_t &imu, const char a[], const int aSize)
{
	(void)aSize;
	char *ptr = (char *)&a[6];	// $PIMU,
	
	// Time since system powerup 
	ptr = ASCII_to_f64(&(imu.time), ptr);

	// PQR angular rate
	ptr = ASCII_to_vec3f(imu.I.pqr, ptr);
	// XYZ linear acceleration
	ptr = ASCII_to_vec3f(imu.I.acc, ptr);

	return 0;
}

int nmea_parse_pimu_to_rimu(imu_t &imu, const char a[], const int aSize)
{
	(void)aSize;
	char *ptr = (char *)&a[7];	// $PRIMU,
	
	// Time since system powerup 
	ptr = ASCII_to_f64(&(imu.time), ptr);

	// PQR angular rate
	ptr = ASCII_to_vec3f(imu.I.pqr, ptr);
	// XYZ linear acceleration
	ptr = ASCII_to_vec3f(imu.I.acc, ptr);

	return 0;
}

int nmea_parse_ppimu(pimu_t &pimu, const char a[], const int aSize)
{
	(void)aSize;
	char *ptr = (char *)&a[7];	// $PPIMU,
	
	// Time since system powerup 
	ptr = ASCII_to_f64(&(pimu.time), ptr);

	// PQR angular rate
	ptr = ASCII_to_vec3f(pimu.theta, ptr);
	// XYZ linear acceleration
	ptr = ASCII_to_vec3f(pimu.vel, ptr);

	// Integration period 
	ptr = ASCII_to_f32(&(pimu.dt), ptr);

	return 0;
}

int nmea_parse_pins1(ins_1_t &ins, const char a[], const int aSize)
{
	(void)aSize;
	char *ptr = (char *)&a[7];	// $PINS1,
	
	// GPS timeOfWeek, week 
	ptr = ASCII_to_f64(&(ins.timeOfWeek), ptr);
	ptr = ASCII_to_u32(&(ins.week), ptr);

	// insStatus, hdwStatus
	ptr = ASCII_to_u32(&(ins.insStatus), ptr);
	ptr = ASCII_to_u32(&(ins.hdwStatus), ptr);

	// Roll, Pitch, Yaw
	ptr = ASCII_to_vec3f(ins.theta, ptr);
	// UVW
	ptr = ASCII_to_vec3f(ins.uvw, ptr);
	// LLA
	ptr = ASCII_to_vec3d(ins.lla, ptr);
	// NED
	ptr = ASCII_to_vec3f(ins.ned, ptr);

	return 0;
}

int nmea_parse_pins2(ins_2_t &ins, const char a[], const int aSize)
{
	(void)aSize;
	char *ptr = (char *)&a[7];	// $PINS2,
	
	// GPS timeOfWeek, week 
	ptr = ASCII_to_f64(&(ins.timeOfWeek), ptr);
	ptr = ASCII_to_u32(&(ins.week), ptr);

	// insStatus, hdwStatus
	ptr = ASCII_to_u32(&(ins.insStatus), ptr);
	ptr = ASCII_to_u32(&(ins.hdwStatus), ptr);

	// Quaternion
	ptr = ASCII_to_vec4f(ins.qn2b, ptr);
	// UVW
	ptr = ASCII_to_vec3f(ins.uvw, ptr);
	// LLA
	ptr = ASCII_to_vec3d(ins.lla, ptr);

	return 0;
}

int nmea_parse_pgpsp(gps_pos_t &gpsPos, gps_vel_t &gpsVel, const char a[], const int aSize)
{
	(void)aSize;
	char *ptr = (char *)&a[7];	// $PGPSP,
	
	// GPS timeOfWeekMs, week 
	ptr = ASCII_to_u32(&(gpsPos.timeOfWeekMs), ptr);
	ptr = ASCII_to_u32(&(gpsPos.week), ptr);
	gpsVel.timeOfWeekMs = gpsPos.timeOfWeekMs;

	// status
	ptr = ASCII_to_u32(&(gpsPos.status), ptr);
	gpsPos.satsUsed = gpsPos.status & GPS_STATUS_NUM_SATS_USED_MASK;

	// LLA, MSL altitude
	ptr = ASCII_to_vec3d(gpsPos.lla, ptr);
	ptr = ASCII_to_f32(&(gpsPos.hMSL), ptr);

	// pDop, hAcc, vAcc
	ptr = ASCII_to_f32(&(gpsPos.pDop), ptr);
	ptr = ASCII_to_f32(&(gpsPos.hAcc), ptr);
	ptr = ASCII_to_f32(&(gpsPos.vAcc), ptr);

	// Velocity, sAcc
	ptr = ASCII_to_vec3f(gpsVel.vel, ptr);
	ptr = ASCII_to_f32(&(gpsVel.sAcc), ptr);

	// cnoMean
	ptr = ASCII_to_f32(&(gpsPos.cnoMean), ptr);

	// Time of Week offset, leapS
	ptr = ASCII_to_f64(&(gpsPos.towOffset), ptr);
	ptr = ASCII_to_u8(&(gpsPos.leapS), ptr);

	return 0;
}

int nmea_parse_intel_to_did_gps(dev_info_t &info, gps_pos_t &pos, gps_vel_t &vel, float ppsPhase[2], uint32_t ppsNoiseNs[1], const char a[], const int aSize)
{
	(void)aSize;
	char *ptr = (char *)&a[7];	// $INTEL,
	
	// 1 - Message ID KIM
	ptr = ASCII_find_next_field(ptr);

	// 2 -	Fimrware version of KIM
	ptr = ASCII_to_ver4u8(info.firmwareVer, ptr);
	
	// 3 -	GPS Time of Week (ms)
	ptr = ASCII_to_u32(&(pos.timeOfWeekMs), ptr);
	
	// 4 -	GPS week number
	ptr = ASCII_to_u32(&(pos.week), ptr);
	
	// 5 -	GPS leap seconds
	ptr = ASCII_to_u8(&(pos.leapS), ptr);
	
	// 6 -	1PPS phase 1 (ns)
	ptr = ASCII_to_f32(&(ppsPhase[0]), ptr);
	
	// 7 -	1PPS phase 2 (ns)
	ptr = ASCII_to_f32(&(ppsPhase[1]), ptr);
	
	// 8 -	Quantization error of time pulse (ns)
	ptr = ASCII_to_u32(&(ppsNoiseNs[0]), ptr);
	
	// 9-11 - ECEF X,Y,Z velocity (m/s)
	ptr = ASCII_to_vec3f(vel.vel, ptr);
		
	// 12-14 - NED veocity (m/s)
	// float velNed[3];
	// ptr = ASCII_to_vec3f(velNed, ptr);

	return 0;
}

int nmea_parse_gga_to_did_gps(gps_pos_t &gpsPos, const char a[], const int aSize, uint32_t weekday)
{
	(void)aSize;
	char *ptr = (char *)&a[7];	// $GxGGA,
	
	// 1 - UTC time HHMMSS.sss
	uint32_t utcTimeOfDayMs;
	ptr = ASCII_to_TimeOfDayMs(&utcTimeOfDayMs, ptr);
	gpsPos.timeOfWeekMs = weekday*86400000 + utcTimeOfDayMs + gpsPos.leapS*1000;

	// 2,3 - Latitude (deg)
	ptr = ASCII_DegMin_to_Lat(&(gpsPos.lla[0]), ptr);
	// 4,5 - Longitude (deg)
	ptr = ASCII_DegMin_to_Lon(&(gpsPos.lla[1]), ptr);

	// 6 - Fix quality
	uint32_t fixQuality;
	ptr = ASCII_to_u32(&fixQuality, ptr);
	gpsPos.status &= ~GPS_STATUS_FIX_MASK;
	gpsPos.status |= GPS_STATUS_FLAGS_GPS_NMEA_DATA;
	gpsPos.hAcc = 0.0f;
	gpsPos.vAcc = 0.0f;
	switch(fixQuality)
	{
	default:	break;
	case 1:		// Autonomous
		gpsPos.status |= 
			GPS_STATUS_FIX_3D | 
			GPS_STATUS_FLAGS_FIX_OK;
		gpsPos.hAcc = 1.5f;
			break;
	case 2:		// Differential
		gpsPos.status |= 
			GPS_STATUS_FIX_DGPS | 
			GPS_STATUS_FLAGS_FIX_OK | 
			GPS_STATUS_FLAGS_DGPS_USED;
		gpsPos.hAcc = 0.8f;
		break;
	case 3:		// Time only
		gpsPos.status |= 
			GPS_STATUS_FIX_TIME_ONLY;
		gpsPos.hAcc = 0.8f;
		break;
	case 4:		// RTK fix
		gpsPos.status |= 
			GPS_STATUS_FIX_RTK_FIX |
			GPS_STATUS_FLAGS_FIX_OK |
			GPS_STATUS_FLAGS_GPS1_RTK_POSITION_ENABLED |
			GPS_STATUS_FLAGS_DGPS_USED;
		gpsPos.hAcc = 0.05f;
		break;
	case 5:		// RTK float
		gpsPos.status |= 
			GPS_STATUS_FIX_RTK_FLOAT |
			GPS_STATUS_FLAGS_FIX_OK |
			GPS_STATUS_FLAGS_GPS1_RTK_POSITION_ENABLED |
			GPS_STATUS_FLAGS_DGPS_USED;				
		gpsPos.hAcc = 0.4f;
		break;
	case 6:		// Dead reckoning
		gpsPos.status |= 
			GPS_STATUS_FIX_GPS_PLUS_DEAD_RECK;
		break;
	}

	// 7 - Satellites used
	ptr = ASCII_to_u8(&(gpsPos.satsUsed), ptr);
	gpsPos.status |= gpsPos.satsUsed;	// GPS_STATUS_NUM_SATS_USED_MASK

	// 8 - hDop
	ptr = ASCII_to_f32(&(gpsPos.pDop), ptr);

	// 9,10 - MSL altitude
	ptr = ASCII_to_f32(&(gpsPos.hMSL), ptr);
	ptr = ASCII_find_next_field(ptr);

	// 11,12 - Geoid separation = alt(HAE) - alt(MSL)
	double geoidSep;
	ptr = ASCII_to_f64(&(geoidSep), ptr);
	gpsPos.lla[2] = gpsPos.hMSL + geoidSep;

	// Convert LLA to ECEF.  Ensure LLA uses ellipsoid altitude
	ixVector3d lla;
	lla[0] = DEG2RAD(gpsPos.lla[0]);
	lla[1] = DEG2RAD(gpsPos.lla[1]);
	lla[2] = gpsPos.lla[2];		// Use ellipsoid altitude
	lla2ecef(lla, gpsPos.ecef);

	// 13 - time since last DGPS update
	// 14 - DGPS station ID number

	return 0;
}

int nmea_parse_gll_to_did_gps(gps_pos_t &gpsPos, const char a[], const int aSize, uint32_t weekday)
{
	(void)aSize;
	char *ptr = (char *)&a[7];	// $GxGGA,
	
	// 1,2 - Latitude (deg)
	ptr = ASCII_DegMin_to_Lat(&(gpsPos.lla[0]), ptr);
	// 3,4 - Longitude (deg)
	ptr = ASCII_DegMin_to_Lon(&(gpsPos.lla[1]), ptr);

	// 5 - UTC time HHMMSS
	uint32_t utcTimeOfDayMs;
	ptr = ASCII_to_TimeOfDayMs(&utcTimeOfDayMs, ptr);
	gpsPos.timeOfWeekMs = weekday*86400000 + utcTimeOfDayMs + gpsPos.leapS*1000;

	// 6 - Valid (A=active, V=void)

	return 0;
}

int nmea_parse_gsa_to_did_gps(gps_pos_t &gpsPos, gps_sat_t &sat, const char a[], const int aSize)
{
	(void)aSize;
	char *ptr = (char *)&a[7];	// $GxGGA,
	
	// 1 - Auto selection of 2D or 3D
	ptr = ASCII_find_next_field(ptr);

	// 2 - Fix quality
	uint32_t fixQuality;
	ptr = ASCII_to_u32(&fixQuality, ptr);
	gpsPos.status &= ~GPS_STATUS_FIX_MASK;
	switch(fixQuality)
	{
	default:														break;
	case 2:	gpsPos.status |= GPS_STATUS_FIX_2D;						break;
	case 3:	gpsPos.status |= GPS_STATUS_FIX_3D;						break;
	}

	// 3-14 - Sat ID
	for (uint32_t i = 0; i < 12; i++)
	{
		ptr = ASCII_to_u8(&(sat.sat[i].svId), ptr);
	}

	// 15 - pDop
	ptr = ASCII_to_f32(&(gpsPos.pDop), ptr);

	// 16 - hDop (hAcc)
	ptr = ASCII_to_f32(&(gpsPos.hAcc), ptr);

	// 17 - vDop (vAcc)
	ptr = ASCII_to_f32(&(gpsPos.vAcc), ptr);

	return 0;
}

int nmea_parse_gsv_to_did_gps_sat(gps_sat_t &gpsSat, const char a[], const int aSize)
{
	(void)gpsSat;
	(void)a;
	(void)aSize;
	return 0;
}

int nmea_parse_vtg_to_did_gps(gps_vel_t &vel, const char a[], const int aSize, const double refLla[3])
{
	(void)aSize;
	char *ptr = (char *)&a[7];	// $GxVTG,

	// 1 - Track made good (degrees true)
	float courseMadeTrue;
	ptr = ASCII_to_f32(&courseMadeTrue, ptr);
	courseMadeTrue *= C_DEG2RAD_F;
	// 2 - T: track made good is relative to true north
	ptr = ASCII_find_next_field(ptr);

	// 3 - Track made good (degrees magnetic)
	ptr = ASCII_find_next_field(ptr);
	// 4 - M: track made good is relative to magnetic north 
	ptr = ASCII_find_next_field(ptr);

	// 5 - Speed, in knots
	float speed2dKnots;
	ptr = ASCII_to_f32(&speed2dKnots, ptr);
	float speed2dMps;
	speed2dMps = C_KNOTS_METERS_F * speed2dKnots;

	ixVector3 velNed;
	velNed[0] = speed2dMps * cosf(courseMadeTrue);
	velNed[1] = speed2dMps * sinf(courseMadeTrue);
	velNed[2] = 0.0f;
	if (vel.status & GPS_STATUS_FLAGS_GPS_NMEA_DATA)
	{	// NED velocity
		cpy_Vec3_Vec3(vel.vel, velNed);
	}
	else
	{	// ECEF velocity
		ixQuat qe2n;
		quat_ecef2ned(C_DEG2RAD_F*(float)refLla[0], C_DEG2RAD_F*(float)refLla[1], qe2n);
		quatRot(vel.vel, qe2n, velNed);
	}

	// 6 - N: speed is measured in knots
	ptr = ASCII_find_next_field(ptr);

	// 7 - Speed over ground in kilometers/hour (kph)
	ptr = ASCII_find_next_field(ptr);

	// 8 - K: speed over ground is measured in kph
	ptr = ASCII_find_next_field(ptr);

	// 9 - Mode indicator:
	// 		A: Autonomous mode
	// 		D: Differential mode
	// 		E: Estimated (dead reckoning) mode
	// 		M: Manual Input mode
	// 		S: Simulator mode
	// 		N: Data not valid
	ptr = ASCII_find_next_field(ptr);

	return 0;
}

int nmea_parse_zda_to_did_gps(gps_pos_t &gpsPos, const char a[], const int aSize, uint32_t leapS)
{
	(void)aSize;
	char *ptr = (char *)&a[7];	// $GxZDA,

	double datetime[6];		// year,month,day,hour,min,sec

	// 1 - UTC time HHMMSS
	int hours, minutes; float seconds;
	ptr = ASCII_to_hours_minutes_seconds(&hours, &minutes, &seconds, ptr);
	datetime[3] = (double)hours;
	datetime[4] = (double)minutes;
	datetime[5] = (double)seconds;

	// 2,3,4 - dd,mm,yyy Day,Month,Year
	ptr = ASCII_to_f64(&(datetime[2]), ptr);
	ptr = ASCII_to_f64(&(datetime[1]), ptr);
	ptr = ASCII_to_f64(&(datetime[0]), ptr);

	gtime_t gtm = epochToTime(datetime);
	int week;
	double iTOWd = timeToGpst(gtm, &week);
	gpsPos.timeOfWeekMs = ((uint32_t)((iTOWd + 0.00001) * 1000.0)) + (leapS*1000);
	gpsPos.week = week;
	gpsPos.leapS = leapS;

	// 5,6 - 00,00

	return 0;
}

// Returns RMC options
uint32_t nmea_parse_ascb(int pHandle, const char msg[], int msgSize, rmci_t rmci[NUM_COM_PORTS])
{
	(void)msgSize;
	if(pHandle >= NUM_COM_PORTS)
	{
		return 0;
	}
	
	nmea_msgs_t tmp {};
	uint32_t options = 0;	
	char *ptr = (char *)&msg[6];				// $ASCB
	if(*ptr!=','){ options = (uint32_t)atoi(ptr); }		
	ptr = ASCII_find_next_field(ptr);			// PIMU
	if(*ptr!=','){ tmp.pimu = (uint8_t)atoi(ptr); }	
	ptr = ASCII_find_next_field(ptr);			// PPIMU
	if(*ptr!=','){ tmp.ppimu = (uint8_t)atoi(ptr); }
	ptr = ASCII_find_next_field(ptr);			// PINS1
	if(*ptr!=','){ tmp.pins1 = (uint8_t)atoi(ptr);	}
	ptr = ASCII_find_next_field(ptr);			// PINS2
	if(*ptr!=','){ tmp.pins2 = (uint8_t)atoi(ptr);	}
	ptr = ASCII_find_next_field(ptr);			// PGPSP
	if(*ptr!=','){ tmp.pgpsp = (uint8_t)atoi(ptr);	}
	ptr = ASCII_find_next_field(ptr);			// PRIMU
	if(*ptr!=','){ tmp.primu = (uint8_t)atoi(ptr); }
	ptr = ASCII_find_next_field(ptr);			// gga
	if(*ptr!=','){ tmp.gga = (uint8_t)atoi(ptr);	}
	ptr = ASCII_find_next_field(ptr);			// gll
	if(*ptr!=','){ tmp.gll = (uint8_t)atoi(ptr);	}
	ptr = ASCII_find_next_field(ptr);			// gsa
	if(*ptr!=','){ tmp.gsa = (uint8_t)atoi(ptr);	}
	ptr = ASCII_find_next_field(ptr);			// rmc
	if(*ptr!=','){ tmp.rmc = (uint8_t)atoi(ptr);	}
	ptr = ASCII_find_next_field(ptr);			// zda
	if(*ptr!=','){ tmp.zda = (uint8_t)atoi(ptr);	}
	ptr = ASCII_find_next_field(ptr);			// pashr
	if(*ptr!=','){ tmp.pashr = (uint8_t)atoi(ptr);	}
	ptr = ASCII_find_next_field(ptr);			// gsv
	if(*ptr!=','){ tmp.gsv = (uint8_t)atoi(ptr);	}
		
	// Copy tmp to corresponding port(s)
	switch (options&RMC_OPTIONS_PORT_MASK)
	{	
	case 0xFF:	// All ports
		for(int i=0; i<NUM_COM_PORTS; i++)
		{
			nmea_set_rmc_period_multiple(rmci[i], tmp);
		}
		break;
		
	default:	// Current port
	case RMC_OPTIONS_PORT_CURRENT:	nmea_set_rmc_period_multiple(rmci[pHandle], tmp);	break;
	case RMC_OPTIONS_PORT_SER0:		nmea_set_rmc_period_multiple(rmci[0], tmp);			break;
	case RMC_OPTIONS_PORT_SER1:		nmea_set_rmc_period_multiple(rmci[1], tmp);			break;
	case RMC_OPTIONS_PORT_SER2:		nmea_set_rmc_period_multiple(rmci[2], tmp);			break;
	case RMC_OPTIONS_PORT_USB:		nmea_set_rmc_period_multiple(rmci[3], tmp);			break;
	}
		
	return options;
}

uint32_t nmea_parse_asce(int pHandle, const char msg[], int msgSize, rmci_t rmci[NUM_COM_PORTS])
{
	(void)msgSize;
	if(pHandle >= NUM_COM_PORTS)
	{
		return 0;
	}
	char *ptr = (char *)&msg[6];				// $ASCE
	
	uint32_t options = 0;
	if(*ptr!=','){ options = (uint32_t)atoi(ptr); }
	ptr = ASCII_to_u32(&options, ptr);
	uint32_t id;
	uint8_t period;
	for (int i=0; i<20; i++)
	{
		if(*ptr=='*'){ break; }
		id = ((*ptr==',') ? 0 : atoi(ptr));
		ptr = ASCII_find_next_field(ptr);
		if(*ptr=='*'){ break; }
		period = ((*ptr==',') ? 0 : (uint8_t)atoi(ptr));	
		ptr = ASCII_find_next_field(ptr);

		switch (options&RMC_OPTIONS_PORT_MASK)
		{	
		case 0xFF:	// All ports
			for(int i=0; i<NUM_COM_PORTS; i++)
			{
				nmea_enable_stream(rmci[i], id,  period);
			}
			break;
			
		default:	// Current port
		case RMC_OPTIONS_PORT_CURRENT:  nmea_enable_stream(rmci[pHandle], id, period);  break;
		case RMC_OPTIONS_PORT_SER0:     nmea_enable_stream(rmci[0], id, period);        break;
		case RMC_OPTIONS_PORT_SER1:     nmea_enable_stream(rmci[1], id, period);        break;
		case RMC_OPTIONS_PORT_SER2:     nmea_enable_stream(rmci[2], id, period);        break;
		case RMC_OPTIONS_PORT_USB:      nmea_enable_stream(rmci[3], id, period);        break;
		}
	}
		
	return options;
}

/* G_ZDA message
*  Provides day/month/year fort calculating iTOW.
*/
int nmea_parse_zda(const char msg[], int msgSize, double &day, double &month, double &year)
{
	(void)msgSize;
	char *ptr = (char *)&msg[7];
	//$xxZDA,time,day,month,year,ltzh,ltzn*cs<CR><LF>
			
	//time
	ptr = ASCII_find_next_field(ptr);
			
	//day
	day = atoi(ptr);
	ptr = ASCII_find_next_field(ptr);
			
	//month
	month = atoi(ptr);
	ptr = ASCII_find_next_field(ptr);
			
	//year
	year = atoi(ptr);

	return 0;
}

/* G_GNS Message
* Provides position data (newer message) using the following:
*   Time
*   Position (lat, lon)
*   Positioning mode (fix type)
*   Number Satellites
*   Altitude & Geoid separation
*/
int nmea_parse_gns(const char msg[], int msgSize, gps_pos_t *gpsPos, double datetime[6], uint32_t *satsUsed, uint32_t statusFlags)
{
	(void)msgSize;
	char *ptr = (char *)&msg[7];
	//$xxGNS,time,lat,NS,lon,EW,posMode,numSV,HDOP,alt,sep,diffAge,diffStation,navStatus*cs<CR><LF>

	//UTC time, hhmmss
	double UTCtime = atof(ptr);
	ptr = ASCII_find_next_field(ptr);

	//Convert time to iTOW
	datetime[3] = ((int)UTCtime / 10000) % 100;
	datetime[4] = ((int)UTCtime / 100) % 100;
	double subSec = UTCtime - (int)UTCtime;
	datetime[5] = (double)((int)UTCtime % 100) + subSec + gpsPos->leapS;
			
	gtime_t gtm = epochToTime(datetime);
	int week;
	double iTOWd = timeToGpst(gtm, &week);
	uint32_t iTOW = (uint32_t)((iTOWd + 0.00001) * 1000.0);
		
	//Latitude
	ixVector3d lla;
	lla[0] = ddmm2deg(atof(ptr));
	ptr = ASCII_find_next_field(ptr);
	if(*ptr == 'S')
		lla[0] = -lla[0];
	ptr = ASCII_find_next_field(ptr);

	//Longitude
	lla[1] = ddmm2deg(atof(ptr));
	ptr = ASCII_find_next_field(ptr);
	if(*ptr == 'W')
		lla[1] = -lla[1];
	ptr = ASCII_find_next_field(ptr);

	//Positioning Mode
	char pMode[4] = {0,0,0,0};
	if(*ptr != ',')
		pMode[0] = *ptr++;
	if(*ptr != ',')
		pMode[1] = *ptr++;
	if(*ptr != ',')
		pMode[2] = *ptr++;
	if(*ptr != ',')
		pMode[3] = *ptr++;
	ptr = ASCII_find_next_field(ptr);
		
	//Based off of ZED-F9P datasheet
	uint32_t fixType = GPS_STATUS_FIX_NONE;
	statusFlags |= GPS_STATUS_FLAGS_GPS_NMEA_DATA;
	gpsPos->hAcc = 0.0f;
	if(pMode[0] == 'R' || pMode[1] == 'R' || pMode[2] == 'R' || pMode[3] == 'R')		// RTK fix
	{
		fixType = GPS_STATUS_FIX_RTK_FIX;
		statusFlags |= 
			GPS_STATUS_FLAGS_FIX_OK |
			GPS_STATUS_FLAGS_GPS1_RTK_POSITION_ENABLED |
			GPS_STATUS_FLAGS_GPS1_RTK_POSITION_VALID |
			GPS_STATUS_FLAGS_RTK_FIX_AND_HOLD |
			GPS_STATUS_FLAGS_DGPS_USED;
		gpsPos->hAcc = 0.05f;
	}
	else if(pMode[0] == 'F' || pMode[1] == 'F' || pMode[2] == 'F' || pMode[3] == 'F')	// RTK float
	{
		fixType = GPS_STATUS_FIX_RTK_FLOAT;
		statusFlags |=
			GPS_STATUS_FLAGS_FIX_OK |
			GPS_STATUS_FLAGS_GPS1_RTK_POSITION_ENABLED |
			GPS_STATUS_FLAGS_DGPS_USED;
		gpsPos->hAcc = 0.4f;
	}
	else if(pMode[0] == 'D' || pMode[1] == 'D' || pMode[2] == 'D' || pMode[3] == 'D')	// Differential (DGPS)
	{
		fixType = GPS_STATUS_FIX_DGPS;
		statusFlags |= 
			GPS_STATUS_FLAGS_FIX_OK |
			GPS_STATUS_FLAGS_DGPS_USED;
		gpsPos->hAcc = 0.8f;
	}
	else if(pMode[0] == 'A' || pMode[1] == 'A' || pMode[2] == 'A' || pMode[3] == 'A')	// Autonomous, 2D/3D
	{
		fixType = GPS_STATUS_FIX_3D;
		statusFlags |= GPS_STATUS_FLAGS_FIX_OK;
		gpsPos->hAcc = 1.5f;
	}
	else if(pMode[0] == 'E' || pMode[1] == 'E' || pMode[2] == 'E' || pMode[3] == 'E')	// Dead reckoning
	{
		fixType = GPS_STATUS_FIX_DEAD_RECKONING_ONLY;
	}
	gpsPos->vAcc = 1.4f * gpsPos->hAcc;
			
	//Number of satellites used in solution
	*satsUsed = atoi(ptr);
	ptr = ASCII_find_next_field(ptr);
		
	//HDOP
	ptr = ASCII_find_next_field(ptr);
		
	//MSL Altitude (altitude above mean sea level)
	lla[2] = atof(ptr);
	gpsPos->hMSL = (float)lla[2];
	ptr = ASCII_find_next_field(ptr);

	//Geoid separation (difference between ellipsoid and mean sea level)
	double sep = atof(ptr);
		
	//Store data		
	set_gpsPos_status_mask(&(gpsPos->status), *satsUsed, (uint32_t)GPS_STATUS_NUM_SATS_USED_MASK);
	set_gpsPos_status_mask(&(gpsPos->status), statusFlags, (uint32_t)GPS_STATUS_FLAGS_MASK);
	set_gpsPos_status_mask(&(gpsPos->status), fixType, (uint32_t)GPS_STATUS_FIX_MASK);
		
	gpsPos->lla[0] = lla[0];
	gpsPos->lla[1] = lla[1];
	gpsPos->lla[2] = lla[2] + sep;

	//Change LLA to radians
	lla[0] = DEG2RAD(lla[0]);
	lla[1] = DEG2RAD(lla[1]);
	lla[2] = gpsPos->lla[2];	// Use ellipsoid alt
		
	//Convert LLA to ECEF.  Ensure LLA uses ellipsoid alt 
	ixVector3d ecef;
	lla2ecef(lla, ecef);
				
	gpsPos->timeOfWeekMs = iTOW;
	gpsPos->week = week;
	gpsPos->ecef[0] = ecef[0];
	gpsPos->ecef[1] = ecef[1];
	gpsPos->ecef[2] = ecef[2];	

	return 0;	
}

/* G_GGA Message
* Provides position data (older message) using the following:
*   Time
*   Position (lat, lon)
*   Quality (fix type)
*   Number Satellites
*   Altitude & Geoid separation
*/	
int nmea_parse_gga(const char msg[], int msgSize, gps_pos_t *gpsPos, double datetime[6], uint32_t *satsUsed, uint32_t statusFlags)
{
	(void)msgSize;
	char *ptr = (char *)&msg[7];
	//$xxGGA,time,lat,NS,lon,EW,quality,numSV,HDOP,alt,altUnit,sep,sepUnit,diffAge,diffStation*cs<CR><LF>
			
	//UTC time, hhmmss
	double UTCtime = atof(ptr);
	ptr = ASCII_find_next_field(ptr);

	//Convert time to iTOW
	datetime[3] = ((int)UTCtime / 10000) % 100;
	datetime[4] = ((int)UTCtime / 100) % 100;
	double subSec = UTCtime - (int)UTCtime;
	datetime[5] = (double)((int)UTCtime % 100) + subSec + gpsPos->leapS;
			
	gtime_t gtm = epochToTime(datetime);
	int week;
	double iTOWd = timeToGpst(gtm, &week);
	uint32_t iTOW = (uint32_t)((iTOWd + 0.00001) * 1000.0);
			
	//Latitude
	ixVector3d lla;
	lla[0] = ddmm2deg(atof(ptr));
	ptr = ASCII_find_next_field(ptr);
	if(*ptr == 'S')
	lla[0] = -lla[0];
	ptr = ASCII_find_next_field(ptr);

	//Longitude
	lla[1] = ddmm2deg(atof(ptr));
	ptr = ASCII_find_next_field(ptr);
	if(*ptr == 'W')
	lla[1] = -lla[1];
	ptr = ASCII_find_next_field(ptr);

	//quality
	int quality = atoi(ptr);
	ptr = ASCII_find_next_field(ptr);
			
	//Based off of ZED-F9P datasheet
	uint32_t fixType = GPS_STATUS_FIX_NONE;
	statusFlags |= GPS_STATUS_FLAGS_GPS_NMEA_DATA;
	gpsPos->hAcc = 0.0f;
	gpsPos->vAcc = 0.0f;
	switch(quality)
	{
	case 6:		// Dead reckoning
		fixType = GPS_STATUS_FIX_DEAD_RECKONING_ONLY;
		break;

	case 5:		// RTK float
		fixType = GPS_STATUS_FIX_RTK_FLOAT;
		statusFlags |=
			GPS_STATUS_FLAGS_FIX_OK |
			GPS_STATUS_FLAGS_GPS1_RTK_POSITION_ENABLED |
			GPS_STATUS_FLAGS_DGPS_USED;
		gpsPos->hAcc = 0.4f;
		break;
	
	case 4:		// RTK fix
		fixType = GPS_STATUS_FIX_RTK_FIX;
		statusFlags |= 
			GPS_STATUS_FLAGS_FIX_OK |
			GPS_STATUS_FLAGS_GPS1_RTK_POSITION_ENABLED |
			GPS_STATUS_FLAGS_GPS1_RTK_POSITION_VALID |
			GPS_STATUS_FLAGS_RTK_FIX_AND_HOLD |
			GPS_STATUS_FLAGS_DGPS_USED;
		gpsPos->hAcc = 0.05f;
		break;

	case 2:		// Differential
		fixType = GPS_STATUS_FIX_DGPS;
		statusFlags |= 
			GPS_STATUS_FLAGS_FIX_OK |
			GPS_STATUS_FLAGS_DGPS_USED;
		gpsPos->hAcc = 0.8f;
		break;

	case 1:		// Autonomous
		fixType = GPS_STATUS_FIX_3D;
		statusFlags |= GPS_STATUS_FLAGS_FIX_OK;
		gpsPos->hAcc = 1.5f;
		break;
	}
			
	//Number of satellites used in solution
	*satsUsed = atoi(ptr);
	ptr = ASCII_find_next_field(ptr);
			
	//HDOP
	ptr = ASCII_find_next_field(ptr);
			
	//MSL Altitude (altitude above mean sea level)
	lla[2] = atof(ptr);
	gpsPos->hMSL = (float)lla[2];
	ptr = ASCII_find_next_field(ptr);

	//altUnit
	ptr = ASCII_find_next_field(ptr);

	//Geoid separation
	double sep = atof(ptr);
			
	//Store data
	set_gpsPos_status_mask(&(gpsPos->status), *satsUsed, (uint32_t)GPS_STATUS_NUM_SATS_USED_MASK);
	set_gpsPos_status_mask(&(gpsPos->status), statusFlags, (uint32_t)GPS_STATUS_FLAGS_MASK);
	set_gpsPos_status_mask(&(gpsPos->status), fixType, (uint32_t)GPS_STATUS_FIX_MASK);
			
	gpsPos->lla[0] = lla[0];
	gpsPos->lla[1] = lla[1];
	gpsPos->lla[2] = lla[2] + sep;

	//Change LLA to radians
	lla[0] = DEG2RAD(lla[0]);
	lla[1] = DEG2RAD(lla[1]);
	lla[2] = gpsPos->lla[2];	// Use ellipsoid alt
			
	//Convert LLA to ECEF.  Ensure LLA uses ellipsoid alt
	ixVector3d ecef;
	lla2ecef(lla, ecef);
			
	gpsPos->timeOfWeekMs = iTOW;
	gpsPos->week = week;
	gpsPos->ecef[0] = ecef[0];
	gpsPos->ecef[1] = ecef[1];
	gpsPos->ecef[2] = ecef[2];
	//gpsPos->hAcc = 0;
	//gpsPos->vAcc = 0;
			
	//Indicate it is coming from NMEA
	gpsPos->status |= GPS_STATUS_FLAGS_GPS_NMEA_DATA;

	return 0;	
}

/* G_RMC Message
* Provides speed (speed and course over ground)
*/
int nmea_parse_rmc(const char msg[], int msgSize, gps_vel_t *gpsVel, double datetime[6], uint32_t statusFlags)
{
	(void)msgSize;
	char *ptr = (char *)&msg[7];
	//$xxRMC,time,status,lat,NS,lon,EW,spd,cog,date,mv,mvEW,posMode,navStatus*cs<CR><LF>

	//UTC time, hhmmss
	double UTCtime = atof(ptr);
	ptr = ASCII_find_next_field(ptr);
			
	//Skip 5
	for(int i=0;i<5;++i)
	{
		ptr = ASCII_find_next_field(ptr);
	}

	//spd & cog
	float spdm_s = (float)atof(ptr) * C_KNOTS_METERS_F;
	ptr = ASCII_find_next_field(ptr);
	float cogRad = DEG2RAD((float)atof(ptr));
			
	//Convert time to iTOW
	datetime[3] = ((int)UTCtime / 10000) % 100;
	datetime[4] = ((int)UTCtime / 100) % 100;
	double subSec = UTCtime - (int)UTCtime;
	datetime[5] = (double)((int)UTCtime % 100) + subSec;
			
	gtime_t gtm = epochToTime(datetime);
	double iTOWd = timeToGpst(gtm, 0);
	gpsVel->timeOfWeekMs = (uint32_t)round((iTOWd + 0.00001) * 1000.0);
			
	//Speed data in NED
	gpsVel->vel[0] = spdm_s * cosf(cogRad);
	gpsVel->vel[1] = spdm_s * sinf(cogRad);
	gpsVel->vel[2] = 0;
	//dependencies_.gpsVel->sAcc = 0;
			
	//Indicate it is coming from NMEA
	gpsVel->status = GPS_STATUS_FLAGS_GPS_NMEA_DATA | statusFlags;

	return 0;	
}

/* G_GSA Message
* Provides pDOP and navigation mode (saved to determine 2D/3D mode)
*/
int nmea_parse_gsa(const char msg[], int msgSize, gps_pos_t *gpsPos, int *navMode)
{
	(void)msgSize;
	char *ptr = (char *)&msg[7];
	//$xxGSA,opMode,navMode{,svid},PDOP,HDOP,VDOP,systemId*cs<CR><LF>

	//Operation mode
	ptr = ASCII_find_next_field(ptr);
			
	//Navigation mode - save for use to determine 2D / 3D mode
	*navMode = atoi(ptr);
			
	//Skip 13
	for(int i=0;i<13;++i)
	{
		ptr = ASCII_find_next_field(ptr);
	}

	//pDOP
	gpsPos->pDop = (float)atof(ptr);

	return 0;	
}

/* G_GSV Message
* Provides satellite information
* Multiple GSV messages will come in a block. We wait until block is finished before flagging data is ready.
*/
char* nmea_parse_gsv(const char a[], int aSize, gps_sat_t *gpsSat, gps_sig_t *gpsSig, uint32_t *cnoSum, uint32_t *cnoCount)
{
	if (gpsSat == NULL || gpsSig == NULL)
	{	// Don't parse
		return (char*)a;
	}

	(void)aSize;
	char *ptr = (char *)&a[7];	// $GxGSV,
	// $GxGSV, numMsgs, msgNum, numSats, {,svid,elv,az,cno}, signalId *checksum <CR><LF>
		
	int32_t numMsgs, msgNum, numSigs;
	ptr = ASCII_to_i32(&numMsgs, ptr);			// 1 - number of messages
	ptr = ASCII_to_i32(&msgNum, ptr);			// 2 - message number
	ptr = ASCII_to_i32(&numSigs, ptr);			// 3 - number of satellite signals in view

	uint8_t gnssId = SAT_SV_GNSS_ID_UNKNOWN;
	uint8_t sigId = 0;
	uint8_t *sigIds[4] = { NULL };
	uint8_t **sigIdPtr = sigIds;
			
	// Process up to 4 satellites
	int satCnt = _MIN(numSigs - (msgNum - 1) * 4, 4);

	// Payload: {svid,elv,az,cno} up to 4x
	for(int i=0; i<satCnt; ++i)
	{
		uint8_t elev, cno;
		uint16_t svId, azim;

		ptr = ASCII_to_u16(&svId, ptr);		// 4 + 4x   svId
		ptr = ASCII_to_u8(&elev, ptr);		// 5 + 4x   elevation
		ptr = ASCII_to_u16(&azim, ptr);		// 6 + 4x   azimuth
		ptr = ASCII_to_u8(&cno, ptr);		// 7 + 4x   cno

		talkerId_to_gnssId(a, gnssId, svId, sigId);
				
		// Add to satellite info list
		for (uint32_t j=0;; j++)
		{
			if (j >= gpsSat->numSats)
			{	// Not in list
				if(gpsSat->numSats < MAX_NUM_SATELLITES)
				{	// Add to list
					auto& dst = gpsSat->sat[gpsSat->numSats];
					gpsSat->numSats++;
					
					dst.gnssId = gnssId;
					dst.svId = (uint8_t)svId;
					dst.elev = elev;
					dst.azim = azim;
					dst.cno = cno;
					dst.status = 
						SAT_SIG_QUALITY_CODE_CARRIER_TIME_SYNC_3 |
						SAT_SV_STATUS_USED_IN_SOLUTION | 
						SAT_SV_STATUS_HEALTH_GOOD;
				}
				break;
			}
			if ((gnssId == gpsSat->sat[j].gnssId) && (svId == gpsSat->sat[j].svId)) 
			{ 
				break; 
			}	// already in list
		}

		// Add to satellite signal list
		for (uint32_t j=0;; j++)
		{
			if (j >= gpsSig->numSigs)
			{	// Not in list
				if(gpsSig->numSigs < MAX_NUM_SAT_SIGNALS)
				{	// Add to list
					auto& dst = gpsSig->sig[gpsSig->numSigs];
					gpsSig->numSigs++;
					
					dst.gnssId = gnssId;
					dst.svId = (uint8_t)svId;
					dst.sigId = sigId;	// Gets set at function end if using protocol > NMEA 4.1
					*sigIdPtr = &(dst.sigId);
					sigIdPtr++;
					dst.quality = SAT_SIG_QUALITY_CODE_CARRIER_TIME_SYNC_3;
					dst.cno = cno;
					dst.status = SAT_SIG_STATUS_HEALTH_GOOD | SAT_SIG_STATUS_USED_IN_SOLUTION;
				}
				break;
			}
		}

		// Calculate the sum and count of non-zero cno values, in order to calculate the cnoMean
		if (cno != 0)
		{
			(*cnoSum) += cno;
			++(*cnoCount);
		}
	}

	if (s_protocol_version >= NMEA_PROTOCOL_4P10)
	{
		uint8_t sigId = nmea4p11_signalId_to_sigId(gnssId, *ptr);	// nmea signal ID
		ptr = ASCII_find_next_field(ptr);
		for (int i=0; i<4 && sigIds[i]!=NULL; i++)
		{	// Retroactivly set sigId satSig list
			*(sigIds[i]) = sigId;
		}
	}
	
	// Move past checksum
	return ptr + 5;
}<|MERGE_RESOLUTION|>--- conflicted
+++ resolved
@@ -499,17 +499,11 @@
 		info.protocolVer[0], info.protocolVer[1], info.protocolVer[2], info.protocolVer[3], // 5
 		(int)info.repoRevision,	// 6
 		info.manufacturer,		// 7
-<<<<<<< HEAD
 		info.buildYear+2000, info.buildMonth, info.buildDay, // 8
 		info.buildHour, info.buildMinute, info.buildSecond, info.buildMillisecond, // 9
-		info.addInfo);			// 10
-=======
-		info.buildDate[1]+2000, info.buildDate[2], info.buildDate[3], // 8
-		info.buildTime[0], info.buildTime[1], info.buildTime[2], info.buildTime[3], // 9
 		info.addInfo,			// 10
 		info.hardware,			// 11
 		info.reserved);			// 12
->>>>>>> 0628608b
 		
 	return nmea_sprint_footer(a, aSize, n);
 }
@@ -1594,16 +1588,10 @@
 	// uint8_t         buildDate[4];	YYYY-MM-DD
 	unsigned int year, month, day;
 	SSCANF(ptr, "%04d-%02u-%02u", &year, &month, &day);
-<<<<<<< HEAD
+	info.buildType = 0;
 	info.buildYear = (uint8_t)(year - 2000);
 	info.buildMonth = (uint8_t)(month);
 	info.buildDay = (uint8_t)(day);
-=======
-	info.buildDate[0] = 0;
-	info.buildDate[1] = (uint8_t)(year - 2000);
-	info.buildDate[2] = (uint8_t)(month);
-	info.buildDate[3] = (uint8_t)(day);
->>>>>>> 0628608b
 	ptr = ASCII_find_next_field(ptr);
 	
 	// uint8_t         buildTime[4];	hh:mm:ss.ms
