#include <stdint.h>
#include <stdarg.h>
#include "protocol_nmea.h"
#include "time_conversion.h"
#include "ISPose.h"
#include "ISEarth.h"
#include "data_sets.h"


static int s_protocol_version = 0;
static uint8_t s_gnssId = SAT_SV_GNSS_ID_GNSS;

static struct  
{
	uint32_t 		timeOfWeekMs;
	ixVector3 		velNed;
	float			speed2dMps;
	float			speed2dKnots;
} s_dataSpeed;

uint8_t nmea2p3_svid_to_sigId(uint8_t gnssId, uint16_t svId);

//////////////////////////////////////////////////////////////////////////
// Utility functions
//////////////////////////////////////////////////////////////////////////

void nmea_set_protocol_version(int protocol_version)
{ 
	s_protocol_version = protocol_version; 
}

void nmea_set_gnss_id(int gnssId)
{
	s_gnssId = gnssId;
}

// Safe snprintf that prevents use of invalid size.
// snprintf size (size_t) is unsigned and can wrap very large.
int ssnprintf(char buf[], int bufSize, const char *fmt, ...) 
{
	if (bufSize<=0) return 0;		// Prevent snprintf w/ invalid size 
    va_list args;
    va_start(args, fmt);
    int l = VSNPRINTF(buf, bufSize, fmt, args);
    va_end(args);
	return l;
}

void nmea_sprint(char buf[], int bufSize, int &offset, const char *fmt, ...) 
{
	bufSize -= offset;
	if (bufSize<=0) return;		// Prevent snprintf w/ invalid size 
	buf += offset;
    va_list args;
    va_start(args, fmt);
    offset += VSNPRINTF(buf, bufSize, fmt, args);
    va_end(args);
}

void nmea_print_u32(char buf[], int bufSize, int &offset, int precision, uint32_t value)
{
	bufSize -= offset;
	if (bufSize<=0) return;		// Prevent snprintf w/ invalid size
	buf += offset;

	if (value)
	{	// Non-zero
		offset += ssnprintf(buf, bufSize, ",%0*u", precision, value);
	}
	else
	{	// Print nothing for Zero
		buf[0] = ',';
		offset++;
	}
}

uint32_t nmea_compute_checksum(uint8_t* str, int size)
{
	uint32_t checksum = 0;
	
	uint8_t *end = str + size;
	for(uint8_t *ptr=str; ptr<end; ptr++)
	{
		checksum ^= *ptr;
	}

	return checksum;
}

static int gnssId_to_talkerId(char* a, uint8_t gnssId)
{
    a[0] = 'G';

    switch (gnssId)
    {
    case SAT_SV_GNSS_ID_GPS:
    case SAT_SV_GNSS_ID_SBS:
        a[1] = 'P';
        break;
    case SAT_SV_GNSS_ID_GAL:
        a[1] = 'A';
        break;
    case SAT_SV_GNSS_ID_BEI:
        a[1] = 'B';
        break;
    case SAT_SV_GNSS_ID_QZS:
    case SAT_SV_GNSS_ID_IME:
        a[1] = 'Q';
        break;
    case SAT_SV_GNSS_ID_GLO:
        a[1] = 'L';
        break;
    case SAT_SV_GNSS_ID_IRN:
        a[1] = 'I';
        break;
    default:
        a[1] = 'N';
        break;
    }

	return 2;
}

void talkerId_to_gnssId(const char a[], uint8_t &gnssId, uint16_t &svId, uint8_t &sigId)
{
	uint16_t svIdLast = svId;
	if (s_protocol_version < NMEA_PROTOCOL_4P10)
	{
		if (svId >= 512)
		{	// < NMEA 4.10 method of detecting mult-frequency
			svId -= 512;
		}
		else if (svId >= 256)
		{	// < NMEA 4.10 method of detecting mult-frequency
			svId -= 256;
		}
		else
		{
			sigId = 0;
		}
	}

	switch(a[2])	// $Gx
	{
	case 'P':		// GPS, SBAS, QZSS
		if (svId >= 193)
		{
			gnssId = SAT_SV_GNSS_ID_QZS;
			if (svId >= 193){ svId -= 192; }
		}
		else if (svId > 32)
		{
			gnssId = SAT_SV_GNSS_ID_SBS;
			if (svId <= 64){ svId += 87; }
		}
		else{ gnssId = SAT_SV_GNSS_ID_GPS; }		break;
	case 'A':	gnssId = SAT_SV_GNSS_ID_GAL;		break;
	case 'B':	gnssId = SAT_SV_GNSS_ID_BEI;		break;	
	case 'L':	gnssId = SAT_SV_GNSS_ID_GLO; 		break;
	case 'I':	gnssId = SAT_SV_GNSS_ID_IRN; 		break;
	case 'Q':	gnssId = SAT_SV_GNSS_ID_QZS;		break;
	default:	gnssId = SAT_SV_GNSS_ID_UNKNOWN;	break;
	}

	sigId = nmea2p3_svid_to_sigId(gnssId, svIdLast);
}

static int nmea_talker(char* a, int aSize, uint8_t gnssId=s_gnssId)
{
	if (aSize < 2)
	{
		return 0;
	}
	a[0] = '$';
	return gnssId_to_talkerId(a+1, gnssId) + 1;
}

int nmea_sprint_footer(char* a, int aSize, int &n)
{
	unsigned int checkSum = nmea_compute_checksum((uint8_t*)(a+1), n);	
	n += ssnprintf(a+n, aSize-n, "*%.2X\r\n", checkSum);
	return n;
}

char *ASCII_to_u8(uint8_t *val, char *ptr)
{
	val[0] = (uint8_t)atoi(ptr);	ptr = ASCII_find_next_field(ptr);
	return ptr;
}

char *ASCII_to_u16(uint16_t *val, char *ptr)
{
	val[0] = (uint16_t)atoi(ptr);	ptr = ASCII_find_next_field(ptr);
	return ptr;
}

char *ASCII_to_u32(uint32_t *val, char *ptr)
{
	val[0] = (uint32_t)atoi(ptr);	ptr = ASCII_find_next_field(ptr);
	return ptr;
}

char *ASCII_to_i32(int32_t *val, char *ptr)
{
	val[0] = (int32_t)atoi(ptr);	ptr = ASCII_find_next_field(ptr);
	return ptr;
}

char *ASCII_to_f32(float *vec, char *ptr)
{
	vec[0] = (float)atof(ptr);		ptr = ASCII_find_next_field(ptr);
	return ptr;
}

char *ASCII_to_f64(double *vec, char *ptr)
{
	vec[0] = atof(ptr);				ptr = ASCII_find_next_field(ptr);
	return ptr;
}

char *ASCII_to_ver4u8(uint8_t vec[], char *ptr)
{
	unsigned int v[4];
	SSCANF(ptr, "%u.%u.%u.%u", &v[0], &v[1], &v[2], &v[3]);
	vec[0] = (uint8_t)v[0];
	vec[1] = (uint8_t)v[1];
	vec[2] = (uint8_t)v[2];
	vec[3] = (uint8_t)v[3];
	ptr = ASCII_find_next_field(ptr);
	return ptr;
}

char *ASCII_to_vec3f(float vec[], char *ptr)
{
	vec[0] = (float)atof(ptr);		ptr = ASCII_find_next_field(ptr);
	vec[1] = (float)atof(ptr);		ptr = ASCII_find_next_field(ptr);
	vec[2] = (float)atof(ptr);		ptr = ASCII_find_next_field(ptr);
	return ptr;
}

char *ASCII_to_vec4f(float vec[], char *ptr)
{
	vec[0] = (float)atof(ptr);		ptr = ASCII_find_next_field(ptr);
	vec[1] = (float)atof(ptr);		ptr = ASCII_find_next_field(ptr);
	vec[2] = (float)atof(ptr);		ptr = ASCII_find_next_field(ptr);
	vec[3] = (float)atof(ptr);		ptr = ASCII_find_next_field(ptr);
	return ptr;
}

char *ASCII_to_vec3d(double vec[], char *ptr)
{
	vec[0] = atof(ptr);				ptr = ASCII_find_next_field(ptr);
	vec[1] = atof(ptr);				ptr = ASCII_find_next_field(ptr);
	vec[2] = atof(ptr);				ptr = ASCII_find_next_field(ptr);
	return ptr;
}

char *ASCII_DegMin_to_Lat(double *vec, char *ptr)
{
	int degrees;
	SSCANF(ptr, "%02d", &degrees);	ptr += 2;
	double minutes = atof(ptr);		ptr = ASCII_find_next_field(ptr);
	double decdegrees = ((double)degrees) + (minutes*0.01666666666666666666666666666666666);
	if (ptr[0] == 'S') 	{ vec[0] = -decdegrees; }	// south
	else 				{ vec[0] =  decdegrees; }	// north
	ptr += 2;

	return ptr;
}

char *ASCII_DegMin_to_Lon(double *vec, char *ptr)
{
	int degrees;
	SSCANF(ptr, "%03d", &degrees);	ptr += 3;
	double minutes = atof(ptr);		ptr = ASCII_find_next_field(ptr);
	double decdegrees = ((double)degrees) + (minutes*0.01666666666666666666666666666666666);
	if (ptr[0] == 'W') 	{ vec[0] = -decdegrees; }	// west
	else 				{ vec[0] =  decdegrees; }	// east
	ptr += 2;

	return ptr;
}

char *ASCII_to_char_array(char *dst, char *ptr, int max_len)
{
	char *ptr2 = ASCII_find_next_field(ptr);
	int len = _MIN(max_len, (int)(ptr2-ptr)) - 1;
	len = _MAX(0, len);		// prevent negative
	memcpy(dst, ptr, len);
	dst[len] = 0;			// Must be null terminated
	return ptr2;
}

char *ASCII_to_hours_minutes_seconds(int *hours, int *minutes, float *seconds, char *ptr)
{
	// HHMMSS.sss
#if 1
	SSCANF(ptr, "%02d%02d%f", hours, minutes, seconds);
#else
	double UTCtime = atof(ptr);
	*hours = ((int)UTCtime / 10000) % 100;
	*minutes = ((int)UTCtime / 100) % 100;
	float subSec = UTCtime - (int)UTCtime;
	*seconds = (float)((int)UTCtime % 100) + subSec;
#endif
	ptr = ASCII_find_next_field(ptr);
	return ptr;
}

char *ASCII_to_TimeOfDayMs(uint32_t *timeOfWeekMs, char *ptr)
{
	// HHMMSS.sss
	int hours, minutes; 
	float seconds;
	SSCANF(ptr, "%02d%02d%f", &hours, &minutes, &seconds);
	timeOfWeekMs[0] = hours*3600000 + minutes*60000 + (uint32_t)(seconds*1000.0f);
	ptr = ASCII_find_next_field(ptr);
	return ptr;
}

char *ASCII_find_next_field(char *str)
{
	while(*str != 0 && *str != ',' && *str != '*') // move down looking for end of string.
	++str;

	if(*str == ',') //move past comma (if not at end of string)
	++str;

	return str;
}

double ddmm2deg(double ddmm)
{
	double deg = (int)ddmm / 100 ;
	ddmm -= deg * 100 ;
	return deg + (ddmm / 60) ;
}

void set_gpsPos_status_mask(uint32_t *status, uint32_t state, uint32_t mask)
{
	*status &= ~mask;
	*status |= state & mask;
}

/* convert calendar day/time to time -------------------------------------------
* convert calendar day/time to gtime_t struct
* args   : double *ep       I   day/time {year,month,day,hour,min,sec}
* return : gtime_t struct
* notes  : proper in 1970-2037 or 1970-2099 (64bit time_t)
*-----------------------------------------------------------------------------*/
gtime_t epochToTime(const double *ep)
{
    const int doy[] = { 1,32,60,91,121,152,182,213,244,274,305,335 };
    gtime_t time = { 0 };
    int days, sec, year = (int)ep[0], mon = (int)ep[1], day = (int)ep[2];

    if (year < 1970 || 2099 < year || mon < 1 || 12 < mon) return time;

    /* leap year if year%4==0 in 1901-2099 */
    days = (year - 1970) * 365 + (year - 1969) / 4 + doy[mon - 1] + day - 2 + (year % 4 == 0 && mon >= 3 ? 1 : 0);
    sec = (int)floor(ep[5]);
    time.time = (time_t)days * 86400 + (int)ep[3] * 3600 + (int)ep[4] * 60 + sec;
    time.sec = ep[5] - sec;
    return time;
}

static const double gpst0[]={1980,1, 6,0,0,0}; /* gps time reference */

/* time to gps time ------------------------------------------------------------
* convert gtime_t struct to week and tow in gps time
* args   : gtime_t t        I   gtime_t struct
*          int    *week     IO  week number in gps time (NULL: no output)
* return : time of week in gps time (s)
*-----------------------------------------------------------------------------*/
double timeToGpst(gtime_t t, int *week)
{
	gtime_t t0=epochToTime(gpst0);
	time_t sec=t.time-t0.time;
	time_t w=(time_t)(sec/(86400*7));
	
	if (week) *week=(int)w;
	return (double)(sec-(double)w*86400*7)+t.sec;
}

void nmea_enable_stream(uint32_t& bits, uint8_t* period, uint32_t nmeaId, uint8_t periodMultiple)
{
	uint32_t nmeaBits = (1<<nmeaId);
	period[nmeaId] = periodMultiple;

	if (periodMultiple)
		bits |=  (nmeaBits);
	else 
		bits &= ~(nmeaBits);
}

void nmea_set_rmc_period_multiple(uint32_t& bits, uint8_t* period, nmea_msgs_t tmp)
{
	nmea_enable_stream(bits, period, NMEA_MSG_ID_PIMU,  tmp.pimu);
	nmea_enable_stream(bits, period, NMEA_MSG_ID_PPIMU, tmp.ppimu);
	nmea_enable_stream(bits, period, NMEA_MSG_ID_PRIMU, tmp.primu);
	nmea_enable_stream(bits, period, NMEA_MSG_ID_PINS1, tmp.pins1);
	nmea_enable_stream(bits, period, NMEA_MSG_ID_PINS2, tmp.pins2);
	nmea_enable_stream(bits, period, NMEA_MSG_ID_PGPSP, tmp.pgpsp);
	nmea_enable_stream(bits, period, NMEA_MSG_ID_GGA,   tmp.gga);
	nmea_enable_stream(bits, period, NMEA_MSG_ID_GLL,   tmp.gll);
	nmea_enable_stream(bits, period, NMEA_MSG_ID_GSA,   tmp.gsa);
	nmea_enable_stream(bits, period, NMEA_MSG_ID_RMC,   tmp.rmc);
	nmea_enable_stream(bits, period, NMEA_MSG_ID_ZDA,   tmp.zda);
	nmea_enable_stream(bits, period, NMEA_MSG_ID_PASHR, tmp.pashr);
	nmea_enable_stream(bits, period, NMEA_MSG_ID_GSV,   tmp.gsv);
	nmea_enable_stream(bits, period, NMEA_MSG_ID_VTG,   tmp.vtg);
}

//////////////////////////////////////////////////////////////////////////
// Binary to NMEA
//////////////////////////////////////////////////////////////////////////

int nmea_dev_info(char a[], const int aSize, dev_info_t &info)
{
	int n = ssnprintf(a, aSize, "$INFO"
		",%d"			// 1
		",%d.%d.%d.%d"	// 2
		",%d.%d.%d.%d"	// 3
		",%d"			// 4
		",%d.%d.%d.%d"	// 5
		",%d"			// 6
		",%s"			// 7
		",%04d-%02d-%02d"		// 8
		",%02d:%02d:%02d.%02d"	// 9
		",%s"			// 10
		",%d"			// 11
		",%d"			// 12
		",%c",			// 13
		(int)info.serialNumber,	// 1
		info.hardwareVer[0], info.hardwareVer[1], info.hardwareVer[2], info.hardwareVer[3], // 2
		info.firmwareVer[0], info.firmwareVer[1], info.firmwareVer[2], info.firmwareVer[3], // 3
		(int)info.buildNumber,	// 4
		info.protocolVer[0], info.protocolVer[1], info.protocolVer[2], info.protocolVer[3], // 5
		(int)info.repoRevision,	// 6
		info.manufacturer,		// 7
		info.buildYear+2000, info.buildMonth, info.buildDay, // 8
		info.buildHour, info.buildMinute, info.buildSecond, info.buildMillisecond, // 9
		info.addInfo,			// 10
		info.hardware,			// 11
		info.reserved,			// 12
		(info.buildType ? info.buildType : ' ')); // 13

	return nmea_sprint_footer(a, aSize, n);
}

int tow_to_nmea_ptow(char a[], const int aSize, double imuTow, double insTow, unsigned int gpsWeek)
{
	int n = ssnprintf(a, aSize, "$PTOW");
	nmea_sprint(a, aSize, n, ",%.6lf", imuTow);			// 1
	nmea_sprint(a, aSize, n, ",%.6lf", insTow);			// 2
	nmea_sprint(a, aSize, n, ",%u", gpsWeek);			// 3	

	return nmea_sprint_footer(a, aSize, n);
}

int nmea_pimu(char a[], const int aSize, imu_t &imu, const char name[])
{
	int n = ssnprintf(a, aSize, "%s", name);
	nmea_sprint(a, aSize, n, ",%.3lf", imu.time);			// 1
	
	nmea_sprint(a, aSize, n, ",%.4f", imu.I.pqr[0]);		// 2
	nmea_sprint(a, aSize, n, ",%.4f", imu.I.pqr[1]);		// 3
	nmea_sprint(a, aSize, n, ",%.4f", imu.I.pqr[2]);		// 4

	nmea_sprint(a, aSize, n, ",%.3f", imu.I.acc[0]);		// 5
	nmea_sprint(a, aSize, n, ",%.3f", imu.I.acc[1]);		// 6
	nmea_sprint(a, aSize, n, ",%.3f", imu.I.acc[2]);		// 7
	
	return nmea_sprint_footer(a, aSize, n);
}

int nmea_ppimu(char a[], const int aSize, pimu_t &pimu)
{
	int n = ssnprintf(a, aSize, "$PPIMU");
	nmea_sprint(a, aSize, n, ",%.3lf", pimu.time);		// 1
	
	nmea_sprint(a, aSize, n, ",%.4f", pimu.theta[0]);	// 2
	nmea_sprint(a, aSize, n, ",%.4f", pimu.theta[1]);	// 3
	nmea_sprint(a, aSize, n, ",%.4f", pimu.theta[2]);	// 4

	nmea_sprint(a, aSize, n, ",%.4f", pimu.vel[0]);		// 5
	nmea_sprint(a, aSize, n, ",%.4f", pimu.vel[1]);		// 6
	nmea_sprint(a, aSize, n, ",%.4f", pimu.vel[2]);		// 7

	nmea_sprint(a, aSize, n, ",%.3f", pimu.dt);			// 8
	
	return nmea_sprint_footer(a, aSize, n);
}

int nmea_pins1(char a[], const int aSize, ins_1_t &ins1)
{
	int n = ssnprintf(a, aSize, "$PINS1");
	nmea_sprint(a, aSize, n, ",%.3lf", ins1.timeOfWeek);			// 1

	nmea_sprint(a, aSize, n, ",%u", (unsigned int)ins1.week);		// 2
	nmea_sprint(a, aSize, n, ",%u", (unsigned int)ins1.insStatus);	// 3
	nmea_sprint(a, aSize, n, ",%u", (unsigned int)ins1.hdwStatus);	// 4

	nmea_sprint(a, aSize, n, ",%.4f", ins1.theta[0]);				// 5
	nmea_sprint(a, aSize, n, ",%.4f", ins1.theta[1]);				// 6
	nmea_sprint(a, aSize, n, ",%.4f", ins1.theta[2]);				// 7

	nmea_sprint(a, aSize, n, ",%.3f", ins1.uvw[0]);					// 8
	nmea_sprint(a, aSize, n, ",%.3f", ins1.uvw[1]);					// 9
	nmea_sprint(a, aSize, n, ",%.3f", ins1.uvw[2]);					// 10

	nmea_sprint(a, aSize, n, ",%.8lf", ins1.lla[0]);				// 11
	nmea_sprint(a, aSize, n, ",%.8lf", ins1.lla[1]);				// 12
	nmea_sprint(a, aSize, n, ",%.3lf", ins1.lla[2]);				// 13

	nmea_sprint(a, aSize, n, ",%.3f", ins1.ned[0]);					// 14
	nmea_sprint(a, aSize, n, ",%.3f", ins1.ned[1]);					// 15
	nmea_sprint(a, aSize, n, ",%.3f", ins1.ned[2]);					// 16
	
	return nmea_sprint_footer(a, aSize, n);
}

int nmea_pins2(char a[], const int aSize, ins_2_t &ins2)
{
	int n = ssnprintf(a, aSize, "$PINS2");
	nmea_sprint(a, aSize, n, ",%.3lf", ins2.timeOfWeek);			// 1

	nmea_sprint(a, aSize, n, ",%u", (unsigned int)ins2.week);		// 2
	nmea_sprint(a, aSize, n, ",%u", (unsigned int)ins2.insStatus);	// 3
	nmea_sprint(a, aSize, n, ",%u", (unsigned int)ins2.hdwStatus);	// 4
	
	nmea_sprint(a, aSize, n, ",%.4f", ins2.qn2b[0]);				// 5
	nmea_sprint(a, aSize, n, ",%.4f", ins2.qn2b[1]);				// 6
	nmea_sprint(a, aSize, n, ",%.4f", ins2.qn2b[2]);				// 7
	nmea_sprint(a, aSize, n, ",%.4f", ins2.qn2b[3]);				// 8

	nmea_sprint(a, aSize, n, ",%.3f", ins2.uvw[0]);					// 9
	nmea_sprint(a, aSize, n, ",%.3f", ins2.uvw[1]);					// 10
	nmea_sprint(a, aSize, n, ",%.3f", ins2.uvw[2]);					// 11

	nmea_sprint(a, aSize, n, ",%.8lf", ins2.lla[0]);				// 12
	nmea_sprint(a, aSize, n, ",%.8lf", ins2.lla[1]);				// 13
	nmea_sprint(a, aSize, n, ",%.3lf", ins2.lla[2]);				// 14
	
	return nmea_sprint_footer(a, aSize, n);
}

int nmea_pstrb(char a[], const int aSize, strobe_in_time_t &strobe)
{
	int n = ssnprintf(a, aSize, "$PSTRB");
	nmea_sprint(a, aSize, n, ",%u", (unsigned int)strobe.week);			// 1
	nmea_sprint(a, aSize, n, ",%u", (unsigned int)strobe.timeOfWeekMs);	// 2
	nmea_sprint(a, aSize, n, ",%u", (unsigned int)strobe.pin);			// 3
	nmea_sprint(a, aSize, n, ",%u", (unsigned int)strobe.count);		// 4
	
	return nmea_sprint_footer(a, aSize, n);
}

int nmea_pgpsp(char a[], const int aSize, gps_pos_t &pos, gps_vel_t &vel)
{
	int n = ssnprintf(a, aSize, "$PGPSP");
	nmea_sprint(a, aSize, n, ",%u", (unsigned int)pos.timeOfWeekMs);	// 1
	nmea_sprint(a, aSize, n, ",%u", (unsigned int)pos.week);			// 2
	nmea_sprint(a, aSize, n, ",%u", (unsigned int)pos.status);			// 3

	nmea_sprint(a, aSize, n, ",%.8lf", pos.lla[0]);						// 4
	nmea_sprint(a, aSize, n, ",%.8lf", pos.lla[1]);						// 5
	nmea_sprint(a, aSize, n, ",%.2lf", pos.lla[2]);						// 6
	
	nmea_sprint(a, aSize, n, ",%.2f", pos.hMSL);						// 7
	nmea_sprint(a, aSize, n, ",%.2f", pos.pDop);						// 8
	nmea_sprint(a, aSize, n, ",%.2f", pos.hAcc);						// 9
	nmea_sprint(a, aSize, n, ",%.2f", pos.vAcc);						// 10

	nmea_sprint(a, aSize, n, ",%.2f", vel.vel[0]);						// 11
	nmea_sprint(a, aSize, n, ",%.2f", vel.vel[1]);						// 12
	nmea_sprint(a, aSize, n, ",%.2f", vel.vel[2]);						// 13
	nmea_sprint(a, aSize, n, ",%.2f", vel.sAcc);						// 14

	nmea_sprint(a, aSize, n, ",%.1f", pos.cnoMean);						// 15
	nmea_sprint(a, aSize, n, ",%.4lf", pos.towOffset);					// 16
	nmea_sprint(a, aSize, n, ",%u", (unsigned int)pos.leapS);			// 17
	
	return nmea_sprint_footer(a, aSize, n);
}

static void nmea_latToDegMin(char* a, int aSize, int &offset, double v)
{
	aSize -= offset;
	a += offset;
	int degrees = (int)(v);
	double minutes = (v-((double)degrees))*60.0;
	
	offset += ssnprintf(a, aSize, ",%02d%08.5lf,%c", abs(degrees), fabs(minutes), (degrees >= 0 ? 'N' : 'S'));
}

static void nmea_lonToDegMin(char* a, int aSize, int &offset, double v)
{
	aSize -= offset;
	a += offset;
	int degrees = (int)(v);
	double minutes = (v-((double)degrees))*60.0;
	
	offset += ssnprintf(a, aSize, ",%03d%08.5lf,%c", abs(degrees), fabs(minutes), (degrees >= 0 ? 'E' : 'W'));
}

static void nmea_GPSTimeToUTCTime(char* a, int aSize, int &offset, gps_pos_t &pos)
{
	aSize -= offset;
	a += offset;	
	uint32_t hours, minutes, seconds, milliseconds;
	gpsTowMsToUtcTime(pos.timeOfWeekMs, pos.leapS, &hours, &minutes,  &seconds, &milliseconds);
	
	offset += ssnprintf(a, aSize, ",%02u%02u%02u", hours, minutes, seconds);
}

static void nmea_GPSTimeToUTCTimeMsPrecision(char* a, int aSize, int &offset, gps_pos_t &pos)
{
	aSize -= offset;
	a += offset;	
	uint32_t hours, minutes, seconds, milliseconds;
	gpsTowMsToUtcTime(pos.timeOfWeekMs, pos.leapS, &hours, &minutes,  &seconds, &milliseconds);

	offset += ssnprintf(a, aSize, ",%02u%02u%02u.%03u", hours, minutes, seconds, milliseconds);
}

static void nmea_GPSDateOfLastFix(char* a, int aSize, int &offset, gps_pos_t &pos)
{
	aSize -= offset;
	a += offset;
	double julian = gpsToJulian(pos.week, pos.timeOfWeekMs, pos.leapS);
	uint32_t year, month, day, hours, minutes, seconds, milliseconds;
	julianToDate(julian, &year, &month, &day, &hours, &minutes, &seconds, &milliseconds);
	
	offset += ssnprintf(a, aSize, ",%02u%02u%02u", (unsigned int)day, (unsigned int)month, (unsigned int)(year-2000));
}

static void nmea_GPSDateOfLastFixCSV(char* a, int aSize, int &offset, gps_pos_t &pos)	//Comma Separated Values
{
	aSize -= offset;
	a += offset;
	double julian = gpsToJulian(pos.week, pos.timeOfWeekMs, pos.leapS);
	uint32_t year, month, day, hours, minutes, seconds, milliseconds;
	julianToDate(julian, &year, &month, &day, &hours, &minutes, &seconds, &milliseconds);
	
	offset += ssnprintf(a, aSize, ",%02u,%02u,%04u", (unsigned int)day, (unsigned int)month, (unsigned int)year);
}

int nmea_gga(char a[], const int aSize, gps_pos_t &pos)
{
	int fixQuality;
	switch((pos.status&GPS_STATUS_FIX_MASK))
	{
	default:
	case GPS_STATUS_FIX_NONE:                   fixQuality = 0;	break;
	case GPS_STATUS_FIX_SBAS:
	case GPS_STATUS_FIX_2D:
	case GPS_STATUS_FIX_RTK_SINGLE:
	case GPS_STATUS_FIX_3D:                     fixQuality = 1;	break;
	case GPS_STATUS_FIX_DGPS:                   fixQuality = 2;	break;
	case GPS_STATUS_FIX_TIME_ONLY:              fixQuality = 3;	break;   
    case GPS_STATUS_FIX_RTK_FIX:                fixQuality = 4;	break;
	case GPS_STATUS_FIX_RTK_FLOAT:              fixQuality = 5;	break;	
	case GPS_STATUS_FIX_DEAD_RECKONING_ONLY:
	case GPS_STATUS_FIX_GPS_PLUS_DEAD_RECK:     fixQuality = 6;	break;
	}
		
	// NMEA GGA line - http://www.gpsinformation.org/dale/nmea.htm#GGA
	/*
	GGA          Global Positioning System Fix Data
	123519       Fix taken at 12:35:19 UTC
	4807.038,N   Latitude 48 deg 07.038' N
	01131.000,E  Longitude 11 deg 31.000' E
	.            Fix quality:	0 = invalid
	.							1 = GPS fix (SPS)
	.							2 = DGPS fix
	.							3 = PPS fix
	.							4 = Real Time Kinematic
	.							5 = Float RTK
	.							6 = estimated (dead reckoning) (2.3 feature)
	.							7 = Manual input mode
	.							8 = Simulation mode
	08           Number of satellites being tracked
	0.9          Horizontal dilution of position
	545.4,M      MSL altitude in meters 
	46.9,M       HAE altitude (above geoid / WGS84 ellipsoid)
	ellipsoid
	(empty field) time in seconds since last DGPS update
	(empty field) DGPS station ID number
	*47          the checksum data, always begins with *
	*/

	int n = nmea_talker(a, aSize);
	nmea_sprint(a, aSize, n, "GGA");
	nmea_GPSTimeToUTCTimeMsPrecision(a, aSize, n, pos);						// 1
	nmea_latToDegMin(a, aSize, n, pos.lla[0]);						// 2,3
	nmea_lonToDegMin(a, aSize, n, pos.lla[1]);						// 4,5
	nmea_sprint(a, aSize, n, ",%u", (unsigned int)fixQuality);		// 6 - GPS quality
	nmea_sprint(a, aSize, n, ",%02u", (unsigned int)(pos.status&GPS_STATUS_NUM_SATS_USED_MASK));		// 7 - Satellites used
	nmea_sprint(a, aSize, n, ",%.2f", pos.pDop);					// 8 - HDop
	nmea_sprint(a, aSize, n, ",%.2f,M", pos.hMSL);					// 9,10 - MSL altitude
	nmea_sprint(a, aSize, n, ",%.2f,M", pos.lla[2] - pos.hMSL);		// 11,12 - Geoid separation
	nmea_sprint(a, aSize, n, ",,"); 								// 13,14 - Age of differential, DGPS station ID number	
	return nmea_sprint_footer(a, aSize, n);
}

int nmea_gll(char a[], const int aSize, gps_pos_t &pos)
{
	// NMEA GLL line - http://www.gpsinformation.org/dale/nmea.htm#GLL
	/*
	     GLL          Geographic position, Latitude and Longitude
	     4916.46,N    Latitude 49 deg. 16.45 min. North
	     12311.12,W   Longitude 123 deg. 11.12 min. West
	     225444.800   Fix taken at 22:54:44.8 UTC
	     A            Data Active or V (void)
	     *iD          checksum data
	*/

	int n = nmea_talker(a, aSize);
	nmea_sprint(a, aSize, n, "GLL");
	nmea_latToDegMin(a, aSize, n, pos.lla[0]);                      // 1,2
	nmea_lonToDegMin(a, aSize, n, pos.lla[1]);                      // 3,4
	nmea_GPSTimeToUTCTimeMsPrecision(a, aSize, n, pos);                        // 5
	nmea_sprint(a, aSize, n, ",A");                                 // 6
	return nmea_sprint_footer(a, aSize, n);
}

int nmea_gsa(char a[], const int aSize, gps_pos_t &pos, gps_sat_t &sat)
{
	int fixQuality;
	switch((pos.status&GPS_STATUS_FIX_MASK))
	{
	default:
		fixQuality = 0;	break;
	case GPS_STATUS_FIX_2D:					
		fixQuality = 2;	break;

	case GPS_STATUS_FIX_3D:					
	case GPS_STATUS_FIX_SBAS:
	case GPS_STATUS_FIX_DGPS:					
	case GPS_STATUS_FIX_RTK_FIX:
	case GPS_STATUS_FIX_RTK_SINGLE:
	case GPS_STATUS_FIX_RTK_FLOAT:				
		fixQuality = 3;	break;
	}
		
	// NMEA GSA line - http://www.gpsinformation.org/dale/nmea.htm#GSA
	/*
		eg1. $GPGSA,A,3,,,,,,16,18,,22,24,,,3.6,2.1,2.2*3C
		eg2. $GPGSA,A,3,19,28,14,18,27,22,31,39,,,,,1.7,1.0,1.3*35

		1    = Mode:
		.		M=Manual, forced to operate in 2D or 3D
		.		A=Automatic, 3D/2D
		2    = Mode:
		.		1=Fix not available
		.		2=2D
		.		3=3D
		3-14 = IDs of SVs used in position fix (null for unused fields)
		15   = PDOP
		16   = HDOP
		17   = VDOP
	*/

	int n = nmea_talker(a, aSize);
	nmea_sprint(a, aSize, n, "GSA");
	nmea_sprint(a, aSize, n, ",A,%02u",	(unsigned int)fixQuality);		// 1,2
		
	for (uint32_t i = 0; i < 12; i++)									// 3-14
	{
		if(sat.sat[i].svId)
		{
			nmea_sprint(a, aSize, n, ",%02u", (unsigned)(sat.sat[i].svId));
		}
		else
		{
			nmea_sprint(a, aSize, n, ",");
		}
	}
		
	nmea_sprint(a, aSize, n,
		",%.1f"		// 15
		",%.1f"		// 16
		",%.1f",	// 17
		pos.pDop,	// 15
		pos.hAcc,	// 16
		pos.vAcc);	// 17	

	return nmea_sprint_footer(a, aSize, n);
}

void update_nmea_speed(gps_pos_t &pos, gps_vel_t &vel)
{
	if (s_dataSpeed.timeOfWeekMs != pos.timeOfWeekMs)
	{
		s_dataSpeed.timeOfWeekMs = pos.timeOfWeekMs;

		if (vel.status & GPS_STATUS_FLAGS_GPS_NMEA_DATA)
		{	// NED velocity
			cpy_Vec3_Vec3(s_dataSpeed.velNed, vel.vel);
		}
		else
		{	// ECEF velocity
			ixQuat qe2n;
			quat_ecef2ned(C_DEG2RAD_F*(float)pos.lla[0], C_DEG2RAD_F*(float)pos.lla[1], qe2n);
			quatConjRot(s_dataSpeed.velNed, qe2n, vel.vel);
		}
		s_dataSpeed.speed2dMps = mag_Vec2(s_dataSpeed.velNed);
		s_dataSpeed.speed2dKnots = C_METERS_KNOTS_F * s_dataSpeed.speed2dMps;
	}
}

int nmea_rmc(char a[], const int aSize, gps_pos_t &pos, gps_vel_t &vel, float magDeclination)
{
	update_nmea_speed(pos, vel);

	int n = nmea_talker(a, aSize);
	nmea_sprint(a, aSize, n, "RMC");
	nmea_GPSTimeToUTCTime(a, aSize, n, pos);										// 1 - UTC time of last fix
	if((pos.status&GPS_STATUS_FIX_MASK)!=GPS_STATUS_FIX_NONE)
	{
		nmea_sprint(a, aSize, n, ",A");												// 2 - A=active (good)
	}
	else
	{
		nmea_sprint(a, aSize, n, ",V");												// 2 - V=void (bad,warning)
	}
	nmea_latToDegMin(a, aSize, n, pos.lla[0]);										// 3,4 - lat (degrees minutes)
	nmea_lonToDegMin(a, aSize, n, pos.lla[1]);										// 5,6 - lon (degrees minutes)
	
	float courseMadeTrue = atan2f(s_dataSpeed.velNed[1], s_dataSpeed.velNed[0]);
	nmea_sprint(a, aSize, n,
	",%05.1f"		// 7
	",%05.1f",		// 8
	s_dataSpeed.speed2dKnots,														// 7 - speed in knots
	courseMadeTrue*C_RAD2DEG_F);													// 8 - course made true
	
	nmea_GPSDateOfLastFix(a, aSize, n, pos);										// 9 - date of last fix UTC
	
	// Magnetic variation degrees (Easterly var. subtracts from true course), i.e. 020.3,E - left pad to 3 zero
	float magDec = magDeclination * C_RAD2DEG_F;
	bool positive = (magDec >= 0.0);
	
	nmea_sprint(a, aSize, n,
	",%05.1f"	// 10
	",%s",		// 11
	fabsf(magDec),																	// 10 - Magnetic variation
	(positive ? "E" : "W"));														// 11
	
	return nmea_sprint_footer(a, aSize, n);
}

int nmea_zda(char a[], const int aSize, gps_pos_t &pos)
{
	// NMEA ZDA line - http://www.gpsinformation.org/dale/nmea.htm#ZDA
	/*
		HHMMSS.sss    HrMinSec(UTC)
		dd,mm,yyy     Day,Month,Year
		xx            local zone hours -13..13 - Fixed field: 00
		yy            local zone minutes 0..59 - Fixed field: 00
		*CC           checksum
	*/

	int n = nmea_talker(a, aSize);
	nmea_sprint(a, aSize, n, "ZDA");
	nmea_GPSTimeToUTCTimeMsPrecision(a, aSize, n, pos);										// 1
	nmea_GPSDateOfLastFixCSV(a, aSize, n, pos);										// 2,3,4
	nmea_sprint(a, aSize, n, ",00,00");												// 5,6
	
	return nmea_sprint_footer(a, aSize, n);
}

int nmea_vtg(char a[], const int aSize, gps_pos_t &pos, gps_vel_t &vel, float magVarCorrectionRad)
{
	/*
		0	Message ID $GPVTG
		1	Track made good (degrees true)
		2	T: track made good is relative to true north
		3	Track made good (degrees magnetic)
		4	M: track made good is relative to magnetic north 
		5	Speed, in knots
		6	N: speed is measured in knots
		7	Speed over ground in kilometers/hour (kph)
		8	K: speed over ground is measured in kph
		9	Mode indicator:
			A: Autonomous mode
			D: Differential mode
			E: Estimated (dead reckoning) mode
			M: Manual Input mode
			S: Simulator mode
			N: Data not valid
		10	The checksum data, always begins with *

		Example: $GPVTG,140.88,T,,M,8.04,N,14.89,K,D*05
	*/
	update_nmea_speed(pos, vel);

	int n = nmea_talker(a, aSize);
	nmea_sprint(a, aSize, n, "VTG");
	float courseMadeTrue = atan2f(s_dataSpeed.velNed[1], s_dataSpeed.velNed[0]);
	nmea_sprint(a, aSize, n, ",%.2f", C_RAD2DEG_F * courseMadeTrue);				// 1
	nmea_sprint(a, aSize, n, ",T");													// 2
	if (magVarCorrectionRad == 0.0f)												// 3
	{
		nmea_sprint(a, aSize, n, ",");
	}
	else
	{
		nmea_sprint(a, aSize, n, ",%.2f", courseMadeTrue + magVarCorrectionRad*C_RAD2DEG_F);
	}
	nmea_sprint(a, aSize, n, ",M");													// 4
	nmea_sprint(a, aSize, n, ",%.2f", s_dataSpeed.speed2dKnots);					// 5
	nmea_sprint(a, aSize, n, ",N");													// 6
	nmea_sprint(a, aSize, n, ",%.2f", s_dataSpeed.speed2dMps*C_MPS2KMPH_F);			// 7
	nmea_sprint(a, aSize, n, ",K");													// 8
	switch(pos.status & GPS_STATUS_FIX_MASK)										// 9
	{
	case GPS_STATUS_FIX_2D:
	case GPS_STATUS_FIX_3D:
		nmea_sprint(a, aSize, n, ",A");
		break;
	case GPS_STATUS_FIX_GPS_PLUS_DEAD_RECK:
	case GPS_STATUS_FIX_DEAD_RECKONING_ONLY:
		nmea_sprint(a, aSize, n, ",E");
		break;
	case GPS_STATUS_FIX_DGPS:
	case GPS_STATUS_FIX_RTK_SINGLE:
	case GPS_STATUS_FIX_RTK_FLOAT:
	case GPS_STATUS_FIX_RTK_FIX:
		nmea_sprint(a, aSize, n, ",D");
		break;
	default:
		nmea_sprint(a, aSize, n, ",N");
		break;
	}
	return nmea_sprint_footer(a, aSize, n);
}

int nmea_pashr(char a[], const int aSize, gps_pos_t &pos, ins_1_t &ins1, float heave, inl2_ned_sigma_t &sigma)
{
	// NMEA PASHR - RT300 proprietary roll and pitch sentence
	/*
		hhmmss.sss - UTC time
		hhh.hh - Heading in degrees
		T - flag to indicate that the Heading is True Heading (i.e. to True North)
		rrr.rr - Roll Angle in degrees
		ppp.pp - Pitch Angle in degrees
		xxx.xx - Heave
		a.aaa - Roll Angle Accuracy Estimate (Stdev) in degrees
		b.bbb - Pitch Angle Accuracy Estimate (Stdev) in degrees
		c.ccc - Heading Angle Accuracy Estimate (Stdev) in degrees
		d - Aiding Status
		e - IMU Status
		hh - Checksum
	*/
	
	int n = ssnprintf(a, aSize, "$PASHR");											// 1 - Name
	nmea_GPSTimeToUTCTimeMsPrecision(a, aSize, n, pos);										// 2 - UTC Time

	nmea_sprint(a, aSize, n, ",%.2f", RAD2DEG(ins1.theta[2]));						// 3 - Heading value in decimal degrees.
	nmea_sprint(a, aSize, n, ",T");													// 4 - T (heading respect to True North)
	nmea_sprint(a, aSize, n, ",%+.2f", RAD2DEG(ins1.theta[0]));						// 5 - Roll in degrees
	nmea_sprint(a, aSize, n, ",%+.2f", RAD2DEG(ins1.theta[1]));						// 6 - Pitch in degrees
	nmea_sprint(a, aSize, n, ",%+.2f", heave);										// 7 - Heave
	
	nmea_sprint(a, aSize, n, ",%.3f", RAD2DEG(sigma.StdAttNed[0])); 				// 8 - roll accuracy
	nmea_sprint(a, aSize, n, ",%.3f", RAD2DEG(sigma.StdAttNed[1])); 				// 9 - pitch accuracy
	nmea_sprint(a, aSize, n, ",%.3f", RAD2DEG(sigma.StdAttNed[2])); 				// 10 - heading accuracy
	
	int fix = 0;
	if(INS_STATUS_NAV_FIX_STATUS(ins1.insStatus) >= GPS_NAV_FIX_POSITIONING_RTK_FLOAT)
	{
		fix = 2;
	}
	else if(INS_STATUS_NAV_FIX_STATUS(ins1.insStatus) >= GPS_NAV_FIX_POSITIONING_3D)
	{
		fix = 1;
	}
	nmea_sprint(a, aSize, n, ",%d", fix);																// 11 - GPS Quality
	nmea_sprint(a, aSize, n, ",%d", INS_STATUS_SOLUTION(ins1.insStatus) >= INS_STATUS_SOLUTION_NAV); 	// 12 - INS Status
	
	return nmea_sprint_footer(a, aSize, n);
}

int nmea_intel(char a[], const int aSize, dev_info_t &info, gps_pos_t &pos, gps_vel_t &vel)
{
	/*  $INTEL prorietary NMEA message
		0	Message ID $INTEL
		1	Message ID KIM
		2	Fimrware version of KIM
		3	GPS Time of Week (ms)
		4	GPS week number
		5	GPS leap seconds
		6	1PPS phase 1 (ns)
		7	1PPS phase 2 (ns)
		8	Quantization error of time pulse (ns)
		9	ECEF X velocity (m/s)
		10	ECEF Y velocity (m/s)
		11	ECEF Z velocity (m/s)
		12	North veocity (m/s)
		13	East velocity (m/s)
		14	Down velocity (m/s)
		15	Checksum, begins with *

		Example: $INTEL, *05
	*/
	update_nmea_speed(pos, vel);

	int n = ssnprintf(a, aSize, "$INTEL,KIM");										// 0,1

	nmea_sprint(a, aSize, n, ",%d.%d.%d.%d", 
		info.firmwareVer[0], 
		info.firmwareVer[1], 
		info.firmwareVer[2], 
		info.firmwareVer[3]);														// 2
	nmea_sprint(a, aSize, n, ",%d", pos.timeOfWeekMs);								// 3
	nmea_sprint(a, aSize, n, ",%d", pos.week);										// 4
	nmea_sprint(a, aSize, n, ",%d", pos.leapS);										// 5

	nmea_sprint(a, aSize, n, ",%.3f", 0);											// 6
	nmea_sprint(a, aSize, n, ",%.3f", 0);											// 7
	nmea_sprint(a, aSize, n, ",0"); 												// 8

	nmea_sprint(a, aSize, n, ",%.3f", vel.vel[0]);									// 9
	nmea_sprint(a, aSize, n, ",%.3f", vel.vel[1]);									// 10
	nmea_sprint(a, aSize, n, ",%.3f", vel.vel[2]);									// 11

	nmea_sprint(a, aSize, n, ",%.3f", s_dataSpeed.velNed[0]);						// 12
	nmea_sprint(a, aSize, n, ",%.3f", s_dataSpeed.velNed[1]);						// 13
	nmea_sprint(a, aSize, n, ",%.3f", s_dataSpeed.velNed[2]);						// 14

	return nmea_sprint_footer(a, aSize, n);
}


void print_string_n(char a[], int n)
{
	a[n] = '\0'; 
	printf("%s", a);
}

int prnToSvId(int gnssId, int prn)
{
	switch (gnssId)
	{
	case SAT_SV_GNSS_ID_SBS: return prn-87;
	}

	return prn;
}

bool gsv_sig_match(uint8_t gnssId, uint8_t sigId, gps_sig_sv_t &s, bool noCno=false)
{
	if ((s.cno==0) != noCno)
	{	// cno doesn't matches
		return false;
	}

	switch (gnssId)
	{
	case SAT_SV_GNSS_ID_GPS:
		if ((s.gnssId != gnssId) && (s.gnssId != SAT_SV_GNSS_ID_SBS))
		{
			return false;
		}
		break;

	case SAT_SV_GNSS_ID_SBS:
		return false;

	default:
		if (s.gnssId != gnssId)
		{
			return false;
		}
		break;
	}

	return (sigId == 0xFF) || (s.sigId == sigId);
}

int nmea_gsv_num_sat_sigs(uint8_t gnssId, uint8_t sigId, gps_sig_t &sig, bool noCno=false)
{
	int numSigs = 0;

	for (uint32_t i=0; i<sig.numSigs; i++)
	{
		gps_sig_sv_t &s = sig.sig[i];
		if (gsv_sig_match(gnssId, sigId, s, noCno))
		{
			numSigs++;
		}
	}

	return numSigs;
}

uint8_t sigId_to_nmea4p11_signalId(uint8_t gnssId, uint8_t sigId)
{
	switch(gnssId)
	{
    case SAT_SV_GNSS_ID_GPS:
		switch(sigId)
		{
		case SAT_SV_SIG_ID_GPS_L1CA:		return '1';
		case SAT_SV_SIG_ID_GPS_L2CL:		return '6';
		case SAT_SV_SIG_ID_GPS_L2CM:		return '5';
		case SAT_SV_SIG_ID_GPS_L5I:			return '7';
		case SAT_SV_SIG_ID_GPS_L5Q:			return '8';
		}
		break;
    case SAT_SV_GNSS_ID_SBS:
		return 1;
    case SAT_SV_GNSS_ID_GAL:
		switch(sigId)
		{
		case SAT_SV_SIG_ID_Galileo_E1C2:
		case SAT_SV_SIG_ID_Galileo_E1B2:	return '7';
		case SAT_SV_SIG_ID_Galileo_E5aI:
		case SAT_SV_SIG_ID_Galileo_E5aQ:	return '1';
		case SAT_SV_SIG_ID_Galileo_E5bI:
		case SAT_SV_SIG_ID_Galileo_E5bQ:	return '2';
		}
		break;
    case SAT_SV_GNSS_ID_BEI:
		switch(sigId)
		{
		case SAT_SV_SIG_ID_BeiDou_B1D1:
		case SAT_SV_SIG_ID_BeiDou_B1D2:		return '1';
		case SAT_SV_SIG_ID_BeiDou_B2D1:
		case SAT_SV_SIG_ID_BeiDou_B2D2:		return 'B';
		case SAT_SV_SIG_ID_BeiDou_B1C:		return '3';
		case SAT_SV_SIG_ID_BeiDou_B2a:		return '5';
		}
		break;
    case SAT_SV_GNSS_ID_QZS:
		switch(sigId)
		{
		case SAT_SV_SIG_ID_QZSS_L1CA:		return '1';
		case SAT_SV_SIG_ID_QZSS_L1S:		return '4';
		case SAT_SV_SIG_ID_QZSS_L2CM:		return '5';
		case SAT_SV_SIG_ID_QZSS_L2CL:		return '6';
		case SAT_SV_SIG_ID_QZSS_L5I:		return '7';
		case SAT_SV_SIG_ID_QZSS_L5Q:		return '8';
		}
		break;
    case SAT_SV_GNSS_ID_GLO:
		switch(sigId)
		{
		case SAT_SV_SIG_ID_GLONASS_L1OF:	return '1';
		case SAT_SV_SIG_ID_GLONASS_L2OF:	return '3';
		}
		break;
    case SAT_SV_GNSS_ID_IRN:	// NavIC
		switch(sigId)
		{
		case SAT_SV_SIG_ID_NAVIC_L5A:		return '7';
		}
		break;
	}

	return '0';
}

uint8_t nmea4p11_signalId_to_sigId(uint8_t gnssId, char nmeaSignalId)
{
	switch(gnssId)
	{
    case SAT_SV_GNSS_ID_GPS:
		switch(nmeaSignalId)
		{
		case '1':	return SAT_SV_SIG_ID_GPS_L1CA;
		case '6':	return SAT_SV_SIG_ID_GPS_L2CL;
		case '5':	return SAT_SV_SIG_ID_GPS_L2CM;
		case '7':	return SAT_SV_SIG_ID_GPS_L5I;
		case '8':	return SAT_SV_SIG_ID_GPS_L5Q;
		}
		break;
    case SAT_SV_GNSS_ID_SBS:
		return 0;
    case SAT_SV_GNSS_ID_GAL:
		switch(nmeaSignalId)
		{
		case '7':	return SAT_SV_SIG_ID_Galileo_E1C2;
		// case '7':	return SAT_SV_SIG_ID_Galileo_E1B2;
		case '1':	return SAT_SV_SIG_ID_Galileo_E5aI;
		// case '1':	return SAT_SV_SIG_ID_Galileo_E5aQ;
		// case '2':	return SAT_SV_SIG_ID_Galileo_E5bI;
		case '2':	return SAT_SV_SIG_ID_Galileo_E5bQ;
		}
		break;
    case SAT_SV_GNSS_ID_BEI:
		switch(nmeaSignalId)
		{
		case '1':	return SAT_SV_SIG_ID_BeiDou_B1D1;
		// case '1': 	return SAT_SV_SIG_ID_BeiDou_B1D2;
		case 'B':	return SAT_SV_SIG_ID_BeiDou_B2D1;
		// case 'B':	return SAT_SV_SIG_ID_BeiDou_B2D2;
		case '3':	return SAT_SV_SIG_ID_BeiDou_B1C;
		case '5':	return SAT_SV_SIG_ID_BeiDou_B2a;
		}
		break;
    case SAT_SV_GNSS_ID_QZS:
		switch(nmeaSignalId)
		{
		case '1':	return SAT_SV_SIG_ID_QZSS_L1CA;
		case '4':	return SAT_SV_SIG_ID_QZSS_L1S;
		case '5':	return SAT_SV_SIG_ID_QZSS_L2CM;
		case '6':	return SAT_SV_SIG_ID_QZSS_L2CL;
		case '7':	return SAT_SV_SIG_ID_QZSS_L5I;
		case '8':	return SAT_SV_SIG_ID_QZSS_L5Q;
		}
		break;
    case SAT_SV_GNSS_ID_GLO:
		switch(nmeaSignalId)
		{
		case '1':	return SAT_SV_SIG_ID_GLONASS_L1OF;
		case '3':	return SAT_SV_SIG_ID_GLONASS_L2OF;
		}
		break;
    case SAT_SV_GNSS_ID_IRN:	// NavIC
		switch(nmeaSignalId)
		{
		case '7': 	return SAT_SV_SIG_ID_NAVIC_L5A;
		}
		break;
	}

	return '0';
}

uint16_t sigId_to_nmea2p3_svId(uint8_t gnssId, uint8_t sigId, uint16_t svId)
{
	switch(gnssId)
	{
    case SAT_SV_GNSS_ID_GPS:
		switch(sigId)
		{
		case SAT_SV_SIG_ID_GPS_L1CA:		return svId;
		case SAT_SV_SIG_ID_GPS_L2CL:		
		case SAT_SV_SIG_ID_GPS_L2CM:		return svId + 256;
		case SAT_SV_SIG_ID_GPS_L5I:			
		case SAT_SV_SIG_ID_GPS_L5Q:			return svId + 512;
		}
		break;
    case SAT_SV_GNSS_ID_SBS:
		return 1;
    case SAT_SV_GNSS_ID_GAL:
		switch(sigId)
		{
		case SAT_SV_SIG_ID_Galileo_E1C2:
		case SAT_SV_SIG_ID_Galileo_E1B2:	return svId;
		case SAT_SV_SIG_ID_Galileo_E5aI:
		case SAT_SV_SIG_ID_Galileo_E5aQ:	return svId + 256;
		case SAT_SV_SIG_ID_Galileo_E5bI:
		case SAT_SV_SIG_ID_Galileo_E5bQ:	return svId + 512;
		}
		break;
    case SAT_SV_GNSS_ID_BEI:
		switch(sigId)
		{
		case SAT_SV_SIG_ID_BeiDou_B1D1:
		case SAT_SV_SIG_ID_BeiDou_B1D2:		return svId;
		case SAT_SV_SIG_ID_BeiDou_B2D1:
		case SAT_SV_SIG_ID_BeiDou_B2D2:		return svId + 256;
		case SAT_SV_SIG_ID_BeiDou_B1C:		return svId;
		case SAT_SV_SIG_ID_BeiDou_B2a:		return svId + 512;
		}
		break;
    case SAT_SV_GNSS_ID_QZS:
		switch(sigId)
		{
		case SAT_SV_SIG_ID_QZSS_L1CA:
		case SAT_SV_SIG_ID_QZSS_L1S:		return svId;
		case SAT_SV_SIG_ID_QZSS_L2CM:
		case SAT_SV_SIG_ID_QZSS_L2CL:		return svId + 256;
		case SAT_SV_SIG_ID_QZSS_L5I:
		case SAT_SV_SIG_ID_QZSS_L5Q:		return svId + 512;
		}
		break;
    case SAT_SV_GNSS_ID_GLO:
		switch(sigId)
		{
		case SAT_SV_SIG_ID_GLONASS_L1OF:	return svId;
		case SAT_SV_SIG_ID_GLONASS_L2OF:	return svId + 256;
		}
		break;
    case SAT_SV_GNSS_ID_IRN:	// NavIC
		switch(sigId)
		{
		case SAT_SV_SIG_ID_NAVIC_L5A:		return svId + 512;
		}
		break;
	}

	return 0;
}

uint8_t nmea2p3_svid_to_sigId(uint8_t gnssId, uint16_t svId)
{
	if (svId<256)
	{	// L1/E1
		return 0;
	}

	if (svId>=512)
	{	// L5/E5 - most common band
		switch(gnssId)
		{
		case SAT_SV_GNSS_ID_GPS:	return SAT_SV_SIG_ID_GPS_L5Q;
		case SAT_SV_GNSS_ID_SBS:	return 0;
		case SAT_SV_GNSS_ID_GAL:	return SAT_SV_SIG_ID_Galileo_E5;
		case SAT_SV_GNSS_ID_BEI:	return SAT_SV_SIG_ID_BeiDou_B2a;
		case SAT_SV_GNSS_ID_QZS:	return SAT_SV_SIG_ID_QZSS_L5;
		case SAT_SV_GNSS_ID_GLO:	return SAT_SV_SIG_ID_GLONASS_L2OF;
		case SAT_SV_GNSS_ID_IRN:	return SAT_SV_SIG_ID_NAVIC_L5A;  // NavIC
		}
	}
	else
	{	// L2/E2 - most common band
		switch(gnssId)
		{
		case SAT_SV_GNSS_ID_GPS:	return SAT_SV_SIG_ID_GPS_L2CL;
		case SAT_SV_GNSS_ID_SBS:	return 0;
		case SAT_SV_GNSS_ID_GAL:	return SAT_SV_SIG_ID_Galileo_E5a;
		case SAT_SV_GNSS_ID_BEI:	return SAT_SV_SIG_ID_BeiDou_B2;
		case SAT_SV_GNSS_ID_QZS:	return SAT_SV_SIG_ID_QZSS_L2;
		case SAT_SV_GNSS_ID_GLO:	return SAT_SV_SIG_ID_GLONASS_L2OF;
		case SAT_SV_GNSS_ID_IRN:	return SAT_SV_SIG_ID_NAVIC_L5A;  // NavIC
		}
	}

	return 0;
}

int nmea_gsv_group(char a[], int aSize, int &offset, gps_sat_t &gsat, gps_sig_t &gsig, uint8_t gnssId, uint8_t sigId=0xFF, bool noCno=false)
{
	// Apply offset to buffer
	a += offset;
	aSize -= offset;
	char *bufStart = a;

	int numSigs = nmea_gsv_num_sat_sigs(gnssId, sigId, gsig);
	int numMsgs = (numSigs+3) >> 2;	// divide by 4

	uint32_t i=0;
	for (int sigNum = 0; sigNum<numSigs; sigNum+=4)
	{
		int msgNum = (sigNum >> 2) + 1;	// (divide by 4) + 1

		// Message fields: $xxGSV,numMsg,msgNum,numSats,{svid,elv,az,cno,}signalId*cs\r\n
		// Write message header: $xxGSV,numMsg,msgNum,numSats
		int n = nmea_talker(a, aSize, gnssId);
		nmea_sprint(a, aSize, n, "GSV");
		nmea_sprint(a, aSize, n, ",%u,%u,%02u", numMsgs, msgNum, numSigs);		// 1,2,3 - numMsgs, msgNum, numSats in view

		// Write message payload: {svid,elv,az,cno} up to 4x
		for (int cnt=0; cnt<4 && i<=gsig.numSigs; i++)
		{
			gps_sig_sv_t &sig = gsig.sig[i];
			if (gsv_sig_match(gnssId, sigId, sig, noCno))
			{	
				for (uint32_t j=0; j<=gsat.numSats; j++)
				{
					gps_sat_sv_t &sat = gsat.sat[j];
					if (sat.gnssId == sig.gnssId &&
						sat.svId == sig.svId)
					{
						uint16_t svId = prnToSvId(sig.gnssId, sig.svId);
						if (s_protocol_version < NMEA_PROTOCOL_4P10)
						{
							svId = sigId_to_nmea2p3_svId(gnssId, sig.sigId, svId);
						}
						nmea_sprint(a, aSize, n, ",%02u", svId);				// 4 + 4*msgNum... svid
						nmea_print_u32(a, aSize, n, 2, sat.elev);				// 5 + 4*msgNum... elevation
						nmea_print_u32(a, aSize, n, 3, sat.azim);				// 6 + 4*msgNum... azimuth
						nmea_print_u32(a, aSize, n, 2, sig.cno);				// 7 + 4*msgNum... cno
						++cnt;
						break;
					}
				}
			}
		}

		// Write message footer
		if (s_protocol_version >= NMEA_PROTOCOL_4P10)
		{
			nmea_sprint(a, aSize, n, ",%c", sigId_to_nmea4p11_signalId(gnssId, sigId));	// Signal ID
		}
		nmea_sprint_footer(a, aSize, n);

		offset += n;
		// Move buffer pointer
		a += n;
		aSize -= n;
	} 

	return (int)(a - bufStart);
}


int nmea_gsv_gnss(char a[], int aSize, int &offset, gps_sat_t &gsat, gps_sig_t &gsig, uint8_t gnssId, bool noCno)
{
	(void)noCno;
	if (s_protocol_version < NMEA_PROTOCOL_4P10)
	{
		return nmea_gsv_group(a, aSize, offset, gsat, gsig, gnssId);
	}

	uint8_t *sigIds;
	uint8_t gpsSigIds[] = { 
		SAT_SV_SIG_ID_GPS_L1CA,
		SAT_SV_SIG_ID_GPS_L2CL,
		SAT_SV_SIG_ID_GPS_L2CM,
		SAT_SV_SIG_ID_GPS_L5I,
		SAT_SV_SIG_ID_GPS_L5Q
	};		
	uint8_t galSigIds[] = { 
		SAT_SV_SIG_ID_Galileo_E1C2,
		SAT_SV_SIG_ID_Galileo_E1B2,
		SAT_SV_SIG_ID_Galileo_E5aI,
		SAT_SV_SIG_ID_Galileo_E5aQ,
		SAT_SV_SIG_ID_Galileo_E5bI,
		SAT_SV_SIG_ID_Galileo_E5bQ,
	};		
	uint8_t beiSigIds[] = { 
		SAT_SV_SIG_ID_BeiDou_B1D1,
		SAT_SV_SIG_ID_BeiDou_B1D2,
		SAT_SV_SIG_ID_BeiDou_B2D1,
		SAT_SV_SIG_ID_BeiDou_B2D2,
		SAT_SV_SIG_ID_BeiDou_B1C,
		SAT_SV_SIG_ID_BeiDou_B2a,
	};		
	uint8_t qzsSigIds[] = { 
		SAT_SV_SIG_ID_QZSS_L1CA,
		SAT_SV_SIG_ID_QZSS_L1S,
		SAT_SV_SIG_ID_QZSS_L2CM,
		SAT_SV_SIG_ID_QZSS_L2CL,
		SAT_SV_SIG_ID_QZSS_L5I,
		SAT_SV_SIG_ID_QZSS_L5Q,
	};		
	uint8_t gloSigIds[] = { 
		SAT_SV_SIG_ID_GLONASS_L1OF,
		SAT_SV_SIG_ID_GLONASS_L2OF,
	};		
	uint8_t nvcSigIds[] = { 
		SAT_SV_SIG_ID_NAVIC_L5A,
	};		
	int numSigIds = 0;

	int n = 0;
	switch(gnssId)
	{
	case SAT_SV_GNSS_ID_GPS:	sigIds = gpsSigIds;		numSigIds = sizeof(gpsSigIds);	break;
	case SAT_SV_GNSS_ID_GAL:	sigIds = galSigIds;		numSigIds = sizeof(galSigIds);	break;
	case SAT_SV_GNSS_ID_BEI:	sigIds = beiSigIds;		numSigIds = sizeof(beiSigIds);	break;
	case SAT_SV_GNSS_ID_QZS:	sigIds = qzsSigIds;		numSigIds = sizeof(qzsSigIds);	break;
	case SAT_SV_GNSS_ID_GLO:	sigIds = gloSigIds;		numSigIds = sizeof(gloSigIds);	break;
	case SAT_SV_GNSS_ID_IRN:	sigIds = nvcSigIds;		numSigIds = sizeof(nvcSigIds);	break;
	default: return 0;
	}

	for (int i = 0; i<numSigIds; i++)
	{
		n += nmea_gsv_group(a, aSize, offset, gsat, gsig, gnssId, sigIds[i]);
	}

	return n;
}

int nmea_gsv(char a[], const int aSize, gps_sat_t &gsat, gps_sig_t &gsig)
{
	int n=0;

	// eSatSvGnssId
	for (int gnssId=1; gnssId<=SAT_SV_GNSS_ID_IRN; gnssId++)
	{
		if (gnssId == SAT_SV_GNSS_ID_SBS) { continue; }
		// printf("gnssId: %d\n", gnssId);

		// With CNO
		nmea_gsv_gnss(a, aSize, n, gsat, gsig, gnssId);

		// Zero CNO
		// nmea_gsv_gnss(a, aSize, n, gsat, gsig, gnssId, true);
	}

	return n;
}

/**
 * Returns eNmeaMsgIdInx if NMEA head is recognized.
 * Error -1 for NMEA head not found 
 * 		 -2 for invalid length 
*/
int getNMEAMsgType(char *msgBuf, int msgSize)
{
	if(msgSize < 5)
		return -2;

    if(msgBuf[1] == 'A')
    {
		if(msgBuf[2] == 'S' && msgBuf[3] == 'C')
		{
			if(msgBuf[4] == 'B' )
				return NMEA_MSG_UINT_ASCB_IDX;      // "ASCB" - NMEA messages broadcast periods
			
			if(msgBuf[4] == 'E' )
				return NMEA_MSG_UINT_ASCE_IDX;      // "ASCE" - NMEA messages broadcast enable
		}
	}
	else if(msgBuf[1] == 'B')
	{ 
		if(msgBuf[2] == 'L' && msgBuf[3] == 'E' && msgBuf[4] == 'N' )
		    return NMEA_MSG_UINT_BLEN_IDX;	 	// "EBLE" - Enable bootloader on IMX (app firmware update)
	} 
	else if(msgBuf[1] == 'G')
	{
		if(msgBuf[4] == ',')
		{
			if(msgBuf[2] == 'S')
			{
				if(msgBuf[3] == 'A')
					return NMEA_MSG_UINT_GSA_IDX;   	// "GSA,"
				else if(msgBuf[3] == 'V')
					return NMEA_MSG_UINT_GSV_IDX;  		// "GSV,"
			}
			else if(msgBuf[2] == 'L')
			{
				if(msgBuf[3] == 'L')
					return NMEA_MSG_UINT_GLL_IDX;  		// "GLL,"
			}
		}
	}
	else if(msgBuf[1] == 'I')
	{
		if(msgBuf[2] == 'N')
		{
			if(msgBuf[3] == 'F' && msgBuf[4] == 'O' )
				return NMEA_MSG_UINT_INFO_IDX;    	// "INFO" - IMX device info
			else if(msgBuf[3] == 'T' && msgBuf[4] == 'E' )
				return NMEA_MSG_UINT_INTE_IDX;    	// "INTE"
		}
	}
	else if(msgBuf[1] == 'P')
	{
		if(msgBuf[2] == 'I')
		{
			if(msgBuf[3] == 'M' && msgBuf[4] == 'U' )
				return NMEA_MSG_UINT_PIMU_IDX;   	// "PIMU"
			else if(msgBuf[3] == 'N' && msgBuf[4] == 'S' )
				return NMEA_MSG_UINT_PINS_IDX;    	// "PINS"
		}
		else if(msgBuf[4] == 'S' )
		{
			if(msgBuf[2] == 'E' && msgBuf[3] == 'R')
				return NMEA_MSG_UINT_PERS_IDX;  	// "PERS" - Save perstent messages
			else if(msgBuf[2] == 'G' && msgBuf[3] == 'P')
				return NMEA_MSG_UINT_PGPS_IDX;    	// "PGPS"
		}
		else if(msgBuf[3] == 'I' && msgBuf[4] == 'M' )
		{
			if(msgBuf[2] == 'P')
				return NMEA_MSG_UINT_PPIM_IDX;    	// "PPIM"
			else if(msgBuf[2] == 'R')
				return NMEA_MSG_UINT_PRIM_IDX;    	// "PRIM"
		}
		else if(msgBuf[2] == 'A' && msgBuf[3] == 'S' && msgBuf[4] == 'H' )
			return NMEA_MSG_UINT_PASH_IDX;  	// "PASH"
	}
	else if(msgBuf[1] == 'R')
	{
		if(msgBuf[2] == 'M' && msgBuf[3] == 'C' && msgBuf[4] == ',' )
	        return NMEA_MSG_UINT_RMC_IDX;   	// "RMC,"
	}
	else if(msgBuf[1] == 'S')
	{
		if(msgBuf[2] == 'T' && msgBuf[3] == 'P' )
		{
			if(msgBuf[4] == 'B' )
				return NMEA_MSG_UINT_STPB_IDX;    	// "STPB" - Stop broadcasts on all ports
			else if(msgBuf[4] == 'C' )
				return NMEA_MSG_UINT_STPC_IDX;   	// "STPC" - Stop broadcasts on current port
		}
		else if(msgBuf[2] == 'R' && msgBuf[3] == 'S' && msgBuf[4] == 'T' )
	        return NMEA_MSG_UINT_SRST_IDX;   	// "SRTS" - Software reset
	}
	else if(msgBuf[1] == 'V')
	{
		if(msgBuf[2] == 'T' && msgBuf[3] == 'G' && msgBuf[4] == ',' )
	        return NMEA_MSG_UINT_VTG_IDX;   	// "VTG,"
	}
	else if(msgBuf[1] == 'Z')
	{
		if(msgBuf[2] == 'D' && msgBuf[3] == 'A' && msgBuf[4] == ',' )
	        return NMEA_MSG_UINT_ZDA_IDX;  		// "ZDA,"
	}

	return -1;
}

//////////////////////////////////////////////////////////////////////////
// NMEA to Binary
//////////////////////////////////////////////////////////////////////////

int nmea_parse_info(dev_info_t &info, const char a[], const int aSize)
{
	(void)aSize;
	char *ptr = (char *)&a[6];	// $INFO,
	
	// uint32_t        serialNumber;
	ptr = ASCII_to_u32(&info.serialNumber, ptr);

	// uint8_t         hardwareVer[4];
	ptr = ASCII_to_ver4u8(info.hardwareVer, ptr);

	// uint8_t         firmwareVer[4];
	ptr = ASCII_to_ver4u8(info.firmwareVer, ptr);

	// uint32_t        buildNumber;
	ptr = ASCII_to_u32(&info.buildNumber, ptr);

	// uint8_t         protocolVer[4];
	ptr = ASCII_to_ver4u8(info.protocolVer, ptr);

	// uint32_t        repoRevision;
	ptr = ASCII_to_u32(&info.repoRevision, ptr);

	// char            manufacturer[DEVINFO_MANUFACTURER_STRLEN];
	ptr = ASCII_to_char_array(info.manufacturer, ptr, DEVINFO_MANUFACTURER_STRLEN);

	// uint8_t         buildDate[4];	YYYY-MM-DD
	unsigned int year, month, day;
	SSCANF(ptr, "%04d-%02u-%02u", &year, &month, &day);
	info.buildType = ' ';
	info.buildYear = (uint8_t)(year - 2000);
	info.buildMonth = (uint8_t)(month);
	info.buildDay = (uint8_t)(day);
	ptr = ASCII_find_next_field(ptr);
	
	// uint8_t         buildTime[4];	hh:mm:ss.ms
	unsigned int hour, minute, second, ms;
	SSCANF(ptr, "%02u:%02u:%03u.%02u", &hour, &minute, &second, &ms);
	info.buildHour = (uint8_t)hour;
	info.buildMinute = (uint8_t)minute;
	info.buildSecond = (uint8_t)second;
	info.buildMillisecond = (uint8_t)ms;
	ptr = ASCII_find_next_field(ptr);
	
	// char            addInfo[DEVINFO_ADDINFO_STRLEN];
	ptr = ASCII_to_char_array(info.addInfo, ptr, DEVINFO_ADDINFO_STRLEN);

	// uint16_t        hardware;
	ptr = ASCII_to_u16(&info.hardware, ptr);

	// uint16_t        reserved;
	ptr = ASCII_to_u16(&info.reserved, ptr);

	// uint8_t         build type;
	info.buildType = (uint8_t)*ptr;
	if (info.buildType==0) { info.buildType = ' '; }

	return 0;
}

int nmea_parse_pimu(imu_t &imu, const char a[], const int aSize)
{
	(void)aSize;
	char *ptr = (char *)&a[6];	// $PIMU,
	
	// Time since system powerup 
	ptr = ASCII_to_f64(&(imu.time), ptr);

	// PQR angular rate
	ptr = ASCII_to_vec3f(imu.I.pqr, ptr);
	// XYZ linear acceleration
	ptr = ASCII_to_vec3f(imu.I.acc, ptr);

	return 0;
}

int nmea_parse_pimu_to_rimu(imu_t &imu, const char a[], const int aSize)
{
	(void)aSize;
	char *ptr = (char *)&a[7];	// $PRIMU,
	
	// Time since system powerup 
	ptr = ASCII_to_f64(&(imu.time), ptr);

	// PQR angular rate
	ptr = ASCII_to_vec3f(imu.I.pqr, ptr);
	// XYZ linear acceleration
	ptr = ASCII_to_vec3f(imu.I.acc, ptr);

	return 0;
}

int nmea_parse_ppimu(pimu_t &pimu, const char a[], const int aSize)
{
	(void)aSize;
	char *ptr = (char *)&a[7];	// $PPIMU,
	
	// Time since system powerup 
	ptr = ASCII_to_f64(&(pimu.time), ptr);

	// PQR angular rate
	ptr = ASCII_to_vec3f(pimu.theta, ptr);
	// XYZ linear acceleration
	ptr = ASCII_to_vec3f(pimu.vel, ptr);

	// Integration period 
	ptr = ASCII_to_f32(&(pimu.dt), ptr);

	return 0;
}

int nmea_parse_pins1(ins_1_t &ins, const char a[], const int aSize)
{
	(void)aSize;
	char *ptr = (char *)&a[7];	// $PINS1,
	
	// GPS timeOfWeek, week 
	ptr = ASCII_to_f64(&(ins.timeOfWeek), ptr);
	ptr = ASCII_to_u32(&(ins.week), ptr);

	// insStatus, hdwStatus
	ptr = ASCII_to_u32(&(ins.insStatus), ptr);
	ptr = ASCII_to_u32(&(ins.hdwStatus), ptr);

	// Roll, Pitch, Yaw
	ptr = ASCII_to_vec3f(ins.theta, ptr);
	// UVW
	ptr = ASCII_to_vec3f(ins.uvw, ptr);
	// LLA
	ptr = ASCII_to_vec3d(ins.lla, ptr);
	// NED
	ptr = ASCII_to_vec3f(ins.ned, ptr);

	return 0;
}

int nmea_parse_pins2(ins_2_t &ins, const char a[], const int aSize)
{
	(void)aSize;
	char *ptr = (char *)&a[7];	// $PINS2,
	
	// GPS timeOfWeek, week 
	ptr = ASCII_to_f64(&(ins.timeOfWeek), ptr);
	ptr = ASCII_to_u32(&(ins.week), ptr);

	// insStatus, hdwStatus
	ptr = ASCII_to_u32(&(ins.insStatus), ptr);
	ptr = ASCII_to_u32(&(ins.hdwStatus), ptr);

	// Quaternion
	ptr = ASCII_to_vec4f(ins.qn2b, ptr);
	// UVW
	ptr = ASCII_to_vec3f(ins.uvw, ptr);
	// LLA
	ptr = ASCII_to_vec3d(ins.lla, ptr);

	return 0;
}

int nmea_parse_pgpsp(gps_pos_t &gpsPos, gps_vel_t &gpsVel, const char a[], const int aSize)
{
	(void)aSize;
	char *ptr = (char *)&a[7];	// $PGPSP,
	
	// GPS timeOfWeekMs, week 
	ptr = ASCII_to_u32(&(gpsPos.timeOfWeekMs), ptr);
	ptr = ASCII_to_u32(&(gpsPos.week), ptr);
	gpsVel.timeOfWeekMs = gpsPos.timeOfWeekMs;

	// status
	ptr = ASCII_to_u32(&(gpsPos.status), ptr);
	gpsPos.satsUsed = gpsPos.status & GPS_STATUS_NUM_SATS_USED_MASK;

	// LLA, MSL altitude
	ptr = ASCII_to_vec3d(gpsPos.lla, ptr);
	ptr = ASCII_to_f32(&(gpsPos.hMSL), ptr);

	// pDop, hAcc, vAcc
	ptr = ASCII_to_f32(&(gpsPos.pDop), ptr);
	ptr = ASCII_to_f32(&(gpsPos.hAcc), ptr);
	ptr = ASCII_to_f32(&(gpsPos.vAcc), ptr);

	// Velocity, sAcc
	ptr = ASCII_to_vec3f(gpsVel.vel, ptr);
	ptr = ASCII_to_f32(&(gpsVel.sAcc), ptr);

	// cnoMean
	ptr = ASCII_to_f32(&(gpsPos.cnoMean), ptr);

	// Time of Week offset, leapS
	ptr = ASCII_to_f64(&(gpsPos.towOffset), ptr);
	ptr = ASCII_to_u8(&(gpsPos.leapS), ptr);

	return 0;
}

int nmea_parse_intel_to_did_gps(dev_info_t &info, gps_pos_t &pos, gps_vel_t &vel, float ppsPhase[2], uint32_t ppsNoiseNs[1], const char a[], const int aSize)
{
	(void)aSize;
	char *ptr = (char *)&a[7];	// $INTEL,
	
	// 1 - Message ID KIM
	ptr = ASCII_find_next_field(ptr);

	// 2 -	Fimrware version of KIM
	ptr = ASCII_to_ver4u8(info.firmwareVer, ptr);
	
	// 3 -	GPS Time of Week (ms)
	ptr = ASCII_to_u32(&(pos.timeOfWeekMs), ptr);
	
	// 4 -	GPS week number
	ptr = ASCII_to_u32(&(pos.week), ptr);
	
	// 5 -	GPS leap seconds
	ptr = ASCII_to_u8(&(pos.leapS), ptr);
	
	// 6 -	1PPS phase 1 (ns)
	ptr = ASCII_to_f32(&(ppsPhase[0]), ptr);
	
	// 7 -	1PPS phase 2 (ns)
	ptr = ASCII_to_f32(&(ppsPhase[1]), ptr);
	
	// 8 -	Quantization error of time pulse (ns)
	ptr = ASCII_to_u32(&(ppsNoiseNs[0]), ptr);
	
	// 9-11 - ECEF X,Y,Z velocity (m/s)
	ptr = ASCII_to_vec3f(vel.vel, ptr);
		
	// 12-14 - NED veocity (m/s)
	// float velNed[3];
	// ptr = ASCII_to_vec3f(velNed, ptr);

	return 0;
}

int nmea_parse_gga_to_did_gps(gps_pos_t &gpsPos, const char a[], const int aSize, uint32_t weekday)
{
	(void)aSize;
	char *ptr = (char *)&a[7];	// $GxGGA,
	
	// 1 - UTC time HHMMSS.sss
	uint32_t utcTimeOfDayMs;
	ptr = ASCII_to_TimeOfDayMs(&utcTimeOfDayMs, ptr);
	gpsPos.timeOfWeekMs = weekday*86400000 + utcTimeOfDayMs + gpsPos.leapS*1000;

	// 2,3 - Latitude (deg)
	ptr = ASCII_DegMin_to_Lat(&(gpsPos.lla[0]), ptr);
	// 4,5 - Longitude (deg)
	ptr = ASCII_DegMin_to_Lon(&(gpsPos.lla[1]), ptr);

	// 6 - Fix quality
	uint32_t fixQuality;
	ptr = ASCII_to_u32(&fixQuality, ptr);
	gpsPos.status &= ~GPS_STATUS_FIX_MASK;
	gpsPos.status |= GPS_STATUS_FLAGS_GPS_NMEA_DATA;
	gpsPos.hAcc = 0.0f;
	gpsPos.vAcc = 0.0f;
	switch(fixQuality)
	{
	default:	break;
	case 1:		// Autonomous
		gpsPos.status |= 
			GPS_STATUS_FIX_3D | 
			GPS_STATUS_FLAGS_FIX_OK;
		gpsPos.hAcc = 1.5f;
			break;
	case 2:		// Differential
		gpsPos.status |= 
			GPS_STATUS_FIX_DGPS | 
			GPS_STATUS_FLAGS_FIX_OK | 
			GPS_STATUS_FLAGS_DGPS_USED;
		gpsPos.hAcc = 0.8f;
		break;
	case 3:		// Time only
		gpsPos.status |= 
			GPS_STATUS_FIX_TIME_ONLY;
		gpsPos.hAcc = 0.8f;
		break;
	case 4:		// RTK fix
		gpsPos.status |= 
			GPS_STATUS_FIX_RTK_FIX |
			GPS_STATUS_FLAGS_FIX_OK |
			GPS_STATUS_FLAGS_GPS1_RTK_POSITION_ENABLED |
			GPS_STATUS_FLAGS_DGPS_USED;
		gpsPos.hAcc = 0.05f;
		break;
	case 5:		// RTK float
		gpsPos.status |= 
			GPS_STATUS_FIX_RTK_FLOAT |
			GPS_STATUS_FLAGS_FIX_OK |
			GPS_STATUS_FLAGS_GPS1_RTK_POSITION_ENABLED |
			GPS_STATUS_FLAGS_DGPS_USED;				
		gpsPos.hAcc = 0.4f;
		break;
	case 6:		// Dead reckoning
		gpsPos.status |= 
			GPS_STATUS_FIX_GPS_PLUS_DEAD_RECK;
		break;
	}

	// 7 - Satellites used
	ptr = ASCII_to_u8(&(gpsPos.satsUsed), ptr);
	gpsPos.status |= gpsPos.satsUsed;	// GPS_STATUS_NUM_SATS_USED_MASK

	// 8 - hDop
	ptr = ASCII_to_f32(&(gpsPos.pDop), ptr);

	// 9,10 - MSL altitude
	ptr = ASCII_to_f32(&(gpsPos.hMSL), ptr);
	ptr = ASCII_find_next_field(ptr);

	// 11,12 - Geoid separation = alt(HAE) - alt(MSL)
	double geoidSep;
	ptr = ASCII_to_f64(&(geoidSep), ptr);
	gpsPos.lla[2] = gpsPos.hMSL + geoidSep;

	// Convert LLA to ECEF.  Ensure LLA uses ellipsoid altitude
	ixVector3d lla;
	lla[0] = DEG2RAD(gpsPos.lla[0]);
	lla[1] = DEG2RAD(gpsPos.lla[1]);
	lla[2] = gpsPos.lla[2];		// Use ellipsoid altitude
	lla2ecef(lla, gpsPos.ecef);

	// 13 - time since last DGPS update
	// 14 - DGPS station ID number

	return 0;
}

int nmea_parse_gll_to_did_gps(gps_pos_t &gpsPos, const char a[], const int aSize, uint32_t weekday)
{
	(void)aSize;
	char *ptr = (char *)&a[7];	// $GxGGA,
	
	// 1,2 - Latitude (deg)
	ptr = ASCII_DegMin_to_Lat(&(gpsPos.lla[0]), ptr);
	// 3,4 - Longitude (deg)
	ptr = ASCII_DegMin_to_Lon(&(gpsPos.lla[1]), ptr);

	// 5 - UTC time HHMMSS
	uint32_t utcTimeOfDayMs;
	ptr = ASCII_to_TimeOfDayMs(&utcTimeOfDayMs, ptr);
	gpsPos.timeOfWeekMs = weekday*86400000 + utcTimeOfDayMs + gpsPos.leapS*1000;

	// 6 - Valid (A=active, V=void)

	return 0;
}

int nmea_parse_gsa_to_did_gps(gps_pos_t &gpsPos, gps_sat_t &sat, const char a[], const int aSize)
{
	(void)aSize;
	char *ptr = (char *)&a[7];	// $GxGGA,
	
	// 1 - Auto selection of 2D or 3D
	ptr = ASCII_find_next_field(ptr);

	// 2 - Fix quality
	uint32_t fixQuality;
	ptr = ASCII_to_u32(&fixQuality, ptr);
	gpsPos.status &= ~GPS_STATUS_FIX_MASK;
	switch(fixQuality)
	{
	default:														break;
	case 2:	gpsPos.status |= GPS_STATUS_FIX_2D;						break;
	case 3:	gpsPos.status |= GPS_STATUS_FIX_3D;						break;
	}

	// 3-14 - Sat ID
	for (uint32_t i = 0; i < 12; i++)
	{
		ptr = ASCII_to_u8(&(sat.sat[i].svId), ptr);
	}

	// 15 - pDop
	ptr = ASCII_to_f32(&(gpsPos.pDop), ptr);

	// 16 - hDop (hAcc)
	ptr = ASCII_to_f32(&(gpsPos.hAcc), ptr);

	// 17 - vDop (vAcc)
	ptr = ASCII_to_f32(&(gpsPos.vAcc), ptr);

	return 0;
}

int nmea_parse_gsv_to_did_gps_sat(gps_sat_t &gpsSat, const char a[], const int aSize)
{
	(void)gpsSat;
	(void)a;
	(void)aSize;
	return 0;
}

int nmea_parse_vtg_to_did_gps(gps_vel_t &vel, const char a[], const int aSize, const double refLla[3])
{
	(void)aSize;
	char *ptr = (char *)&a[7];	// $GxVTG,

	// 1 - Track made good (degrees true)
	float courseMadeTrue;
	ptr = ASCII_to_f32(&courseMadeTrue, ptr);
	courseMadeTrue *= C_DEG2RAD_F;
	// 2 - T: track made good is relative to true north
	ptr = ASCII_find_next_field(ptr);

	// 3 - Track made good (degrees magnetic)
	ptr = ASCII_find_next_field(ptr);
	// 4 - M: track made good is relative to magnetic north 
	ptr = ASCII_find_next_field(ptr);

	// 5 - Speed, in knots
	float speed2dKnots;
	ptr = ASCII_to_f32(&speed2dKnots, ptr);
	float speed2dMps;
	speed2dMps = C_KNOTS_METERS_F * speed2dKnots;

	ixVector3 velNed;
	velNed[0] = speed2dMps * cosf(courseMadeTrue);
	velNed[1] = speed2dMps * sinf(courseMadeTrue);
	velNed[2] = 0.0f;
	if (vel.status & GPS_STATUS_FLAGS_GPS_NMEA_DATA)
	{	// NED velocity
		cpy_Vec3_Vec3(vel.vel, velNed);
	}
	else
	{	// ECEF velocity
		ixQuat qe2n;
		quat_ecef2ned(C_DEG2RAD_F*(float)refLla[0], C_DEG2RAD_F*(float)refLla[1], qe2n);
		quatRot(vel.vel, qe2n, velNed);
	}

	// 6 - N: speed is measured in knots
	ptr = ASCII_find_next_field(ptr);

	// 7 - Speed over ground in kilometers/hour (kph)
	ptr = ASCII_find_next_field(ptr);

	// 8 - K: speed over ground is measured in kph
	ptr = ASCII_find_next_field(ptr);

	// 9 - Mode indicator:
	// 		A: Autonomous mode
	// 		D: Differential mode
	// 		E: Estimated (dead reckoning) mode
	// 		M: Manual Input mode
	// 		S: Simulator mode
	// 		N: Data not valid
	ptr = ASCII_find_next_field(ptr);

	return 0;
}

int nmea_parse_zda_to_did_gps(gps_pos_t &gpsPos, const char a[], const int aSize, uint32_t leapS)
{
	(void)aSize;
	char *ptr = (char *)&a[7];	// $GxZDA,

	double datetime[6];		// year,month,day,hour,min,sec

	// 1 - UTC time HHMMSS
	int hours, minutes; float seconds;
	ptr = ASCII_to_hours_minutes_seconds(&hours, &minutes, &seconds, ptr);
	datetime[3] = (double)hours;
	datetime[4] = (double)minutes;
	datetime[5] = (double)seconds;

	// 2,3,4 - dd,mm,yyy Day,Month,Year
	ptr = ASCII_to_f64(&(datetime[2]), ptr);
	ptr = ASCII_to_f64(&(datetime[1]), ptr);
	ptr = ASCII_to_f64(&(datetime[0]), ptr);

	gtime_t gtm = epochToTime(datetime);
	int week;
	double iTOWd = timeToGpst(gtm, &week);
	gpsPos.timeOfWeekMs = ((uint32_t)((iTOWd + 0.00001) * 1000.0)) + (leapS*1000);
	gpsPos.week = week;
	gpsPos.leapS = leapS;

	// 5,6 - 00,00

	return 0;
}

// Returns RMC options
uint32_t nmea_parse_ascb(int pHandle, const char msg[], int msgSize, rmci_t rmci[NUM_COM_PORTS])
{
	(void)msgSize;
	if(pHandle >= NUM_COM_PORTS)
	{
		return 0;
	}
	
	nmea_msgs_t tmp {};
	uint32_t options = 0;	
	char *ptr = (char *)&msg[6];				// $ASCB
	if(*ptr!=','){ options = (uint32_t)atoi(ptr); }		
	ptr = ASCII_find_next_field(ptr);			// PIMU
	if(*ptr!=','){ tmp.pimu = (uint8_t)atoi(ptr); }	
	ptr = ASCII_find_next_field(ptr);			// PPIMU
	if(*ptr!=','){ tmp.ppimu = (uint8_t)atoi(ptr); }
	ptr = ASCII_find_next_field(ptr);			// PINS1
	if(*ptr!=','){ tmp.pins1 = (uint8_t)atoi(ptr);	}
	ptr = ASCII_find_next_field(ptr);			// PINS2
	if(*ptr!=','){ tmp.pins2 = (uint8_t)atoi(ptr);	}
	ptr = ASCII_find_next_field(ptr);			// PGPSP
	if(*ptr!=','){ tmp.pgpsp = (uint8_t)atoi(ptr);	}
	ptr = ASCII_find_next_field(ptr);			// PRIMU
	if(*ptr!=','){ tmp.primu = (uint8_t)atoi(ptr); }
	ptr = ASCII_find_next_field(ptr);			// gga
	if(*ptr!=','){ tmp.gga = (uint8_t)atoi(ptr);	}
	ptr = ASCII_find_next_field(ptr);			// gll
	if(*ptr!=','){ tmp.gll = (uint8_t)atoi(ptr);	}
	ptr = ASCII_find_next_field(ptr);			// gsa
	if(*ptr!=','){ tmp.gsa = (uint8_t)atoi(ptr);	}
	ptr = ASCII_find_next_field(ptr);			// rmc
	if(*ptr!=','){ tmp.rmc = (uint8_t)atoi(ptr);	}
	ptr = ASCII_find_next_field(ptr);			// zda
	if(*ptr!=','){ tmp.zda = (uint8_t)atoi(ptr);	}
	ptr = ASCII_find_next_field(ptr);			// pashr
	if(*ptr!=','){ tmp.pashr = (uint8_t)atoi(ptr);	}
	ptr = ASCII_find_next_field(ptr);			// gsv
	if(*ptr!=','){ tmp.gsv = (uint8_t)atoi(ptr);	}
		
	// Copy tmp to corresponding port(s)
	uint32_t ports = options & RMC_OPTIONS_PORT_MASK;
	switch (ports)
	{
	case RMC_OPTIONS_PORT_CURRENT:	nmea_set_rmc_period_multiple(rmci[pHandle].rmcNmea.nmeaBits, rmci[pHandle].rmcNmea.nmeaPeriod, tmp); break;
	case RMC_OPTIONS_PORT_ALL:		for(int i=0; i<NUM_COM_PORTS; i++) { nmea_set_rmc_period_multiple(rmci[i].rmcNmea.nmeaBits, rmci[i].rmcNmea.nmeaPeriod, tmp); } break;
		
	default:	// Current port
		if (ports & RMC_OPTIONS_PORT_SER0)	{ nmea_set_rmc_period_multiple(rmci[0].rmcNmea.nmeaBits, rmci[0].rmcNmea.nmeaPeriod, tmp); }
		if (ports & RMC_OPTIONS_PORT_SER1)	{ nmea_set_rmc_period_multiple(rmci[1].rmcNmea.nmeaBits, rmci[1].rmcNmea.nmeaPeriod, tmp); }
		if (ports & RMC_OPTIONS_PORT_SER2)	{ nmea_set_rmc_period_multiple(rmci[2].rmcNmea.nmeaBits, rmci[2].rmcNmea.nmeaPeriod, tmp); }
		if (ports & RMC_OPTIONS_PORT_USB)	{ nmea_set_rmc_period_multiple(rmci[3].rmcNmea.nmeaBits, rmci[3].rmcNmea.nmeaPeriod, tmp); }
		break;
	}
		
	return options;
}

uint32_t nmea_parse_asce(int pHandle, const char msg[], int msgSize, rmci_t rmci[NUM_COM_PORTS])
{
	(void)msgSize;
	char *ptr;

	uint32_t options = 0;
	uint32_t id;
	uint32_t ports;

	uint8_t period;

<<<<<<< HEAD
	if(pHandle >= NUM_COM_PORTS)
	{
		return 0;
	}
	
	ptr = (char *)&msg[6];				// $ASCE
	
	// check if next index is ','
	if(*ptr != ',')
		options = (uint32_t)atoi(ptr);
	
	// get next uint32_t and assign it to options and move pointer
	ptr = ASCII_to_u32(&options, ptr);

	// extract port from options
	ports = options&RMC_OPTIONS_PORT_MASK;
	
	for (int i=0; i<20; i++)
	{
		// end of nmea string
		if(*ptr == '*')
		 	break;
		
		// set id and increament ptr to next field
		id = ((*ptr == ',') ? 0 : atoi(ptr));
		ptr = ASCII_find_next_field(ptr);

		// end of nmea string
		if(*ptr=='*')
			break;
		
		// set period multiple and increament ptr to next field
		period = ((*ptr==',') ? 0 : (uint8_t)atoi(ptr));	
		ptr = ASCII_find_next_field(ptr);

		// Copy tmp to corresponding port(s)
		switch (ports)
		{	
		case RMC_OPTIONS_PORT_CURRENT:	nmea_enable_stream(rmci[pHandle].rmcNmea.nmeaBits, rmci[pHandle].rmcNmea.nmeaPeriod, id, period); break;
		case RMC_OPTIONS_PORT_ALL:		for(int i=0; i<NUM_COM_PORTS; i++) { nmea_enable_stream(rmci[i].rmcNmea.nmeaBits, rmci[i].rmcNmea.nmeaPeriod, id,  period); } break;
			
		default:	// Current port
			if (ports & RMC_OPTIONS_PORT_SER0)     { nmea_enable_stream(rmci[0].rmcNmea.nmeaBits, rmci[0].rmcNmea.nmeaPeriod, id, period); }
			if (ports & RMC_OPTIONS_PORT_SER1)     { nmea_enable_stream(rmci[1].rmcNmea.nmeaBits, rmci[1].rmcNmea.nmeaPeriod, id, period); }
			if (ports & RMC_OPTIONS_PORT_SER2)     { nmea_enable_stream(rmci[2].rmcNmea.nmeaBits, rmci[2].rmcNmea.nmeaPeriod, id, period); }
			if (ports & RMC_OPTIONS_PORT_USB)      { nmea_enable_stream(rmci[3].rmcNmea.nmeaBits, rmci[3].rmcNmea.nmeaPeriod, id, period); }
			break;
		}
	}
		
	return options;
}

uint32_t nmea_parse_asce_grmci(int pHandle, const char msg[], int msgSize, grmci_t rmci[NUM_COM_PORTS])
{
	(void)msgSize;
	
=======
>>>>>>> bff69533
	if(pHandle >= NUM_COM_PORTS)
	{
		return 0;
	}
	
	ptr = (char *)&msg[6];				// $ASCE
	
	// check if next index is ','
	if(*ptr != ',')
		options = (uint32_t)atoi(ptr);
	
	// get next uint32_t and assign it to options and move pointer
	ptr = ASCII_to_u32(&options, ptr);

	// extract port from options
	ports = options&RMC_OPTIONS_PORT_MASK;
	
	for (int i=0; i<20; i++)
	{
		// end of nmea string
		if(*ptr == '*')
		 	break;
		
		// set id and increament ptr to next field
		id = ((*ptr == ',') ? 0 : atoi(ptr));
		ptr = ASCII_find_next_field(ptr);

		// end of nmea string
		if(*ptr=='*')
			break;
		
		// set period multiple and increament ptr to next field
		period = ((*ptr==',') ? 0 : (uint8_t)atoi(ptr));	
		ptr = ASCII_find_next_field(ptr);

		// Copy tmp to corresponding port(s)
		switch (ports)
		{	
<<<<<<< HEAD
		case RMC_OPTIONS_PORT_CURRENT:	
			nmea_enable_stream(rmci[pHandle].rmcNmea.nmeaBits, rmci[pHandle].rmcNmea.nmeaPeriod, id, period);
			rmci[pHandle].rmc.options |= (options & RMC_OPTIONS_PERSISTENT);
			break;
		
		case RMC_OPTIONS_PORT_ALL:		
			for(int i=0; i<NUM_COM_PORTS; i++) 
			{ 
				nmea_enable_stream(rmci[i].rmcNmea.nmeaBits, rmci[i].rmcNmea.nmeaPeriod, id,  period); 
				rmci[i].rmc.options |= (options & RMC_OPTIONS_PERSISTENT);
			} 
			break;
			
		default:	// Current port
			if (ports & RMC_OPTIONS_PORT_SER0)     
			{ 
				nmea_enable_stream(rmci[0].rmcNmea.nmeaBits, rmci[0].rmcNmea.nmeaPeriod, id, period);
				rmci[0].rmc.options |= (options & RMC_OPTIONS_PERSISTENT);
			}
			if (ports & RMC_OPTIONS_PORT_SER1)    
			{ 
				nmea_enable_stream(rmci[1].rmcNmea.nmeaBits, rmci[1].rmcNmea.nmeaPeriod, id, period);
				rmci[1].rmc.options |= (options & RMC_OPTIONS_PERSISTENT);
			}
			if (ports & RMC_OPTIONS_PORT_SER2)     
			{ 
				nmea_enable_stream(rmci[2].rmcNmea.nmeaBits, rmci[2].rmcNmea.nmeaPeriod, id, period);
				rmci[2].rmc.options |= (options & RMC_OPTIONS_PERSISTENT); 
			}
			if (ports & RMC_OPTIONS_PORT_USB)      
			{ 
				nmea_enable_stream(rmci[3].rmcNmea.nmeaBits, rmci[3].rmcNmea.nmeaPeriod, id, period);
				rmci[3].rmc.options |= (options & RMC_OPTIONS_PERSISTENT); 
			}
=======
		case RMC_OPTIONS_PORT_CURRENT:	nmea_enable_stream(rmci[pHandle].rmcNmea.nmeaBits, rmci[pHandle].rmcNmea.nmeaPeriod, id, period); break;
		case RMC_OPTIONS_PORT_ALL:		for(int i=0; i<NUM_COM_PORTS; i++) { nmea_enable_stream(rmci[i].rmcNmea.nmeaBits, rmci[i].rmcNmea.nmeaPeriod, id,  period); } break;
			
		default:	// Current port
			if (ports & RMC_OPTIONS_PORT_SER0)     { nmea_enable_stream(rmci[0].rmcNmea.nmeaBits, rmci[0].rmcNmea.nmeaPeriod, id, period); }
			if (ports & RMC_OPTIONS_PORT_SER1)     { nmea_enable_stream(rmci[1].rmcNmea.nmeaBits, rmci[1].rmcNmea.nmeaPeriod, id, period); }
			if (ports & RMC_OPTIONS_PORT_SER2)     { nmea_enable_stream(rmci[2].rmcNmea.nmeaBits, rmci[2].rmcNmea.nmeaPeriod, id, period); }
			if (ports & RMC_OPTIONS_PORT_USB)      { nmea_enable_stream(rmci[3].rmcNmea.nmeaBits, rmci[3].rmcNmea.nmeaPeriod, id, period); }
>>>>>>> bff69533
			break;
		}
	}
		
	return options;
}

/* G_ZDA message
*  Provides day/month/year fort calculating iTOW.
*/
int nmea_parse_zda(const char msg[], int msgSize, double &day, double &month, double &year)
{
	(void)msgSize;
	char *ptr = (char *)&msg[7];
	//$xxZDA,time,day,month,year,ltzh,ltzn*cs<CR><LF>
			
	//time
	ptr = ASCII_find_next_field(ptr);
			
	//day
	day = atoi(ptr);
	ptr = ASCII_find_next_field(ptr);
			
	//month
	month = atoi(ptr);
	ptr = ASCII_find_next_field(ptr);
			
	//year
	year = atoi(ptr);

	return 0;
}

/* G_GNS Message
* Provides position data (newer message) using the following:
*   Time
*   Position (lat, lon)
*   Positioning mode (fix type)
*   Number Satellites
*   Altitude & Geoid separation
*/
int nmea_parse_gns(const char msg[], int msgSize, gps_pos_t *gpsPos, double datetime[6], uint32_t *satsUsed, uint32_t statusFlags)
{
	(void)msgSize;
	char *ptr = (char *)&msg[7];
	//$xxGNS,time,lat,NS,lon,EW,posMode,numSV,HDOP,alt,sep,diffAge,diffStation,navStatus*cs<CR><LF>

	//UTC time, hhmmss
	double UTCtime = atof(ptr);
	ptr = ASCII_find_next_field(ptr);

	//Convert time to iTOW
	datetime[3] = ((int)UTCtime / 10000) % 100;
	datetime[4] = ((int)UTCtime / 100) % 100;
	double subSec = UTCtime - (int)UTCtime;
	datetime[5] = (double)((int)UTCtime % 100) + subSec + gpsPos->leapS;
			
	gtime_t gtm = epochToTime(datetime);
	int week;
	double iTOWd = timeToGpst(gtm, &week);
	uint32_t iTOW = (uint32_t)((iTOWd + 0.00001) * 1000.0);
		
	//Latitude
	ixVector3d lla;
	lla[0] = ddmm2deg(atof(ptr));
	ptr = ASCII_find_next_field(ptr);
	if(*ptr == 'S')
		lla[0] = -lla[0];
	ptr = ASCII_find_next_field(ptr);

	//Longitude
	lla[1] = ddmm2deg(atof(ptr));
	ptr = ASCII_find_next_field(ptr);
	if(*ptr == 'W')
		lla[1] = -lla[1];
	ptr = ASCII_find_next_field(ptr);

	//Positioning Mode
	char pMode[4] = {0,0,0,0};
	if(*ptr != ',')
		pMode[0] = *ptr++;
	if(*ptr != ',')
		pMode[1] = *ptr++;
	if(*ptr != ',')
		pMode[2] = *ptr++;
	if(*ptr != ',')
		pMode[3] = *ptr++;
	ptr = ASCII_find_next_field(ptr);
		
	//Based off of ZED-F9P datasheet
	uint32_t fixType = GPS_STATUS_FIX_NONE;
	statusFlags |= GPS_STATUS_FLAGS_GPS_NMEA_DATA;
	gpsPos->hAcc = 0.0f;
	if(pMode[0] == 'R' || pMode[1] == 'R' || pMode[2] == 'R' || pMode[3] == 'R')		// RTK fix
	{
		fixType = GPS_STATUS_FIX_RTK_FIX;
		statusFlags |= 
			GPS_STATUS_FLAGS_FIX_OK |
			GPS_STATUS_FLAGS_GPS1_RTK_POSITION_ENABLED |
			GPS_STATUS_FLAGS_GPS1_RTK_POSITION_VALID |
			GPS_STATUS_FLAGS_RTK_FIX_AND_HOLD |
			GPS_STATUS_FLAGS_DGPS_USED;
		gpsPos->hAcc = 0.05f;
	}
	else if(pMode[0] == 'F' || pMode[1] == 'F' || pMode[2] == 'F' || pMode[3] == 'F')	// RTK float
	{
		fixType = GPS_STATUS_FIX_RTK_FLOAT;
		statusFlags |=
			GPS_STATUS_FLAGS_FIX_OK |
			GPS_STATUS_FLAGS_GPS1_RTK_POSITION_ENABLED |
			GPS_STATUS_FLAGS_DGPS_USED;
		gpsPos->hAcc = 0.4f;
	}
	else if(pMode[0] == 'D' || pMode[1] == 'D' || pMode[2] == 'D' || pMode[3] == 'D')	// Differential (DGPS)
	{
		fixType = GPS_STATUS_FIX_DGPS;
		statusFlags |= 
			GPS_STATUS_FLAGS_FIX_OK |
			GPS_STATUS_FLAGS_DGPS_USED;
		gpsPos->hAcc = 0.8f;
	}
	else if(pMode[0] == 'A' || pMode[1] == 'A' || pMode[2] == 'A' || pMode[3] == 'A')	// Autonomous, 2D/3D
	{
		fixType = GPS_STATUS_FIX_3D;
		statusFlags |= GPS_STATUS_FLAGS_FIX_OK;
		gpsPos->hAcc = 1.5f;
	}
	else if(pMode[0] == 'E' || pMode[1] == 'E' || pMode[2] == 'E' || pMode[3] == 'E')	// Dead reckoning
	{
		fixType = GPS_STATUS_FIX_DEAD_RECKONING_ONLY;
	}
	gpsPos->vAcc = 1.4f * gpsPos->hAcc;
			
	//Number of satellites used in solution
	*satsUsed = atoi(ptr);
	ptr = ASCII_find_next_field(ptr);
		
	//HDOP
	ptr = ASCII_find_next_field(ptr);
		
	//MSL Altitude (altitude above mean sea level)
	lla[2] = atof(ptr);
	gpsPos->hMSL = (float)lla[2];
	ptr = ASCII_find_next_field(ptr);

	//Geoid separation (difference between ellipsoid and mean sea level)
	double sep = atof(ptr);
		
	//Store data		
	set_gpsPos_status_mask(&(gpsPos->status), *satsUsed, (uint32_t)GPS_STATUS_NUM_SATS_USED_MASK);
	set_gpsPos_status_mask(&(gpsPos->status), statusFlags, (uint32_t)GPS_STATUS_FLAGS_MASK);
	set_gpsPos_status_mask(&(gpsPos->status), fixType, (uint32_t)GPS_STATUS_FIX_MASK);
		
	gpsPos->lla[0] = lla[0];
	gpsPos->lla[1] = lla[1];
	gpsPos->lla[2] = lla[2] + sep;

	//Change LLA to radians
	lla[0] = DEG2RAD(lla[0]);
	lla[1] = DEG2RAD(lla[1]);
	lla[2] = gpsPos->lla[2];	// Use ellipsoid alt
		
	//Convert LLA to ECEF.  Ensure LLA uses ellipsoid alt 
	ixVector3d ecef;
	lla2ecef(lla, ecef);
				
	gpsPos->timeOfWeekMs = iTOW;
	gpsPos->week = week;
	gpsPos->ecef[0] = ecef[0];
	gpsPos->ecef[1] = ecef[1];
	gpsPos->ecef[2] = ecef[2];	

	return 0;	
}

/* G_GGA Message
* Provides position data (older message) using the following:
*   Time
*   Position (lat, lon)
*   Quality (fix type)
*   Number Satellites
*   Altitude & Geoid separation
*/	
int nmea_parse_gga(const char msg[], int msgSize, gps_pos_t *gpsPos, double datetime[6], uint32_t *satsUsed, uint32_t statusFlags)
{
	(void)msgSize;
	char *ptr = (char *)&msg[7];
	//$xxGGA,time,lat,NS,lon,EW,quality,numSV,HDOP,alt,altUnit,sep,sepUnit,diffAge,diffStation*cs<CR><LF>
			
	//UTC time, hhmmss
	double UTCtime = atof(ptr);
	ptr = ASCII_find_next_field(ptr);

	//Convert time to iTOW
	datetime[3] = ((int)UTCtime / 10000) % 100;
	datetime[4] = ((int)UTCtime / 100) % 100;
	double subSec = UTCtime - (int)UTCtime;
	datetime[5] = (double)((int)UTCtime % 100) + subSec + gpsPos->leapS;
			
	gtime_t gtm = epochToTime(datetime);
	int week;
	double iTOWd = timeToGpst(gtm, &week);
	uint32_t iTOW = (uint32_t)((iTOWd + 0.00001) * 1000.0);
			
	//Latitude
	ixVector3d lla;
	lla[0] = ddmm2deg(atof(ptr));
	ptr = ASCII_find_next_field(ptr);
	if(*ptr == 'S')
	lla[0] = -lla[0];
	ptr = ASCII_find_next_field(ptr);

	//Longitude
	lla[1] = ddmm2deg(atof(ptr));
	ptr = ASCII_find_next_field(ptr);
	if(*ptr == 'W')
	lla[1] = -lla[1];
	ptr = ASCII_find_next_field(ptr);

	//quality
	int quality = atoi(ptr);
	ptr = ASCII_find_next_field(ptr);
			
	//Based off of ZED-F9P datasheet
	uint32_t fixType = GPS_STATUS_FIX_NONE;
	statusFlags |= GPS_STATUS_FLAGS_GPS_NMEA_DATA;
	gpsPos->hAcc = 0.0f;
	gpsPos->vAcc = 0.0f;
	switch(quality)
	{
	case 6:		// Dead reckoning
		fixType = GPS_STATUS_FIX_DEAD_RECKONING_ONLY;
		break;

	case 5:		// RTK float
		fixType = GPS_STATUS_FIX_RTK_FLOAT;
		statusFlags |=
			GPS_STATUS_FLAGS_FIX_OK |
			GPS_STATUS_FLAGS_GPS1_RTK_POSITION_ENABLED |
			GPS_STATUS_FLAGS_DGPS_USED;
		gpsPos->hAcc = 0.4f;
		break;
	
	case 4:		// RTK fix
		fixType = GPS_STATUS_FIX_RTK_FIX;
		statusFlags |= 
			GPS_STATUS_FLAGS_FIX_OK |
			GPS_STATUS_FLAGS_GPS1_RTK_POSITION_ENABLED |
			GPS_STATUS_FLAGS_GPS1_RTK_POSITION_VALID |
			GPS_STATUS_FLAGS_RTK_FIX_AND_HOLD |
			GPS_STATUS_FLAGS_DGPS_USED;
		gpsPos->hAcc = 0.05f;
		break;

	case 2:		// Differential
		fixType = GPS_STATUS_FIX_DGPS;
		statusFlags |= 
			GPS_STATUS_FLAGS_FIX_OK |
			GPS_STATUS_FLAGS_DGPS_USED;
		gpsPos->hAcc = 0.8f;
		break;

	case 1:		// Autonomous
		fixType = GPS_STATUS_FIX_3D;
		statusFlags |= GPS_STATUS_FLAGS_FIX_OK;
		gpsPos->hAcc = 1.5f;
		break;
	}
			
	//Number of satellites used in solution
	*satsUsed = atoi(ptr);
	ptr = ASCII_find_next_field(ptr);
			
	//HDOP
	ptr = ASCII_find_next_field(ptr);
			
	//MSL Altitude (altitude above mean sea level)
	lla[2] = atof(ptr);
	gpsPos->hMSL = (float)lla[2];
	ptr = ASCII_find_next_field(ptr);

	//altUnit
	ptr = ASCII_find_next_field(ptr);

	//Geoid separation
	double sep = atof(ptr);
			
	//Store data
	set_gpsPos_status_mask(&(gpsPos->status), *satsUsed, (uint32_t)GPS_STATUS_NUM_SATS_USED_MASK);
	set_gpsPos_status_mask(&(gpsPos->status), statusFlags, (uint32_t)GPS_STATUS_FLAGS_MASK);
	set_gpsPos_status_mask(&(gpsPos->status), fixType, (uint32_t)GPS_STATUS_FIX_MASK);
			
	gpsPos->lla[0] = lla[0];
	gpsPos->lla[1] = lla[1];
	gpsPos->lla[2] = lla[2] + sep;

	//Change LLA to radians
	lla[0] = DEG2RAD(lla[0]);
	lla[1] = DEG2RAD(lla[1]);
	lla[2] = gpsPos->lla[2];	// Use ellipsoid alt
			
	//Convert LLA to ECEF.  Ensure LLA uses ellipsoid alt
	ixVector3d ecef;
	lla2ecef(lla, ecef);
			
	gpsPos->timeOfWeekMs = iTOW;
	gpsPos->week = week;
	gpsPos->ecef[0] = ecef[0];
	gpsPos->ecef[1] = ecef[1];
	gpsPos->ecef[2] = ecef[2];
	//gpsPos->hAcc = 0;
	//gpsPos->vAcc = 0;
			
	//Indicate it is coming from NMEA
	gpsPos->status |= GPS_STATUS_FLAGS_GPS_NMEA_DATA;

	return 0;	
}

/* G_RMC Message
* Provides speed (speed and course over ground)
*/
int nmea_parse_rmc(const char msg[], int msgSize, gps_vel_t *gpsVel, double datetime[6], uint32_t statusFlags)
{
	(void)msgSize;
	char *ptr = (char *)&msg[7];
	//$xxRMC,time,status,lat,NS,lon,EW,spd,cog,date,mv,mvEW,posMode,navStatus*cs<CR><LF>

	//UTC time, hhmmss
	double UTCtime = atof(ptr);
	ptr = ASCII_find_next_field(ptr);
			
	//Skip 5
	for(int i=0;i<5;++i)
	{
		ptr = ASCII_find_next_field(ptr);
	}

	//spd & cog
	float spdm_s = (float)atof(ptr) * C_KNOTS_METERS_F;
	ptr = ASCII_find_next_field(ptr);
	float cogRad = DEG2RAD((float)atof(ptr));
			
	//Convert time to iTOW
	datetime[3] = ((int)UTCtime / 10000) % 100;
	datetime[4] = ((int)UTCtime / 100) % 100;
	double subSec = UTCtime - (int)UTCtime;
	datetime[5] = (double)((int)UTCtime % 100) + subSec;
			
	gtime_t gtm = epochToTime(datetime);
	double iTOWd = timeToGpst(gtm, 0);
	gpsVel->timeOfWeekMs = (uint32_t)round((iTOWd + 0.00001) * 1000.0);
			
	//Speed data in NED
	gpsVel->vel[0] = spdm_s * cosf(cogRad);
	gpsVel->vel[1] = spdm_s * sinf(cogRad);
	gpsVel->vel[2] = 0;
	//dependencies_.gpsVel->sAcc = 0;
			
	//Indicate it is coming from NMEA
	gpsVel->status = GPS_STATUS_FLAGS_GPS_NMEA_DATA | statusFlags;

	return 0;	
}

/* G_GSA Message
* Provides pDOP and navigation mode (saved to determine 2D/3D mode)
*/
int nmea_parse_gsa(const char msg[], int msgSize, gps_pos_t *gpsPos, int *navMode)
{
	(void)msgSize;
	char *ptr = (char *)&msg[7];
	//$xxGSA,opMode,navMode{,svid},PDOP,HDOP,VDOP,systemId*cs<CR><LF>

	//Operation mode
	ptr = ASCII_find_next_field(ptr);
			
	//Navigation mode - save for use to determine 2D / 3D mode
	*navMode = atoi(ptr);
			
	//Skip 13
	for(int i=0;i<13;++i)
	{
		ptr = ASCII_find_next_field(ptr);
	}

	//pDOP
	gpsPos->pDop = (float)atof(ptr);

	return 0;	
}

/* G_GSV Message
* Provides satellite information
* Multiple GSV messages will come in a block. We wait until block is finished before flagging data is ready.
*/
char* nmea_parse_gsv(const char a[], int aSize, gps_sat_t *gpsSat, gps_sig_t *gpsSig, uint32_t *cnoSum, uint32_t *cnoCount)
{
	if (gpsSat == NULL || gpsSig == NULL)
	{	// Don't parse
		return (char*)a;
	}

	(void)aSize;
	char *ptr = (char *)&a[7];	// $GxGSV,
	// $GxGSV, numMsgs, msgNum, numSats, {,svid,elv,az,cno}, signalId *checksum <CR><LF>
		
	int32_t numMsgs, msgNum, numSigs;
	ptr = ASCII_to_i32(&numMsgs, ptr);			// 1 - number of messages
	ptr = ASCII_to_i32(&msgNum, ptr);			// 2 - message number
	ptr = ASCII_to_i32(&numSigs, ptr);			// 3 - number of satellite signals in view

	uint8_t gnssId = SAT_SV_GNSS_ID_UNKNOWN;
	uint8_t sigId = 0;
	uint8_t *sigIds[4] = { NULL };
	uint8_t **sigIdPtr = sigIds;
			
	// Process up to 4 satellites
	int satCnt = _MIN(numSigs - (msgNum - 1) * 4, 4);

	// Payload: {svid,elv,az,cno} up to 4x
	for(int i=0; i<satCnt; ++i)
	{
		uint8_t elev, cno;
		uint16_t svId, azim;

		ptr = ASCII_to_u16(&svId, ptr);		// 4 + 4x   svId
		ptr = ASCII_to_u8(&elev, ptr);		// 5 + 4x   elevation
		ptr = ASCII_to_u16(&azim, ptr);		// 6 + 4x   azimuth
		ptr = ASCII_to_u8(&cno, ptr);		// 7 + 4x   cno

		talkerId_to_gnssId(a, gnssId, svId, sigId);
				
		// Add to satellite info list
		for (uint32_t j=0;; j++)
		{
			if (j >= gpsSat->numSats)
			{	// Not in list
				if(gpsSat->numSats < MAX_NUM_SATELLITES)
				{	// Add to list
					auto& dst = gpsSat->sat[gpsSat->numSats];
					gpsSat->numSats++;
					
					dst.gnssId = gnssId;
					dst.svId = (uint8_t)svId;
					dst.elev = elev;
					dst.azim = azim;
					dst.cno = cno;
					dst.status = 
						SAT_SIG_QUALITY_CODE_CARRIER_TIME_SYNC_3 |
						SAT_SV_STATUS_USED_IN_SOLUTION | 
						SAT_SV_STATUS_HEALTH_GOOD;
				}
				break;
			}
			if ((gnssId == gpsSat->sat[j].gnssId) && (svId == gpsSat->sat[j].svId)) 
			{ 
				break; 
			}	// already in list
		}

		// Add to satellite signal list
		for (uint32_t j=0;; j++)
		{
			if (j >= gpsSig->numSigs)
			{	// Not in list
				if(gpsSig->numSigs < MAX_NUM_SAT_SIGNALS)
				{	// Add to list
					auto& dst = gpsSig->sig[gpsSig->numSigs];
					gpsSig->numSigs++;
					
					dst.gnssId = gnssId;
					dst.svId = (uint8_t)svId;
					dst.sigId = sigId;	// Gets set at function end if using protocol > NMEA 4.1
					*sigIdPtr = &(dst.sigId);
					sigIdPtr++;
					dst.quality = SAT_SIG_QUALITY_CODE_CARRIER_TIME_SYNC_3;
					dst.cno = cno;
					dst.status = SAT_SIG_STATUS_HEALTH_GOOD | SAT_SIG_STATUS_USED_IN_SOLUTION;
				}
				break;
			}
		}

		// Calculate the sum and count of non-zero cno values, in order to calculate the cnoMean
		if (cno != 0)
		{
			(*cnoSum) += cno;
			++(*cnoCount);
		}
	}

	if (s_protocol_version >= NMEA_PROTOCOL_4P10)
	{
		uint8_t sigId = nmea4p11_signalId_to_sigId(gnssId, *ptr);	// nmea signal ID
		ptr = ASCII_find_next_field(ptr);
		for (int i=0; i<4 && sigIds[i]!=NULL; i++)
		{	// Retroactivly set sigId satSig list
			*(sigIds[i]) = sigId;
		}
	}
	
	// Move past checksum
	return ptr + 5;
}<|MERGE_RESOLUTION|>--- conflicted
+++ resolved
@@ -2153,10 +2153,8 @@
 	uint32_t options = 0;
 	uint32_t id;
 	uint32_t ports;
-
 	uint8_t period;
 
-<<<<<<< HEAD
 	if(pHandle >= NUM_COM_PORTS)
 	{
 		return 0;
@@ -2213,9 +2211,13 @@
 uint32_t nmea_parse_asce_grmci(int pHandle, const char msg[], int msgSize, grmci_t rmci[NUM_COM_PORTS])
 {
 	(void)msgSize;
-	
-=======
->>>>>>> bff69533
+	char *ptr;
+
+	uint32_t options = 0;
+	uint32_t id;
+	uint32_t ports;
+	uint8_t period;
+
 	if(pHandle >= NUM_COM_PORTS)
 	{
 		return 0;
@@ -2254,7 +2256,6 @@
 		// Copy tmp to corresponding port(s)
 		switch (ports)
 		{	
-<<<<<<< HEAD
 		case RMC_OPTIONS_PORT_CURRENT:	
 			nmea_enable_stream(rmci[pHandle].rmcNmea.nmeaBits, rmci[pHandle].rmcNmea.nmeaPeriod, id, period);
 			rmci[pHandle].rmc.options |= (options & RMC_OPTIONS_PERSISTENT);
@@ -2289,16 +2290,6 @@
 				nmea_enable_stream(rmci[3].rmcNmea.nmeaBits, rmci[3].rmcNmea.nmeaPeriod, id, period);
 				rmci[3].rmc.options |= (options & RMC_OPTIONS_PERSISTENT); 
 			}
-=======
-		case RMC_OPTIONS_PORT_CURRENT:	nmea_enable_stream(rmci[pHandle].rmcNmea.nmeaBits, rmci[pHandle].rmcNmea.nmeaPeriod, id, period); break;
-		case RMC_OPTIONS_PORT_ALL:		for(int i=0; i<NUM_COM_PORTS; i++) { nmea_enable_stream(rmci[i].rmcNmea.nmeaBits, rmci[i].rmcNmea.nmeaPeriod, id,  period); } break;
-			
-		default:	// Current port
-			if (ports & RMC_OPTIONS_PORT_SER0)     { nmea_enable_stream(rmci[0].rmcNmea.nmeaBits, rmci[0].rmcNmea.nmeaPeriod, id, period); }
-			if (ports & RMC_OPTIONS_PORT_SER1)     { nmea_enable_stream(rmci[1].rmcNmea.nmeaBits, rmci[1].rmcNmea.nmeaPeriod, id, period); }
-			if (ports & RMC_OPTIONS_PORT_SER2)     { nmea_enable_stream(rmci[2].rmcNmea.nmeaBits, rmci[2].rmcNmea.nmeaPeriod, id, period); }
-			if (ports & RMC_OPTIONS_PORT_USB)      { nmea_enable_stream(rmci[3].rmcNmea.nmeaBits, rmci[3].rmcNmea.nmeaPeriod, id, period); }
->>>>>>> bff69533
 			break;
 		}
 	}
