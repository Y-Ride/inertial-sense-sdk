--- conflicted
+++ resolved
@@ -1482,13 +1482,9 @@
 				}
 				svDest.elev = elv;
 				svDest.azim = az;
-<<<<<<< HEAD
-				svDest.flags = 0;
-=======
 				svDest.flags |= SAT_SV_FLAGS_FREQ_PRESENT_L1;
 				svDest.cno[0] = cno;
 				svDest.status[0] = SAT_SV_STATUS_SV_USED;
->>>>>>> d2e4c384
 			}
 			
 			// Calculate the sum and count of non-zero cno values, in order to calculate the cnoMean
