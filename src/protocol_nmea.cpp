#include <stdint.h>
#include <stdarg.h>
#include "protocol_nmea.h"
#include "time_conversion.h"
#include "ISPose.h"
#include "ISEarth.h"
#include "data_sets.h"
#include "util/md5.h"

static int s_protocol_version = 0;
static uint8_t s_gnssId = SAT_SV_GNSS_ID_GNSS;

static struct  
{
	uint32_t 		timeOfWeekMs;
	ixVector3 		velNed;
	float			speed2dMps;
	float			speed2dKnots;
} s_dataSpeed;

uint8_t nmea2p3_svid_to_sigId(uint8_t gnssId, uint16_t svId);

//////////////////////////////////////////////////////////////////////////
// Utility functions
//////////////////////////////////////////////////////////////////////////

void nmea_set_protocol_version(int protocol_version)
{ 
	s_protocol_version = protocol_version; 
}

void nmea_set_gnss_id(int gnssId)
{
	s_gnssId = gnssId;
}

// Safe snprintf that prevents use of invalid size.
// snprintf size (size_t) is unsigned and can wrap very large.
int ssnprintf(char buf[], int bufSize, const char *fmt, ...) 
{
	if (bufSize<=0) return 0;		// Prevent snprintf w/ invalid size 
    va_list args;
    va_start(args, fmt);
    int l = VSNPRINTF(buf, bufSize, fmt, args);
    va_end(args);
	return l;
}

void nmea_sprint(char buf[], int bufSize, int &offset, const char *fmt, ...) 
{
	bufSize -= offset;
	if (bufSize<=0) return;		// Prevent snprintf w/ invalid size 
	buf += offset;
    va_list args;
    va_start(args, fmt);
    offset += VSNPRINTF(buf, bufSize, fmt, args);
    va_end(args);
}

void nmea_print_u32(char buf[], int bufSize, int &offset, int precision, uint32_t value)
{
	bufSize -= offset;
	if (bufSize<=0) return;		// Prevent snprintf w/ invalid size
	buf += offset;

	if (value)
	{	// Non-zero
		offset += ssnprintf(buf, bufSize, ",%0*u", precision, value);
	}
	else
	{	// Print nothing for Zero
		buf[0] = ',';
		offset++;
	}
}

uint32_t nmea_compute_checksum(uint8_t* str, int size)
{
	uint32_t checksum = 0;
	
	uint8_t *end = str + size;
	for(uint8_t *ptr=str; ptr<end; ptr++)
	{
		checksum ^= *ptr;
	}

	return checksum;
}

static int gnssId_to_talkerId(char* a, uint8_t gnssId)
{
    a[0] = 'G';

    switch (gnssId)
    {
    case SAT_SV_GNSS_ID_GPS:
    case SAT_SV_GNSS_ID_SBS:
        a[1] = 'P';
        break;
    case SAT_SV_GNSS_ID_GAL:
        a[1] = 'A';
        break;
    case SAT_SV_GNSS_ID_BEI:
        a[1] = 'B';
        break;
    case SAT_SV_GNSS_ID_QZS:
    case SAT_SV_GNSS_ID_IME:
        a[1] = 'Q';
        break;
    case SAT_SV_GNSS_ID_GLO:
        a[1] = 'L';
        break;
    case SAT_SV_GNSS_ID_IRN:
        a[1] = 'I';
        break;
    default:
        a[1] = 'N';
        break;
    }

	return 2;
}

void talkerId_to_gnssId(const char a[], uint8_t &gnssId, uint16_t &svId, uint8_t &sigId)
{
	uint16_t svIdLast = svId;
	if (s_protocol_version < NMEA_PROTOCOL_4P10)
	{
		if (svId >= 512)
		{	// < NMEA 4.10 method of detecting mult-frequency
			svId -= 512;
		}
		else if (svId >= 256)
		{	// < NMEA 4.10 method of detecting mult-frequency
			svId -= 256;
		}
		else
		{
			sigId = 0;
		}
	}

	switch(a[2])	// $Gx
	{
	case 'P':		// GPS, SBAS, QZSS
		if (svId >= 193)
		{
			gnssId = SAT_SV_GNSS_ID_QZS;
			if (svId >= 193){ svId -= 192; }
		}
		else if (svId > 32)
		{
			gnssId = SAT_SV_GNSS_ID_SBS;
			if (svId <= 64){ svId += 87; }
		}
		else{ gnssId = SAT_SV_GNSS_ID_GPS; }		break;
	case 'A':	gnssId = SAT_SV_GNSS_ID_GAL;		break;
	case 'B':	gnssId = SAT_SV_GNSS_ID_BEI;		break;	
	case 'L':	gnssId = SAT_SV_GNSS_ID_GLO; 		break;
	case 'I':	gnssId = SAT_SV_GNSS_ID_IRN; 		break;
	case 'Q':	gnssId = SAT_SV_GNSS_ID_QZS;		break;
	default:	gnssId = SAT_SV_GNSS_ID_UNKNOWN;	break;
	}

	sigId = nmea2p3_svid_to_sigId(gnssId, svIdLast);
}

static int nmea_talker(char* a, int aSize, uint8_t gnssId=s_gnssId)
{
	if (aSize < 2)
	{
		return 0;
	}
	a[0] = '$';
	return gnssId_to_talkerId(a+1, gnssId) + 1;
}

int nmea_sprint_footer(char* a, int aSize, int &n)
{
	unsigned int checkSum = nmea_compute_checksum((uint8_t*)(a+1), n);	
	n += ssnprintf(a+n, aSize-n, "*%.2X\r\n", checkSum);
	return n;
}

char *ASCII_to_u8(uint8_t *val, char *ptr)
{
	val[0] = (uint8_t)atoi(ptr);	ptr = ASCII_find_next_field(ptr);
	return ptr;
}

char *ASCII_to_u16(uint16_t *val, char *ptr)
{
	val[0] = (uint16_t)atoi(ptr);	ptr = ASCII_find_next_field(ptr);
	return ptr;
}

char *ASCII_to_u32(uint32_t *val, char *ptr)
{
	val[0] = (uint32_t)atoi(ptr);	ptr = ASCII_find_next_field(ptr);
	return ptr;
}

char *ASCII_to_i32(int32_t *val, char *ptr)
{
	val[0] = (int32_t)atoi(ptr);	ptr = ASCII_find_next_field(ptr);
	return ptr;
}

char *ASCII_to_f32(float *vec, char *ptr)
{
	vec[0] = (float)atof(ptr);		ptr = ASCII_find_next_field(ptr);
	return ptr;
}

char *ASCII_to_f64(double *vec, char *ptr)
{
	vec[0] = atof(ptr);				ptr = ASCII_find_next_field(ptr);
	return ptr;
}

char *ASCII_to_ver4u8(uint8_t vec[], char *ptr)
{
	unsigned int v[4];
	SSCANF(ptr, "%u.%u.%u.%u", &v[0], &v[1], &v[2], &v[3]);
	vec[0] = (uint8_t)v[0];
	vec[1] = (uint8_t)v[1];
	vec[2] = (uint8_t)v[2];
	vec[3] = (uint8_t)v[3];
	ptr = ASCII_find_next_field(ptr);
	return ptr;
}

char *ASCII_to_vec3f(float vec[], char *ptr)
{
	vec[0] = (float)atof(ptr);		ptr = ASCII_find_next_field(ptr);
	vec[1] = (float)atof(ptr);		ptr = ASCII_find_next_field(ptr);
	vec[2] = (float)atof(ptr);		ptr = ASCII_find_next_field(ptr);
	return ptr;
}

char *ASCII_to_vec4f(float vec[], char *ptr)
{
	vec[0] = (float)atof(ptr);		ptr = ASCII_find_next_field(ptr);
	vec[1] = (float)atof(ptr);		ptr = ASCII_find_next_field(ptr);
	vec[2] = (float)atof(ptr);		ptr = ASCII_find_next_field(ptr);
	vec[3] = (float)atof(ptr);		ptr = ASCII_find_next_field(ptr);
	return ptr;
}

char *ASCII_to_vec3d(double vec[], char *ptr)
{
	vec[0] = atof(ptr);				ptr = ASCII_find_next_field(ptr);
	vec[1] = atof(ptr);				ptr = ASCII_find_next_field(ptr);
	vec[2] = atof(ptr);				ptr = ASCII_find_next_field(ptr);
	return ptr;
}

char *ASCII_to_MD5(uint32_t md5hash[4], char *ptr)
{
	md5_from_char_array(*(md5hash_t*)md5hash, ptr);
	ptr = ASCII_find_next_field(ptr);
	return ptr;
}

char *ASCII_DegMin_to_Lat(double *vec, char *ptr)
{
	int degrees;
	SSCANF(ptr, "%02d", &degrees);	ptr += 2;
	double minutes = atof(ptr);		ptr = ASCII_find_next_field(ptr);
	double decdegrees = ((double)degrees) + (minutes*0.01666666666666666666666666666666666);
	if (ptr[0] == 'S') 	{ vec[0] = -decdegrees; }	// south
	else 				{ vec[0] =  decdegrees; }	// north
	ptr += 2;

	return ptr;
}

char *ASCII_DegMin_to_Lon(double *vec, char *ptr)
{
	int degrees;
	SSCANF(ptr, "%03d", &degrees);	ptr += 3;
	double minutes = atof(ptr);		ptr = ASCII_find_next_field(ptr);
	double decdegrees = ((double)degrees) + (minutes*0.01666666666666666666666666666666666);
	if (ptr[0] == 'W') 	{ vec[0] = -decdegrees; }	// west
	else 				{ vec[0] =  decdegrees; }	// east
	ptr += 2;

	return ptr;
}

char *ASCII_to_char_array(char *dst, char *ptr, int max_len)
{
	char *ptr2 = ASCII_find_next_field(ptr);
	int len = _MIN(max_len, (int)(ptr2-ptr)) - 1;
	len = _MAX(0, len);		// prevent negative
	memcpy(dst, ptr, len);
	dst[len] = 0;			// Must be null terminated
	return ptr2;
}

char *ASCII_to_hours_minutes_seconds(int *hours, int *minutes, float *seconds, char *ptr)
{
	// HHMMSS.sss
#if 1
	SSCANF(ptr, "%02d%02d%f", hours, minutes, seconds);
#else
	double UTCtime = atof(ptr);
	*hours = ((int)UTCtime / 10000) % 100;
	*minutes = ((int)UTCtime / 100) % 100;
	float subSec = UTCtime - (int)UTCtime;
	*seconds = (float)((int)UTCtime % 100) + subSec;
#endif
	ptr = ASCII_find_next_field(ptr);
	return ptr;
}

char *ASCII_to_TimeOfDayMs(uint32_t *timeOfWeekMs, char *ptr)
{
	// HHMMSS.sss
	int hours, minutes; 
	float seconds;
	SSCANF(ptr, "%02d%02d%f", &hours, &minutes, &seconds);
	timeOfWeekMs[0] = hours*3600000 + minutes*60000 + (uint32_t)(seconds*1000.0f);
	ptr = ASCII_find_next_field(ptr);
	return ptr;
}

char *ASCII_find_next_field(char *str)
{
	while(*str != 0 && *str != ',' && *str != '*') // move down looking for end of string.
	++str;

	if(*str == ',') //move past comma (if not at end of string)
	++str;

	return str;
}

double ddmm2deg(double ddmm)
{
	double deg = (int)ddmm / 100 ;
	ddmm -= deg * 100 ;
	return deg + (ddmm / 60) ;
}

void set_gpsPos_status_mask(uint32_t *status, uint32_t state, uint32_t mask)
{
	*status &= ~mask;
	*status |= state & mask;
}

/* convert calendar day/time to time -------------------------------------------
* convert calendar day/time to gtime_t struct
* args   : double *ep       I   day/time {year,month,day,hour,min,sec}
* return : gtime_t struct
* notes  : proper in 1970-2037 or 1970-2099 (64bit time_t)
*-----------------------------------------------------------------------------*/
gtime_t epochToTime(const double *ep)
{
    const int doy[] = { 1,32,60,91,121,152,182,213,244,274,305,335 };
    gtime_t time = { 0 };
    int days, sec, year = (int)ep[0], mon = (int)ep[1], day = (int)ep[2];

    if (year < 1970 || 2099 < year || mon < 1 || 12 < mon) return time;

    /* leap year if year%4==0 in 1901-2099 */
    days = (year - 1970) * 365 + (year - 1969) / 4 + doy[mon - 1] + day - 2 + (year % 4 == 0 && mon >= 3 ? 1 : 0);
    sec = (int)floor(ep[5]);
    time.time = (time_t)days * 86400 + (int)ep[3] * 3600 + (int)ep[4] * 60 + sec;
    time.sec = ep[5] - sec;
    return time;
}

static const double gpst0[]={1980,1, 6,0,0,0}; /* gps time reference */

/* time to gps time ------------------------------------------------------------
* convert gtime_t struct to week and tow in gps time
* args   : gtime_t t        I   gtime_t struct
*          int    *week     IO  week number in gps time (NULL: no output)
* return : time of week in gps time (s)
*-----------------------------------------------------------------------------*/
double timeToGpst(gtime_t t, int *week)
{
	gtime_t t0=epochToTime(gpst0);
	time_t sec=t.time-t0.time;
	time_t w=(time_t)(sec/(86400*7));
	
	if (week) *week=(int)w;
	return (double)(sec-(double)w*86400*7)+t.sec;
}

void nmea_enable_stream(uint32_t& bits, uint8_t* period, uint32_t nmeaId, uint8_t periodMultiple)
{
	uint32_t nmeaBits = (1<<nmeaId);
	period[nmeaId] = periodMultiple;

	if (periodMultiple)
		bits |=  (nmeaBits);
	else 
		bits &= ~(nmeaBits);
}

void nmea_set_rmc_period_multiple(uint32_t& bits, uint8_t* period, uint16_t* tmp)
{
	for(int i = 0; i < NMEA_MSG_ID_COUNT; i++)
		nmea_enable_stream(bits, period, i,  tmp[i]);
}

//////////////////////////////////////////////////////////////////////////
// Binary to NMEA
//////////////////////////////////////////////////////////////////////////

int nmea_dev_info(char a[], const int aSize, dev_info_t &info)
{
	int n = ssnprintf(a, aSize, "$INFO"
		",%d"                   // 1
		",%d.%d.%d.%d"          // 2
		",%d.%d.%d.%d"          // 3
		",%d"                   // 4
		",%d.%d.%d.%d"          // 5
		",%d"                   // 6
		",%s"                   // 7
		",%04d-%02d-%02d"       // 8
		",%02d:%02d:%02d.%02d"  // 9
		",%s"                   // 10
		",%d"                   // 11
		",%d"                   // 12
		",%c"                   // 13
		// TODO: dev_info_t.firmwareMD5Hash support
		// ",%08x%08x%08x%08x"     // 14
		, (int)info.serialNumber // 1
		, info.hardwareVer[0], info.hardwareVer[1], info.hardwareVer[2], info.hardwareVer[3] // 2
		, info.firmwareVer[0], info.firmwareVer[1], info.firmwareVer[2], info.firmwareVer[3] // 3
		, (int)info.buildNumber  // 4
		, info.protocolVer[0], info.protocolVer[1], info.protocolVer[2], info.protocolVer[3] // 5
		, (int)info.repoRevision // 6
		, info.manufacturer      // 7
		, info.buildYear+2000, info.buildMonth, info.buildDay // 8
		, info.buildHour, info.buildMinute, info.buildSecond, info.buildMillisecond // 9
		, info.addInfo           // 10
		, info.hardware          // 11
		, info.reserved          // 12
		, (info.buildType ? info.buildType : ' ') // 13
		// , info.firmwareMD5Hash[0], info.firmwareMD5Hash[1], info.firmwareMD5Hash[2], info.firmwareMD5Hash[3]	// 14
		);

	return nmea_sprint_footer(a, aSize, n);
}

int tow_to_nmea_ptow(char a[], const int aSize, double imuTow, double insTow, unsigned int gpsWeek)
{
	int n = ssnprintf(a, aSize, "$PTOW");
	nmea_sprint(a, aSize, n, ",%.6lf", imuTow);			// 1
	nmea_sprint(a, aSize, n, ",%.6lf", insTow);			// 2
	nmea_sprint(a, aSize, n, ",%u", gpsWeek);			// 3	

	return nmea_sprint_footer(a, aSize, n);
}

int nmea_pimu(char a[], const int aSize, imu_t &imu, const char name[])
{
	int n = ssnprintf(a, aSize, "%s", name);
	nmea_sprint(a, aSize, n, ",%.3lf", imu.time);			// 1
	
	nmea_sprint(a, aSize, n, ",%.4f", imu.I.pqr[0]);		// 2
	nmea_sprint(a, aSize, n, ",%.4f", imu.I.pqr[1]);		// 3
	nmea_sprint(a, aSize, n, ",%.4f", imu.I.pqr[2]);		// 4

	nmea_sprint(a, aSize, n, ",%.3f", imu.I.acc[0]);		// 5
	nmea_sprint(a, aSize, n, ",%.3f", imu.I.acc[1]);		// 6
	nmea_sprint(a, aSize, n, ",%.3f", imu.I.acc[2]);		// 7
	
	return nmea_sprint_footer(a, aSize, n);
}

int nmea_ppimu(char a[], const int aSize, pimu_t &pimu)
{
	int n = ssnprintf(a, aSize, "$PPIMU");
	nmea_sprint(a, aSize, n, ",%.3lf", pimu.time);		// 1
	
	nmea_sprint(a, aSize, n, ",%.4f", pimu.theta[0]);	// 2
	nmea_sprint(a, aSize, n, ",%.4f", pimu.theta[1]);	// 3
	nmea_sprint(a, aSize, n, ",%.4f", pimu.theta[2]);	// 4

	nmea_sprint(a, aSize, n, ",%.4f", pimu.vel[0]);		// 5
	nmea_sprint(a, aSize, n, ",%.4f", pimu.vel[1]);		// 6
	nmea_sprint(a, aSize, n, ",%.4f", pimu.vel[2]);		// 7

	nmea_sprint(a, aSize, n, ",%.3f", pimu.dt);			// 8
	
	return nmea_sprint_footer(a, aSize, n);
}

int nmea_pins1(char a[], const int aSize, ins_1_t &ins1)
{
	int n = ssnprintf(a, aSize, "$PINS1");
	nmea_sprint(a, aSize, n, ",%.3lf", ins1.timeOfWeek);			// 1

	nmea_sprint(a, aSize, n, ",%u", (unsigned int)ins1.week);		// 2
	nmea_sprint(a, aSize, n, ",%u", (unsigned int)ins1.insStatus);	// 3
	nmea_sprint(a, aSize, n, ",%u", (unsigned int)ins1.hdwStatus);	// 4

	nmea_sprint(a, aSize, n, ",%.4f", ins1.theta[0]);				// 5
	nmea_sprint(a, aSize, n, ",%.4f", ins1.theta[1]);				// 6
	nmea_sprint(a, aSize, n, ",%.4f", ins1.theta[2]);				// 7

	nmea_sprint(a, aSize, n, ",%.3f", ins1.uvw[0]);					// 8
	nmea_sprint(a, aSize, n, ",%.3f", ins1.uvw[1]);					// 9
	nmea_sprint(a, aSize, n, ",%.3f", ins1.uvw[2]);					// 10

	nmea_sprint(a, aSize, n, ",%.8lf", ins1.lla[0]);				// 11
	nmea_sprint(a, aSize, n, ",%.8lf", ins1.lla[1]);				// 12
	nmea_sprint(a, aSize, n, ",%.3lf", ins1.lla[2]);				// 13

	nmea_sprint(a, aSize, n, ",%.3f", ins1.ned[0]);					// 14
	nmea_sprint(a, aSize, n, ",%.3f", ins1.ned[1]);					// 15
	nmea_sprint(a, aSize, n, ",%.3f", ins1.ned[2]);					// 16
	
	return nmea_sprint_footer(a, aSize, n);
}

int nmea_pins2(char a[], const int aSize, ins_2_t &ins2)
{
	int n = ssnprintf(a, aSize, "$PINS2");
	nmea_sprint(a, aSize, n, ",%.3lf", ins2.timeOfWeek);			// 1

	nmea_sprint(a, aSize, n, ",%u", (unsigned int)ins2.week);		// 2
	nmea_sprint(a, aSize, n, ",%u", (unsigned int)ins2.insStatus);	// 3
	nmea_sprint(a, aSize, n, ",%u", (unsigned int)ins2.hdwStatus);	// 4
	
	nmea_sprint(a, aSize, n, ",%.4f", ins2.qn2b[0]);				// 5
	nmea_sprint(a, aSize, n, ",%.4f", ins2.qn2b[1]);				// 6
	nmea_sprint(a, aSize, n, ",%.4f", ins2.qn2b[2]);				// 7
	nmea_sprint(a, aSize, n, ",%.4f", ins2.qn2b[3]);				// 8

	nmea_sprint(a, aSize, n, ",%.3f", ins2.uvw[0]);					// 9
	nmea_sprint(a, aSize, n, ",%.3f", ins2.uvw[1]);					// 10
	nmea_sprint(a, aSize, n, ",%.3f", ins2.uvw[2]);					// 11

	nmea_sprint(a, aSize, n, ",%.8lf", ins2.lla[0]);				// 12
	nmea_sprint(a, aSize, n, ",%.8lf", ins2.lla[1]);				// 13
	nmea_sprint(a, aSize, n, ",%.3lf", ins2.lla[2]);				// 14
	
	return nmea_sprint_footer(a, aSize, n);
}

int nmea_pstrb(char a[], const int aSize, strobe_in_time_t &strobe)
{
	int n = ssnprintf(a, aSize, "$PSTRB");
	nmea_sprint(a, aSize, n, ",%u", (unsigned int)strobe.week);			// 1
	nmea_sprint(a, aSize, n, ",%u", (unsigned int)strobe.timeOfWeekMs);	// 2
	nmea_sprint(a, aSize, n, ",%u", (unsigned int)strobe.pin);			// 3
	nmea_sprint(a, aSize, n, ",%u", (unsigned int)strobe.count);		// 4
	
	return nmea_sprint_footer(a, aSize, n);
}

int nmea_pgpsp(char a[], const int aSize, gps_pos_t &pos, gps_vel_t &vel)
{
	int n = ssnprintf(a, aSize, "$PGPSP");
	nmea_sprint(a, aSize, n, ",%u", (unsigned int)pos.timeOfWeekMs);	// 1
	nmea_sprint(a, aSize, n, ",%u", (unsigned int)pos.week);			// 2
	nmea_sprint(a, aSize, n, ",%u", (unsigned int)pos.status);			// 3

	nmea_sprint(a, aSize, n, ",%.8lf", pos.lla[0]);						// 4
	nmea_sprint(a, aSize, n, ",%.8lf", pos.lla[1]);						// 5
	nmea_sprint(a, aSize, n, ",%.2lf", pos.lla[2]);						// 6
	
	nmea_sprint(a, aSize, n, ",%.2f", pos.hMSL);						// 7
	nmea_sprint(a, aSize, n, ",%.2f", pos.pDop);						// 8
	nmea_sprint(a, aSize, n, ",%.2f", pos.hAcc);						// 9
	nmea_sprint(a, aSize, n, ",%.2f", pos.vAcc);						// 10

	nmea_sprint(a, aSize, n, ",%.2f", vel.vel[0]);						// 11
	nmea_sprint(a, aSize, n, ",%.2f", vel.vel[1]);						// 12
	nmea_sprint(a, aSize, n, ",%.2f", vel.vel[2]);						// 13
	nmea_sprint(a, aSize, n, ",%.2f", vel.sAcc);						// 14

	nmea_sprint(a, aSize, n, ",%.1f", pos.cnoMean);						// 15
	nmea_sprint(a, aSize, n, ",%.4lf", pos.towOffset);					// 16
	nmea_sprint(a, aSize, n, ",%u", (unsigned int)pos.leapS);			// 17
	
	return nmea_sprint_footer(a, aSize, n);
}

static void nmea_latToDegMin(char* a, int aSize, int &offset, double v)
{
	aSize -= offset;
	a += offset;
	int degrees = (int)(v);
	double minutes = (v-((double)degrees))*60.0;
	
	offset += ssnprintf(a, aSize, ",%02d%08.5lf,%c", abs(degrees), fabs(minutes), (degrees >= 0 ? 'N' : 'S'));
}

static void nmea_lonToDegMin(char* a, int aSize, int &offset, double v)
{
	aSize -= offset;
	a += offset;
	int degrees = (int)(v);
	double minutes = (v-((double)degrees))*60.0;
	
	offset += ssnprintf(a, aSize, ",%03d%08.5lf,%c", abs(degrees), fabs(minutes), (degrees >= 0 ? 'E' : 'W'));
}

static void nmea_GPSTimeToUTCTime(char* a, int aSize, int &offset, gps_pos_t &pos)
{
	aSize -= offset;
	a += offset;	
	uint32_t hours, minutes, seconds, milliseconds;
	gpsTowMsToUtcTime(pos.timeOfWeekMs, pos.leapS, &hours, &minutes,  &seconds, &milliseconds);
	
	offset += ssnprintf(a, aSize, ",%02u%02u%02u", hours, minutes, seconds);
}

static void nmea_GPSTimeToUTCTimeMsPrecision(char* a, int aSize, int &offset, gps_pos_t &pos)
{
	aSize -= offset;
	a += offset;	
	uint32_t hours, minutes, seconds, milliseconds;
	gpsTowMsToUtcTime(pos.timeOfWeekMs, pos.leapS, &hours, &minutes,  &seconds, &milliseconds);

	offset += ssnprintf(a, aSize, ",%02u%02u%02u.%03u", hours, minutes, seconds, milliseconds);
}

static void nmea_GPSDateOfLastFix(char* a, int aSize, int &offset, gps_pos_t &pos)
{
	aSize -= offset;
	a += offset;
	double julian = gpsToJulian(pos.week, pos.timeOfWeekMs, pos.leapS);
	uint32_t year, month, day, hours, minutes, seconds, milliseconds;
	julianToDate(julian, &year, &month, &day, &hours, &minutes, &seconds, &milliseconds);
	
	offset += ssnprintf(a, aSize, ",%02u%02u%02u", (unsigned int)day, (unsigned int)month, (unsigned int)(year-2000));
}

static void nmea_GPSDateOfLastFixCSV(char* a, int aSize, int &offset, gps_pos_t &pos)	//Comma Separated Values
{
	aSize -= offset;
	a += offset;
	double julian = gpsToJulian(pos.week, pos.timeOfWeekMs, pos.leapS);
	uint32_t year, month, day, hours, minutes, seconds, milliseconds;
	julianToDate(julian, &year, &month, &day, &hours, &minutes, &seconds, &milliseconds);
	
	offset += ssnprintf(a, aSize, ",%02u,%02u,%04u", (unsigned int)day, (unsigned int)month, (unsigned int)year);
}

int nmea_gga(char a[], const int aSize, gps_pos_t &pos)
{
	int fixQuality;
	switch((pos.status&GPS_STATUS_FIX_MASK))
	{
	default:
	case GPS_STATUS_FIX_NONE:                   fixQuality = 0;	break;
	case GPS_STATUS_FIX_SBAS:
	case GPS_STATUS_FIX_2D:
	case GPS_STATUS_FIX_RTK_SINGLE:
	case GPS_STATUS_FIX_3D:                     fixQuality = 1;	break;
	case GPS_STATUS_FIX_DGPS:                   fixQuality = 2;	break;
	case GPS_STATUS_FIX_TIME_ONLY:              fixQuality = 3;	break;   
    case GPS_STATUS_FIX_RTK_FIX:                fixQuality = 4;	break;
	case GPS_STATUS_FIX_RTK_FLOAT:              fixQuality = 5;	break;	
	case GPS_STATUS_FIX_DEAD_RECKONING_ONLY:
	case GPS_STATUS_FIX_GPS_PLUS_DEAD_RECK:     fixQuality = 6;	break;
	}
		
	// NMEA GGA line - http://www.gpsinformation.org/dale/nmea.htm#GGA
	/*
	GGA          Global Positioning System Fix Data
	123519       Fix taken at 12:35:19 UTC
	4807.038,N   Latitude 48 deg 07.038' N
	01131.000,E  Longitude 11 deg 31.000' E
	.            Fix quality:	0 = invalid
	.							1 = GPS fix (SPS)
	.							2 = DGPS fix
	.							3 = PPS fix
	.							4 = Real Time Kinematic
	.							5 = Float RTK
	.							6 = estimated (dead reckoning) (2.3 feature)
	.							7 = Manual input mode
	.							8 = Simulation mode
	08           Number of satellites being tracked
	0.9          Horizontal dilution of position
	545.4,M      MSL altitude in meters 
	46.9,M       HAE altitude (above geoid / WGS84 ellipsoid)
	ellipsoid
	(empty field) time in seconds since last DGPS update
	(empty field) DGPS station ID number
	*47          the checksum data, always begins with *
	*/

	int n = nmea_talker(a, aSize);
	nmea_sprint(a, aSize, n, "GGA");
	nmea_GPSTimeToUTCTimeMsPrecision(a, aSize, n, pos);						// 1
	nmea_latToDegMin(a, aSize, n, pos.lla[0]);						// 2,3
	nmea_lonToDegMin(a, aSize, n, pos.lla[1]);						// 4,5
	nmea_sprint(a, aSize, n, ",%u", (unsigned int)fixQuality);		// 6 - GPS quality
	nmea_sprint(a, aSize, n, ",%02u", (unsigned int)(pos.status&GPS_STATUS_NUM_SATS_USED_MASK));		// 7 - Satellites used
	nmea_sprint(a, aSize, n, ",%.2f", pos.pDop);					// 8 - HDop
	nmea_sprint(a, aSize, n, ",%.2f,M", pos.hMSL);					// 9,10 - MSL altitude
	nmea_sprint(a, aSize, n, ",%.2f,M", pos.lla[2] - pos.hMSL);		// 11,12 - Geoid separation
	nmea_sprint(a, aSize, n, ",,"); 								// 13,14 - Age of differential, DGPS station ID number	
	return nmea_sprint_footer(a, aSize, n);
}

int nmea_gll(char a[], const int aSize, gps_pos_t &pos)
{
	// NMEA GLL line - http://www.gpsinformation.org/dale/nmea.htm#GLL
	/*
	     GLL          Geographic position, Latitude and Longitude
	     4916.46,N    Latitude 49 deg. 16.45 min. North
	     12311.12,W   Longitude 123 deg. 11.12 min. West
	     225444.800   Fix taken at 22:54:44.8 UTC
	     A            Data Active or V (void)
	     *iD          checksum data
	*/

	int n = nmea_talker(a, aSize);
	nmea_sprint(a, aSize, n, "GLL");
	nmea_latToDegMin(a, aSize, n, pos.lla[0]);                      // 1,2
	nmea_lonToDegMin(a, aSize, n, pos.lla[1]);                      // 3,4
	nmea_GPSTimeToUTCTimeMsPrecision(a, aSize, n, pos);                        // 5
	nmea_sprint(a, aSize, n, ",A");                                 // 6
	return nmea_sprint_footer(a, aSize, n);
}

int nmea_gsa(char a[], const int aSize, gps_pos_t &pos, gps_sat_t &sat)
{
	int fixQuality;
	switch((pos.status&GPS_STATUS_FIX_MASK))
	{
	default:
		fixQuality = 0;	break;
	case GPS_STATUS_FIX_2D:					
		fixQuality = 2;	break;

	case GPS_STATUS_FIX_3D:					
	case GPS_STATUS_FIX_SBAS:
	case GPS_STATUS_FIX_DGPS:					
	case GPS_STATUS_FIX_RTK_FIX:
	case GPS_STATUS_FIX_RTK_SINGLE:
	case GPS_STATUS_FIX_RTK_FLOAT:				
		fixQuality = 3;	break;
	}
		
	// NMEA GSA line - http://www.gpsinformation.org/dale/nmea.htm#GSA
	/*
		eg1. $GPGSA,A,3,,,,,,16,18,,22,24,,,3.6,2.1,2.2*3C
		eg2. $GPGSA,A,3,19,28,14,18,27,22,31,39,,,,,1.7,1.0,1.3*35

		1    = Mode:
		.		M=Manual, forced to operate in 2D or 3D
		.		A=Automatic, 3D/2D
		2    = Mode:
		.		1=Fix not available
		.		2=2D
		.		3=3D
		3-14 = IDs of SVs used in position fix (null for unused fields)
		15   = PDOP
		16   = HDOP
		17   = VDOP
	*/

	int n = nmea_talker(a, aSize);
	nmea_sprint(a, aSize, n, "GSA");
	nmea_sprint(a, aSize, n, ",A,%02u",	(unsigned int)fixQuality);		// 1,2
		
	for (uint32_t i = 0; i < 12; i++)									// 3-14
	{
		if(sat.sat[i].svId)
		{
			nmea_sprint(a, aSize, n, ",%02u", (unsigned)(sat.sat[i].svId));
		}
		else
		{
			nmea_sprint(a, aSize, n, ",");
		}
	}
		
	nmea_sprint(a, aSize, n,
		",%.1f"		// 15
		",%.1f"		// 16
		",%.1f",	// 17
		pos.pDop,	// 15
		pos.hAcc,	// 16
		pos.vAcc);	// 17	

	return nmea_sprint_footer(a, aSize, n);
}

void update_nmea_speed(gps_pos_t &pos, gps_vel_t &vel)
{
	if (s_dataSpeed.timeOfWeekMs != pos.timeOfWeekMs)
	{
		s_dataSpeed.timeOfWeekMs = pos.timeOfWeekMs;

		if (vel.status & GPS_STATUS_FLAGS_GPS_NMEA_DATA)
		{	// NED velocity
			cpy_Vec3_Vec3(s_dataSpeed.velNed, vel.vel);
		}
		else
		{	// ECEF velocity
			ixQuat qe2n;
			quat_ecef2ned(C_DEG2RAD_F*(float)pos.lla[0], C_DEG2RAD_F*(float)pos.lla[1], qe2n);
			quatConjRot(s_dataSpeed.velNed, qe2n, vel.vel);
		}
		s_dataSpeed.speed2dMps = mag_Vec2(s_dataSpeed.velNed);
		s_dataSpeed.speed2dKnots = C_METERS_KNOTS_F * s_dataSpeed.speed2dMps;
	}
}

int nmea_rmc(char a[], const int aSize, gps_pos_t &pos, gps_vel_t &vel, float magDeclination)
{
	update_nmea_speed(pos, vel);

	int n = nmea_talker(a, aSize);
	nmea_sprint(a, aSize, n, "RMC");
	nmea_GPSTimeToUTCTime(a, aSize, n, pos);										// 1 - UTC time of last fix
	if((pos.status&GPS_STATUS_FIX_MASK)!=GPS_STATUS_FIX_NONE)
	{
		nmea_sprint(a, aSize, n, ",A");												// 2 - A=active (good)
	}
	else
	{
		nmea_sprint(a, aSize, n, ",V");												// 2 - V=void (bad,warning)
	}
	nmea_latToDegMin(a, aSize, n, pos.lla[0]);										// 3,4 - lat (degrees minutes)
	nmea_lonToDegMin(a, aSize, n, pos.lla[1]);										// 5,6 - lon (degrees minutes)
	
	float courseMadeTrue = atan2f(s_dataSpeed.velNed[1], s_dataSpeed.velNed[0]);
	nmea_sprint(a, aSize, n,
	",%05.1f"		// 7
	",%05.1f",		// 8
	s_dataSpeed.speed2dKnots,														// 7 - speed in knots
	courseMadeTrue*C_RAD2DEG_F);													// 8 - course made true
	
	nmea_GPSDateOfLastFix(a, aSize, n, pos);										// 9 - date of last fix UTC
	
	// Magnetic variation degrees (Easterly var. subtracts from true course), i.e. 020.3,E - left pad to 3 zero
	float magDec = magDeclination * C_RAD2DEG_F;
	bool positive = (magDec >= 0.0);
	
	nmea_sprint(a, aSize, n,
	",%05.1f"	// 10
	",%s",		// 11
	fabsf(magDec),																	// 10 - Magnetic variation
	(positive ? "E" : "W"));														// 11
	
	return nmea_sprint_footer(a, aSize, n);
}

int nmea_zda(char a[], const int aSize, gps_pos_t &pos)
{
	// NMEA ZDA line - http://www.gpsinformation.org/dale/nmea.htm#ZDA
	/*
		HHMMSS.sss    HrMinSec(UTC)
		dd,mm,yyy     Day,Month,Year
		xx            local zone hours -13..13 - Fixed field: 00
		yy            local zone minutes 0..59 - Fixed field: 00
		*CC           checksum
	*/

	int n = nmea_talker(a, aSize);
	nmea_sprint(a, aSize, n, "ZDA");
	nmea_GPSTimeToUTCTimeMsPrecision(a, aSize, n, pos);								// 1
	nmea_GPSDateOfLastFixCSV(a, aSize, n, pos);										// 2,3,4
	nmea_sprint(a, aSize, n, ",00,00");												// 5,6
	
	return nmea_sprint_footer(a, aSize, n);
}

int nmea_vtg(char a[], const int aSize, gps_pos_t &pos, gps_vel_t &vel, float magVarCorrectionRad)
{
	/*
		0	Message ID $GPVTG
		1	Track made good (degrees true)
		2	T: track made good is relative to true north
		3	Track made good (degrees magnetic)
		4	M: track made good is relative to magnetic north 
		5	Speed, in knots
		6	N: speed is measured in knots
		7	Speed over ground in kilometers/hour (kph)
		8	K: speed over ground is measured in kph
		9	Mode indicator:
			A: Autonomous mode
			D: Differential mode
			E: Estimated (dead reckoning) mode
			M: Manual Input mode
			S: Simulator mode
			N: Data not valid
		10	The checksum data, always begins with *

		Example: $GPVTG,140.88,T,,M,8.04,N,14.89,K,D*05
	*/
	update_nmea_speed(pos, vel);

	int n = nmea_talker(a, aSize);
	nmea_sprint(a, aSize, n, "VTG");
	float courseMadeTrue = atan2f(s_dataSpeed.velNed[1], s_dataSpeed.velNed[0]);
	nmea_sprint(a, aSize, n, ",%.2f", C_RAD2DEG_F * courseMadeTrue);				// 1
	nmea_sprint(a, aSize, n, ",T");													// 2
	if (magVarCorrectionRad == 0.0f)												// 3
	{
		nmea_sprint(a, aSize, n, ",");
	}
	else
	{
		nmea_sprint(a, aSize, n, ",%.2f", courseMadeTrue + magVarCorrectionRad*C_RAD2DEG_F);
	}
	nmea_sprint(a, aSize, n, ",M");													// 4
	nmea_sprint(a, aSize, n, ",%.2f", s_dataSpeed.speed2dKnots);					// 5
	nmea_sprint(a, aSize, n, ",N");													// 6
	nmea_sprint(a, aSize, n, ",%.2f", s_dataSpeed.speed2dMps*C_MPS2KMPH_F);			// 7
	nmea_sprint(a, aSize, n, ",K");													// 8
	switch(pos.status & GPS_STATUS_FIX_MASK)										// 9
	{
	case GPS_STATUS_FIX_2D:
	case GPS_STATUS_FIX_3D:
		nmea_sprint(a, aSize, n, ",A");
		break;
	case GPS_STATUS_FIX_GPS_PLUS_DEAD_RECK:
	case GPS_STATUS_FIX_DEAD_RECKONING_ONLY:
		nmea_sprint(a, aSize, n, ",E");
		break;
	case GPS_STATUS_FIX_DGPS:
	case GPS_STATUS_FIX_RTK_SINGLE:
	case GPS_STATUS_FIX_RTK_FLOAT:
	case GPS_STATUS_FIX_RTK_FIX:
		nmea_sprint(a, aSize, n, ",D");
		break;
	default:
		nmea_sprint(a, aSize, n, ",N");
		break;
	}
	return nmea_sprint_footer(a, aSize, n);
}

int nmea_pashr(char a[], const int aSize, gps_pos_t &pos, ins_1_t &ins1, float heave, inl2_ned_sigma_t &sigma)
{
	// NMEA PASHR - RT300 proprietary roll and pitch sentence
	/*
		hhmmss.sss - UTC time
		hhh.hh - Heading in degrees
		T - flag to indicate that the Heading is True Heading (i.e. to True North)
		rrr.rr - Roll Angle in degrees
		ppp.pp - Pitch Angle in degrees
		xxx.xx - Heave
		a.aaa - Roll Angle Accuracy Estimate (Stdev) in degrees
		b.bbb - Pitch Angle Accuracy Estimate (Stdev) in degrees
		c.ccc - Heading Angle Accuracy Estimate (Stdev) in degrees
		d - Aiding Status
		e - IMU Status
		hh - Checksum
	*/
	
	int n = ssnprintf(a, aSize, "$PASHR");											// 1 - Name
	nmea_GPSTimeToUTCTimeMsPrecision(a, aSize, n, pos);										// 2 - UTC Time

	nmea_sprint(a, aSize, n, ",%.2f", RAD2DEG(ins1.theta[2]));						// 3 - Heading value in decimal degrees.
	nmea_sprint(a, aSize, n, ",T");													// 4 - T (heading respect to True North)
	nmea_sprint(a, aSize, n, ",%+.2f", RAD2DEG(ins1.theta[0]));						// 5 - Roll in degrees
	nmea_sprint(a, aSize, n, ",%+.2f", RAD2DEG(ins1.theta[1]));						// 6 - Pitch in degrees
	nmea_sprint(a, aSize, n, ",%+.2f", heave);										// 7 - Heave
	
	nmea_sprint(a, aSize, n, ",%.3f", RAD2DEG(sigma.StdAttNed[0])); 				// 8 - roll accuracy
	nmea_sprint(a, aSize, n, ",%.3f", RAD2DEG(sigma.StdAttNed[1])); 				// 9 - pitch accuracy
	nmea_sprint(a, aSize, n, ",%.3f", RAD2DEG(sigma.StdAttNed[2])); 				// 10 - heading accuracy
	
	int fix = 0;
	if(INS_STATUS_NAV_FIX_STATUS(ins1.insStatus) >= GPS_NAV_FIX_POSITIONING_RTK_FLOAT)
	{
		fix = 2;
	}
	else if(INS_STATUS_NAV_FIX_STATUS(ins1.insStatus) >= GPS_NAV_FIX_POSITIONING_3D)
	{
		fix = 1;
	}
	nmea_sprint(a, aSize, n, ",%d", fix);																// 11 - GPS Quality
	nmea_sprint(a, aSize, n, ",%d", INS_STATUS_SOLUTION(ins1.insStatus) >= INS_STATUS_SOLUTION_NAV); 	// 12 - INS Status
	
	return nmea_sprint_footer(a, aSize, n);
}

int nmea_intel(char a[], const int aSize, dev_info_t &info, gps_pos_t &pos, gps_vel_t &vel)
{
	/*  $INTEL prorietary NMEA message
		0	Message ID $INTEL
		1	Message ID KIM
		2	Fimrware version of KIM
		3	GPS Time of Week (ms)
		4	GPS week number
		5	GPS leap seconds
		6	1PPS phase 1 (ns)
		7	1PPS phase 2 (ns)
		8	Quantization error of time pulse (ns)
		9	ECEF X velocity (m/s)
		10	ECEF Y velocity (m/s)
		11	ECEF Z velocity (m/s)
		12	North veocity (m/s)
		13	East velocity (m/s)
		14	Down velocity (m/s)
		15	Checksum, begins with *

		Example: $INTEL, *05
	*/
	update_nmea_speed(pos, vel);

	int n = ssnprintf(a, aSize, "$INTEL,KIM");										// 0,1

	nmea_sprint(a, aSize, n, ",%d.%d.%d.%d", 
		info.firmwareVer[0], 
		info.firmwareVer[1], 
		info.firmwareVer[2], 
		info.firmwareVer[3]);														// 2
	nmea_sprint(a, aSize, n, ",%d", pos.timeOfWeekMs);								// 3
	nmea_sprint(a, aSize, n, ",%d", pos.week);										// 4
	nmea_sprint(a, aSize, n, ",%d", pos.leapS);										// 5

	nmea_sprint(a, aSize, n, ",%.3f", 0);											// 6
	nmea_sprint(a, aSize, n, ",%.3f", 0);											// 7
	nmea_sprint(a, aSize, n, ",0"); 												// 8

	nmea_sprint(a, aSize, n, ",%.3f", vel.vel[0]);									// 9
	nmea_sprint(a, aSize, n, ",%.3f", vel.vel[1]);									// 10
	nmea_sprint(a, aSize, n, ",%.3f", vel.vel[2]);									// 11

	nmea_sprint(a, aSize, n, ",%.3f", s_dataSpeed.velNed[0]);						// 12
	nmea_sprint(a, aSize, n, ",%.3f", s_dataSpeed.velNed[1]);						// 13
	nmea_sprint(a, aSize, n, ",%.3f", s_dataSpeed.velNed[2]);						// 14

	return nmea_sprint_footer(a, aSize, n);
}


void print_string_n(char a[], int n)
{
	a[n] = '\0'; 
	printf("%s", a);
}

int prnToSvId(int gnssId, int prn)
{
	switch (gnssId)
	{
	case SAT_SV_GNSS_ID_SBS: return prn-87;
	}

	return prn;
}

bool gsv_sig_match(uint8_t gnssId, uint8_t sigId, gps_sig_sv_t &s, bool noCno=false)
{
	if ((s.cno==0) != noCno)
	{	// cno doesn't matches
		return false;
	}

	switch (gnssId)
	{
	case SAT_SV_GNSS_ID_GPS:
		if ((s.gnssId != gnssId) && (s.gnssId != SAT_SV_GNSS_ID_SBS))
		{
			return false;
		}
		break;

	case SAT_SV_GNSS_ID_SBS:
		return false;

	default:
		if (s.gnssId != gnssId)
		{
			return false;
		}
		break;
	}

	return (sigId == 0xFF) || (s.sigId == sigId);
}

int nmea_gsv_num_sat_sigs(uint8_t gnssId, uint8_t sigId, gps_sig_t &sig, bool noCno=false)
{
	int numSigs = 0;

	for (uint32_t i=0; i<sig.numSigs; i++)
	{
		gps_sig_sv_t &s = sig.sig[i];
		if (gsv_sig_match(gnssId, sigId, s, noCno))
		{
			numSigs++;
		}
	}

	return numSigs;
}

uint8_t sigId_to_nmea4p11_signalId(uint8_t gnssId, uint8_t sigId)
{
	switch(gnssId)
	{
    case SAT_SV_GNSS_ID_GPS:
		switch(sigId)
		{
		case SAT_SV_SIG_ID_GPS_L1CA:		return '1';
		case SAT_SV_SIG_ID_GPS_L2CL:		return '6';
		case SAT_SV_SIG_ID_GPS_L2CM:		return '5';
		case SAT_SV_SIG_ID_GPS_L5I:			return '7';
		case SAT_SV_SIG_ID_GPS_L5Q:			return '8';
		}
		break;
    case SAT_SV_GNSS_ID_SBS:
		return 1;
    case SAT_SV_GNSS_ID_GAL:
		switch(sigId)
		{
		case SAT_SV_SIG_ID_Galileo_E1C2:
		case SAT_SV_SIG_ID_Galileo_E1B2:	return '7';
		case SAT_SV_SIG_ID_Galileo_E5aI:
		case SAT_SV_SIG_ID_Galileo_E5aQ:	return '1';
		case SAT_SV_SIG_ID_Galileo_E5bI:
		case SAT_SV_SIG_ID_Galileo_E5bQ:	return '2';
		}
		break;
    case SAT_SV_GNSS_ID_BEI:
		switch(sigId)
		{
		case SAT_SV_SIG_ID_BeiDou_B1D1:
		case SAT_SV_SIG_ID_BeiDou_B1D2:		return '1';
		case SAT_SV_SIG_ID_BeiDou_B2D1:
		case SAT_SV_SIG_ID_BeiDou_B2D2:		return 'B';
		case SAT_SV_SIG_ID_BeiDou_B1C:		return '3';
		case SAT_SV_SIG_ID_BeiDou_B2a:		return '5';
		}
		break;
    case SAT_SV_GNSS_ID_QZS:
		switch(sigId)
		{
		case SAT_SV_SIG_ID_QZSS_L1CA:		return '1';
		case SAT_SV_SIG_ID_QZSS_L1S:		return '4';
		case SAT_SV_SIG_ID_QZSS_L2CM:		return '5';
		case SAT_SV_SIG_ID_QZSS_L2CL:		return '6';
		case SAT_SV_SIG_ID_QZSS_L5I:		return '7';
		case SAT_SV_SIG_ID_QZSS_L5Q:		return '8';
		}
		break;
    case SAT_SV_GNSS_ID_GLO:
		switch(sigId)
		{
		case SAT_SV_SIG_ID_GLONASS_L1OF:	return '1';
		case SAT_SV_SIG_ID_GLONASS_L2OF:	return '3';
		}
		break;
    case SAT_SV_GNSS_ID_IRN:	// NavIC
		switch(sigId)
		{
		case SAT_SV_SIG_ID_NAVIC_L5A:		return '7';
		}
		break;
	}

	return '0';
}

uint8_t nmea4p11_signalId_to_sigId(uint8_t gnssId, char nmeaSignalId)
{
	switch(gnssId)
	{
    case SAT_SV_GNSS_ID_GPS:
		switch(nmeaSignalId)
		{
		case '1':	return SAT_SV_SIG_ID_GPS_L1CA;
		case '6':	return SAT_SV_SIG_ID_GPS_L2CL;
		case '5':	return SAT_SV_SIG_ID_GPS_L2CM;
		case '7':	return SAT_SV_SIG_ID_GPS_L5I;
		case '8':	return SAT_SV_SIG_ID_GPS_L5Q;
		}
		break;
    case SAT_SV_GNSS_ID_SBS:
		return 0;
    case SAT_SV_GNSS_ID_GAL:
		switch(nmeaSignalId)
		{
		case '7':	return SAT_SV_SIG_ID_Galileo_E1C2;
		// case '7':	return SAT_SV_SIG_ID_Galileo_E1B2;
		case '1':	return SAT_SV_SIG_ID_Galileo_E5aI;
		// case '1':	return SAT_SV_SIG_ID_Galileo_E5aQ;
		// case '2':	return SAT_SV_SIG_ID_Galileo_E5bI;
		case '2':	return SAT_SV_SIG_ID_Galileo_E5bQ;
		}
		break;
    case SAT_SV_GNSS_ID_BEI:
		switch(nmeaSignalId)
		{
		case '1':	return SAT_SV_SIG_ID_BeiDou_B1D1;
		// case '1': 	return SAT_SV_SIG_ID_BeiDou_B1D2;
		case 'B':	return SAT_SV_SIG_ID_BeiDou_B2D1;
		// case 'B':	return SAT_SV_SIG_ID_BeiDou_B2D2;
		case '3':	return SAT_SV_SIG_ID_BeiDou_B1C;
		case '5':	return SAT_SV_SIG_ID_BeiDou_B2a;
		}
		break;
    case SAT_SV_GNSS_ID_QZS:
		switch(nmeaSignalId)
		{
		case '1':	return SAT_SV_SIG_ID_QZSS_L1CA;
		case '4':	return SAT_SV_SIG_ID_QZSS_L1S;
		case '5':	return SAT_SV_SIG_ID_QZSS_L2CM;
		case '6':	return SAT_SV_SIG_ID_QZSS_L2CL;
		case '7':	return SAT_SV_SIG_ID_QZSS_L5I;
		case '8':	return SAT_SV_SIG_ID_QZSS_L5Q;
		}
		break;
    case SAT_SV_GNSS_ID_GLO:
		switch(nmeaSignalId)
		{
		case '1':	return SAT_SV_SIG_ID_GLONASS_L1OF;
		case '3':	return SAT_SV_SIG_ID_GLONASS_L2OF;
		}
		break;
    case SAT_SV_GNSS_ID_IRN:	// NavIC
		switch(nmeaSignalId)
		{
		case '7': 	return SAT_SV_SIG_ID_NAVIC_L5A;
		}
		break;
	}

	return '0';
}

uint16_t sigId_to_nmea2p3_svId(uint8_t gnssId, uint8_t sigId, uint16_t svId)
{
	switch(gnssId)
	{
    case SAT_SV_GNSS_ID_GPS:
		switch(sigId)
		{
		case SAT_SV_SIG_ID_GPS_L1CA:		return svId;
		case SAT_SV_SIG_ID_GPS_L2CL:		
		case SAT_SV_SIG_ID_GPS_L2CM:		return svId + 256;
		case SAT_SV_SIG_ID_GPS_L5I:			
		case SAT_SV_SIG_ID_GPS_L5Q:			return svId + 512;
		}
		break;
    case SAT_SV_GNSS_ID_SBS:
		return 1;
    case SAT_SV_GNSS_ID_GAL:
		switch(sigId)
		{
		case SAT_SV_SIG_ID_Galileo_E1C2:
		case SAT_SV_SIG_ID_Galileo_E1B2:	return svId;
		case SAT_SV_SIG_ID_Galileo_E5aI:
		case SAT_SV_SIG_ID_Galileo_E5aQ:	return svId + 256;
		case SAT_SV_SIG_ID_Galileo_E5bI:
		case SAT_SV_SIG_ID_Galileo_E5bQ:	return svId + 512;
		}
		break;
    case SAT_SV_GNSS_ID_BEI:
		switch(sigId)
		{
		case SAT_SV_SIG_ID_BeiDou_B1D1:
		case SAT_SV_SIG_ID_BeiDou_B1D2:		return svId;
		case SAT_SV_SIG_ID_BeiDou_B2D1:
		case SAT_SV_SIG_ID_BeiDou_B2D2:		return svId + 256;
		case SAT_SV_SIG_ID_BeiDou_B1C:		return svId;
		case SAT_SV_SIG_ID_BeiDou_B2a:		return svId + 512;
		}
		break;
    case SAT_SV_GNSS_ID_QZS:
		switch(sigId)
		{
		case SAT_SV_SIG_ID_QZSS_L1CA:
		case SAT_SV_SIG_ID_QZSS_L1S:		return svId;
		case SAT_SV_SIG_ID_QZSS_L2CM:
		case SAT_SV_SIG_ID_QZSS_L2CL:		return svId + 256;
		case SAT_SV_SIG_ID_QZSS_L5I:
		case SAT_SV_SIG_ID_QZSS_L5Q:		return svId + 512;
		}
		break;
    case SAT_SV_GNSS_ID_GLO:
		switch(sigId)
		{
		case SAT_SV_SIG_ID_GLONASS_L1OF:	return svId;
		case SAT_SV_SIG_ID_GLONASS_L2OF:	return svId + 256;
		}
		break;
    case SAT_SV_GNSS_ID_IRN:	// NavIC
		switch(sigId)
		{
		case SAT_SV_SIG_ID_NAVIC_L5A:		return svId + 512;
		}
		break;
	}

	return 0;
}

uint8_t nmea2p3_svid_to_sigId(uint8_t gnssId, uint16_t svId)
{
	if (svId<256)
	{	// L1/E1
		return 0;
	}

	if (svId>=512)
	{	// L5/E5 - most common band
		switch(gnssId)
		{
		case SAT_SV_GNSS_ID_GPS:	return SAT_SV_SIG_ID_GPS_L5Q;
		case SAT_SV_GNSS_ID_SBS:	return 0;
		case SAT_SV_GNSS_ID_GAL:	return SAT_SV_SIG_ID_Galileo_E5;
		case SAT_SV_GNSS_ID_BEI:	return SAT_SV_SIG_ID_BeiDou_B2a;
		case SAT_SV_GNSS_ID_QZS:	return SAT_SV_SIG_ID_QZSS_L5;
		case SAT_SV_GNSS_ID_GLO:	return SAT_SV_SIG_ID_GLONASS_L2OF;
		case SAT_SV_GNSS_ID_IRN:	return SAT_SV_SIG_ID_NAVIC_L5A;  // NavIC
		}
	}
	else
	{	// L2/E2 - most common band
		switch(gnssId)
		{
		case SAT_SV_GNSS_ID_GPS:	return SAT_SV_SIG_ID_GPS_L2CL;
		case SAT_SV_GNSS_ID_SBS:	return 0;
		case SAT_SV_GNSS_ID_GAL:	return SAT_SV_SIG_ID_Galileo_E5a;
		case SAT_SV_GNSS_ID_BEI:	return SAT_SV_SIG_ID_BeiDou_B2;
		case SAT_SV_GNSS_ID_QZS:	return SAT_SV_SIG_ID_QZSS_L2;
		case SAT_SV_GNSS_ID_GLO:	return SAT_SV_SIG_ID_GLONASS_L2OF;
		case SAT_SV_GNSS_ID_IRN:	return SAT_SV_SIG_ID_NAVIC_L5A;  // NavIC
		}
	}

	return 0;
}

int nmea_gsv_group(char a[], int aSize, int &offset, gps_sat_t &gsat, gps_sig_t &gsig, uint8_t gnssId, uint8_t sigId=0xFF, bool noCno=false)
{
	// Apply offset to buffer
	a += offset;
	aSize -= offset;
	char *bufStart = a;

	int numSigs = nmea_gsv_num_sat_sigs(gnssId, sigId, gsig);
	int numMsgs = (numSigs+3) >> 2;	// divide by 4

	uint32_t i=0;
	for (int sigNum = 0; sigNum<numSigs; sigNum+=4)
	{
		int msgNum = (sigNum >> 2) + 1;	// (divide by 4) + 1

		// Message fields: $xxGSV,numMsg,msgNum,numSats,{svid,elv,az,cno,}signalId*cs\r\n
		// Write message header: $xxGSV,numMsg,msgNum,numSats
		int n = nmea_talker(a, aSize, gnssId);
		nmea_sprint(a, aSize, n, "GSV");
		nmea_sprint(a, aSize, n, ",%u,%u,%02u", numMsgs, msgNum, numSigs);		// 1,2,3 - numMsgs, msgNum, numSats in view

		// Write message payload: {svid,elv,az,cno} up to 4x
		for (int cnt=0; cnt<4 && i<=gsig.numSigs; i++)
		{
			gps_sig_sv_t &sig = gsig.sig[i];
			if (gsv_sig_match(gnssId, sigId, sig, noCno))
			{	
				for (uint32_t j=0; j<=gsat.numSats; j++)
				{
					gps_sat_sv_t &sat = gsat.sat[j];
					if (sat.gnssId == sig.gnssId &&
						sat.svId == sig.svId)
					{
						uint16_t svId = prnToSvId(sig.gnssId, sig.svId);
						if (s_protocol_version < NMEA_PROTOCOL_4P10)
						{
							svId = sigId_to_nmea2p3_svId(gnssId, sig.sigId, svId);
						}
						nmea_sprint(a, aSize, n, ",%02u", svId);				// 4 + 4*msgNum... svid
						nmea_print_u32(a, aSize, n, 2, sat.elev);				// 5 + 4*msgNum... elevation
						nmea_print_u32(a, aSize, n, 3, sat.azim);				// 6 + 4*msgNum... azimuth
						nmea_print_u32(a, aSize, n, 2, sig.cno);				// 7 + 4*msgNum... cno
						++cnt;
						break;
					}
				}
			}
		}

		// Write message footer
		if (s_protocol_version >= NMEA_PROTOCOL_4P10)
		{
			nmea_sprint(a, aSize, n, ",%c", sigId_to_nmea4p11_signalId(gnssId, sigId));	// Signal ID
		}
		nmea_sprint_footer(a, aSize, n);

		offset += n;
		// Move buffer pointer
		a += n;
		aSize -= n;
	} 

	return (int)(a - bufStart);
}


int nmea_gsv_gnss(char a[], int aSize, int &offset, gps_sat_t &gsat, gps_sig_t &gsig, uint8_t gnssId, bool noCno)
{
	(void)noCno;
	if (s_protocol_version < NMEA_PROTOCOL_4P10)
	{
		return nmea_gsv_group(a, aSize, offset, gsat, gsig, gnssId);
	}

	uint8_t *sigIds;
	uint8_t gpsSigIds[] = { 
		SAT_SV_SIG_ID_GPS_L1CA,
		SAT_SV_SIG_ID_GPS_L2CL,
		SAT_SV_SIG_ID_GPS_L2CM,
		SAT_SV_SIG_ID_GPS_L5I,
		SAT_SV_SIG_ID_GPS_L5Q
	};		
	uint8_t galSigIds[] = { 
		SAT_SV_SIG_ID_Galileo_E1C2,
		SAT_SV_SIG_ID_Galileo_E1B2,
		SAT_SV_SIG_ID_Galileo_E5aI,
		SAT_SV_SIG_ID_Galileo_E5aQ,
		SAT_SV_SIG_ID_Galileo_E5bI,
		SAT_SV_SIG_ID_Galileo_E5bQ,
	};		
	uint8_t beiSigIds[] = { 
		SAT_SV_SIG_ID_BeiDou_B1D1,
		SAT_SV_SIG_ID_BeiDou_B1D2,
		SAT_SV_SIG_ID_BeiDou_B2D1,
		SAT_SV_SIG_ID_BeiDou_B2D2,
		SAT_SV_SIG_ID_BeiDou_B1C,
		SAT_SV_SIG_ID_BeiDou_B2a,
	};		
	uint8_t qzsSigIds[] = { 
		SAT_SV_SIG_ID_QZSS_L1CA,
		SAT_SV_SIG_ID_QZSS_L1S,
		SAT_SV_SIG_ID_QZSS_L2CM,
		SAT_SV_SIG_ID_QZSS_L2CL,
		SAT_SV_SIG_ID_QZSS_L5I,
		SAT_SV_SIG_ID_QZSS_L5Q,
	};		
	uint8_t gloSigIds[] = { 
		SAT_SV_SIG_ID_GLONASS_L1OF,
		SAT_SV_SIG_ID_GLONASS_L2OF,
	};		
	uint8_t nvcSigIds[] = { 
		SAT_SV_SIG_ID_NAVIC_L5A,
	};		
	int numSigIds = 0;

	int n = 0;
	switch(gnssId)
	{
	case SAT_SV_GNSS_ID_GPS:	sigIds = gpsSigIds;		numSigIds = sizeof(gpsSigIds);	break;
	case SAT_SV_GNSS_ID_GAL:	sigIds = galSigIds;		numSigIds = sizeof(galSigIds);	break;
	case SAT_SV_GNSS_ID_BEI:	sigIds = beiSigIds;		numSigIds = sizeof(beiSigIds);	break;
	case SAT_SV_GNSS_ID_QZS:	sigIds = qzsSigIds;		numSigIds = sizeof(qzsSigIds);	break;
	case SAT_SV_GNSS_ID_GLO:	sigIds = gloSigIds;		numSigIds = sizeof(gloSigIds);	break;
	case SAT_SV_GNSS_ID_IRN:	sigIds = nvcSigIds;		numSigIds = sizeof(nvcSigIds);	break;
	default: return 0;
	}

	for (int i = 0; i<numSigIds; i++)
	{
		n += nmea_gsv_group(a, aSize, offset, gsat, gsig, gnssId, sigIds[i]);
	}

	return n;
}

int nmea_gsv(char a[], const int aSize, gps_sat_t &gsat, gps_sig_t &gsig)
{
	int n=0;

	// eSatSvGnssId
	for (int gnssId=1; gnssId<=SAT_SV_GNSS_ID_IRN; gnssId++)
	{
		if (gnssId == SAT_SV_GNSS_ID_SBS) { continue; }
		// printf("gnssId: %d\n", gnssId);

		// With CNO
		nmea_gsv_gnss(a, aSize, n, gsat, gsig, gnssId);

		// Zero CNO
		// nmea_gsv_gnss(a, aSize, n, gsat, gsig, gnssId, true);
	}

	return n;
}

/**
 * Returns eNmeaMsgIdInx if NMEA head is recognized.
 * Error -1 for NMEA head not found 
 * 		 -2 for invalid length 
*/
int getNmeaMsgId(const void *msg, int msgSize)
{
	if(msgSize < 5)     // five characters required (i.e. "$INFO")
		return -2;

    char *cptr = (char*)msg;
    char *talker = &cptr[1];

    switch(*talker)
	{
	case 'A':
		if      (UINT32_MATCH(talker,"ASCB"))       { return NMEA_MSG_ID_ASCB; }
		else if (UINT32_MATCH(talker,"ASCE"))       { return NMEA_MSG_ID_ASCE; }
		break;

	case 'B':
		if      (UINT32_MATCH(talker,"BLEN"))       { return NMEA_MSG_ID_BLEN; }
		break;

	case 'E':
		if      (UINT32_MATCH(talker,"EBLE"))       { return NMEA_MSG_ID_EBLE; }
		break;

	case 'G':
		if      (UINT32_MATCH(talker+2,"GGA,"))     { return NMEA_MSG_ID_GxGGA; }
		else if (UINT32_MATCH(talker+2,"GLL,"))     { return NMEA_MSG_ID_GxGLL; }
		else if (UINT32_MATCH(talker+2,"GSA,"))     { return NMEA_MSG_ID_GxGSA; }
		else if (UINT32_MATCH(talker+2,"GSV,"))     { return NMEA_MSG_ID_GxGSV; }
		else if (UINT32_MATCH(talker+2,"RMC,"))     { return NMEA_MSG_ID_GxRMC; }
		else if (UINT32_MATCH(talker+2,"VTG,"))     { return NMEA_MSG_ID_GxVTG; }
		else if (UINT32_MATCH(talker+2,"ZDA,"))     { return NMEA_MSG_ID_GxZDA; }
		break;

	case 'I':
		if      (UINT32_MATCH(talker,"INFO"))       { return NMEA_MSG_ID_INFO; }
		else if (UINT32_MATCH(talker,"INTE"))       { return NMEA_MSG_ID_INTEL; }
		break;

	case 'P':
		if      (UINT32_MATCH(talker,"PIMU"))       { return NMEA_MSG_ID_PIMU;  }
		else if (UINT32_MATCH(talker,"PINS"))       { return (cptr[5]=='1' ? NMEA_MSG_ID_PINS1 : NMEA_MSG_ID_PINS2); }
		else if (UINT32_MATCH(talker,"PERS"))       { return NMEA_MSG_ID_PERS;  }
		else if (UINT32_MATCH(talker,"PGPS"))       { return NMEA_MSG_ID_PGPSP; }
		else if (UINT32_MATCH(talker,"PPIM"))       { return NMEA_MSG_ID_PPIMU; }
		else if (UINT32_MATCH(talker,"PRIM"))       { return NMEA_MSG_ID_PRIMU; }
		else if (UINT32_MATCH(talker,"PASH"))       { return NMEA_MSG_ID_PASHR; }
		break;

	case 'S':
		if      (UINT32_MATCH(talker,"STPB"))       { return NMEA_MSG_ID_STPB; }
		else if (UINT32_MATCH(talker,"STPC"))       { return NMEA_MSG_ID_STPC; }
		else if (UINT32_MATCH(talker,"SRST"))       { return NMEA_MSG_ID_SRST; }
		break;		
	}

	return -1;
}

//////////////////////////////////////////////////////////////////////////
// NMEA to Binary
//////////////////////////////////////////////////////////////////////////

int nmea_parse_info(dev_info_t &info, const char a[], const int aSize)
{
	(void)aSize;
	char *ptr = (char *)&a[6];	// $INFO,
	
	// uint32_t        serialNumber;
	ptr = ASCII_to_u32(&info.serialNumber, ptr);

	// uint8_t         hardwareVer[4];
	ptr = ASCII_to_ver4u8(info.hardwareVer, ptr);

	// uint8_t         firmwareVer[4];
	ptr = ASCII_to_ver4u8(info.firmwareVer, ptr);

	// uint32_t        buildNumber;
	ptr = ASCII_to_u32(&info.buildNumber, ptr);

	// uint8_t         protocolVer[4];
	ptr = ASCII_to_ver4u8(info.protocolVer, ptr);

	// uint32_t        repoRevision;
	ptr = ASCII_to_u32(&info.repoRevision, ptr);

	// char            manufacturer[DEVINFO_MANUFACTURER_STRLEN];
	ptr = ASCII_to_char_array(info.manufacturer, ptr, DEVINFO_MANUFACTURER_STRLEN);

	// uint8_t         buildDate[4];	YYYY-MM-DD
	unsigned int year, month, day;
	SSCANF(ptr, "%04d-%02u-%02u", &year, &month, &day);
	info.buildType = ' ';
	info.buildYear = (uint8_t)(year - 2000);
	info.buildMonth = (uint8_t)(month);
	info.buildDay = (uint8_t)(day);
	ptr = ASCII_find_next_field(ptr);
	
	// uint8_t         buildTime[4];	hh:mm:ss.ms
	unsigned int hour, minute, second, ms;
	SSCANF(ptr, "%02u:%02u:%03u.%02u", &hour, &minute, &second, &ms);
	info.buildHour = (uint8_t)hour;
	info.buildMinute = (uint8_t)minute;
	info.buildSecond = (uint8_t)second;
	info.buildMillisecond = (uint8_t)ms;
	ptr = ASCII_find_next_field(ptr);
	
	// char            addInfo[DEVINFO_ADDINFO_STRLEN];
	ptr = ASCII_to_char_array(info.addInfo, ptr, DEVINFO_ADDINFO_STRLEN);

	// uint16_t        hardware;
	ptr = ASCII_to_u16(&info.hardware, ptr);

	// uint16_t        reserved;
	ptr = ASCII_to_u16(&info.reserved, ptr);

	// uint8_t         build type;
	info.buildType = (uint8_t)*ptr;
	if (info.buildType==0) { info.buildType = ' '; }

    // ptr = ASCII_find_next_field(ptr);

	// TODO: dev_info_t.firmwareMD5Hash support
	// uint32_t         firmwareMD5Hash[4];
	// ptr = ASCII_to_MD5(info.firmwareMD5Hash, ptr);

	// Populate missing hardware descriptor
	devInfoPopulateMissingHardware(&info);

	return 0;
}

int nmea_parse_pimu(imu_t &imu, const char a[], const int aSize)
{
	(void)aSize;
	char *ptr = (char *)&a[6];	// $PIMU,
	
	// Time since system powerup 
	ptr = ASCII_to_f64(&(imu.time), ptr);

	// PQR angular rate
	ptr = ASCII_to_vec3f(imu.I.pqr, ptr);
	// XYZ linear acceleration
	ptr = ASCII_to_vec3f(imu.I.acc, ptr);

	return 0;
}

int nmea_parse_pimu_to_rimu(imu_t &imu, const char a[], const int aSize)
{
	(void)aSize;
	char *ptr = (char *)&a[7];	// $PRIMU,
	
	// Time since system powerup 
	ptr = ASCII_to_f64(&(imu.time), ptr);

	// PQR angular rate
	ptr = ASCII_to_vec3f(imu.I.pqr, ptr);
	// XYZ linear acceleration
	ptr = ASCII_to_vec3f(imu.I.acc, ptr);

	return 0;
}

int nmea_parse_ppimu(pimu_t &pimu, const char a[], const int aSize)
{
	(void)aSize;
	char *ptr = (char *)&a[7];	// $PPIMU,
	
	// Time since system powerup 
	ptr = ASCII_to_f64(&(pimu.time), ptr);

	// PQR angular rate
	ptr = ASCII_to_vec3f(pimu.theta, ptr);
	// XYZ linear acceleration
	ptr = ASCII_to_vec3f(pimu.vel, ptr);

	// Integration period 
	ptr = ASCII_to_f32(&(pimu.dt), ptr);

	return 0;
}

int nmea_parse_pins1(ins_1_t &ins, const char a[], const int aSize)
{
	(void)aSize;
	char *ptr = (char *)&a[7];	// $PINS1,
	
	// GPS timeOfWeek, week 
	ptr = ASCII_to_f64(&(ins.timeOfWeek), ptr);
	ptr = ASCII_to_u32(&(ins.week), ptr);

	// insStatus, hdwStatus
	ptr = ASCII_to_u32(&(ins.insStatus), ptr);
	ptr = ASCII_to_u32(&(ins.hdwStatus), ptr);

	// Roll, Pitch, Yaw
	ptr = ASCII_to_vec3f(ins.theta, ptr);
	// UVW
	ptr = ASCII_to_vec3f(ins.uvw, ptr);
	// LLA
	ptr = ASCII_to_vec3d(ins.lla, ptr);
	// NED
	ptr = ASCII_to_vec3f(ins.ned, ptr);

	return 0;
}

int nmea_parse_pins2(ins_2_t &ins, const char a[], const int aSize)
{
	(void)aSize;
	char *ptr = (char *)&a[7];	// $PINS2,
	
	// GPS timeOfWeek, week 
	ptr = ASCII_to_f64(&(ins.timeOfWeek), ptr);
	ptr = ASCII_to_u32(&(ins.week), ptr);

	// insStatus, hdwStatus
	ptr = ASCII_to_u32(&(ins.insStatus), ptr);
	ptr = ASCII_to_u32(&(ins.hdwStatus), ptr);

	// Quaternion
	ptr = ASCII_to_vec4f(ins.qn2b, ptr);
	// UVW
	ptr = ASCII_to_vec3f(ins.uvw, ptr);
	// LLA
	ptr = ASCII_to_vec3d(ins.lla, ptr);

	return 0;
}

int nmea_parse_pgpsp(gps_pos_t &gpsPos, gps_vel_t &gpsVel, const char a[], const int aSize)
{
	(void)aSize;
	char *ptr = (char *)&a[7];	// $PGPSP,
	
	// GPS timeOfWeekMs, week 
	ptr = ASCII_to_u32(&(gpsPos.timeOfWeekMs), ptr);
	ptr = ASCII_to_u32(&(gpsPos.week), ptr);
	gpsVel.timeOfWeekMs = gpsPos.timeOfWeekMs;

	// status
	ptr = ASCII_to_u32(&(gpsPos.status), ptr);
	gpsPos.satsUsed = gpsPos.status & GPS_STATUS_NUM_SATS_USED_MASK;

	// LLA, MSL altitude
	ptr = ASCII_to_vec3d(gpsPos.lla, ptr);
	ptr = ASCII_to_f32(&(gpsPos.hMSL), ptr);

	// pDop, hAcc, vAcc
	ptr = ASCII_to_f32(&(gpsPos.pDop), ptr);
	ptr = ASCII_to_f32(&(gpsPos.hAcc), ptr);
	ptr = ASCII_to_f32(&(gpsPos.vAcc), ptr);

	// Velocity, sAcc
	ptr = ASCII_to_vec3f(gpsVel.vel, ptr);
	ptr = ASCII_to_f32(&(gpsVel.sAcc), ptr);

	// cnoMean
	ptr = ASCII_to_f32(&(gpsPos.cnoMean), ptr);

	// Time of Week offset, leapS
	ptr = ASCII_to_f64(&(gpsPos.towOffset), ptr);
	ptr = ASCII_to_u8(&(gpsPos.leapS), ptr);

	return 0;
}

int nmea_parse_intel_to_did_gps(dev_info_t &info, gps_pos_t &pos, gps_vel_t &vel, float ppsPhase[2], uint32_t ppsNoiseNs[1], const char a[], const int aSize)
{
	(void)aSize;
	char *ptr = (char *)&a[7];	// $INTEL,
	
	// 1 - Message ID KIM
	ptr = ASCII_find_next_field(ptr);

	// 2 -	Fimrware version of KIM
	ptr = ASCII_to_ver4u8(info.firmwareVer, ptr);
	
	// 3 -	GPS Time of Week (ms)
	ptr = ASCII_to_u32(&(pos.timeOfWeekMs), ptr);
	
	// 4 -	GPS week number
	ptr = ASCII_to_u32(&(pos.week), ptr);
	
	// 5 -	GPS leap seconds
	ptr = ASCII_to_u8(&(pos.leapS), ptr);
	
	// 6 -	1PPS phase 1 (ns)
	ptr = ASCII_to_f32(&(ppsPhase[0]), ptr);
	
	// 7 -	1PPS phase 2 (ns)
	ptr = ASCII_to_f32(&(ppsPhase[1]), ptr);
	
	// 8 -	Quantization error of time pulse (ns)
	ptr = ASCII_to_u32(&(ppsNoiseNs[0]), ptr);
	
	// 9-11 - ECEF X,Y,Z velocity (m/s)
	ptr = ASCII_to_vec3f(vel.vel, ptr);
		
	// 12-14 - NED veocity (m/s)
	// float velNed[3];
	// ptr = ASCII_to_vec3f(velNed, ptr);

	return 0;
}

int nmea_parse_gga_to_did_gps(gps_pos_t &gpsPos, const char a[], const int aSize, uint32_t weekday)
{
	(void)aSize;
	char *ptr = (char *)&a[7];	// $GxGGA,
	
	// 1 - UTC time HHMMSS.sss
	uint32_t utcTimeOfDayMs;
	ptr = ASCII_to_TimeOfDayMs(&utcTimeOfDayMs, ptr);
	gpsPos.timeOfWeekMs = weekday*86400000 + utcTimeOfDayMs + gpsPos.leapS*1000;

	// 2,3 - Latitude (deg)
	ptr = ASCII_DegMin_to_Lat(&(gpsPos.lla[0]), ptr);
	// 4,5 - Longitude (deg)
	ptr = ASCII_DegMin_to_Lon(&(gpsPos.lla[1]), ptr);

	// 6 - Fix quality
	uint32_t fixQuality;
	ptr = ASCII_to_u32(&fixQuality, ptr);
	gpsPos.status &= ~GPS_STATUS_FIX_MASK;
	gpsPos.status |= GPS_STATUS_FLAGS_GPS_NMEA_DATA;
	gpsPos.hAcc = 0.0f;
	gpsPos.vAcc = 0.0f;
	switch(fixQuality)
	{
	default:	break;
	case 1:		// Autonomous
		gpsPos.status |= 
			GPS_STATUS_FIX_3D | 
			GPS_STATUS_FLAGS_FIX_OK;
		gpsPos.hAcc = 1.5f;
			break;
	case 2:		// Differential
		gpsPos.status |= 
			GPS_STATUS_FIX_DGPS | 
			GPS_STATUS_FLAGS_FIX_OK | 
			GPS_STATUS_FLAGS_DGPS_USED;
		gpsPos.hAcc = 0.8f;
		break;
	case 3:		// Time only
		gpsPos.status |= 
			GPS_STATUS_FIX_TIME_ONLY;
		gpsPos.hAcc = 0.8f;
		break;
	case 4:		// RTK fix
		gpsPos.status |= 
			GPS_STATUS_FIX_RTK_FIX |
			GPS_STATUS_FLAGS_FIX_OK |
			GPS_STATUS_FLAGS_GPS1_RTK_POSITION_ENABLED |
			GPS_STATUS_FLAGS_DGPS_USED;
		gpsPos.hAcc = 0.05f;
		break;
	case 5:		// RTK float
		gpsPos.status |= 
			GPS_STATUS_FIX_RTK_FLOAT |
			GPS_STATUS_FLAGS_FIX_OK |
			GPS_STATUS_FLAGS_GPS1_RTK_POSITION_ENABLED |
			GPS_STATUS_FLAGS_DGPS_USED;				
		gpsPos.hAcc = 0.4f;
		break;
	case 6:		// Dead reckoning
		gpsPos.status |= 
			GPS_STATUS_FIX_GPS_PLUS_DEAD_RECK;
		break;
	}

	// 7 - Satellites used
	ptr = ASCII_to_u8(&(gpsPos.satsUsed), ptr);
	gpsPos.status |= gpsPos.satsUsed;	// GPS_STATUS_NUM_SATS_USED_MASK

	// 8 - hDop
	ptr = ASCII_to_f32(&(gpsPos.pDop), ptr);

	// 9,10 - MSL altitude
	ptr = ASCII_to_f32(&(gpsPos.hMSL), ptr);
	ptr = ASCII_find_next_field(ptr);

	// 11,12 - Geoid separation = alt(HAE) - alt(MSL)
	double geoidSep;
	ptr = ASCII_to_f64(&(geoidSep), ptr);
	gpsPos.lla[2] = gpsPos.hMSL + geoidSep;

	// Convert LLA to ECEF.  Ensure LLA uses ellipsoid altitude
	ixVector3d lla;
	lla[0] = DEG2RAD(gpsPos.lla[0]);
	lla[1] = DEG2RAD(gpsPos.lla[1]);
	lla[2] = gpsPos.lla[2];		// Use ellipsoid altitude
	lla2ecef(lla, gpsPos.ecef);

	// 13 - time since last DGPS update
	// 14 - DGPS station ID number

	return 0;
}

int nmea_parse_gll_to_did_gps(gps_pos_t &gpsPos, const char a[], const int aSize, uint32_t weekday)
{
	(void)aSize;
	char *ptr = (char *)&a[7];	// $GxGGA,
	
	// 1,2 - Latitude (deg)
	ptr = ASCII_DegMin_to_Lat(&(gpsPos.lla[0]), ptr);
	// 3,4 - Longitude (deg)
	ptr = ASCII_DegMin_to_Lon(&(gpsPos.lla[1]), ptr);

	// 5 - UTC time HHMMSS
	uint32_t utcTimeOfDayMs;
	ptr = ASCII_to_TimeOfDayMs(&utcTimeOfDayMs, ptr);
	gpsPos.timeOfWeekMs = weekday*86400000 + utcTimeOfDayMs + gpsPos.leapS*1000;

	// 6 - Valid (A=active, V=void)

	return 0;
}

int nmea_parse_gsa_to_did_gps(gps_pos_t &gpsPos, gps_sat_t &sat, const char a[], const int aSize)
{
	(void)aSize;
	char *ptr = (char *)&a[7];	// $GxGGA,
	
	// 1 - Auto selection of 2D or 3D
	ptr = ASCII_find_next_field(ptr);

	// 2 - Fix quality
	uint32_t fixQuality;
	ptr = ASCII_to_u32(&fixQuality, ptr);
	gpsPos.status &= ~GPS_STATUS_FIX_MASK;
	switch(fixQuality)
	{
	default:														break;
	case 2:	gpsPos.status |= GPS_STATUS_FIX_2D;						break;
	case 3:	gpsPos.status |= GPS_STATUS_FIX_3D;						break;
	}

	// 3-14 - Sat ID
	for (uint32_t i = 0; i < 12; i++)
	{
		ptr = ASCII_to_u8(&(sat.sat[i].svId), ptr);
	}

	// 15 - pDop
	ptr = ASCII_to_f32(&(gpsPos.pDop), ptr);

	// 16 - hDop (hAcc)
	ptr = ASCII_to_f32(&(gpsPos.hAcc), ptr);

	// 17 - vDop (vAcc)
	ptr = ASCII_to_f32(&(gpsPos.vAcc), ptr);

	return 0;
}

int nmea_parse_gsv_to_did_gps_sat(gps_sat_t &gpsSat, const char a[], const int aSize)
{
	(void)gpsSat;
	(void)a;
	(void)aSize;
	return 0;
}

int nmea_parse_vtg_to_did_gps(gps_vel_t &vel, const char a[], const int aSize, const double refLla[3])
{
	(void)aSize;
	char *ptr = (char *)&a[7];	// $GxVTG,

	// 1 - Track made good (degrees true)
	float courseMadeTrue;
	ptr = ASCII_to_f32(&courseMadeTrue, ptr);
	courseMadeTrue *= C_DEG2RAD_F;
	// 2 - T: track made good is relative to true north
	ptr = ASCII_find_next_field(ptr);

	// 3 - Track made good (degrees magnetic)
	ptr = ASCII_find_next_field(ptr);
	// 4 - M: track made good is relative to magnetic north 
	ptr = ASCII_find_next_field(ptr);

	// 5 - Speed, in knots
	float speed2dKnots;
	ptr = ASCII_to_f32(&speed2dKnots, ptr);
	float speed2dMps;
	speed2dMps = C_KNOTS_METERS_F * speed2dKnots;

	ixVector3 velNed;
	velNed[0] = speed2dMps * cosf(courseMadeTrue);
	velNed[1] = speed2dMps * sinf(courseMadeTrue);
	velNed[2] = 0.0f;
	if (vel.status & GPS_STATUS_FLAGS_GPS_NMEA_DATA)
	{	// NED velocity
		cpy_Vec3_Vec3(vel.vel, velNed);
	}
	else
	{	// ECEF velocity
		ixQuat qe2n;
		quat_ecef2ned(C_DEG2RAD_F*(float)refLla[0], C_DEG2RAD_F*(float)refLla[1], qe2n);
		quatRot(vel.vel, qe2n, velNed);
	}

	// 6 - N: speed is measured in knots
	ptr = ASCII_find_next_field(ptr);

	// 7 - Speed over ground in kilometers/hour (kph)
	ptr = ASCII_find_next_field(ptr);

	// 8 - K: speed over ground is measured in kph
	ptr = ASCII_find_next_field(ptr);

	// 9 - Mode indicator:
	// 		A: Autonomous mode
	// 		D: Differential mode
	// 		E: Estimated (dead reckoning) mode
	// 		M: Manual Input mode
	// 		S: Simulator mode
	// 		N: Data not valid
	ptr = ASCII_find_next_field(ptr);

	return 0;
}

int nmea_parse_zda_to_did_gps(gps_pos_t &gpsPos, const char a[], const int aSize, uint32_t leapS)
{
	(void)aSize;
	char *ptr = (char *)&a[7];	// $GxZDA,

	double datetime[6];		// year,month,day,hour,min,sec

	// 1 - UTC time HHMMSS
	int hours, minutes; float seconds;
	ptr = ASCII_to_hours_minutes_seconds(&hours, &minutes, &seconds, ptr);
	datetime[3] = (double)hours;
	datetime[4] = (double)minutes;
	datetime[5] = (double)seconds;

	// 2,3,4 - dd,mm,yyy Day,Month,Year
	ptr = ASCII_to_f64(&(datetime[2]), ptr);
	ptr = ASCII_to_f64(&(datetime[1]), ptr);
	ptr = ASCII_to_f64(&(datetime[0]), ptr);

	gtime_t gtm = epochToTime(datetime);
	int week;
	double iTOWd = timeToGpst(gtm, &week);
	gpsPos.timeOfWeekMs = ((uint32_t)((iTOWd + 0.00001) * 1000.0)) + (leapS*1000);
	gpsPos.week = week;
	gpsPos.leapS = leapS;

	// 5,6 - 00,00

	return 0;
}

// Returns RMC options
uint32_t nmea_parse_ascb(int pHandle, const char msg[], int msgSize, rmci_t rmci[NUM_COM_PORTS])
{
	(void)msgSize;
	if(pHandle >= NUM_COM_PORTS)
	{
		return 0;
	}
	
	uint16_t tmp[NMEA_MSG_ID_COUNT] = {};
	uint32_t options = 0;	
	char *ptr = (char *)&msg[6];				// $ASCB
<<<<<<< HEAD
	if(*ptr!=','){ options = (uint32_t)atoi(ptr); }		
	ptr = ASCII_find_next_field(ptr);			// PIMU
	if(*ptr!=','){ tmp.pimu = (uint8_t)atoi(ptr); }	
	ptr = ASCII_find_next_field(ptr);			// PPIMU
	if(*ptr!=','){ tmp.ppimu = (uint8_t)atoi(ptr); }
	ptr = ASCII_find_next_field(ptr);			// PINS1
	if(*ptr!=','){ tmp.pins1 = (uint8_t)atoi(ptr);	}
	ptr = ASCII_find_next_field(ptr);			// PINS2
	if(*ptr!=','){ tmp.pins2 = (uint8_t)atoi(ptr);	}
	ptr = ASCII_find_next_field(ptr);			// PGPSP
	if(*ptr!=','){ tmp.pgpsp = (uint8_t)atoi(ptr);	}
	ptr = ASCII_find_next_field(ptr);			// PRIMU
	if(*ptr!=','){ tmp.primu = (uint8_t)atoi(ptr); }
	ptr = ASCII_find_next_field(ptr);			// gga
	if(*ptr!=','){ tmp.gga = (uint8_t)atoi(ptr);	}
	ptr = ASCII_find_next_field(ptr);			// gll
	if(*ptr!=','){ tmp.gll = (uint8_t)atoi(ptr);	}
	ptr = ASCII_find_next_field(ptr);			// gsa
	if(*ptr!=','){ tmp.gsa = (uint8_t)atoi(ptr);	}
	ptr = ASCII_find_next_field(ptr);			// rmc
	if(*ptr!=','){ tmp.rmc = (uint8_t)atoi(ptr);	}
	ptr = ASCII_find_next_field(ptr);			// zda
	if(*ptr!=','){ tmp.zda = (uint8_t)atoi(ptr);	}
	ptr = ASCII_find_next_field(ptr);			// pashr
	if(*ptr!=','){ tmp.pashr = (uint8_t)atoi(ptr);	}
	ptr = ASCII_find_next_field(ptr);			// gsv
	if(*ptr!=','){ tmp.gsv = (uint8_t)atoi(ptr);	}
		
=======
	if(*ptr!=','){ options = (uint32_t)atoi(ptr); }	

	ptr = ASCII_find_next_field(ptr);	// PIMU
	if(*ptr!=','){ tmp[NMEA_MSG_ID_PIMU] = (uint16_t)atoi(ptr);}	
	ptr = ASCII_find_next_field(ptr);	// PPIMU
	if(*ptr!=','){ tmp[NMEA_MSG_ID_PPIMU] = (uint16_t)atoi(ptr);}
	ptr = ASCII_find_next_field(ptr);	// PINS1
	if(*ptr!=','){ tmp[NMEA_MSG_ID_PINS1] = (uint16_t)atoi(ptr);}
	ptr = ASCII_find_next_field(ptr);	// PINS2
	if(*ptr!=','){ tmp[NMEA_MSG_ID_PINS2] = (uint16_t)atoi(ptr);}
	ptr = ASCII_find_next_field(ptr);	// PGPSP
	if(*ptr!=','){ tmp[NMEA_MSG_ID_PGPSP] = (uint16_t)atoi(ptr);}
	ptr = ASCII_find_next_field(ptr);	// PRIMU
	if(*ptr!=','){ tmp[NMEA_MSG_ID_PRIMU] = (uint16_t)atoi(ptr);}
	ptr = ASCII_find_next_field(ptr);	// gga
	if(*ptr!=','){ tmp[NMEA_MSG_ID_GxGGA] = (uint16_t)atoi(ptr);}
	ptr = ASCII_find_next_field(ptr);	// gll
	if(*ptr!=','){ tmp[NMEA_MSG_ID_GxGLL] = (uint16_t)atoi(ptr);}
	ptr = ASCII_find_next_field(ptr);	// gsa
	if(*ptr!=','){ tmp[NMEA_MSG_ID_GxGSA] = (uint16_t)atoi(ptr);}
	ptr = ASCII_find_next_field(ptr);	// rmc
	if(*ptr!=','){ tmp[NMEA_MSG_ID_GxRMC]= (uint16_t)atoi(ptr);}
	ptr = ASCII_find_next_field(ptr);	// zda
	if(*ptr!=','){ tmp[NMEA_MSG_ID_GxZDA] = (uint16_t)atoi(ptr);}
	ptr = ASCII_find_next_field(ptr);	// pashr
	if(*ptr!=','){ tmp[NMEA_MSG_ID_PASHR] = (uint16_t)atoi(ptr);}
	ptr = ASCII_find_next_field(ptr);	// gsv
	if(*ptr!=','){ tmp[NMEA_MSG_ID_GxGSV] = (uint16_t)atoi(ptr);}
	ptr = ASCII_find_next_field(ptr);	// vtg
	if(*ptr!=','){ tmp[NMEA_MSG_ID_GxVTG] = (uint16_t)atoi(ptr);}

>>>>>>> 24303fff
	// Copy tmp to corresponding port(s)
	uint32_t ports = options & RMC_OPTIONS_PORT_MASK;
	switch (ports)
	{
		case RMC_OPTIONS_PORT_CURRENT:	nmea_set_rmc_period_multiple(rmci[pHandle].rmcNmea.nmeaBits, rmci[pHandle].rmcNmea.nmeaPeriod, tmp); break;
		case RMC_OPTIONS_PORT_ALL:		for(int i=0; i<NUM_COM_PORTS; i++) { nmea_set_rmc_period_multiple(rmci[i].rmcNmea.nmeaBits, rmci[i].rmcNmea.nmeaPeriod, tmp); } break;
			
		default:	// Current port
			if (ports & RMC_OPTIONS_PORT_SER0)	{ nmea_set_rmc_period_multiple(rmci[0].rmcNmea.nmeaBits, rmci[0].rmcNmea.nmeaPeriod, tmp); }
			if (ports & RMC_OPTIONS_PORT_SER1)	{ nmea_set_rmc_period_multiple(rmci[1].rmcNmea.nmeaBits, rmci[1].rmcNmea.nmeaPeriod, tmp); }
			if (ports & RMC_OPTIONS_PORT_SER2)	{ nmea_set_rmc_period_multiple(rmci[2].rmcNmea.nmeaBits, rmci[2].rmcNmea.nmeaPeriod, tmp); }
			if (ports & RMC_OPTIONS_PORT_USB)	{ nmea_set_rmc_period_multiple(rmci[3].rmcNmea.nmeaBits, rmci[3].rmcNmea.nmeaPeriod, tmp); }
			break;
	}
		
	return options;
}

uint32_t nmea_parse_asce(int pHandle, const char msg[], int msgSize, rmci_t rmci[NUM_COM_PORTS])
{
	(void)msgSize;
	char *ptr;

	uint32_t options = 0;
	uint32_t id;
	uint32_t ports;
	uint8_t period;

	if(pHandle >= NUM_COM_PORTS)
	{
		return 0;
	}
	
	ptr = (char *)&msg[6];				// $ASCE
	
	// check if next index is ','
	if(*ptr != ',')
		options = (uint32_t)atoi(ptr);
	
	// get next uint32_t and assign it to options and move pointer
	ptr = ASCII_to_u32(&options, ptr);

	// extract port from options
	ports = options&RMC_OPTIONS_PORT_MASK;
	
	for (int i=0; i<20; i++)
	{
		// end of nmea string
		if(*ptr == '*')
		 	break;
		
		// set id and increament ptr to next field
		id = ((*ptr == ',') ? 0 : atoi(ptr));
		ptr = ASCII_find_next_field(ptr);

		// end of nmea string
		if(*ptr=='*')
			break;
		
		// set period multiple and increament ptr to next field
		period = ((*ptr==',') ? 0 : (uint8_t)atoi(ptr));	
		ptr = ASCII_find_next_field(ptr);

		// Copy tmp to corresponding port(s)
		switch (ports)
		{	
		case RMC_OPTIONS_PORT_CURRENT:	nmea_enable_stream(rmci[pHandle].rmcNmea.nmeaBits, rmci[pHandle].rmcNmea.nmeaPeriod, id, period); break;
		case RMC_OPTIONS_PORT_ALL:		for(int i=0; i<NUM_COM_PORTS; i++) { nmea_enable_stream(rmci[i].rmcNmea.nmeaBits, rmci[i].rmcNmea.nmeaPeriod, id,  period); } break;
			
		default:	// Current port
			if (ports & RMC_OPTIONS_PORT_SER0)     { nmea_enable_stream(rmci[0].rmcNmea.nmeaBits, rmci[0].rmcNmea.nmeaPeriod, id, period); }
			if (ports & RMC_OPTIONS_PORT_SER1)     { nmea_enable_stream(rmci[1].rmcNmea.nmeaBits, rmci[1].rmcNmea.nmeaPeriod, id, period); }
			if (ports & RMC_OPTIONS_PORT_SER2)     { nmea_enable_stream(rmci[2].rmcNmea.nmeaBits, rmci[2].rmcNmea.nmeaPeriod, id, period); }
			if (ports & RMC_OPTIONS_PORT_USB)      { nmea_enable_stream(rmci[3].rmcNmea.nmeaBits, rmci[3].rmcNmea.nmeaPeriod, id, period); }
			break;
		}
	}
		
	return options;
}

uint32_t nmea_parse_asce_grmci(int pHandle, const char msg[], int msgSize, grmci_t rmci[NUM_COM_PORTS])
{
	(void)msgSize;
	char *ptr;

	uint32_t options = 0;
	uint32_t id;
	uint32_t ports;
	uint8_t period;

	if(pHandle >= NUM_COM_PORTS)
	{
		return 0;
	}
	
	ptr = (char *)&msg[6];				// $ASCE
	
	// check if next index is ','
	if(*ptr != ',')
		options = (uint32_t)atoi(ptr);
	
	// get next uint32_t and assign it to options and move pointer
	ptr = ASCII_to_u32(&options, ptr);

	// extract port from options
	ports = options&RMC_OPTIONS_PORT_MASK;
	
	for (int i=0; i<20; i++)
	{
		// end of nmea string
		if(*ptr == '*')
		 	break;
		
		// set id and increament ptr to next field
		id = ((*ptr == ',') ? 0 : atoi(ptr));
		ptr = ASCII_find_next_field(ptr);

		// end of nmea string
		if(*ptr=='*')
			break;
		
		// set period multiple and increament ptr to next field
		period = ((*ptr==',') ? 0 : (uint8_t)atoi(ptr));	
		ptr = ASCII_find_next_field(ptr);

		// Copy tmp to corresponding port(s)
		switch (ports)
		{	
		case RMC_OPTIONS_PORT_CURRENT:	
			nmea_enable_stream(rmci[pHandle].rmcNmea.nmeaBits, rmci[pHandle].rmcNmea.nmeaPeriod, id, period);
			rmci[pHandle].rmc.options |= (options & RMC_OPTIONS_PERSISTENT);
			break;
		
		case RMC_OPTIONS_PORT_ALL:		
			for(int i=0; i<NUM_COM_PORTS; i++) 
			{ 
				nmea_enable_stream(rmci[i].rmcNmea.nmeaBits, rmci[i].rmcNmea.nmeaPeriod, id,  period); 
				rmci[i].rmc.options |= (options & RMC_OPTIONS_PERSISTENT);
			} 
			break;
			
		default:	// Current port
			if (ports & RMC_OPTIONS_PORT_SER0)     
			{ 
				nmea_enable_stream(rmci[0].rmcNmea.nmeaBits, rmci[0].rmcNmea.nmeaPeriod, id, period);
				rmci[0].rmc.options |= (options & RMC_OPTIONS_PERSISTENT);
			}
			if (ports & RMC_OPTIONS_PORT_SER1)    
			{ 
				nmea_enable_stream(rmci[1].rmcNmea.nmeaBits, rmci[1].rmcNmea.nmeaPeriod, id, period);
				rmci[1].rmc.options |= (options & RMC_OPTIONS_PERSISTENT);
			}
			if (ports & RMC_OPTIONS_PORT_SER2)     
			{ 
				nmea_enable_stream(rmci[2].rmcNmea.nmeaBits, rmci[2].rmcNmea.nmeaPeriod, id, period);
				rmci[2].rmc.options |= (options & RMC_OPTIONS_PERSISTENT); 
			}
			if (ports & RMC_OPTIONS_PORT_USB)      
			{ 
				nmea_enable_stream(rmci[3].rmcNmea.nmeaBits, rmci[3].rmcNmea.nmeaPeriod, id, period);
				rmci[3].rmc.options |= (options & RMC_OPTIONS_PERSISTENT); 
			}
			break;
		}
	}
		
	return options;
}

/* G_ZDA message
*  Provides day/month/year fort calculating iTOW.
*/
int nmea_parse_zda(const char msg[], int msgSize, double &day, double &month, double &year)
{
	(void)msgSize;
	char *ptr = (char *)&msg[7];
	//$xxZDA,time,day,month,year,ltzh,ltzn*cs<CR><LF>
			
	//time
	ptr = ASCII_find_next_field(ptr);
			
	//day
	day = atoi(ptr);
	ptr = ASCII_find_next_field(ptr);
			
	//month
	month = atoi(ptr);
	ptr = ASCII_find_next_field(ptr);
			
	//year
	year = atoi(ptr);

	return 0;
}

/* G_GNS Message
* Provides position data (newer message) using the following:
*   Time
*   Position (lat, lon)
*   Positioning mode (fix type)
*   Number Satellites
*   Altitude & Geoid separation
*/
int nmea_parse_gns(const char msg[], int msgSize, gps_pos_t *gpsPos, double datetime[6], uint32_t *satsUsed, uint32_t statusFlags)
{
	(void)msgSize;
	char *ptr = (char *)&msg[7];
	//$xxGNS,time,lat,NS,lon,EW,posMode,numSV,HDOP,alt,sep,diffAge,diffStation,navStatus*cs<CR><LF>

	//UTC time, hhmmss
	double UTCtime = atof(ptr);
	ptr = ASCII_find_next_field(ptr);

	//Convert time to iTOW
	datetime[3] = ((int)UTCtime / 10000) % 100;
	datetime[4] = ((int)UTCtime / 100) % 100;
	double subSec = UTCtime - (int)UTCtime;
	datetime[5] = (double)((int)UTCtime % 100) + subSec + gpsPos->leapS;
			
	gtime_t gtm = epochToTime(datetime);
	int week;
	double iTOWd = timeToGpst(gtm, &week);
	uint32_t iTOW = (uint32_t)((iTOWd + 0.00001) * 1000.0);
		
	//Latitude
	ixVector3d lla;
	lla[0] = ddmm2deg(atof(ptr));
	ptr = ASCII_find_next_field(ptr);
	if(*ptr == 'S')
		lla[0] = -lla[0];
	ptr = ASCII_find_next_field(ptr);

	//Longitude
	lla[1] = ddmm2deg(atof(ptr));
	ptr = ASCII_find_next_field(ptr);
	if(*ptr == 'W')
		lla[1] = -lla[1];
	ptr = ASCII_find_next_field(ptr);

	//Positioning Mode
	char pMode[4] = {0,0,0,0};
	if(*ptr != ',')
		pMode[0] = *ptr++;
	if(*ptr != ',')
		pMode[1] = *ptr++;
	if(*ptr != ',')
		pMode[2] = *ptr++;
	if(*ptr != ',')
		pMode[3] = *ptr++;
	ptr = ASCII_find_next_field(ptr);
		
	//Based off of ZED-F9P datasheet
	uint32_t fixType = GPS_STATUS_FIX_NONE;
	statusFlags |= GPS_STATUS_FLAGS_GPS_NMEA_DATA;
	gpsPos->hAcc = 0.0f;
	if(pMode[0] == 'R' || pMode[1] == 'R' || pMode[2] == 'R' || pMode[3] == 'R')		// RTK fix
	{
		fixType = GPS_STATUS_FIX_RTK_FIX;
		statusFlags |= 
			GPS_STATUS_FLAGS_FIX_OK |
			GPS_STATUS_FLAGS_GPS1_RTK_POSITION_ENABLED |
			GPS_STATUS_FLAGS_GPS1_RTK_POSITION_VALID |
			GPS_STATUS_FLAGS_RTK_FIX_AND_HOLD |
			GPS_STATUS_FLAGS_DGPS_USED;
		gpsPos->hAcc = 0.05f;
	}
	else if(pMode[0] == 'F' || pMode[1] == 'F' || pMode[2] == 'F' || pMode[3] == 'F')	// RTK float
	{
		fixType = GPS_STATUS_FIX_RTK_FLOAT;
		statusFlags |=
			GPS_STATUS_FLAGS_FIX_OK |
			GPS_STATUS_FLAGS_GPS1_RTK_POSITION_ENABLED |
			GPS_STATUS_FLAGS_DGPS_USED;
		gpsPos->hAcc = 0.4f;
	}
	else if(pMode[0] == 'D' || pMode[1] == 'D' || pMode[2] == 'D' || pMode[3] == 'D')	// Differential (DGPS)
	{
		fixType = GPS_STATUS_FIX_DGPS;
		statusFlags |= 
			GPS_STATUS_FLAGS_FIX_OK |
			GPS_STATUS_FLAGS_DGPS_USED;
		gpsPos->hAcc = 0.8f;
	}
	else if(pMode[0] == 'A' || pMode[1] == 'A' || pMode[2] == 'A' || pMode[3] == 'A')	// Autonomous, 2D/3D
	{
		fixType = GPS_STATUS_FIX_3D;
		statusFlags |= GPS_STATUS_FLAGS_FIX_OK;
		gpsPos->hAcc = 1.5f;
	}
	else if(pMode[0] == 'E' || pMode[1] == 'E' || pMode[2] == 'E' || pMode[3] == 'E')	// Dead reckoning
	{
		fixType = GPS_STATUS_FIX_DEAD_RECKONING_ONLY;
	}
	gpsPos->vAcc = 1.4f * gpsPos->hAcc;
			
	//Number of satellites used in solution
	*satsUsed = atoi(ptr);
	ptr = ASCII_find_next_field(ptr);
		
	//HDOP
	ptr = ASCII_find_next_field(ptr);
		
	//MSL Altitude (altitude above mean sea level)
	lla[2] = atof(ptr);
	gpsPos->hMSL = (float)lla[2];
	ptr = ASCII_find_next_field(ptr);

	//Geoid separation (difference between ellipsoid and mean sea level)
	double sep = atof(ptr);
		
	//Store data		
	set_gpsPos_status_mask(&(gpsPos->status), *satsUsed, (uint32_t)GPS_STATUS_NUM_SATS_USED_MASK);
	set_gpsPos_status_mask(&(gpsPos->status), statusFlags, (uint32_t)GPS_STATUS_FLAGS_MASK);
	set_gpsPos_status_mask(&(gpsPos->status), fixType, (uint32_t)GPS_STATUS_FIX_MASK);
		
	gpsPos->lla[0] = lla[0];
	gpsPos->lla[1] = lla[1];
	gpsPos->lla[2] = lla[2] + sep;

	//Change LLA to radians
	lla[0] = DEG2RAD(lla[0]);
	lla[1] = DEG2RAD(lla[1]);
	lla[2] = gpsPos->lla[2];	// Use ellipsoid alt
		
	//Convert LLA to ECEF.  Ensure LLA uses ellipsoid alt 
	ixVector3d ecef;
	lla2ecef(lla, ecef);
				
	gpsPos->timeOfWeekMs = iTOW;
	gpsPos->week = week;
	gpsPos->ecef[0] = ecef[0];
	gpsPos->ecef[1] = ecef[1];
	gpsPos->ecef[2] = ecef[2];	

	return 0;	
}

/* G_GGA Message
* Provides position data (older message) using the following:
*   Time
*   Position (lat, lon)
*   Quality (fix type)
*   Number Satellites
*   Altitude & Geoid separation
*/	
int nmea_parse_gga(const char msg[], int msgSize, gps_pos_t *gpsPos, double datetime[6], uint32_t *satsUsed, uint32_t statusFlags)
{
	(void)msgSize;
	char *ptr = (char *)&msg[7];
	//$xxGGA,time,lat,NS,lon,EW,quality,numSV,HDOP,alt,altUnit,sep,sepUnit,diffAge,diffStation*cs<CR><LF>
			
	//UTC time, hhmmss
	double UTCtime = atof(ptr);
	ptr = ASCII_find_next_field(ptr);

	//Convert time to iTOW
	datetime[3] = ((int)UTCtime / 10000) % 100;
	datetime[4] = ((int)UTCtime / 100) % 100;
	double subSec = UTCtime - (int)UTCtime;
	datetime[5] = (double)((int)UTCtime % 100) + subSec + gpsPos->leapS;
			
	gtime_t gtm = epochToTime(datetime);
	int week;
	double iTOWd = timeToGpst(gtm, &week);
	uint32_t iTOW = (uint32_t)((iTOWd + 0.00001) * 1000.0);
			
	//Latitude
	ixVector3d lla;
	lla[0] = ddmm2deg(atof(ptr));
	ptr = ASCII_find_next_field(ptr);
	if(*ptr == 'S')
	lla[0] = -lla[0];
	ptr = ASCII_find_next_field(ptr);

	//Longitude
	lla[1] = ddmm2deg(atof(ptr));
	ptr = ASCII_find_next_field(ptr);
	if(*ptr == 'W')
	lla[1] = -lla[1];
	ptr = ASCII_find_next_field(ptr);

	//quality
	int quality = atoi(ptr);
	ptr = ASCII_find_next_field(ptr);
			
	//Based off of ZED-F9P datasheet
	uint32_t fixType = GPS_STATUS_FIX_NONE;
	statusFlags |= GPS_STATUS_FLAGS_GPS_NMEA_DATA;
	gpsPos->hAcc = 0.0f;
	gpsPos->vAcc = 0.0f;
	switch(quality)
	{
	case 6:		// Dead reckoning
		fixType = GPS_STATUS_FIX_DEAD_RECKONING_ONLY;
		break;

	case 5:		// RTK float
		fixType = GPS_STATUS_FIX_RTK_FLOAT;
		statusFlags |=
			GPS_STATUS_FLAGS_FIX_OK |
			GPS_STATUS_FLAGS_GPS1_RTK_POSITION_ENABLED |
			GPS_STATUS_FLAGS_DGPS_USED;
		gpsPos->hAcc = 0.4f;
		break;
	
	case 4:		// RTK fix
		fixType = GPS_STATUS_FIX_RTK_FIX;
		statusFlags |= 
			GPS_STATUS_FLAGS_FIX_OK |
			GPS_STATUS_FLAGS_GPS1_RTK_POSITION_ENABLED |
			GPS_STATUS_FLAGS_GPS1_RTK_POSITION_VALID |
			GPS_STATUS_FLAGS_RTK_FIX_AND_HOLD |
			GPS_STATUS_FLAGS_DGPS_USED;
		gpsPos->hAcc = 0.05f;
		break;

	case 2:		// Differential
		fixType = GPS_STATUS_FIX_DGPS;
		statusFlags |= 
			GPS_STATUS_FLAGS_FIX_OK |
			GPS_STATUS_FLAGS_DGPS_USED;
		gpsPos->hAcc = 0.8f;
		break;

	case 1:		// Autonomous
		fixType = GPS_STATUS_FIX_3D;
		statusFlags |= GPS_STATUS_FLAGS_FIX_OK;
		gpsPos->hAcc = 1.5f;
		break;
	}
			
	//Number of satellites used in solution
	*satsUsed = atoi(ptr);
	ptr = ASCII_find_next_field(ptr);
			
	//HDOP
	ptr = ASCII_find_next_field(ptr);
			
	//MSL Altitude (altitude above mean sea level)
	lla[2] = atof(ptr);
	gpsPos->hMSL = (float)lla[2];
	ptr = ASCII_find_next_field(ptr);

	//altUnit
	ptr = ASCII_find_next_field(ptr);

	//Geoid separation
	double sep = atof(ptr);
			
	//Store data
	set_gpsPos_status_mask(&(gpsPos->status), *satsUsed, (uint32_t)GPS_STATUS_NUM_SATS_USED_MASK);
	set_gpsPos_status_mask(&(gpsPos->status), statusFlags, (uint32_t)GPS_STATUS_FLAGS_MASK);
	set_gpsPos_status_mask(&(gpsPos->status), fixType, (uint32_t)GPS_STATUS_FIX_MASK);
			
	gpsPos->lla[0] = lla[0];
	gpsPos->lla[1] = lla[1];
	gpsPos->lla[2] = lla[2] + sep;

	//Change LLA to radians
	lla[0] = DEG2RAD(lla[0]);
	lla[1] = DEG2RAD(lla[1]);
	lla[2] = gpsPos->lla[2];	// Use ellipsoid alt
			
	//Convert LLA to ECEF.  Ensure LLA uses ellipsoid alt
	ixVector3d ecef;
	lla2ecef(lla, ecef);
			
	gpsPos->timeOfWeekMs = iTOW;
	gpsPos->week = week;
	gpsPos->ecef[0] = ecef[0];
	gpsPos->ecef[1] = ecef[1];
	gpsPos->ecef[2] = ecef[2];
	//gpsPos->hAcc = 0;
	//gpsPos->vAcc = 0;
			
	//Indicate it is coming from NMEA
	gpsPos->status |= GPS_STATUS_FLAGS_GPS_NMEA_DATA;

	return 0;	
}

/* G_RMC Message
* Provides speed (speed and course over ground)
*/
int nmea_parse_rmc(const char msg[], int msgSize, gps_vel_t *gpsVel, double datetime[6], uint32_t statusFlags)
{
	(void)msgSize;
	char *ptr = (char *)&msg[7];
	//$xxRMC,time,status,lat,NS,lon,EW,spd,cog,date,mv,mvEW,posMode,navStatus*cs<CR><LF>

	//UTC time, hhmmss
	double UTCtime = atof(ptr);
	ptr = ASCII_find_next_field(ptr);
			
	//Skip 5
	for(int i=0;i<5;++i)
	{
		ptr = ASCII_find_next_field(ptr);
	}

	//spd & cog
	float spdm_s = (float)atof(ptr) * C_KNOTS_METERS_F;
	ptr = ASCII_find_next_field(ptr);
	float cogRad = DEG2RAD((float)atof(ptr));
			
	//Convert time to iTOW
	datetime[3] = ((int)UTCtime / 10000) % 100;
	datetime[4] = ((int)UTCtime / 100) % 100;
	double subSec = UTCtime - (int)UTCtime;
	datetime[5] = (double)((int)UTCtime % 100) + subSec;
			
	gtime_t gtm = epochToTime(datetime);
	double iTOWd = timeToGpst(gtm, 0);
	gpsVel->timeOfWeekMs = (uint32_t)round((iTOWd + 0.00001) * 1000.0);
			
	//Speed data in NED
	gpsVel->vel[0] = spdm_s * cosf(cogRad);
	gpsVel->vel[1] = spdm_s * sinf(cogRad);
	gpsVel->vel[2] = 0;
	//dependencies_.gpsVel->sAcc = 0;
			
	//Indicate it is coming from NMEA
	gpsVel->status = GPS_STATUS_FLAGS_GPS_NMEA_DATA | statusFlags;

	return 0;	
}

/* G_GSA Message
* Provides pDOP and navigation mode (saved to determine 2D/3D mode)
*/
int nmea_parse_gsa(const char msg[], int msgSize, gps_pos_t *gpsPos, int *navMode)
{
	(void)msgSize;
	char *ptr = (char *)&msg[7];
	//$xxGSA,opMode,navMode{,svid},PDOP,HDOP,VDOP,systemId*cs<CR><LF>

	//Operation mode
	ptr = ASCII_find_next_field(ptr);
			
	//Navigation mode - save for use to determine 2D / 3D mode
	*navMode = atoi(ptr);
			
	//Skip 13
	for(int i=0;i<13;++i)
	{
		ptr = ASCII_find_next_field(ptr);
	}

	//pDOP
	gpsPos->pDop = (float)atof(ptr);

	return 0;	
}

/* G_GSV Message
* Provides satellite information
* Multiple GSV messages will come in a block. We wait until block is finished before flagging data is ready.
*/
char* nmea_parse_gsv(const char a[], int aSize, gps_sat_t *gpsSat, gps_sig_t *gpsSig, uint32_t *cnoSum, uint32_t *cnoCount)
{
	if (gpsSat == NULL || gpsSig == NULL)
	{	// Don't parse
		return (char*)a;
	}

	(void)aSize;
	char *ptr = (char *)&a[7];	// $GxGSV,
	// $GxGSV, numMsgs, msgNum, numSats, {,svid,elv,az,cno}, signalId *checksum <CR><LF>
		
	int32_t numMsgs, msgNum, numSigs;
	ptr = ASCII_to_i32(&numMsgs, ptr);			// 1 - number of messages
	ptr = ASCII_to_i32(&msgNum, ptr);			// 2 - message number
	ptr = ASCII_to_i32(&numSigs, ptr);			// 3 - number of satellite signals in view

	uint8_t gnssId = SAT_SV_GNSS_ID_UNKNOWN;
	uint8_t sigId = 0;
	uint8_t *sigIds[4] = { NULL };
	uint8_t **sigIdPtr = sigIds;
			
	// Process up to 4 satellites
	int satCnt = _MIN(numSigs - (msgNum - 1) * 4, 4);

	// Payload: {svid,elv,az,cno} up to 4x
	for(int i=0; i<satCnt; ++i)
	{
		uint8_t elev, cno;
		uint16_t svId, azim;

		ptr = ASCII_to_u16(&svId, ptr);		// 4 + 4x   svId
		ptr = ASCII_to_u8(&elev, ptr);		// 5 + 4x   elevation
		ptr = ASCII_to_u16(&azim, ptr);		// 6 + 4x   azimuth
		ptr = ASCII_to_u8(&cno, ptr);		// 7 + 4x   cno

		talkerId_to_gnssId(a, gnssId, svId, sigId);
				
		// Add to satellite info list
		for (uint32_t j=0;; j++)
		{
			if (j >= gpsSat->numSats)
			{	// Not in list
				if(gpsSat->numSats < MAX_NUM_SATELLITES)
				{	// Add to list
					auto& dst = gpsSat->sat[gpsSat->numSats];
					gpsSat->numSats++;
					
					dst.gnssId = gnssId;
					dst.svId = (uint8_t)svId;
					dst.elev = elev;
					dst.azim = azim;
					dst.cno = cno;
					dst.status = 
						SAT_SIG_QUALITY_CODE_CARRIER_TIME_SYNC_3 |
						SAT_SV_STATUS_USED_IN_SOLUTION | 
						SAT_SV_STATUS_HEALTH_GOOD;
				}
				break;
			}
			if ((gnssId == gpsSat->sat[j].gnssId) && (svId == gpsSat->sat[j].svId)) 
			{ 
				break; 
			}	// already in list
		}

		// Add to satellite signal list
		for (uint32_t j=0;; j++)
		{
			if (j >= gpsSig->numSigs)
			{	// Not in list
				if(gpsSig->numSigs < MAX_NUM_SAT_SIGNALS)
				{	// Add to list
					auto& dst = gpsSig->sig[gpsSig->numSigs];
					gpsSig->numSigs++;
					
					dst.gnssId = gnssId;
					dst.svId = (uint8_t)svId;
					dst.sigId = sigId;	// Gets set at function end if using protocol > NMEA 4.1
					*sigIdPtr = &(dst.sigId);
					sigIdPtr++;
					dst.quality = SAT_SIG_QUALITY_CODE_CARRIER_TIME_SYNC_3;
					dst.cno = cno;
					dst.status = SAT_SIG_STATUS_HEALTH_GOOD | SAT_SIG_STATUS_USED_IN_SOLUTION;
				}
				break;
			}
		}

		// Calculate the sum and count of non-zero cno values, in order to calculate the cnoMean
		if (cno != 0)
		{
			(*cnoSum) += cno;
			++(*cnoCount);
		}
	}

	if (s_protocol_version >= NMEA_PROTOCOL_4P10)
	{
		uint8_t sigId = nmea4p11_signalId_to_sigId(gnssId, *ptr);	// nmea signal ID
		ptr = ASCII_find_next_field(ptr);
		for (int i=0; i<4 && sigIds[i]!=NULL; i++)
		{	// Retroactivly set sigId satSig list
			*(sigIds[i]) = sigId;
		}
	}
	
	// Move past checksum
	return ptr + 5;
}<|MERGE_RESOLUTION|>--- conflicted
+++ resolved
@@ -2059,36 +2059,6 @@
 	uint16_t tmp[NMEA_MSG_ID_COUNT] = {};
 	uint32_t options = 0;	
 	char *ptr = (char *)&msg[6];				// $ASCB
-<<<<<<< HEAD
-	if(*ptr!=','){ options = (uint32_t)atoi(ptr); }		
-	ptr = ASCII_find_next_field(ptr);			// PIMU
-	if(*ptr!=','){ tmp.pimu = (uint8_t)atoi(ptr); }	
-	ptr = ASCII_find_next_field(ptr);			// PPIMU
-	if(*ptr!=','){ tmp.ppimu = (uint8_t)atoi(ptr); }
-	ptr = ASCII_find_next_field(ptr);			// PINS1
-	if(*ptr!=','){ tmp.pins1 = (uint8_t)atoi(ptr);	}
-	ptr = ASCII_find_next_field(ptr);			// PINS2
-	if(*ptr!=','){ tmp.pins2 = (uint8_t)atoi(ptr);	}
-	ptr = ASCII_find_next_field(ptr);			// PGPSP
-	if(*ptr!=','){ tmp.pgpsp = (uint8_t)atoi(ptr);	}
-	ptr = ASCII_find_next_field(ptr);			// PRIMU
-	if(*ptr!=','){ tmp.primu = (uint8_t)atoi(ptr); }
-	ptr = ASCII_find_next_field(ptr);			// gga
-	if(*ptr!=','){ tmp.gga = (uint8_t)atoi(ptr);	}
-	ptr = ASCII_find_next_field(ptr);			// gll
-	if(*ptr!=','){ tmp.gll = (uint8_t)atoi(ptr);	}
-	ptr = ASCII_find_next_field(ptr);			// gsa
-	if(*ptr!=','){ tmp.gsa = (uint8_t)atoi(ptr);	}
-	ptr = ASCII_find_next_field(ptr);			// rmc
-	if(*ptr!=','){ tmp.rmc = (uint8_t)atoi(ptr);	}
-	ptr = ASCII_find_next_field(ptr);			// zda
-	if(*ptr!=','){ tmp.zda = (uint8_t)atoi(ptr);	}
-	ptr = ASCII_find_next_field(ptr);			// pashr
-	if(*ptr!=','){ tmp.pashr = (uint8_t)atoi(ptr);	}
-	ptr = ASCII_find_next_field(ptr);			// gsv
-	if(*ptr!=','){ tmp.gsv = (uint8_t)atoi(ptr);	}
-		
-=======
 	if(*ptr!=','){ options = (uint32_t)atoi(ptr); }	
 
 	ptr = ASCII_find_next_field(ptr);	// PIMU
@@ -2120,7 +2090,6 @@
 	ptr = ASCII_find_next_field(ptr);	// vtg
 	if(*ptr!=','){ tmp[NMEA_MSG_ID_GxVTG] = (uint16_t)atoi(ptr);}
 
->>>>>>> 24303fff
 	// Copy tmp to corresponding port(s)
 	uint32_t ports = options & RMC_OPTIONS_PORT_MASK;
 	switch (ports)
