--- conflicted
+++ resolved
@@ -2150,15 +2150,6 @@
             id = getNmeaMsgId(ptr2, end-ptr2);
         }
 
-<<<<<<< HEAD
-        // handle GSV cases
-        if (id == NMEA_MSG_ID_GNGSV)
-            parseASCE_GSV(NMEA_MSG_ID_GNGSV_5_3_2_1); // enable all 
-        else if(id >= NMEA_MSG_ID_SPECIAL_CASE_START) 
-            id = parseASCE_GSV(id);
-        
-=======
->>>>>>> 32e6ef02
         ptr = ASCII_find_next_field(ptr);
 
         // end of nmea string
@@ -2246,15 +2237,6 @@
             char *ptr2 = ptr-1;
             id = getNmeaMsgId(ptr2, end-ptr2);
         }
-<<<<<<< HEAD
-
-        // handle GSV cases
-        if (id == NMEA_MSG_ID_GNGSV)
-            parseASCE_GSV(NMEA_MSG_ID_GNGSV);
-        else if(id >= NMEA_MSG_ID_SPECIAL_CASE_START) 
-            id = parseASCE_GSV(id);
-=======
->>>>>>> 32e6ef02
         
         ptr = ASCII_find_next_field(ptr);
 
