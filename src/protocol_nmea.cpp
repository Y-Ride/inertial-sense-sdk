--- conflicted
+++ resolved
@@ -22,13 +22,6 @@
 uint8_t nmea2p3_svid_to_sigId(uint8_t gnssId, uint16_t svId);
 bool gsv_freq_ena(gps_sig_sv_t* sig);
 
-<<<<<<< HEAD
-typedef struct {
-    uint8_t constMask[SAT_SV_GNSS_ID_COUNT]; /* Constellation mask (see eGnGSVIndex)*/
-} gsvMask_t;
-
-=======
->>>>>>> 339347f0
 static gsvMask_t s_gsvMask = {0};
 
 //////////////////////////////////////////////////////////////////////////
