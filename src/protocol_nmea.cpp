--- conflicted
+++ resolved
@@ -1240,21 +1240,6 @@
     return nmea_sprint_footer(a, aSize, n);
 }
 
-<<<<<<< HEAD
-int nmea_powPrep(char a[], int startN, const int aSize, gps_pos_t &pos)
-{
-    /*  $POWGPS prorietary NMEA message
-            0	Message ID $POWGPS
-            1	GPS Time Quality (0=invalid, 1=valid)
-            2	GPS Week Number
-            3	GPS Time of Week (micro seconds)
-            4	GPS leap seconds validity (0=invalid, 1=valid)
-            5	GPS leap seconds
-            6	Holdover flag (0=no holdover, 1=EGR is in holdover)
-            7	Checksum, begins with *
-    */
-   
-=======
 /**
  * @brief Preps fields 1-6 of $POWxxx prorietary NMEA message
  * 
@@ -1273,7 +1258,6 @@
  */
 int nmea_powPrep(char a[], int startN, const int aSize, gps_pos_t &pos)
 {  
->>>>>>> c1ddf524
     int n = startN;
     int valid = (pos.week > 2359) ? 1 : 0; // assume time is valid if week > 2359 (03/23/2025)
 
@@ -1281,11 +1265,7 @@
     nmea_sprint(a, aSize, n, ",%d", pos.week);              // 2
     nmea_sprint(a, aSize, n, ",%d", pos.timeOfWeekMs);      // 3 
 
-<<<<<<< HEAD
-    valid = (pos.leapS > 0) ? 1 : 0; // assume leap seconds is valid if non 0
-=======
     valid = (pos.leapS > 10 && pos.leapS < 30) ? 1 : 0;     // should be ~18 so give a little leeway
->>>>>>> c1ddf524
     nmea_sprint(a, aSize, n, ",%d", valid);                 // 4
     nmea_sprint(a, aSize, n, ",%d", pos.leapS);             // 5
 
@@ -1294,19 +1274,6 @@
     return n;
 }
 
-<<<<<<< HEAD
-
-int nmea_powgps(char a[], const int aSize, gps_pos_t &pos)
-{
-    /*  $POWGPS prorietary NMEA message
-            1   GPS Time Quality (0=invalid, 1=valid)
-            2   GPS Week Number
-            3   GPS Time of Week (micro seconds)
-            4   GPS leap seconds validity (0=invalid, 1=valid)
-            5   GPS leap seconds
-            6   Holdover flag (0=no holdover, 1=EGR is in holdover)
-    */
-=======
 /**
  * @brief creates $POWGPS prorietary NMEA message
  * 
@@ -1326,7 +1293,6 @@
  */
 int nmea_powgps(char a[], const int aSize, gps_pos_t &pos)
 {
->>>>>>> c1ddf524
     int n = ssnprintf(a, aSize, "$POWGPS");     // 0
 
     n = nmea_powPrep(a, n, aSize, pos);         // 1-6
@@ -1334,42 +1300,6 @@
     return nmea_sprint_footer(a, aSize, n);
 }
 
-<<<<<<< HEAD
-int nmea_powtlv(char a[], const int aSize, gps_pos_t &pos, gps_vel_t &vel)
-{
-    /*  $POWGPS prorietary NMEA message
-            0   Message ID $POWGPS
-            1   GPS Time Quality (0=invalid, 1=valid)
-            2   GPS Week Number
-            3   GPS Time of Week (micro seconds)
-            4   GPS leap seconds validity (0=invalid, 1=valid)
-            5   GPS leap seconds
-            6   Holdover flag (0=no holdover, 1=EGR is in holdover)
-            7   Latitude ddmm.mmmm
-            8   North/South indicator (N/S)
-            9   Longitude dddmm.mmmm
-            10  East/West indicator (E/W)
-            11  Altitude (x.xxx meters)
-            12  Mean Sea Level (MSL) (x.xxx meters)
-            13  Horizontal Speed (x.xxx m/s)
-            14  Vertical Speed (x.xxx m/s)
-            15  Heading (x.xxx degrees)
-            16  Checksum, begins with *
-    */
-    
-    float horVel = MAG_VEC2(vel.vel);
-    float groundTrackHeading = C_RAD2DEG_F * atan2f(s_dataSpeed.velNed[1], s_dataSpeed.velNed[0]);
-
-    int n = ssnprintf(a, aSize, "$POWTLV");                     // 0
-
-    n = nmea_powPrep(a, n, aSize, pos);                         // 1-6
-
-    nmea_latToDegMin(a, aSize, n, pos.lla[0]);                  // 7,8                                                      // 2,3
-    nmea_lonToDegMin(a, aSize, n, pos.lla[1]);                  // 9,10
-
-    nmea_sprint(a, aSize, n, ",%.3f,M", pos.lla[2] - pos.hMSL); // 11
-    nmea_sprint(a, aSize, n, ",%.3f,M", pos.hMSL);              // 12
-=======
 /**
  * @brief $POWTLV prorietary NMEA message
  * 
@@ -1413,16 +1343,12 @@
 
     nmea_sprint(a, aSize, n, ",%.3f", pos.lla[2]);              // 11
     nmea_sprint(a, aSize, n, ",%.3f", pos.hMSL);                // 12
->>>>>>> c1ddf524
 
     nmea_sprint(a, aSize, n, ",%.3f", horVel);                  // 13
 
     nmea_sprint(a, aSize, n, ",%.3f", vel.vel[2]);              // 14
 
-<<<<<<< HEAD
-=======
     groundTrackHeading = C_RAD2DEG_F * atan2f(vel.vel[1], vel.vel[0]);
->>>>>>> c1ddf524
     nmea_sprint(a, aSize, n, ",%.3f", groundTrackHeading);      // 15
 
     return nmea_sprint_footer(a, aSize, n);                     // 16
@@ -2909,8 +2835,6 @@
     return 0;
 }
 
-<<<<<<< HEAD
-=======
 /**
  * @brief $POWGPS prorietary NMEA message
  * 
@@ -2928,7 +2852,6 @@
  *  6   Holdover flag (0=no holdover, 1=EGR is in holdover)
  *  7  Checksum, begins with *
  */
->>>>>>> c1ddf524
 int nmea_parse_powgps(const char a[], const int aSize, gps_pos_t &pos)
 {
     /*  $POWGPS prorietary NMEA message
@@ -2969,29 +2892,6 @@
     return 0;
 }
 
-<<<<<<< HEAD
-int nmea_parse_powtlv(const char a[], const int aSize, gps_pos_t &pos, gps_vel_t &vel)
-{
-    /*  $POWGPS prorietary NMEA message
-            0   Message ID $POWGPS
-            1   GPS Time Quality (0=invalid, 1=valid)
-            2   GPS Week Number
-            3   GPS Time of Week (micro seconds)
-            4   GPS leap seconds validity (0=invalid, 1=valid)
-            5   GPS leap seconds
-            6   Holdover flag (0=no holdover, 1=EGR is in holdover)
-            7   Latitude ddmm.mmmm
-            8   North/South indicator (N/S)
-            9   Longitude dddmm.mmmm
-            10  East/West indicator (E/W)
-            11  Altitude (x.xxx meters)
-            12  Mean Sea Level (MSL) (x.xxx meters)
-            13  Horizontal Speed (x.xxx m/s)
-            14  Vertical Speed (x.xxx m/s)
-            15  Heading (x.xxx degrees)
-            16  Checksum, begins with *
-    */
-=======
 /**
  * @brief $POWTLV prorietary NMEA message
  * 
@@ -3021,7 +2921,6 @@
  */
 int nmea_parse_powtlv(const char a[], const int aSize, gps_pos_t &pos, gps_vel_t &vel)
 {
->>>>>>> c1ddf524
     (void)aSize;
     char *ptr = (char *)&a[8];	// $POWGPS,
     uint32_t temp;
