#include <stdint.h>
#include <stdarg.h>
#include "protocol_nmea.h"
#include "ISPose.h"
#include "ISEarth.h"
#include "data_sets.h"


static int s_protocol_version = 0;
static uint8_t s_gnssId = SAT_SV_GNSS_ID_GNSS;


uint8_t nmea2p3_svid_to_sigId(uint8_t gnssId, uint16_t svId);

//////////////////////////////////////////////////////////////////////////
// Utility functions
//////////////////////////////////////////////////////////////////////////

void nema_set_protocol_version(int protocol_version)
{ 
	s_protocol_version = protocol_version; 
}

void nmea_set_gnss_id(int gnssId)
{
	s_gnssId = gnssId;
}

// Safe snprintf that prevents use of invalid size.
// snprintf size (size_t) is unsigned and can wrap very large.
int ssnprintf(char buf[], int bufSize, const char *fmt, ...) 
{
	if (bufSize<=0) return 0;		// Prevent snprintf w/ invalid size 
    va_list args;
    va_start(args, fmt);
    int l = VSNPRINTF(buf, bufSize, fmt, args);
    va_end(args);
	return l;
}

void nmea_sprint(char buf[], int bufSize, int &offset, const char *fmt, ...) 
{
	bufSize -= offset;
	if (bufSize<=0) return;		// Prevent snprintf w/ invalid size 
	buf += offset;
    va_list args;
    va_start(args, fmt);
    offset += VSNPRINTF(buf, bufSize, fmt, args);
    va_end(args);
}

void nmea_print_u32(char buf[], int bufSize, int &offset, int precision, uint32_t value)
{
	bufSize -= offset;
	if (bufSize<=0) return;		// Prevent snprintf w/ invalid size
	buf += offset;

	if (value)
	{	// Non-zero
		offset += ssnprintf(buf, bufSize, ",%0*u", precision, value);
	}
	else
	{	// Print nothing for Zero
		buf[0] = ',';
		offset++;
	}
}

uint32_t ASCII_compute_checksum(uint8_t* str, int size)
{
	uint32_t checksum = 0;
	
	uint8_t *end = str + size;
	for(uint8_t *ptr=str; ptr<end; ptr++)
	{
		checksum ^= *ptr;
	}

	return checksum;
}

static int gnssId_to_talkerId(char* a, uint8_t gnssId)
{
    a[0] = 'G';

    switch (gnssId)
    {
    case SAT_SV_GNSS_ID_GPS:
    case SAT_SV_GNSS_ID_SBS:
        a[1] = 'P';
        break;
    case SAT_SV_GNSS_ID_GAL:
        a[1] = 'A';
        break;
    case SAT_SV_GNSS_ID_BEI:
        a[1] = 'B';
        break;
    case SAT_SV_GNSS_ID_QZS:
    case SAT_SV_GNSS_ID_IME:
        a[1] = 'Q';
        break;
    case SAT_SV_GNSS_ID_GLO:
        a[1] = 'L';
        break;
    case SAT_SV_GNSS_ID_IRN:
        a[1] = 'I';
        break;
    default:
        a[1] = 'N';
        break;
    }

	return 2;
}

void talkerId_to_gnssId(const char a[], uint8_t &gnssId, uint16_t &svId, uint8_t &sigId)
{
	uint16_t svIdLast = svId;
	if (s_protocol_version < NMEA_PROTOCOL_4P10)
	{
		if (svId >= 512)
		{	// < NMEA 4.10 method of detecting mult-frequency
			svId -= 512;
		}
		else if (svId >= 256)
		{	// < NMEA 4.10 method of detecting mult-frequency
			svId -= 256;
		}
		else
		{
			sigId = 0;
		}
	}

	switch(a[2])	// $Gx
	{
	case 'P':		// GPS, SBAS, QZSS
		if (svId >= 193)
		{
			gnssId = SAT_SV_GNSS_ID_QZS;
			if (svId >= 193){ svId -= 192; }
		}
		else if (svId > 32)
		{
			gnssId = SAT_SV_GNSS_ID_SBS;
			if (svId <= 64){ svId += 87; }
		}
		else{ gnssId = SAT_SV_GNSS_ID_GPS; }		break;
	case 'A':	gnssId = SAT_SV_GNSS_ID_GAL;		break;
	case 'B':	gnssId = SAT_SV_GNSS_ID_BEI;		break;	
	case 'L':	gnssId = SAT_SV_GNSS_ID_GLO; 		break;
	case 'I':	gnssId = SAT_SV_GNSS_ID_IRN; 		break;
	case 'Q':	gnssId = SAT_SV_GNSS_ID_QZS;		break;
	default:	gnssId = SAT_SV_GNSS_ID_UNKNOWN;	break;
	}

	sigId = nmea2p3_svid_to_sigId(gnssId, svIdLast);
}

static int nmea_talker(char* a, int aSize, uint8_t gnssId=s_gnssId)
{
	a[0] = '$';
	return gnssId_to_talkerId(a+1, gnssId) + 1;
}

int nmea_sprint_footer(char* a, int aSize, int &n)
{
	unsigned int checkSum = ASCII_compute_checksum((uint8_t*)(a+1), n);	
	n += ssnprintf(a+n, aSize-n, "*%.2X\r\n", checkSum);
	return n;
}

char *ASCII_to_u8(uint8_t *val, char *ptr)
{
	val[0] = (uint8_t)atoi(ptr);	ptr = ASCII_find_next_field(ptr);
	return ptr;
}

char *ASCII_to_u16(uint16_t *val, char *ptr)
{
	val[0] = (uint16_t)atoi(ptr);	ptr = ASCII_find_next_field(ptr);
	return ptr;
}

char *ASCII_to_u32(uint32_t *val, char *ptr)
{
	val[0] = (uint32_t)atoi(ptr);	ptr = ASCII_find_next_field(ptr);
	return ptr;
}

char *ASCII_to_i32(int32_t *val, char *ptr)
{
	val[0] = (int32_t)atoi(ptr);	ptr = ASCII_find_next_field(ptr);
	return ptr;
}

char *ASCII_to_f32(float *vec, char *ptr)
{
	vec[0] = (float)atof(ptr);		ptr = ASCII_find_next_field(ptr);
	return ptr;
}

char *ASCII_to_f64(double *vec, char *ptr)
{
	vec[0] = atof(ptr);				ptr = ASCII_find_next_field(ptr);
	return ptr;
}

char *ASCII_to_vec4u8(uint8_t vec[], char *ptr)
{
	unsigned int v[4];
	SSCANF(ptr, "%2u.%2u.%2u.%2u", &v[0], &v[1], &v[2], &v[3]);
	vec[0] = (uint8_t)v[0];
	vec[1] = (uint8_t)v[1];
	vec[2] = (uint8_t)v[2];
	vec[3] = (uint8_t)v[3];
	ptr = ASCII_find_next_field(ptr);
	return ptr;
}

char *ASCII_to_vec3f(float vec[], char *ptr)
{
	vec[0] = (float)atof(ptr);		ptr = ASCII_find_next_field(ptr);
	vec[1] = (float)atof(ptr);		ptr = ASCII_find_next_field(ptr);
	vec[2] = (float)atof(ptr);		ptr = ASCII_find_next_field(ptr);
	return ptr;
}

char *ASCII_to_vec4f(float vec[], char *ptr)
{
	vec[0] = (float)atof(ptr);		ptr = ASCII_find_next_field(ptr);
	vec[1] = (float)atof(ptr);		ptr = ASCII_find_next_field(ptr);
	vec[2] = (float)atof(ptr);		ptr = ASCII_find_next_field(ptr);
	vec[3] = (float)atof(ptr);		ptr = ASCII_find_next_field(ptr);
	return ptr;
}

char *ASCII_to_vec3d(double vec[], char *ptr)
{
	vec[0] = atof(ptr);				ptr = ASCII_find_next_field(ptr);
	vec[1] = atof(ptr);				ptr = ASCII_find_next_field(ptr);
	vec[2] = atof(ptr);				ptr = ASCII_find_next_field(ptr);
	return ptr;
}

char *ASCII_DegMin_to_Lat(double *vec, char *ptr)
{
	int degrees;
	SSCANF(ptr, "%02d", &degrees);	ptr += 2;
	double minutes = atof(ptr);		ptr = ASCII_find_next_field(ptr);
	double decdegrees = ((double)degrees) + (minutes*0.01666666666666666666666666666666666);
	if (ptr[0] == 'S') 	{ vec[0] = -decdegrees; }	// south
	else 				{ vec[0] =  decdegrees; }	// north
	ptr += 2;

	return ptr;
}

char *ASCII_DegMin_to_Lon(double *vec, char *ptr)
{
	int degrees;
	SSCANF(ptr, "%03d", &degrees);	ptr += 3;
	double minutes = atof(ptr);		ptr = ASCII_find_next_field(ptr);
	double decdegrees = ((double)degrees) + (minutes*0.01666666666666666666666666666666666);
	if (ptr[0] == 'W') 	{ vec[0] = -decdegrees; }	// west
	else 				{ vec[0] =  decdegrees; }	// east
	ptr += 2;

	return ptr;
}

char *ASCII_to_char_array(char *dst, char *ptr, int max_len)
{
	STRNCPY(dst, ptr, max_len-1);
	dst[max_len-1] = 0;			// Must be null terminated
	ptr = ASCII_find_next_field(ptr);
	return ptr;
}

char *ASCII_to_TimeOfDayMs(uint32_t *timeOfWeekMs, char *ptr)
{
	// HHMMSS.sss
	int hours, minutes; 
	float seconds;
	SSCANF(ptr, "%02d%02d%f", &hours, &minutes, &seconds);
	timeOfWeekMs[0] = hours*3600000 + minutes*60000 + (uint32_t)(seconds*1000.0f);
	ptr = ASCII_find_next_field(ptr);

	return ptr;
}

char *ASCII_find_next_field(char *str)
{
	while(*str != 0 && *str != ',' && *str != '*') // move down looking for end of string.
	++str;

	if(*str == ',') //move past comma (if not at end of string)
	++str;

	return str;
}

double ddmm2deg(double ddmm)
{
	double deg = (int)ddmm / 100 ;
	ddmm -= deg * 100 ;
	return deg + (ddmm / 60) ;
}

void set_gpsPos_status_mask(uint32_t *status, uint32_t state, uint32_t mask)
{
	*status &= ~mask;
	*status |= state & mask;
}

/* convert calendar day/time to time -------------------------------------------
* convert calendar day/time to gtime_t struct
* args   : double *ep       I   day/time {year,month,day,hour,min,sec}
* return : gtime_t struct
* notes  : proper in 1970-2037 or 1970-2099 (64bit time_t)
*-----------------------------------------------------------------------------*/
gtime_t epochToTime(const double *ep)
{
    const int doy[] = { 1,32,60,91,121,152,182,213,244,274,305,335 };
    gtime_t time = { 0 };
    int days, sec, year = (int)ep[0], mon = (int)ep[1], day = (int)ep[2];

    if (year < 1970 || 2099 < year || mon < 1 || 12 < mon) return time;

    /* leap year if year%4==0 in 1901-2099 */
    days = (year - 1970) * 365 + (year - 1969) / 4 + doy[mon - 1] + day - 2 + (year % 4 == 0 && mon >= 3 ? 1 : 0);
    sec = (int)floor(ep[5]);
    time.time = (time_t)days * 86400 + (int)ep[3] * 3600 + (int)ep[4] * 60 + sec;
    time.sec = ep[5] - sec;
    return time;
}

static const double gpst0[]={1980,1, 6,0,0,0}; /* gps time reference */

/* time to gps time ------------------------------------------------------------
* convert gtime_t struct to week and tow in gps time
* args   : gtime_t t        I   gtime_t struct
*          int    *week     IO  week number in gps time (NULL: no output)
* return : time of week in gps time (s)
*-----------------------------------------------------------------------------*/
double timeToGpst(gtime_t t, int *week)
{
	gtime_t t0=epochToTime(gpst0);
	time_t sec=t.time-t0.time;
	time_t w=(time_t)(sec/(86400*7));
	
	if (week) *week=(int)w;
	return (double)(sec-(double)w*86400*7)+t.sec;
}


#define SET_ASCII_RMCI(did, ascii_rmc_bits, period) { \
	rmci.periodMultiple[did] = (uint8_t)(period); \
	if (period) { \
		rmci.bitsNmea |=  (ascii_rmc_bits); \
	} else { \
		rmci.bitsNmea &= ~(ascii_rmc_bits); \
	} \
}

#define SET_ASCII_RMCI_GPS(did, ascii_rmc_bits, period) { \
	if (period){ \
		if (rmci.periodMultiple[did]){ \
			rmci.periodMultiple[did] = _MIN(rmci.periodMultiple[did], (uint8_t)(period)); \
		} else { \
			rmci.periodMultiple[did] = (uint8_t)(period); \
		} \
		rmci.bitsNmea |=  (ascii_rmc_bits); \
	} else { \
		rmci.bitsNmea &= ~(ascii_rmc_bits); \
	} \
}

void nmea_set_rmc_period_multiple(rmci_t &rmci, nmea_msgs_t tmp)
{
	SET_ASCII_RMCI(DID_IMU, NMEA_RMC_BITS_PIMU, tmp.pimu);
	SET_ASCII_RMCI(DID_PIMU, NMEA_RMC_BITS_PPIMU, tmp.ppimu);
	SET_ASCII_RMCI(DID_IMU_RAW, NMEA_RMC_BITS_PRIMU, tmp.primu);
	SET_ASCII_RMCI(DID_INS_1, NMEA_RMC_BITS_PINS1, tmp.pins1);
	SET_ASCII_RMCI(DID_INS_2, NMEA_RMC_BITS_PINS2, tmp.pins2);

	SET_ASCII_RMCI_GPS(DID_GPS1_POS, NMEA_RMC_BITS_PGPSP, tmp.pgpsp);
	SET_ASCII_RMCI_GPS(DID_GPS1_POS, NMEA_RMC_BITS_GGA, tmp.gga);
	SET_ASCII_RMCI_GPS(DID_GPS1_POS, NMEA_RMC_BITS_GLL, tmp.gll);
	SET_ASCII_RMCI_GPS(DID_GPS1_POS, NMEA_RMC_BITS_GSA, tmp.gsa);
	SET_ASCII_RMCI_GPS(DID_GPS1_POS, NMEA_RMC_BITS_RMC, tmp.rmc);
	SET_ASCII_RMCI_GPS(DID_GPS1_POS, NMEA_RMC_BITS_ZDA, tmp.zda);
	SET_ASCII_RMCI_GPS(DID_GPS1_POS, NMEA_RMC_BITS_PASHR, tmp.pashr);
	SET_ASCII_RMCI_GPS(DID_GPS1_SAT, NMEA_RMC_BITS_GSV, tmp.gsv);
}


//////////////////////////////////////////////////////////////////////////
// Binary to NMEA
//////////////////////////////////////////////////////////////////////////

int nmea_dev_info(char a[], const int aSize, dev_info_t &info)
{
	int n = ssnprintf(a, aSize, "$INFO"
		",%d"			// 1
		",%d.%d.%d.%d"	// 2
		",%d.%d.%d.%d"	// 3
		",%d"			// 4
		",%d.%d.%d.%d"	// 5
		",%d"			// 6
		",%s"			// 7
		",%04d-%02d-%02d"		// 8
		",%02d:%02d:%02d.%02d"	// 9
		",%s",			// 10
		(int)info.serialNumber,	// 1
		info.hardwareVer[0], info.hardwareVer[1], info.hardwareVer[2], info.hardwareVer[3], // 2
		info.firmwareVer[0], info.firmwareVer[1], info.firmwareVer[2], info.firmwareVer[3], // 3
		(int)info.buildNumber,	// 4
		info.protocolVer[0], info.protocolVer[1], info.protocolVer[2], info.protocolVer[3], // 5
		(int)info.repoRevision,	// 6
		info.manufacturer,		// 7
		info.buildDate[1]+2000, info.buildDate[2], info.buildDate[3], // 8
		info.buildTime[0], info.buildTime[1], info.buildTime[2], info.buildTime[3], // 9
		info.addInfo);			// 10
		
	return nmea_sprint_footer(a, aSize, n);
}

int tow_to_nmea_ptow(char a[], const int aSize, double imuTow, double insTow, unsigned int gpsWeek)
{
	int n = ssnprintf(a, aSize, "$PTOW");
	nmea_sprint(a, aSize, n, ",%.6lf", imuTow);			// 1
	nmea_sprint(a, aSize, n, ",%.6lf", insTow);			// 2
	nmea_sprint(a, aSize, n, ",%u", gpsWeek);			// 3	

	return nmea_sprint_footer(a, aSize, n);
}

int nmea_pimu(char a[], const int aSize, imu_t &imu, const char name[])
{
	int n = ssnprintf(a, aSize, "%s", name);
	nmea_sprint(a, aSize, n, ",%.3lf", imu.time);			// 1
	
	nmea_sprint(a, aSize, n, ",%.4f", imu.I.pqr[0]);		// 2
	nmea_sprint(a, aSize, n, ",%.4f", imu.I.pqr[1]);		// 3
	nmea_sprint(a, aSize, n, ",%.4f", imu.I.pqr[2]);		// 4

	nmea_sprint(a, aSize, n, ",%.3f", imu.I.acc[0]);		// 5
	nmea_sprint(a, aSize, n, ",%.3f", imu.I.acc[1]);		// 6
	nmea_sprint(a, aSize, n, ",%.3f", imu.I.acc[2]);		// 7
	
	return nmea_sprint_footer(a, aSize, n);
}

int nmea_ppimu(char a[], const int aSize, pimu_t &pimu)
{
	int n = ssnprintf(a, aSize, "$PPIMU");
	nmea_sprint(a, aSize, n, ",%.3lf", pimu.time);		// 1
	
	nmea_sprint(a, aSize, n, ",%.4f", pimu.theta[0]);	// 2
	nmea_sprint(a, aSize, n, ",%.4f", pimu.theta[1]);	// 3
	nmea_sprint(a, aSize, n, ",%.4f", pimu.theta[2]);	// 4

	nmea_sprint(a, aSize, n, ",%.4f", pimu.vel[0]);		// 5
	nmea_sprint(a, aSize, n, ",%.4f", pimu.vel[1]);		// 6
	nmea_sprint(a, aSize, n, ",%.4f", pimu.vel[2]);		// 7

	nmea_sprint(a, aSize, n, ",%.3f", pimu.dt);			// 8
	
	return nmea_sprint_footer(a, aSize, n);
}

int nmea_pins1(char a[], const int aSize, ins_1_t &ins1)
{
	int n = ssnprintf(a, aSize, "$PINS1");
	nmea_sprint(a, aSize, n, ",%.3lf", ins1.timeOfWeek);			// 1

	nmea_sprint(a, aSize, n, ",%u", (unsigned int)ins1.week);		// 2
	nmea_sprint(a, aSize, n, ",%u", (unsigned int)ins1.insStatus);	// 3
	nmea_sprint(a, aSize, n, ",%u", (unsigned int)ins1.hdwStatus);	// 4

	nmea_sprint(a, aSize, n, ",%.4f", ins1.theta[0]);				// 5
	nmea_sprint(a, aSize, n, ",%.4f", ins1.theta[1]);				// 6
	nmea_sprint(a, aSize, n, ",%.4f", ins1.theta[2]);				// 7

	nmea_sprint(a, aSize, n, ",%.3f", ins1.uvw[0]);					// 8
	nmea_sprint(a, aSize, n, ",%.3f", ins1.uvw[1]);					// 9
	nmea_sprint(a, aSize, n, ",%.3f", ins1.uvw[2]);					// 10

	nmea_sprint(a, aSize, n, ",%.8lf", ins1.lla[0]);				// 11
	nmea_sprint(a, aSize, n, ",%.8lf", ins1.lla[1]);				// 12
	nmea_sprint(a, aSize, n, ",%.3lf", ins1.lla[2]);				// 13

	nmea_sprint(a, aSize, n, ",%.3f", ins1.ned[0]);					// 14
	nmea_sprint(a, aSize, n, ",%.3f", ins1.ned[1]);					// 15
	nmea_sprint(a, aSize, n, ",%.3f", ins1.ned[2]);					// 16
	
	return nmea_sprint_footer(a, aSize, n);
}

int nmea_pins2(char a[], const int aSize, ins_2_t &ins2)
{
	int n = ssnprintf(a, aSize, "$PINS2");
	nmea_sprint(a, aSize, n, ",%.3lf", ins2.timeOfWeek);			// 1

	nmea_sprint(a, aSize, n, ",%u", (unsigned int)ins2.week);		// 2
	nmea_sprint(a, aSize, n, ",%u", (unsigned int)ins2.insStatus);	// 3
	nmea_sprint(a, aSize, n, ",%u", (unsigned int)ins2.hdwStatus);	// 4
	
	nmea_sprint(a, aSize, n, ",%.4f", ins2.qn2b[0]);				// 5
	nmea_sprint(a, aSize, n, ",%.4f", ins2.qn2b[1]);				// 6
	nmea_sprint(a, aSize, n, ",%.4f", ins2.qn2b[2]);				// 7
	nmea_sprint(a, aSize, n, ",%.4f", ins2.qn2b[3]);				// 8

	nmea_sprint(a, aSize, n, ",%.3f", ins2.uvw[0]);					// 9
	nmea_sprint(a, aSize, n, ",%.3f", ins2.uvw[1]);					// 10
	nmea_sprint(a, aSize, n, ",%.3f", ins2.uvw[2]);					// 11

	nmea_sprint(a, aSize, n, ",%.8lf", ins2.lla[0]);				// 12
	nmea_sprint(a, aSize, n, ",%.8lf", ins2.lla[1]);				// 13
	nmea_sprint(a, aSize, n, ",%.3lf", ins2.lla[2]);				// 14
	
	return nmea_sprint_footer(a, aSize, n);
}

int nmea_pstrb(char a[], const int aSize, strobe_in_time_t &strobe)
{
	int n = ssnprintf(a, aSize, "$PSTRB");
	nmea_sprint(a, aSize, n, ",%u", (unsigned int)strobe.week);			// 1
	nmea_sprint(a, aSize, n, ",%u", (unsigned int)strobe.timeOfWeekMs);	// 2
	nmea_sprint(a, aSize, n, ",%u", (unsigned int)strobe.pin);			// 3
	nmea_sprint(a, aSize, n, ",%u", (unsigned int)strobe.count);		// 4
	
	return nmea_sprint_footer(a, aSize, n);
}

int nmea_pgpsp(char a[], const int aSize, gps_pos_t &pos, gps_vel_t &vel)
{
	int n = ssnprintf(a, aSize, "$PGPSP");
	nmea_sprint(a, aSize, n, ",%u", (unsigned int)pos.timeOfWeekMs);	// 1
	nmea_sprint(a, aSize, n, ",%u", (unsigned int)pos.week);			// 2
	nmea_sprint(a, aSize, n, ",%u", (unsigned int)pos.status);			// 3

	nmea_sprint(a, aSize, n, ",%.8lf", pos.lla[0]);						// 4
	nmea_sprint(a, aSize, n, ",%.8lf", pos.lla[1]);						// 5
	nmea_sprint(a, aSize, n, ",%.2lf", pos.lla[2]);						// 6
	
	nmea_sprint(a, aSize, n, ",%.2f", pos.hMSL);						// 7
	nmea_sprint(a, aSize, n, ",%.2f", pos.pDop);						// 8
	nmea_sprint(a, aSize, n, ",%.2f", pos.hAcc);						// 9
	nmea_sprint(a, aSize, n, ",%.2f", pos.vAcc);						// 10

	nmea_sprint(a, aSize, n, ",%.2f", vel.vel[0]);						// 11
	nmea_sprint(a, aSize, n, ",%.2f", vel.vel[1]);						// 12
	nmea_sprint(a, aSize, n, ",%.2f", vel.vel[2]);						// 13
	nmea_sprint(a, aSize, n, ",%.2f", vel.sAcc);						// 14

	nmea_sprint(a, aSize, n, ",%.1f", pos.cnoMean);						// 15
	nmea_sprint(a, aSize, n, ",%.4lf", pos.towOffset);					// 16
	nmea_sprint(a, aSize, n, ",%u", (unsigned int)pos.leapS);			// 17
	
	return nmea_sprint_footer(a, aSize, n);
}

static void nmea_latToDegMin(char* a, int aSize, int &offset, double v)
{
	aSize -= offset;
	a += offset;
	int degrees = (int)(v);
	double minutes = (v-((double)degrees))*60.0;
	
	offset += ssnprintf(a, aSize, ",%02d%08.5lf,%c", abs(degrees), fabs(minutes), (degrees >= 0 ? 'N' : 'S'));
}

static void nmea_lonToDegMin(char* a, int aSize, int &offset, double v)
{
	aSize -= offset;
	a += offset;
	int degrees = (int)(v);
	double minutes = (v-((double)degrees))*60.0;
	
	offset += ssnprintf(a, aSize, ",%03d%07.5lf,%c", abs(degrees), fabs(minutes), (degrees >= 0 ? 'E' : 'W'));
}

static void nmea_GPSTimeOfLastFix(char* a, int aSize, int &offset, uint32_t timeOfWeekMs)
{
	aSize -= offset;
	a += offset;
	unsigned int millisecondsToday = timeOfWeekMs % 86400000;
	unsigned int hours = millisecondsToday / 3600000;
	unsigned int minutes = (millisecondsToday / 60000) % 60;
	unsigned int seconds = (millisecondsToday / 1000) % 60;
	
	offset += ssnprintf(a, aSize, ",%02u%02u%02u", hours, minutes, seconds);
}

static void nmea_GPSTimeOfLastFixMilliseconds(char* a, int aSize, int &offset, uint32_t timeOfWeekMs)
{
	aSize -= offset;
	a += offset;
	unsigned int millisecondsToday = timeOfWeekMs % 86400000;
	unsigned int hours = millisecondsToday / 3600000;
	unsigned int minutes = (millisecondsToday / 60000) % 60;
	unsigned int seconds = (millisecondsToday / 1000) % 60;
	unsigned int milliseconds = millisecondsToday % 1000;
	
	offset += ssnprintf(a, aSize, ",%02u%02u%02u.%03u", hours, minutes, seconds, milliseconds);
}

static void nmea_GPSDateOfLastFix(char* a, int aSize, int &offset, gps_pos_t &pos)
{
	aSize -= offset;
	a += offset;
	double julian = gpsToJulian(pos.week, pos.timeOfWeekMs, pos.leapS);
	int32_t year, month, day, hours, minutes, seconds, milliseconds;
	julianToDate(julian, &year, &month, &day, &hours, &minutes, &seconds, &milliseconds);
	
	offset += ssnprintf(a, aSize, ",%02u%02u%02u", (unsigned int)day, (unsigned int)month, (unsigned int)(year-2000));
}

static void nmea_GPSDateOfLastFixCSV(char* a, int aSize, int &offset, gps_pos_t &pos)	//Comma Separated Values
{
	aSize -= offset;
	a += offset;
	double julian = gpsToJulian(pos.week, pos.timeOfWeekMs, pos.leapS);
	int32_t year, month, day, hours, minutes, seconds, milliseconds;
	julianToDate(julian, &year, &month, &day, &hours, &minutes, &seconds, &milliseconds);
	
	offset += ssnprintf(a, aSize, ",%02u,%02u,%04u", (unsigned int)day, (unsigned int)month, (unsigned int)year);
}

int nmea_gga(char a[], const int aSize, gps_pos_t &pos)
{
	int fixQuality;
	switch((pos.status&GPS_STATUS_FIX_MASK))
	{
	default:
	case GPS_STATUS_FIX_NONE:                   fixQuality = 0;	break;
	case GPS_STATUS_FIX_SBAS:
	case GPS_STATUS_FIX_2D:
	case GPS_STATUS_FIX_RTK_SINGLE:
	case GPS_STATUS_FIX_3D:                     fixQuality = 1;	break;
	case GPS_STATUS_FIX_DGPS:                   fixQuality = 2;	break;
	case GPS_STATUS_FIX_TIME_ONLY:              fixQuality = 3;	break;   
    case GPS_STATUS_FIX_RTK_FIX:                fixQuality = 4;	break;
	case GPS_STATUS_FIX_RTK_FLOAT:              fixQuality = 5;	break;	
	case GPS_STATUS_FIX_DEAD_RECKONING_ONLY:
	case GPS_STATUS_FIX_GPS_PLUS_DEAD_RECK:     fixQuality = 6;	break;
	}
		
	// NMEA GGA line - http://www.gpsinformation.org/dale/nmea.htm#GGA
	/*
	GGA          Global Positioning System Fix Data
	123519       Fix taken at 12:35:19 UTC
	4807.038,N   Latitude 48 deg 07.038' N
	01131.000,E  Longitude 11 deg 31.000' E
	.            Fix quality:	0 = invalid
	.							1 = GPS fix (SPS)
	.							2 = DGPS fix
	.							3 = PPS fix
	.							4 = Real Time Kinematic
	.							5 = Float RTK
	.							6 = estimated (dead reckoning) (2.3 feature)
	.							7 = Manual input mode
	.							8 = Simulation mode
	08           Number of satellites being tracked
	0.9          Horizontal dilution of position
	545.4,M      MSL altitude in meters 
	46.9,M       HAE altitude (above geoid / WGS84 ellipsoid)
	ellipsoid
	(empty field) time in seconds since last DGPS update
	(empty field) DGPS station ID number
	*47          the checksum data, always begins with *
	*/

	int n = nmea_talker(a, aSize);
	nmea_sprint(a, aSize, n, "GGA");
	nmea_GPSTimeOfLastFixMilliseconds(a, aSize, n, pos.timeOfWeekMs - pos.leapS*1000);	// 1
	nmea_latToDegMin(a, aSize, n, pos.lla[0]);			// 2,3
	nmea_lonToDegMin(a, aSize, n, pos.lla[1]);			// 4,5
	nmea_sprint(a, aSize, n, ",%u", (unsigned int)fixQuality);		// 6 - GPS quality
	nmea_sprint(a, aSize, n, ",%02u", (unsigned int)(pos.status&GPS_STATUS_NUM_SATS_USED_MASK));		// 7 - Satellites used
	nmea_sprint(a, aSize, n, ",%.2f", pos.pDop);						// 8 - HDop
	nmea_sprint(a, aSize, n, ",%.2f,M", pos.hMSL);					// 9,10 - MSL altitude
	nmea_sprint(a, aSize, n, ",%.2f,M", pos.lla[2] - pos.hMSL);		// 11,12 - Geoid separation
	nmea_sprint(a, aSize, n, ",,"); 									// 13,14 - Age of differential, DGPS station ID number	
	return nmea_sprint_footer(a, aSize, n);
}

int nmea_gll(char a[], const int aSize, gps_pos_t &pos)
{
	// NMEA GLL line - http://www.gpsinformation.org/dale/nmea.htm#GLL
	/*
	     GLL          Geographic position, Latitude and Longitude
	     4916.46,N    Latitude 49 deg. 16.45 min. North
	     12311.12,W   Longitude 123 deg. 11.12 min. West
	     225444.800   Fix taken at 22:54:44.8 UTC
	     A            Data Active or V (void)
	     *iD          checksum data
	*/

	int n = nmea_talker(a, aSize);
	nmea_sprint(a, aSize, n, "GLL");
	nmea_latToDegMin(a, aSize, n, pos.lla[0]);			// 1,2
	nmea_lonToDegMin(a, aSize, n, pos.lla[1]);			// 3,4
	nmea_GPSTimeOfLastFixMilliseconds(a, aSize, n, pos.timeOfWeekMs - pos.leapS*1000);	// 5
	nmea_sprint(a, aSize, n, ",A");	// 6
	return nmea_sprint_footer(a, aSize, n);
}

int nmea_gsa(char a[], const int aSize, gps_pos_t &pos, gps_sat_t &sat)
{
	int fixQuality;
	switch((pos.status&GPS_STATUS_FIX_MASK))
	{
	default:
		fixQuality = 0;	break;
	case GPS_STATUS_FIX_2D:					
		fixQuality = 2;	break;

	case GPS_STATUS_FIX_3D:					
	case GPS_STATUS_FIX_SBAS:
	case GPS_STATUS_FIX_DGPS:					
	case GPS_STATUS_FIX_RTK_FIX:
	case GPS_STATUS_FIX_RTK_SINGLE:
	case GPS_STATUS_FIX_RTK_FLOAT:				
		fixQuality = 3;	break;
	}
		
	// NMEA GSA line - http://www.gpsinformation.org/dale/nmea.htm#GSA
	/*
		eg1. $GPGSA,A,3,,,,,,16,18,,22,24,,,3.6,2.1,2.2*3C
		eg2. $GPGSA,A,3,19,28,14,18,27,22,31,39,,,,,1.7,1.0,1.3*35

		1    = Mode:
		.		M=Manual, forced to operate in 2D or 3D
		.		A=Automatic, 3D/2D
		2    = Mode:
		.		1=Fix not available
		.		2=2D
		.		3=3D
		3-14 = IDs of SVs used in position fix (null for unused fields)
		15   = PDOP
		16   = HDOP
		17   = VDOP
	*/

	int n = nmea_talker(a, aSize);
	nmea_sprint(a, aSize, n, "GSA");
<<<<<<< HEAD
	nmea_sprint(a, aSize, n,
		",A"		// 1
		",%02u",	// 2
		(unsigned int)fixQuality);	// 1,2
=======
	nmea_sprint(a, aSize, n, ",A,%02u",	(unsigned int)fixQuality);		// 1,2
>>>>>>> 3000e645
		
	for (uint32_t i = 0; i < 12; i++)									// 3-14
	{
		if(sat.sat[i].svId)
		{
			nmea_sprint(a, aSize, n, ",%02u", (unsigned)(sat.sat[i].svId));
		}
		else
		{
			nmea_sprint(a, aSize, n, ",");
		}
	}
		
	nmea_sprint(a, aSize, n,
		",%.1f"		// 15
		",%.1f"		// 16
		",%.1f",	// 17
		pos.pDop,	// 15
		pos.hAcc,	// 16
		pos.vAcc);	// 17	

	return nmea_sprint_footer(a, aSize, n);
}

int nmea_rmc(char a[], const int aSize, gps_pos_t &pos, gps_vel_t &vel, float magDeclination)
{
	ixQuat qe2n;
	ixVector3 vel_ned_;
	quat_ecef2ned((float)pos.lla[0], (float)pos.lla[1], qe2n);
	quatConjRot(vel_ned_, qe2n, vel.vel);

	int n = nmea_talker(a, aSize);
	nmea_sprint(a, aSize, n, "RMC");
	nmea_GPSTimeOfLastFix(a, aSize, n, pos.timeOfWeekMs - (pos.leapS*1000));		// 1 - UTC time of last fix
	if((pos.status&GPS_STATUS_FIX_MASK)!=GPS_STATUS_FIX_NONE)
	{
		nmea_sprint(a, aSize, n, ",A");												// 2 - A=active (good)
	}
	else
	{
		nmea_sprint(a, aSize, n, ",V");												// 2 - V=void (bad,warning)
	}
	nmea_latToDegMin(a, aSize, n, pos.lla[0]);										// 3,4 - lat (degrees minutes)
	nmea_lonToDegMin(a, aSize, n, pos.lla[1]);										// 5,6 - lon (degrees minutes)
	
	float speedInKnots = C_METERS_KNOTS_F * mag_Vec2(vel_ned_);
	// 	float courseMadeTrue = atan2f(g_navInGpsA.velNed[1], g_navInGpsA.velNed[0]);
	float courseMadeTrue = 0.0f;
	nmea_sprint(a, aSize, n,
	",%05.1f"		// 7
	",%05.1f",		// 8
	speedInKnots,																	// 7 - speed in knots
	courseMadeTrue*C_RAD2DEG_F);													// 8 - course made true
	
	nmea_GPSDateOfLastFix(a, aSize, n, pos);										// 9 - date of last fix UTC
	
	// Magnetic variation degrees (Easterly var. subtracts from true course), i.e. 020.3,E - left pad to 3 zero
	float magDec = magDeclination * C_RAD2DEG_F;
	bool positive = (magDec >= 0.0);
	
	nmea_sprint(a, aSize, n,
	",%05.1f"	// 10
	",%s",		// 11
	fabsf(magDec),																	// 10 - Magnetic variation
	(positive ? "E" : "W"));														// 11
	
	return nmea_sprint_footer(a, aSize, n);
}

int nmea_zda(char a[], const int aSize, gps_pos_t &pos)
{
	// NMEA ZDA line - http://www.gpsinformation.org/dale/nmea.htm#ZDA
	/*
		hhmmss    HrMinSec(UTC)
		dd,mm,yyy Day,Month,Year
		xx        local zone hours -13..13 - Fixed field: 00
		yy        local zone minutes 0..59 - Fixed field: 00
		*CC       checksum
	*/

	int n = nmea_talker(a, aSize);
	nmea_sprint(a, aSize, n, "ZDA");
	nmea_GPSTimeOfLastFix(a, aSize, n, pos.timeOfWeekMs - pos.leapS*1000);			// 1 
	nmea_GPSDateOfLastFixCSV(a, aSize, n, pos);										// 2,3,4
	nmea_sprint(a, aSize, n, ",00,00");												// 5,6
	
	return nmea_sprint_footer(a, aSize, n);
}

int nmea_pashr(char a[], const int aSize, gps_pos_t &pos, ins_1_t &ins1, float heave, inl2_ned_sigma_t &sigma)
{
	// NMEA PASHR - RT300 proprietary roll and pitch sentence
	/*
		hhmmss.sss - UTC time
		hhh.hh - Heading in degrees
		T - flag to indicate that the Heading is True Heading (i.e. to True North)
		rrr.rr - Roll Angle in degrees
		ppp.pp - Pitch Angle in degrees
		xxx.xx - Heave
		a.aaa - Roll Angle Accuracy Estimate (Stdev) in degrees
		b.bbb - Pitch Angle Accuracy Estimate (Stdev) in degrees
		c.ccc - Heading Angle Accuracy Estimate (Stdev) in degrees
		d - Aiding Status
		e - IMU Status
		hh - Checksum
	*/
	
	int n = ssnprintf(a, aSize, "$PASHR");															// 1 - Name
	nmea_GPSTimeOfLastFixMilliseconds(a, aSize, n, pos.timeOfWeekMs - pos.leapS*1000);				// 2 - UTC Time

	nmea_sprint(a, aSize, n, ",%.2f", RAD2DEG(ins1.theta[2]));										// 3 - Heading value in decimal degrees.
	nmea_sprint(a, aSize, n, ",T");																	// 4 - T (heading respect to True North)
	nmea_sprint(a, aSize, n, ",%+.2f", RAD2DEG(ins1.theta[0]));										// 5 - Roll in degrees
	nmea_sprint(a, aSize, n, ",%+.2f", RAD2DEG(ins1.theta[1]));										// 6 - Pitch in degrees
	nmea_sprint(a, aSize, n, ",%+.2f", heave);														// 7 - Heave
	
	nmea_sprint(a, aSize, n, ",%.3f", RAD2DEG(sigma.StdAttNed[0])); //roll accuracy	//8
	nmea_sprint(a, aSize, n, ",%.3f", RAD2DEG(sigma.StdAttNed[1])); //pitch accuracy	//9
	nmea_sprint(a, aSize, n, ",%.3f", RAD2DEG(sigma.StdAttNed[2])); //heading accuracy	//10
	
	int fix = 0;
	if(INS_STATUS_NAV_FIX_STATUS(ins1.insStatus) >= GPS_NAV_FIX_POSITIONING_RTK_FLOAT)
	{
		fix = 2;
	}
	else if(INS_STATUS_NAV_FIX_STATUS(ins1.insStatus) >= GPS_NAV_FIX_POSITIONING_3D)
	{
		fix = 1;
	}
	nmea_sprint(a, aSize, n, ",%d", fix);															// 11 - GPS Quality
	nmea_sprint(a, aSize, n, ",%d", INS_STATUS_SOLUTION(ins1.insStatus) >= INS_STATUS_SOLUTION_NAV); // 12 - INS Status
	
	return nmea_sprint_footer(a, aSize, n);
}

void print_string_n(char a[], int n)
{
	a[n] = '\0'; 
	printf("%s", a);
}

int prnToSvId(int gnssId, int prn)
{
	switch (gnssId)
	{
	case SAT_SV_GNSS_ID_SBS: return prn-87;
	}

	return prn;
}

bool gsv_sig_match(uint8_t gnssId, uint8_t sigId, gps_sig_sv_t &s, bool noCno=false)
{
	if ((s.cno==0) != noCno)
	{	// cno doesn't matches
		return false;
	}

	switch (gnssId)
	{
	case SAT_SV_GNSS_ID_GPS:
		if ((s.gnssId != gnssId) && (s.gnssId != SAT_SV_GNSS_ID_SBS))
		{
			return false;
		}
		break;

	case SAT_SV_GNSS_ID_SBS:
		return false;

	default:
		if (s.gnssId != gnssId)
		{
			return false;
		}
		break;
	}

	return (sigId == 0xFF) || (s.sigId == sigId);
}

int nmea_gsv_num_sat_sigs(uint8_t gnssId, uint8_t sigId, gps_sig_t &sig, bool noCno=false)
{
	int numSigs = 0;

	for (uint32_t i=0; i<sig.numSigs; i++)
	{
		gps_sig_sv_t &s = sig.sig[i];
		if (gsv_sig_match(gnssId, sigId, s, noCno))
		{
			numSigs++;
		}
	}

	return numSigs;
}

uint8_t sigId_to_nmea4p11_signalId(uint8_t gnssId, uint8_t sigId)
{
	switch(gnssId)
	{
    case SAT_SV_GNSS_ID_GPS:
		switch(sigId)
		{
		case SAT_SV_SIG_ID_GPS_L1CA:		return '1';
		case SAT_SV_SIG_ID_GPS_L2CL:		return '6';
		case SAT_SV_SIG_ID_GPS_L2CM:		return '5';
		case SAT_SV_SIG_ID_GPS_L5I:			return '7';
		case SAT_SV_SIG_ID_GPS_L5Q:			return '8';
		}
		break;
    case SAT_SV_GNSS_ID_SBS:
		return 1;
    case SAT_SV_GNSS_ID_GAL:
		switch(sigId)
		{
		case SAT_SV_SIG_ID_Galileo_E1C2:
		case SAT_SV_SIG_ID_Galileo_E1B2:	return '7';
		case SAT_SV_SIG_ID_Galileo_E5aI:
		case SAT_SV_SIG_ID_Galileo_E5aQ:	return '1';
		case SAT_SV_SIG_ID_Galileo_E5bI:
		case SAT_SV_SIG_ID_Galileo_E5bQ:	return '2';
		}
		break;
    case SAT_SV_GNSS_ID_BEI:
		switch(sigId)
		{
		case SAT_SV_SIG_ID_BeiDou_B1D1:
		case SAT_SV_SIG_ID_BeiDou_B1D2:		return '1';
		case SAT_SV_SIG_ID_BeiDou_B2D1:
		case SAT_SV_SIG_ID_BeiDou_B2D2:		return 'B';
		case SAT_SV_SIG_ID_BeiDou_B1C:		return '3';
		case SAT_SV_SIG_ID_BeiDou_B2a:		return '5';
		}
		break;
    case SAT_SV_GNSS_ID_QZS:
		switch(sigId)
		{
		case SAT_SV_SIG_ID_QZSS_L1CA:		return '1';
		case SAT_SV_SIG_ID_QZSS_L1S:		return '4';
		case SAT_SV_SIG_ID_QZSS_L2CM:		return '5';
		case SAT_SV_SIG_ID_QZSS_L2CL:		return '6';
		case SAT_SV_SIG_ID_QZSS_L5I:		return '7';
		case SAT_SV_SIG_ID_QZSS_L5Q:		return '8';
		}
		break;
    case SAT_SV_GNSS_ID_GLO:
		switch(sigId)
		{
		case SAT_SV_SIG_ID_GLONASS_L1OF:	return '1';
		case SAT_SV_SIG_ID_GLONASS_L2OF:	return '3';
		}
		break;
    case SAT_SV_GNSS_ID_IRN:	// NavIC
		switch(sigId)
		{
		case SAT_SV_SIG_ID_NAVIC_L5A:		return '7';
		}
		break;
	}

	return '0';
}

uint8_t nmea4p11_signalId_to_sigId(uint8_t gnssId, char nmeaSignalId)
{
	switch(gnssId)
	{
    case SAT_SV_GNSS_ID_GPS:
		switch(nmeaSignalId)
		{
		case '1':	return SAT_SV_SIG_ID_GPS_L1CA;
		case '6':	return SAT_SV_SIG_ID_GPS_L2CL;
		case '5':	return SAT_SV_SIG_ID_GPS_L2CM;
		case '7':	return SAT_SV_SIG_ID_GPS_L5I;
		case '8':	return SAT_SV_SIG_ID_GPS_L5Q;
		}
		break;
    case SAT_SV_GNSS_ID_SBS:
		return 0;
    case SAT_SV_GNSS_ID_GAL:
		switch(nmeaSignalId)
		{
		case '7':	return SAT_SV_SIG_ID_Galileo_E1C2;
		// case '7':	return SAT_SV_SIG_ID_Galileo_E1B2;
		case '1':	return SAT_SV_SIG_ID_Galileo_E5aI;
		// case '1':	return SAT_SV_SIG_ID_Galileo_E5aQ;
		// case '2':	return SAT_SV_SIG_ID_Galileo_E5bI;
		case '2':	return SAT_SV_SIG_ID_Galileo_E5bQ;
		}
		break;
    case SAT_SV_GNSS_ID_BEI:
		switch(nmeaSignalId)
		{
		case '1':	return SAT_SV_SIG_ID_BeiDou_B1D1;
		// case '1': 	return SAT_SV_SIG_ID_BeiDou_B1D2;
		case 'B':	return SAT_SV_SIG_ID_BeiDou_B2D1;
		// case 'B':	return SAT_SV_SIG_ID_BeiDou_B2D2;
		case '3':	return SAT_SV_SIG_ID_BeiDou_B1C;
		case '5':	return SAT_SV_SIG_ID_BeiDou_B2a;
		}
		break;
    case SAT_SV_GNSS_ID_QZS:
		switch(nmeaSignalId)
		{
		case '1':	return SAT_SV_SIG_ID_QZSS_L1CA;
		case '4':	return SAT_SV_SIG_ID_QZSS_L1S;
		case '5':	return SAT_SV_SIG_ID_QZSS_L2CM;
		case '6':	return SAT_SV_SIG_ID_QZSS_L2CL;
		case '7':	return SAT_SV_SIG_ID_QZSS_L5I;
		case '8':	return SAT_SV_SIG_ID_QZSS_L5Q;
		}
		break;
    case SAT_SV_GNSS_ID_GLO:
		switch(nmeaSignalId)
		{
		case '1':	return SAT_SV_SIG_ID_GLONASS_L1OF;
		case '3':	return SAT_SV_SIG_ID_GLONASS_L2OF;
		}
		break;
    case SAT_SV_GNSS_ID_IRN:	// NavIC
		switch(nmeaSignalId)
		{
		case '7': 	return SAT_SV_SIG_ID_NAVIC_L5A;
		}
		break;
	}

	return '0';
}

uint16_t sigId_to_nmea2p3_svId(uint8_t gnssId, uint8_t sigId, uint16_t svId)
{
	switch(gnssId)
	{
    case SAT_SV_GNSS_ID_GPS:
		switch(sigId)
		{
		case SAT_SV_SIG_ID_GPS_L1CA:		return svId;
		case SAT_SV_SIG_ID_GPS_L2CL:		
		case SAT_SV_SIG_ID_GPS_L2CM:		return svId + 256;
		case SAT_SV_SIG_ID_GPS_L5I:			
		case SAT_SV_SIG_ID_GPS_L5Q:			return svId + 512;
		}
		break;
    case SAT_SV_GNSS_ID_SBS:
		return 1;
    case SAT_SV_GNSS_ID_GAL:
		switch(sigId)
		{
		case SAT_SV_SIG_ID_Galileo_E1C2:
		case SAT_SV_SIG_ID_Galileo_E1B2:	return svId;
		case SAT_SV_SIG_ID_Galileo_E5aI:
		case SAT_SV_SIG_ID_Galileo_E5aQ:	return svId + 256;
		case SAT_SV_SIG_ID_Galileo_E5bI:
		case SAT_SV_SIG_ID_Galileo_E5bQ:	return svId + 512;
		}
		break;
    case SAT_SV_GNSS_ID_BEI:
		switch(sigId)
		{
		case SAT_SV_SIG_ID_BeiDou_B1D1:
		case SAT_SV_SIG_ID_BeiDou_B1D2:		return svId;
		case SAT_SV_SIG_ID_BeiDou_B2D1:
		case SAT_SV_SIG_ID_BeiDou_B2D2:		return svId + 256;
		case SAT_SV_SIG_ID_BeiDou_B1C:		return svId;
		case SAT_SV_SIG_ID_BeiDou_B2a:		return svId + 512;
		}
		break;
    case SAT_SV_GNSS_ID_QZS:
		switch(sigId)
		{
		case SAT_SV_SIG_ID_QZSS_L1CA:
		case SAT_SV_SIG_ID_QZSS_L1S:		return svId;
		case SAT_SV_SIG_ID_QZSS_L2CM:
		case SAT_SV_SIG_ID_QZSS_L2CL:		return svId + 256;
		case SAT_SV_SIG_ID_QZSS_L5I:
		case SAT_SV_SIG_ID_QZSS_L5Q:		return svId + 512;
		}
		break;
    case SAT_SV_GNSS_ID_GLO:
		switch(sigId)
		{
		case SAT_SV_SIG_ID_GLONASS_L1OF:	return svId;
		case SAT_SV_SIG_ID_GLONASS_L2OF:	return svId + 256;
		}
		break;
    case SAT_SV_GNSS_ID_IRN:	// NavIC
		switch(sigId)
		{
		case SAT_SV_SIG_ID_NAVIC_L5A:		return svId + 512;
		}
		break;
	}

	return 0;
}

uint8_t nmea2p3_svid_to_sigId(uint8_t gnssId, uint16_t svId)
{
	if (svId<256)
	{	// L1/E1
		return 0;
	}

	if (svId>=512)
	{	// L5/E5 - most common band
		switch(gnssId)
		{
		case SAT_SV_GNSS_ID_GPS:	return SAT_SV_SIG_ID_GPS_L5Q;
		case SAT_SV_GNSS_ID_SBS:	return 0;
		case SAT_SV_GNSS_ID_GAL:	return SAT_SV_SIG_ID_Galileo_E5;
		case SAT_SV_GNSS_ID_BEI:	return SAT_SV_SIG_ID_BeiDou_B2a;
		case SAT_SV_GNSS_ID_QZS:	return SAT_SV_SIG_ID_QZSS_L5;
		case SAT_SV_GNSS_ID_GLO:	return SAT_SV_SIG_ID_GLONASS_L2OF;
		case SAT_SV_GNSS_ID_IRN:	return SAT_SV_SIG_ID_NAVIC_L5A;  // NavIC
		}
	}
	else
	{	// L2/E2 - most common band
		switch(gnssId)
		{
		case SAT_SV_GNSS_ID_GPS:	return SAT_SV_SIG_ID_GPS_L2CL;
		case SAT_SV_GNSS_ID_SBS:	return 0;
		case SAT_SV_GNSS_ID_GAL:	return SAT_SV_SIG_ID_Galileo_E5a;
		case SAT_SV_GNSS_ID_BEI:	return SAT_SV_SIG_ID_BeiDou_B2;
		case SAT_SV_GNSS_ID_QZS:	return SAT_SV_SIG_ID_QZSS_L2;
		case SAT_SV_GNSS_ID_GLO:	return SAT_SV_SIG_ID_GLONASS_L2OF;
		case SAT_SV_GNSS_ID_IRN:	return SAT_SV_SIG_ID_NAVIC_L5A;  // NavIC
		}
	}

	return 0;
}

int nmea_gsv_group(char a[], int aSize, int &offset, gps_sat_t &gsat, gps_sig_t &gsig, uint8_t gnssId, uint8_t sigId=0xFF, bool noCno=false)
{
	// Apply offset to buffer
	a += offset;
	aSize -= offset;
	char *bufStart = a;

	int numSigs = nmea_gsv_num_sat_sigs(gnssId, sigId, gsig);
	int numMsgs = (numSigs+3) >> 2;	// divide by 4

	uint32_t i=0;
	for (int sigNum = 0; sigNum<numSigs; sigNum+=4)
	{
		int msgNum = (sigNum >> 2) + 1;	// (divide by 4) + 1

		// Message fields: $xxGSV,numMsg,msgNum,numSats,{svid,elv,az,cno,}signalId*cs\r\n
		// Write message header: $xxGSV,numMsg,msgNum,numSats
		int n = nmea_talker(a, aSize, gnssId);
		nmea_sprint(a, aSize, n, "GSV");
		nmea_sprint(a, aSize, n, ",%u,%u,%02u", numMsgs, msgNum, numSigs);		// 1,2,3 - numMsgs, msgNum, numSats in view

		// Write message payload: {svid,elv,az,cno} up to 4x
		for (int cnt=0; cnt<4 && i<=gsig.numSigs; i++)
		{
			gps_sig_sv_t &sig = gsig.sig[i];
			if (gsv_sig_match(gnssId, sigId, sig, noCno))
			{	
				for (uint32_t j=0; j<=gsat.numSats; j++)
				{
					gps_sat_sv_t &sat = gsat.sat[j];
					if (sat.gnssId == sig.gnssId &&
						sat.svId == sig.svId)
					{
						uint16_t svId = prnToSvId(sig.gnssId, sig.svId);
						if (s_protocol_version < NMEA_PROTOCOL_4P10)
						{
							svId = sigId_to_nmea2p3_svId(gnssId, sig.sigId, svId);
						}
						nmea_sprint(a, aSize, n, ",%02u", svId);				// 4 + 4*msgNum... svid
						nmea_print_u32(a, aSize, n, 2, sat.elev);				// 5 + 4*msgNum... elevation
						nmea_print_u32(a, aSize, n, 3, sat.azim);				// 6 + 4*msgNum... azimuth
						nmea_print_u32(a, aSize, n, 2, sig.cno);				// 7 + 4*msgNum... cno
						++cnt;
						break;
					}
				}
			}
		}

		// Write message footer
		if (s_protocol_version >= NMEA_PROTOCOL_4P10)
		{
			nmea_sprint(a, aSize, n, ",%c", sigId_to_nmea4p11_signalId(gnssId, sigId));	// Signal ID
		}
		nmea_sprint_footer(a, aSize, n);

		offset += n;
		// Move buffer pointer
		a += n;
		aSize -= n;
	} 

	return (int)(a - bufStart);
}


int nmea_gsv_gnss(char a[], int aSize, int &offset, gps_sat_t &gsat, gps_sig_t &gsig, uint8_t gnssId, bool noCno)
{
	if (s_protocol_version < NMEA_PROTOCOL_4P10)
	{
		return nmea_gsv_group(a, aSize, offset, gsat, gsig, gnssId);
	}

	uint8_t *sigIds;
	uint8_t gpsSigIds[] = { 
		SAT_SV_SIG_ID_GPS_L1CA,
		SAT_SV_SIG_ID_GPS_L2CL,
		SAT_SV_SIG_ID_GPS_L2CM,
		SAT_SV_SIG_ID_GPS_L5I,
		SAT_SV_SIG_ID_GPS_L5Q
	};		
	uint8_t galSigIds[] = { 
		SAT_SV_SIG_ID_Galileo_E1C2,
		SAT_SV_SIG_ID_Galileo_E1B2,
		SAT_SV_SIG_ID_Galileo_E5aI,
		SAT_SV_SIG_ID_Galileo_E5aQ,
		SAT_SV_SIG_ID_Galileo_E5bI,
		SAT_SV_SIG_ID_Galileo_E5bQ,
	};		
	uint8_t beiSigIds[] = { 
		SAT_SV_SIG_ID_BeiDou_B1D1,
		SAT_SV_SIG_ID_BeiDou_B1D2,
		SAT_SV_SIG_ID_BeiDou_B2D1,
		SAT_SV_SIG_ID_BeiDou_B2D2,
		SAT_SV_SIG_ID_BeiDou_B1C,
		SAT_SV_SIG_ID_BeiDou_B2a,
	};		
	uint8_t qzsSigIds[] = { 
		SAT_SV_SIG_ID_QZSS_L1CA,
		SAT_SV_SIG_ID_QZSS_L1S,
		SAT_SV_SIG_ID_QZSS_L2CM,
		SAT_SV_SIG_ID_QZSS_L2CL,
		SAT_SV_SIG_ID_QZSS_L5I,
		SAT_SV_SIG_ID_QZSS_L5Q,
	};		
	uint8_t gloSigIds[] = { 
		SAT_SV_SIG_ID_GLONASS_L1OF,
		SAT_SV_SIG_ID_GLONASS_L2OF,
	};		
	uint8_t nvcSigIds[] = { 
		SAT_SV_SIG_ID_NAVIC_L5A,
	};		
	int numSigIds = 0;

	int n = 0;
	switch(gnssId)
	{
	case SAT_SV_GNSS_ID_GPS:	sigIds = gpsSigIds;		numSigIds = sizeof(gpsSigIds);	break;
	case SAT_SV_GNSS_ID_GAL:	sigIds = galSigIds;		numSigIds = sizeof(galSigIds);	break;
	case SAT_SV_GNSS_ID_BEI:	sigIds = beiSigIds;		numSigIds = sizeof(beiSigIds);	break;
	case SAT_SV_GNSS_ID_QZS:	sigIds = qzsSigIds;		numSigIds = sizeof(qzsSigIds);	break;
	case SAT_SV_GNSS_ID_GLO:	sigIds = gloSigIds;		numSigIds = sizeof(gloSigIds);	break;
	case SAT_SV_GNSS_ID_IRN:	sigIds = nvcSigIds;		numSigIds = sizeof(nvcSigIds);	break;
	return 0;
	}

	for (int i = 0; i<numSigIds; i++)
	{
		n += nmea_gsv_group(a, aSize, offset, gsat, gsig, gnssId, sigIds[i]);
	}

	return n;
}

int nmea_gsv(char a[], const int aSize, gps_sat_t &gsat, gps_sig_t &gsig)
{
	int n=0;

	// eSatSvGnssId
	for (int gnssId=1; gnssId<=SAT_SV_GNSS_ID_IRN; gnssId++)
	{
		if (gnssId == SAT_SV_GNSS_ID_SBS) { continue; }
		// printf("gnssId: %d\n", gnssId);

		// With CNO
		nmea_gsv_gnss(a, aSize, n, gsat, gsig, gnssId);

		// Zero CNO
		// nmea_gsv_gnss(a, aSize, n, gsat, gsig, gnssId, true);
	}

	return n;
}



//////////////////////////////////////////////////////////////////////////
// NMEA to Binary
//////////////////////////////////////////////////////////////////////////

int nmea_parse_info(dev_info_t &info, const char a[], const int aSize)
{
	(void)aSize;
	char *ptr = (char *)&a[6];	// $INFO,
	
	// uint32_t        serialNumber;
	ptr = ASCII_to_u32(&info.serialNumber, ptr);

	// uint8_t         hardwareVer[4];
	ptr = ASCII_to_vec4u8(info.hardwareVer, ptr);

	// uint8_t         firmwareVer[4];
	ptr = ASCII_to_vec4u8(info.firmwareVer, ptr);

	// uint32_t        buildNumber;
	ptr = ASCII_to_u32(&info.buildNumber, ptr);

	// uint8_t         protocolVer[4];
	ptr = ASCII_to_vec4u8(info.protocolVer, ptr);

	// uint32_t        repoRevision;
	ptr = ASCII_to_u32(&info.repoRevision, ptr);

	// char            manufacturer[DEVINFO_MANUFACTURER_STRLEN];
	ptr = ASCII_to_char_array(info.manufacturer, ptr, DEVINFO_MANUFACTURER_STRLEN);

	// uint8_t         buildDate[4];	YYYY-MM-DD
	unsigned int year, month, day;
	SSCANF(ptr, "%04d-%02u-%02u", &year, &month, &day);
	info.buildDate[1] = (uint8_t)(year - 2000);
	info.buildDate[2] = (uint8_t)(month);
	info.buildDate[3] = (uint8_t)(day);
	ptr = ASCII_find_next_field(ptr);
	
	// uint8_t         buildTime[4];	hh:mm:ss.ms
	unsigned int hour, minute, second, ms;
	SSCANF(ptr, "%02u:%02u:%03u.%02u", &hour, &minute, &second, &ms);
	info.buildTime[0] = (uint8_t)hour;
	info.buildTime[1] = (uint8_t)minute;
	info.buildTime[2] = (uint8_t)second;
	info.buildTime[3] = (uint8_t)ms;
	ptr = ASCII_find_next_field(ptr);
	
	// char            addInfo[DEVINFO_ADDINFO_STRLEN];
	ptr = ASCII_to_char_array(info.addInfo, ptr, DEVINFO_ADDINFO_STRLEN);

	return 0;
}

int nmea_parse_pimu(imu_t &imu, const char a[], const int aSize)
{
	(void)aSize;
	char *ptr = (char *)&a[6];	// $PIMU,
	
	// Time since system powerup 
	ptr = ASCII_to_f64(&(imu.time), ptr);

	// PQR angular rate
	ptr = ASCII_to_vec3f(imu.I.pqr, ptr);
	// XYZ linear acceleration
	ptr = ASCII_to_vec3f(imu.I.acc, ptr);

	return 0;
}

int nmea_parse_pimu_to_rimu(imu_t &imu, const char a[], const int aSize)
{
	(void)aSize;
	char *ptr = (char *)&a[7];	// $PRIMU,
	
	// Time since system powerup 
	ptr = ASCII_to_f64(&(imu.time), ptr);

	// PQR angular rate
	ptr = ASCII_to_vec3f(imu.I.pqr, ptr);
	// XYZ linear acceleration
	ptr = ASCII_to_vec3f(imu.I.acc, ptr);

	return 0;
}

int nmea_parse_ppimu(pimu_t &pimu, const char a[], const int aSize)
{
	(void)aSize;
	char *ptr = (char *)&a[7];	// $PPIMU,
	
	// Time since system powerup 
	ptr = ASCII_to_f64(&(pimu.time), ptr);

	// PQR angular rate
	ptr = ASCII_to_vec3f(pimu.theta, ptr);
	// XYZ linear acceleration
	ptr = ASCII_to_vec3f(pimu.vel, ptr);

	// Integration period 
	ptr = ASCII_to_f32(&(pimu.dt), ptr);

	return 0;
}

int nmea_parse_pins1(ins_1_t &ins, const char a[], const int aSize)
{
	(void)aSize;
	char *ptr = (char *)&a[7];	// $PINS1,
	
	// GPS timeOfWeek, week 
	ptr = ASCII_to_f64(&(ins.timeOfWeek), ptr);
	ptr = ASCII_to_u32(&(ins.week), ptr);

	// insStatus, hdwStatus
	ptr = ASCII_to_u32(&(ins.insStatus), ptr);
	ptr = ASCII_to_u32(&(ins.hdwStatus), ptr);

	// Roll, Pitch, Yaw
	ptr = ASCII_to_vec3f(ins.theta, ptr);
	// UVW
	ptr = ASCII_to_vec3f(ins.uvw, ptr);
	// LLA
	ptr = ASCII_to_vec3d(ins.lla, ptr);
	// NED
	ptr = ASCII_to_vec3f(ins.ned, ptr);

	return 0;
}

int nmea_parse_pins2(ins_2_t &ins, const char a[], const int aSize)
{
	(void)aSize;
	char *ptr = (char *)&a[7];	// $PINS2,
	
	// GPS timeOfWeek, week 
	ptr = ASCII_to_f64(&(ins.timeOfWeek), ptr);
	ptr = ASCII_to_u32(&(ins.week), ptr);

	// insStatus, hdwStatus
	ptr = ASCII_to_u32(&(ins.insStatus), ptr);
	ptr = ASCII_to_u32(&(ins.hdwStatus), ptr);

	// Quaternion
	ptr = ASCII_to_vec4f(ins.qn2b, ptr);
	// UVW
	ptr = ASCII_to_vec3f(ins.uvw, ptr);
	// LLA
	ptr = ASCII_to_vec3d(ins.lla, ptr);

	return 0;
}

int nmea_parse_pgpsp(gps_pos_t &gpsPos, gps_vel_t &gpsVel, const char a[], const int aSize)
{
	(void)aSize;
	char *ptr = (char *)&a[7];	// $PGPSP,
	
	// GPS timeOfWeekMs, week 
	ptr = ASCII_to_u32(&(gpsPos.timeOfWeekMs), ptr);
	ptr = ASCII_to_u32(&(gpsPos.week), ptr);
	gpsVel.timeOfWeekMs = gpsPos.timeOfWeekMs;

	// status
	ptr = ASCII_to_u32(&(gpsPos.status), ptr);
	gpsPos.satsUsed = gpsPos.status & GPS_STATUS_NUM_SATS_USED_MASK;

	// LLA, MSL altitude
	ptr = ASCII_to_vec3d(gpsPos.lla, ptr);
	ptr = ASCII_to_f32(&(gpsPos.hMSL), ptr);

	// pDop, hAcc, vAcc
	ptr = ASCII_to_f32(&(gpsPos.pDop), ptr);
	ptr = ASCII_to_f32(&(gpsPos.hAcc), ptr);
	ptr = ASCII_to_f32(&(gpsPos.vAcc), ptr);

	// Velocity, sAcc
	ptr = ASCII_to_vec3f(gpsVel.vel, ptr);
	ptr = ASCII_to_f32(&(gpsVel.sAcc), ptr);

	// cnoMean
	ptr = ASCII_to_f32(&(gpsPos.cnoMean), ptr);

	// Time of Week offset, leapS
	ptr = ASCII_to_f64(&(gpsPos.towOffset), ptr);
	ptr = ASCII_to_u8(&(gpsPos.leapS), ptr);

	return 0;
}

int nmea_gga_to_did_gps(gps_pos_t &gpsPos, const char a[], const int aSize, uint32_t weekday)
{
	(void)aSize;
	char *ptr = (char *)&a[7];	// $GxGGA,
	
	// 1 - UTC time HHMMSS
	uint32_t utcTimeOfDayMs;
	ptr = ASCII_to_TimeOfDayMs(&utcTimeOfDayMs, ptr);
	gpsPos.timeOfWeekMs = weekday*86400000 + utcTimeOfDayMs + gpsPos.leapS*1000;

	// 2,3 - Latitude (deg)
	ptr = ASCII_DegMin_to_Lat(&(gpsPos.lla[0]), ptr);
	// 4,5 - Longitude (deg)
	ptr = ASCII_DegMin_to_Lon(&(gpsPos.lla[1]), ptr);

	// 6 - Fix quality
	uint32_t fixQuality;
	ptr = ASCII_to_u32(&fixQuality, ptr);
	gpsPos.status &= ~GPS_STATUS_FIX_MASK;
	gpsPos.status |= GPS_STATUS_FLAGS_GPS_NMEA_DATA;
	gpsPos.hAcc = 0.0f;
	gpsPos.vAcc = 0.0f;
	switch(fixQuality)
	{
	default:	break;
	case 1:		// Autonomous
		gpsPos.status |= 
			GPS_STATUS_FIX_3D | 
			GPS_STATUS_FLAGS_FIX_OK;
		gpsPos.hAcc = 1.5f;
			break;
	case 2:		// Differential
		gpsPos.status |= 
			GPS_STATUS_FIX_DGPS | 
			GPS_STATUS_FLAGS_FIX_OK | 
			GPS_STATUS_FLAGS_DGPS_USED;
		gpsPos.hAcc = 0.8f;
		break;
	case 3:		// Time only
		gpsPos.status |= 
			GPS_STATUS_FIX_TIME_ONLY;
		gpsPos.hAcc = 0.8f;
		break;
	case 4:		// RTK fix
		gpsPos.status |= 
			GPS_STATUS_FIX_RTK_FIX |
			GPS_STATUS_FLAGS_FIX_OK |
			GPS_STATUS_FLAGS_GPS1_RTK_POSITION_ENABLED |
			GPS_STATUS_FLAGS_DGPS_USED;
		gpsPos.hAcc = 0.05f;
		break;
	case 5:		// RTK float
		gpsPos.status |= 
			GPS_STATUS_FIX_RTK_FLOAT |
			GPS_STATUS_FLAGS_FIX_OK |
			GPS_STATUS_FLAGS_GPS1_RTK_POSITION_ENABLED |
			GPS_STATUS_FLAGS_DGPS_USED;				
		gpsPos.hAcc = 0.4f;
		break;
	case 6:		// Dead reckoning
		gpsPos.status |= 
			GPS_STATUS_FIX_GPS_PLUS_DEAD_RECK;
		break;
	}

	// 7 - Satellites used
	ptr = ASCII_to_u8(&(gpsPos.satsUsed), ptr);
	gpsPos.status |= gpsPos.satsUsed;	// GPS_STATUS_NUM_SATS_USED_MASK

	// 8 - hDop
	ptr = ASCII_to_f32(&(gpsPos.pDop), ptr);

	// 9,10 - MSL altitude
	ptr = ASCII_to_f32(&(gpsPos.hMSL), ptr);
	ptr = ASCII_find_next_field(ptr);

	// 11,12 - Geoid separation = alt(HAE) - alt(MSL)
	double geoidSep;
	ptr = ASCII_to_f64(&(geoidSep), ptr);
	gpsPos.lla[2] = gpsPos.hMSL + geoidSep;

	// Convert LLA to ECEF.  Ensure LLA uses ellipsoid altitude
	ixVector3d lla;
	lla[0] = DEG2RAD(gpsPos.lla[0]);
	lla[1] = DEG2RAD(gpsPos.lla[1]);
	lla[2] = gpsPos.lla[2];		// Use ellipsoid altitude
	lla2ecef(lla, gpsPos.ecef);

	// 13 - time since last DGPS update
	// 14 - DGPS station ID number

	return 0;
}

int nmea_gll_to_did_gps(gps_pos_t &gpsPos, const char a[], const int aSize, uint32_t weekday)
{
	(void)aSize;
	char *ptr = (char *)&a[7];	// $GxGGA,
	
	// 1,2 - Latitude (deg)
	ptr = ASCII_DegMin_to_Lat(&(gpsPos.lla[0]), ptr);
	// 3,4 - Longitude (deg)
	ptr = ASCII_DegMin_to_Lon(&(gpsPos.lla[1]), ptr);

	// 5 - UTC time HHMMSS
	uint32_t utcTimeOfDayMs;
	ptr = ASCII_to_TimeOfDayMs(&utcTimeOfDayMs, ptr);
	gpsPos.timeOfWeekMs = weekday*86400000 + utcTimeOfDayMs + gpsPos.leapS*1000;

	// 6 - Valid (A=active, V=void)

	return 0;
}

int nmea_gsa_to_did_gps(gps_pos_t &gpsPos, gps_sat_t &sat, const char a[], const int aSize)
{
	(void)aSize;
	char *ptr = (char *)&a[7];	// $GxGGA,
	
	// 1 - Auto selection of 2D or 3D
	ptr = ASCII_find_next_field(ptr);

	// 2 - Fix quality
	uint32_t fixQuality;
	ptr = ASCII_to_u32(&fixQuality, ptr);
	gpsPos.status &= ~GPS_STATUS_FIX_MASK;
	switch(fixQuality)
	{
	default:														break;
	case 2:	gpsPos.status |= GPS_STATUS_FIX_2D;						break;
	case 3:	gpsPos.status |= GPS_STATUS_FIX_3D;						break;
	}

	// 3-14 - Sat ID
	for (uint32_t i = 0; i < 12; i++)
	{
		ptr = ASCII_to_u8(&(sat.sat[i].svId), ptr);
	}

	// 15 - pDop
	ptr = ASCII_to_f32(&(gpsPos.pDop), ptr);

	// 16 - hDop (hAcc)
	ptr = ASCII_to_f32(&(gpsPos.hAcc), ptr);

	// 17 - vDop (vAcc)
	ptr = ASCII_to_f32(&(gpsPos.vAcc), ptr);

	return 0;
}

int nmea_gsv_to_did_gps_sat(gps_sat_t &gpsSat, const char a[], const int aSize)
{
	return 0;
}



// Returns RMC options
uint32_t nmea_parse_ascb(int pHandle, const char msg[], int msgSize, rmci_t rmci[NUM_COM_PORTS])
{
	(void)msgSize;
	if(pHandle >= NUM_COM_PORTS)
	{
		return 0;
	}
	
	nmea_msgs_t tmp {};
	uint32_t options = 0;	
	char *ptr = (char *)&msg[6];				// $ASCB
	if(*ptr!=','){ options = (uint32_t)atoi(ptr); }		
	ptr = ASCII_find_next_field(ptr);			// PIMU
	if(*ptr!=','){ tmp.pimu = (uint16_t)atoi(ptr); }	
	ptr = ASCII_find_next_field(ptr);			// PPIMU
	if(*ptr!=','){ tmp.ppimu = (uint16_t)atoi(ptr); }
	ptr = ASCII_find_next_field(ptr);			// PINS1
	if(*ptr!=','){ tmp.pins1 = (uint16_t)atoi(ptr);	}
	ptr = ASCII_find_next_field(ptr);			// PINS2
	if(*ptr!=','){ tmp.pins2 = (uint16_t)atoi(ptr);	}
	ptr = ASCII_find_next_field(ptr);			// PGPSP
	if(*ptr!=','){ tmp.pgpsp = (uint16_t)atoi(ptr);	}
	ptr = ASCII_find_next_field(ptr);			// PRIMU
	if(*ptr!=','){ tmp.primu = (uint16_t)atoi(ptr); }
	ptr = ASCII_find_next_field(ptr);			// gga
	if(*ptr!=','){ tmp.gga = (uint16_t)atoi(ptr);	}
	ptr = ASCII_find_next_field(ptr);			// gll
	if(*ptr!=','){ tmp.gll = (uint16_t)atoi(ptr);	}
	ptr = ASCII_find_next_field(ptr);			// gsa
	if(*ptr!=','){ tmp.gsa = (uint16_t)atoi(ptr);	}
	ptr = ASCII_find_next_field(ptr);			// rmc
	if(*ptr!=','){ tmp.rmc = (uint16_t)atoi(ptr);	}
	ptr = ASCII_find_next_field(ptr);			// zda
	if(*ptr!=','){ tmp.zda = (uint16_t)atoi(ptr);	}
	ptr = ASCII_find_next_field(ptr);			// pashr
	if(*ptr!=','){ tmp.pashr = (uint16_t)atoi(ptr);	}
	ptr = ASCII_find_next_field(ptr);			// gsv
	if(*ptr!=','){ tmp.gsv = (uint16_t)atoi(ptr);	}
		
	// Copy tmp to corresponding port(s)
	switch (options&RMC_OPTIONS_PORT_MASK)
	{	
	case 0xFF:	// All ports
		for(int i=0; i<NUM_COM_PORTS; i++)
		{
			nmea_set_rmc_period_multiple(rmci[i], tmp);
		}
		break;
		
	default:	// Current port
	case RMC_OPTIONS_PORT_CURRENT:	nmea_set_rmc_period_multiple(rmci[pHandle], tmp);	break;
	case RMC_OPTIONS_PORT_SER0:		nmea_set_rmc_period_multiple(rmci[0], tmp);			break;
	case RMC_OPTIONS_PORT_SER1:		nmea_set_rmc_period_multiple(rmci[1], tmp);			break;
	case RMC_OPTIONS_PORT_SER2:		nmea_set_rmc_period_multiple(rmci[2], tmp);			break;
	case RMC_OPTIONS_PORT_USB:		nmea_set_rmc_period_multiple(rmci[3], tmp);			break;
	}
		
	return options;
}

uint32_t nmea_parse_asce(int pHandle, const char msg[], int msgSize, rmci_t rmci[NUM_COM_PORTS])
{
	(void)msgSize;
	if(pHandle >= NUM_COM_PORTS)
	{
		return 0;
	}
	char *ptr = (char *)&msg[6];				// $ASCB
	
	nmea_msgs_t tmp {};
	uint32_t options = 0;
	if(*ptr!=','){ options = (uint32_t)atoi(ptr); }
	ptr = ASCII_to_u32(&options, ptr);
	uint32_t id;
	uint16_t period;
	for (int i=0; i<20; i++)
	{
		if(*ptr=='*'){ break; }
		id = ((*ptr==',') ? 0 : atoi(ptr));
		ptr = ASCII_find_next_field(ptr);
		if(*ptr=='*'){ break; }
		period = ((*ptr==',') ? 0 : (uint16_t)atoi(ptr));	
		ptr = ASCII_find_next_field(ptr);

		switch(id)
		{
		case NMEA_MSG_ID_PIMU:	tmp.pimu    = period; break;
		case NMEA_MSG_ID_PPIMU:	tmp.ppimu   = period; break;
		case NMEA_MSG_ID_PRIMU:	tmp.primu   = period; break;
		case NMEA_MSG_ID_PINS1:	tmp.pins1   = period; break;
		case NMEA_MSG_ID_PINS2:	tmp.pins2   = period; break;
		case NMEA_MSG_ID_PGPSP:	tmp.pgpsp   = period; break;
		case NMEA_MSG_ID_GGA:		tmp.gga     = period; break;
		case NMEA_MSG_ID_GLL:		tmp.gll     = period; break;
		case NMEA_MSG_ID_GSA:		tmp.gsa     = period; break;
		case NMEA_MSG_ID_RMC:		tmp.rmc     = period; break;
		case NMEA_MSG_ID_ZDA:		tmp.zda     = period; break;
		case NMEA_MSG_ID_PASHR:	tmp.pashr   = period; break;
		case NMEA_MSG_ID_GSV:		tmp.gsv     = period; break;
		default: return 0;
		}
	}

	// Copy tmp to corresponding port(s)
	switch (options&RMC_OPTIONS_PORT_MASK)
	{	
	case 0xFF:	// All ports
		for(int i=0; i<NUM_COM_PORTS; i++)
		{
			nmea_set_rmc_period_multiple(rmci[i], tmp);
		}
		break;
		
	default:	// Current port
	case RMC_OPTIONS_PORT_CURRENT:	nmea_set_rmc_period_multiple(rmci[pHandle], tmp);	break;
	case RMC_OPTIONS_PORT_SER0:		nmea_set_rmc_period_multiple(rmci[0], tmp);			break;
	case RMC_OPTIONS_PORT_SER1:		nmea_set_rmc_period_multiple(rmci[1], tmp);			break;
	case RMC_OPTIONS_PORT_SER2:		nmea_set_rmc_period_multiple(rmci[2], tmp);			break;
	case RMC_OPTIONS_PORT_USB:		nmea_set_rmc_period_multiple(rmci[3], tmp);			break;
	}
		
	return options;
}

/* G_ZDA message
*  Provides day/month/year fort calculating iTOW.
*/
int nmea_parse_zda(const char msg[], int msgSize, double &day, double &month, double &year)
{
	(void)msgSize;
	char *ptr = (char *)&msg[7];
	//$xxZDA,time,day,month,year,ltzh,ltzn*cs<CR><LF>
			
	//time
	ptr = ASCII_find_next_field(ptr);
			
	//day
	day = atoi(ptr);
	ptr = ASCII_find_next_field(ptr);
			
	//month
	month = atoi(ptr);
	ptr = ASCII_find_next_field(ptr);
			
	//year
	year = atoi(ptr);

	return 0;
}

/* G_GNS Message
* Provides position data (newer message) using the following:
*   Time
*   Position (lat, lon)
*   Positioning mode (fix type)
*   Number Satellites
*   Altitude & Geoid separation
*/
int nmea_parse_gns(const char msg[], int msgSize, gps_pos_t *gpsPos, double datetime[6], uint32_t *satsUsed, uint32_t statusFlags)
{
	(void)msgSize;
	char *ptr = (char *)&msg[7];
	//$xxGNS,time,lat,NS,lon,EW,posMode,numSV,HDOP,alt,sep,diffAge,diffStation,navStatus*cs<CR><LF>

	//UTC time, hhmmss
	double UTCtime = atof(ptr);
	ptr = ASCII_find_next_field(ptr);

	//Convert time to iTOW
	datetime[3] = ((int)UTCtime / 10000) % 100;
	datetime[4] = ((int)UTCtime / 100) % 100;
	double subSec = UTCtime - (int)UTCtime;
	datetime[5] = (double)((int)UTCtime % 100) + subSec + gpsPos->leapS;
			
	gtime_t gtm = epochToTime(datetime);
	int week;
	double iTOWd = timeToGpst(gtm, &week);
	uint32_t iTOW = (uint32_t)((iTOWd + 0.00001) * 1000.0);
		
	//Latitude
	ixVector3d lla;
	lla[0] = ddmm2deg(atof(ptr));
	ptr = ASCII_find_next_field(ptr);
	if(*ptr == 'S')
		lla[0] = -lla[0];
	ptr = ASCII_find_next_field(ptr);

	//Longitude
	lla[1] = ddmm2deg(atof(ptr));
	ptr = ASCII_find_next_field(ptr);
	if(*ptr == 'W')
		lla[1] = -lla[1];
	ptr = ASCII_find_next_field(ptr);

	//Positioning Mode
	char pMode[4] = {0,0,0,0};
	if(*ptr != ',')
		pMode[0] = *ptr++;
	if(*ptr != ',')
		pMode[1] = *ptr++;
	if(*ptr != ',')
		pMode[2] = *ptr++;
	if(*ptr != ',')
		pMode[3] = *ptr++;
	ptr = ASCII_find_next_field(ptr);
		
	//Based off of ZED-F9P datasheet
	uint32_t fixType = GPS_STATUS_FIX_NONE;
	statusFlags |= GPS_STATUS_FLAGS_GPS_NMEA_DATA;
	gpsPos->hAcc = 0.0f;
	if(pMode[0] == 'R' || pMode[1] == 'R' || pMode[2] == 'R' || pMode[3] == 'R')		// RTK fix
	{
		fixType = GPS_STATUS_FIX_RTK_FIX;
		statusFlags |= 
			GPS_STATUS_FLAGS_FIX_OK |
			GPS_STATUS_FLAGS_GPS1_RTK_POSITION_ENABLED |
			GPS_STATUS_FLAGS_GPS1_RTK_POSITION_VALID |
			GPS_STATUS_FLAGS_RTK_FIX_AND_HOLD |
			GPS_STATUS_FLAGS_DGPS_USED;
		gpsPos->hAcc = 0.05f;
	}
	else if(pMode[0] == 'F' || pMode[1] == 'F' || pMode[2] == 'F' || pMode[3] == 'F')	// RTK float
	{
		fixType = GPS_STATUS_FIX_RTK_FLOAT;
		statusFlags |=
			GPS_STATUS_FLAGS_FIX_OK |
			GPS_STATUS_FLAGS_GPS1_RTK_POSITION_ENABLED |
			GPS_STATUS_FLAGS_DGPS_USED;
		gpsPos->hAcc = 0.4f;
	}
	else if(pMode[0] == 'D' || pMode[1] == 'D' || pMode[2] == 'D' || pMode[3] == 'D')	// Differential (DGPS)
	{
		fixType = GPS_STATUS_FIX_DGPS;
		statusFlags |= 
			GPS_STATUS_FLAGS_FIX_OK |
			GPS_STATUS_FLAGS_DGPS_USED;
		gpsPos->hAcc = 0.8f;
	}
	else if(pMode[0] == 'A' || pMode[1] == 'A' || pMode[2] == 'A' || pMode[3] == 'A')	// Autonomous, 2D/3D
	{
		fixType = GPS_STATUS_FIX_3D;
		statusFlags |= GPS_STATUS_FLAGS_FIX_OK;
		gpsPos->hAcc = 1.5f;
	}
	else if(pMode[0] == 'E' || pMode[1] == 'E' || pMode[2] == 'E' || pMode[3] == 'E')	// Dead reckoning
	{
		fixType = GPS_STATUS_FIX_DEAD_RECKONING_ONLY;
	}
	gpsPos->vAcc = 1.4f * gpsPos->hAcc;
			
	//Number of satellites used in solution
	*satsUsed = atoi(ptr);
	ptr = ASCII_find_next_field(ptr);
		
	//HDOP
	ptr = ASCII_find_next_field(ptr);
		
	//MSL Altitude (altitude above mean sea level)
	lla[2] = atof(ptr);
	gpsPos->hMSL = (float)lla[2];
	ptr = ASCII_find_next_field(ptr);

	//Geoid separation (difference between ellipsoid and mean sea level)
	double sep = atof(ptr);
		
	//Store data		
	set_gpsPos_status_mask(&(gpsPos->status), *satsUsed, (uint32_t)GPS_STATUS_NUM_SATS_USED_MASK);
	set_gpsPos_status_mask(&(gpsPos->status), statusFlags, (uint32_t)GPS_STATUS_FLAGS_MASK);
	set_gpsPos_status_mask(&(gpsPos->status), fixType, (uint32_t)GPS_STATUS_FIX_MASK);
		
	gpsPos->lla[0] = lla[0];
	gpsPos->lla[1] = lla[1];
	gpsPos->lla[2] = lla[2] + sep;

	//Change LLA to radians
	lla[0] = DEG2RAD(lla[0]);
	lla[1] = DEG2RAD(lla[1]);
	lla[2] = gpsPos->lla[2];	// Use ellipsoid alt
		
	//Convert LLA to ECEF.  Ensure LLA uses ellipsoid alt 
	ixVector3d ecef;
	lla2ecef(lla, ecef);
				
	gpsPos->timeOfWeekMs = iTOW;
	gpsPos->week = week;
	gpsPos->ecef[0] = ecef[0];
	gpsPos->ecef[1] = ecef[1];
	gpsPos->ecef[2] = ecef[2];	

	return 0;	
}

/* G_GGA Message
* Provides position data (older message) using the following:
*   Time
*   Position (lat, lon)
*   Quality (fix type)
*   Number Satellites
*   Altitude & Geoid separation
*/	
int nmea_parse_gga(const char msg[], int msgSize, gps_pos_t *gpsPos, double datetime[6], uint32_t *satsUsed, uint32_t statusFlags)
{
	(void)msgSize;
	char *ptr = (char *)&msg[7];
	//$xxGGA,time,lat,NS,lon,EW,quality,numSV,HDOP,alt,altUnit,sep,sepUnit,diffAge,diffStation*cs<CR><LF>
			
	//UTC time, hhmmss
	double UTCtime = atof(ptr);
	ptr = ASCII_find_next_field(ptr);

	//Convert time to iTOW
	datetime[3] = ((int)UTCtime / 10000) % 100;
	datetime[4] = ((int)UTCtime / 100) % 100;
	double subSec = UTCtime - (int)UTCtime;
	datetime[5] = (double)((int)UTCtime % 100) + subSec + gpsPos->leapS;
			
	gtime_t gtm = epochToTime(datetime);
	int week;
	double iTOWd = timeToGpst(gtm, &week);
	uint32_t iTOW = (uint32_t)((iTOWd + 0.00001) * 1000.0);
			
	//Latitude
	ixVector3d lla;
	lla[0] = ddmm2deg(atof(ptr));
	ptr = ASCII_find_next_field(ptr);
	if(*ptr == 'S')
	lla[0] = -lla[0];
	ptr = ASCII_find_next_field(ptr);

	//Longitude
	lla[1] = ddmm2deg(atof(ptr));
	ptr = ASCII_find_next_field(ptr);
	if(*ptr == 'W')
	lla[1] = -lla[1];
	ptr = ASCII_find_next_field(ptr);

	//quality
	int quality = atoi(ptr);
	ptr = ASCII_find_next_field(ptr);
			
	//Based off of ZED-F9P datasheet
	uint32_t fixType = GPS_STATUS_FIX_NONE;
	statusFlags |= GPS_STATUS_FLAGS_GPS_NMEA_DATA;
	gpsPos->hAcc = 0.0f;
	gpsPos->vAcc = 0.0f;
	switch(quality)
	{
	case 6:		// Dead reckoning
		fixType = GPS_STATUS_FIX_DEAD_RECKONING_ONLY;
		break;

	case 5:		// RTK float
		fixType = GPS_STATUS_FIX_RTK_FLOAT;
		statusFlags |=
			GPS_STATUS_FLAGS_FIX_OK |
			GPS_STATUS_FLAGS_GPS1_RTK_POSITION_ENABLED |
			GPS_STATUS_FLAGS_DGPS_USED;
		gpsPos->hAcc = 0.4f;
		break;
	
	case 4:		// RTK fix
		fixType = GPS_STATUS_FIX_RTK_FIX;
		statusFlags |= 
			GPS_STATUS_FLAGS_FIX_OK |
			GPS_STATUS_FLAGS_GPS1_RTK_POSITION_ENABLED |
			GPS_STATUS_FLAGS_GPS1_RTK_POSITION_VALID |
			GPS_STATUS_FLAGS_RTK_FIX_AND_HOLD |
			GPS_STATUS_FLAGS_DGPS_USED;
		gpsPos->hAcc = 0.05f;
		break;

	case 2:		// Differential
		fixType = GPS_STATUS_FIX_DGPS;
		statusFlags |= 
			GPS_STATUS_FLAGS_FIX_OK |
			GPS_STATUS_FLAGS_DGPS_USED;
		gpsPos->hAcc = 0.8f;
		break;

	case 1:		// Autonomous
		fixType = GPS_STATUS_FIX_3D;
		statusFlags |= GPS_STATUS_FLAGS_FIX_OK;
		gpsPos->hAcc = 1.5f;
		break;
	}
			
	//Number of satellites used in solution
	*satsUsed = atoi(ptr);
	ptr = ASCII_find_next_field(ptr);
			
	//HDOP
	ptr = ASCII_find_next_field(ptr);
			
	//MSL Altitude (altitude above mean sea level)
	lla[2] = atof(ptr);
	gpsPos->hMSL = (float)lla[2];
	ptr = ASCII_find_next_field(ptr);

	//altUnit
	ptr = ASCII_find_next_field(ptr);

	//Geoid separation
	double sep = atof(ptr);
			
	//Store data
	set_gpsPos_status_mask(&(gpsPos->status), *satsUsed, (uint32_t)GPS_STATUS_NUM_SATS_USED_MASK);
	set_gpsPos_status_mask(&(gpsPos->status), statusFlags, (uint32_t)GPS_STATUS_FLAGS_MASK);
	set_gpsPos_status_mask(&(gpsPos->status), fixType, (uint32_t)GPS_STATUS_FIX_MASK);
			
	gpsPos->lla[0] = lla[0];
	gpsPos->lla[1] = lla[1];
	gpsPos->lla[2] = lla[2] + sep;

	//Change LLA to radians
	lla[0] = DEG2RAD(lla[0]);
	lla[1] = DEG2RAD(lla[1]);
	lla[2] = gpsPos->lla[2];	// Use ellipsoid alt
			
	//Convert LLA to ECEF.  Ensure LLA uses ellipsoid alt
	ixVector3d ecef;
	lla2ecef(lla, ecef);
			
	gpsPos->timeOfWeekMs = iTOW;
	gpsPos->week = week;
	gpsPos->ecef[0] = ecef[0];
	gpsPos->ecef[1] = ecef[1];
	gpsPos->ecef[2] = ecef[2];
	//gpsPos->hAcc = 0;
	//gpsPos->vAcc = 0;
			
	//Indicate it is coming from NMEA
	gpsPos->status |= GPS_STATUS_FLAGS_GPS_NMEA_DATA;

	return 0;	
}

/* G_RMC Message
* Provides speed (speed and course over ground)
*/
int nmea_parse_rmc(const char msg[], int msgSize, gps_vel_t *gpsVel, double datetime[6], uint32_t statusFlags)
{
	(void)msgSize;
	char *ptr = (char *)&msg[7];
	//$xxRMC,time,status,lat,NS,lon,EW,spd,cog,date,mv,mvEW,posMode,navStatus*cs<CR><LF>

	//UTC time, hhmmss
	double UTCtime = atof(ptr);
	ptr = ASCII_find_next_field(ptr);
			
	//Skip 5
	for(int i=0;i<5;++i)
	{
		ptr = ASCII_find_next_field(ptr);
	}

	//spd & cog
	float spdm_s = (float)atof(ptr) * C_KNOTS_METERS_F;
	ptr = ASCII_find_next_field(ptr);
	float cogRad = DEG2RAD((float)atof(ptr));
			
	//Convert time to iTOW
	datetime[3] = ((int)UTCtime / 10000) % 100;
	datetime[4] = ((int)UTCtime / 100) % 100;
	double subSec = UTCtime - (int)UTCtime;
	datetime[5] = (double)((int)UTCtime % 100) + subSec;
			
	gtime_t gtm = epochToTime(datetime);
	double iTOWd = timeToGpst(gtm, 0);
	gpsVel->timeOfWeekMs = (uint32_t)round((iTOWd + 0.00001) * 1000.0);
			
	//Speed data in NED
	gpsVel->vel[0] = spdm_s * cosf(cogRad);
	gpsVel->vel[1] = spdm_s * sinf(cogRad);
	gpsVel->vel[2] = 0;
	//dependencies_.gpsVel->sAcc = 0;
			
	//Indicate it is coming from NMEA
	gpsVel->status = GPS_STATUS_FLAGS_GPS_NMEA_DATA | statusFlags;

	return 0;	
}

/* G_GSA Message
* Provides pDOP and navigation mode (saved to determine 2D/3D mode)
*/
int nmea_parse_gsa(const char msg[], int msgSize, gps_pos_t *gpsPos, int *navMode)
{
	(void)msgSize;
	char *ptr = (char *)&msg[7];
	//$xxGSA,opMode,navMode{,svid},PDOP,HDOP,VDOP,systemId*cs<CR><LF>

	//Operation mode
	ptr = ASCII_find_next_field(ptr);
			
	//Navigation mode - save for use to determine 2D / 3D mode
	*navMode = atoi(ptr);
			
	//Skip 13
	for(int i=0;i<13;++i)
	{
		ptr = ASCII_find_next_field(ptr);
	}

	//pDOP
	gpsPos->pDop = (float)atof(ptr);

	return 0;	
}

/* G_GSV Message
* Provides satellite information
* Multiple GSV messages will come in a block. We wait until block is finished before flagging data is ready.
*/
char* nmea_parse_gsv(const char a[], int aSize, gps_sat_t *gpsSat, gps_sig_t *gpsSig, uint32_t *cnoSum, uint32_t *cnoCount)
{
	(void)aSize;
	char *ptr = (char *)&a[7];	// $GxGSV,
	// $GxGSV, numMsgs, msgNum, numSats, {,svid,elv,az,cno}, signalId *checksum <CR><LF>
		
	int32_t numMsgs, msgNum, numSigs;
	ptr = ASCII_to_i32(&numMsgs, ptr);			// 1 - number of messages
	ptr = ASCII_to_i32(&msgNum, ptr);			// 2 - message number
	ptr = ASCII_to_i32(&numSigs, ptr);			// 3 - number of satellite signals in view

	uint8_t gnssId = SAT_SV_GNSS_ID_UNKNOWN;
	uint8_t sigId = 0;
	uint8_t *sigIds[4] = { NULL };
	uint8_t **sigIdPtr = sigIds;
			
	// Process up to 4 satellites
	int satCnt = _MIN(numSigs - (msgNum - 1) * 4, 4);

	// Payload: {svid,elv,az,cno} up to 4x
	for(int i=0; i<satCnt; ++i)
	{
		uint8_t elev, cno;
		uint16_t svId, azim;

		ptr = ASCII_to_u16(&svId, ptr);		// 4 + 4x   svId
		ptr = ASCII_to_u8(&elev, ptr);		// 5 + 4x   elevation
		ptr = ASCII_to_u16(&azim, ptr);		// 6 + 4x   azimuth
		ptr = ASCII_to_u8(&cno, ptr);		// 7 + 4x   cno

		talkerId_to_gnssId(a, gnssId, svId, sigId);

		// Add to satellite info list
		for (uint32_t j=0;; j++)
		{
			if (j >= gpsSat->numSats)
			{	// Not in list
				if(gpsSat->numSats < MAX_NUM_SATELLITES)
				{	// Add to list
					auto& dst = gpsSat->sat[gpsSat->numSats];
					gpsSat->numSats++;
					
					dst.gnssId = gnssId;
					dst.svId = (uint8_t)svId;
					dst.elev = elev;
					dst.azim = azim;
					dst.cno = cno;
					dst.status = 
						SAT_SIG_QUALITY_CODE_CARRIER_TIME_SYNC_3 |
						SAT_SV_STATUS_USED_IN_SOLUTION | 
						SAT_SV_STATUS_HEALTH_GOOD;
				}
				break;
			}
			if ((gnssId == gpsSat->sat[j].gnssId) && (svId == gpsSat->sat[j].svId)) 
			{ 
				break; 
			}	// already in list
		}

		// Add to satellite signal list
		for (uint32_t j=0;; j++)
		{
			if (j >= gpsSig->numSigs)
			{	// Not in list
				if(gpsSig->numSigs < MAX_NUM_SAT_SIGNALS)
				{	// Add to list
					auto& dst = gpsSig->sig[gpsSig->numSigs];
					gpsSig->numSigs++;
					
					dst.gnssId = gnssId;
					dst.svId = (uint8_t)svId;
					dst.sigId = sigId;	// Gets set at function end if using protocol > NMEA 4.1
					*sigIdPtr = &(dst.sigId);
					sigIdPtr++;
					dst.quality = SAT_SIG_QUALITY_CODE_CARRIER_TIME_SYNC_3;
					dst.cno = cno;
					dst.status = SAT_SIG_STATUS_HEALTH_GOOD | SAT_SIG_STATUS_USED_IN_SOLUTION;
				}
				break;
			}
		}

		// Calculate the sum and count of non-zero cno values, in order to calculate the cnoMean
		if (cno != 0)
		{
			(*cnoSum) += cno;
			++(*cnoCount);
		}
	}

	if (s_protocol_version >= NMEA_PROTOCOL_4P10)
	{
		uint8_t sigId = nmea4p11_signalId_to_sigId(gnssId, *ptr);	// nmea signal ID
		ptr = ASCII_find_next_field(ptr);
		for (int i=0; i<4 && sigIds[i]!=NULL; i++)
		{	// Retroactivly set sigId satSig list
			*(sigIds[i]) = sigId;
		}
	}
	
	// Move past checksum
	return ptr + 5;
}<|MERGE_RESOLUTION|>--- conflicted
+++ resolved
@@ -747,14 +747,7 @@
 
 	int n = nmea_talker(a, aSize);
 	nmea_sprint(a, aSize, n, "GSA");
-<<<<<<< HEAD
-	nmea_sprint(a, aSize, n,
-		",A"		// 1
-		",%02u",	// 2
-		(unsigned int)fixQuality);	// 1,2
-=======
 	nmea_sprint(a, aSize, n, ",A,%02u",	(unsigned int)fixQuality);		// 1,2
->>>>>>> 3000e645
 		
 	for (uint32_t i = 0; i < 12; i++)									// 3-14
 	{
