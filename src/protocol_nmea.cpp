#include <stdint.h>
#include <stdarg.h>
#include "protocol_nmea.h"
#include "ISPose.h"
#include "ISEarth.h"
#include "data_sets.h"


static int s_protocol_version = 0;
static uint8_t s_gnssId = SAT_SV_GNSS_ID_GNSS;

static struct  
{
	uint32_t 		timeOfWeekMs;
	ixVector3 		velNed;
	float			speed2dMps;
	float			speed2dKnots;
} s_dataSpeed;

uint8_t nmea2p3_svid_to_sigId(uint8_t gnssId, uint16_t svId);

//////////////////////////////////////////////////////////////////////////
// Utility functions
//////////////////////////////////////////////////////////////////////////

void nmea_set_protocol_version(int protocol_version)
{ 
	s_protocol_version = protocol_version; 
}

void nmea_set_gnss_id(int gnssId)
{
	s_gnssId = gnssId;
}

// Safe snprintf that prevents use of invalid size.
// snprintf size (size_t) is unsigned and can wrap very large.
int ssnprintf(char buf[], int bufSize, const char *fmt, ...) 
{
	if (bufSize<=0) return 0;		// Prevent snprintf w/ invalid size 
    va_list args;
    va_start(args, fmt);
    int l = VSNPRINTF(buf, bufSize, fmt, args);
    va_end(args);
	return l;
}

void nmea_sprint(char buf[], int bufSize, int &offset, const char *fmt, ...) 
{
	bufSize -= offset;
	if (bufSize<=0) return;		// Prevent snprintf w/ invalid size 
	buf += offset;
    va_list args;
    va_start(args, fmt);
    offset += VSNPRINTF(buf, bufSize, fmt, args);
    va_end(args);
}

void nmea_print_u32(char buf[], int bufSize, int &offset, int precision, uint32_t value)
{
	bufSize -= offset;
	if (bufSize<=0) return;		// Prevent snprintf w/ invalid size
	buf += offset;

	if (value)
	{	// Non-zero
		offset += ssnprintf(buf, bufSize, ",%0*u", precision, value);
	}
	else
	{	// Print nothing for Zero
		buf[0] = ',';
		offset++;
	}
}

uint32_t nmea_compute_checksum(uint8_t* str, int size)
{
	uint32_t checksum = 0;
	
	uint8_t *end = str + size;
	for(uint8_t *ptr=str; ptr<end; ptr++)
	{
		checksum ^= *ptr;
	}

	return checksum;
}

static int gnssId_to_talkerId(char* a, uint8_t gnssId)
{
    a[0] = 'G';

    switch (gnssId)
    {
    case SAT_SV_GNSS_ID_GPS:
    case SAT_SV_GNSS_ID_SBS:
        a[1] = 'P';
        break;
    case SAT_SV_GNSS_ID_GAL:
        a[1] = 'A';
        break;
    case SAT_SV_GNSS_ID_BEI:
        a[1] = 'B';
        break;
    case SAT_SV_GNSS_ID_QZS:
    case SAT_SV_GNSS_ID_IME:
        a[1] = 'Q';
        break;
    case SAT_SV_GNSS_ID_GLO:
        a[1] = 'L';
        break;
    case SAT_SV_GNSS_ID_IRN:
        a[1] = 'I';
        break;
    default:
        a[1] = 'N';
        break;
    }

	return 2;
}

void talkerId_to_gnssId(const char a[], uint8_t &gnssId, uint16_t &svId, uint8_t &sigId)
{
	uint16_t svIdLast = svId;
	if (s_protocol_version < NMEA_PROTOCOL_4P10)
	{
		if (svId >= 512)
		{	// < NMEA 4.10 method of detecting mult-frequency
			svId -= 512;
		}
		else if (svId >= 256)
		{	// < NMEA 4.10 method of detecting mult-frequency
			svId -= 256;
		}
		else
		{
			sigId = 0;
		}
	}

	switch(a[2])	// $Gx
	{
	case 'P':		// GPS, SBAS, QZSS
		if (svId >= 193)
		{
			gnssId = SAT_SV_GNSS_ID_QZS;
			if (svId >= 193){ svId -= 192; }
		}
		else if (svId > 32)
		{
			gnssId = SAT_SV_GNSS_ID_SBS;
			if (svId <= 64){ svId += 87; }
		}
		else{ gnssId = SAT_SV_GNSS_ID_GPS; }		break;
	case 'A':	gnssId = SAT_SV_GNSS_ID_GAL;		break;
	case 'B':	gnssId = SAT_SV_GNSS_ID_BEI;		break;	
	case 'L':	gnssId = SAT_SV_GNSS_ID_GLO; 		break;
	case 'I':	gnssId = SAT_SV_GNSS_ID_IRN; 		break;
	case 'Q':	gnssId = SAT_SV_GNSS_ID_QZS;		break;
	default:	gnssId = SAT_SV_GNSS_ID_UNKNOWN;	break;
	}

	sigId = nmea2p3_svid_to_sigId(gnssId, svIdLast);
}

static int nmea_talker(char* a, int aSize, uint8_t gnssId=s_gnssId)
{
	if (aSize < 2)
	{
		return 0;
	}
	a[0] = '$';
	return gnssId_to_talkerId(a+1, gnssId) + 1;
}

int nmea_sprint_footer(char* a, int aSize, int &n)
{
	unsigned int checkSum = nmea_compute_checksum((uint8_t*)(a+1), n);	
	n += ssnprintf(a+n, aSize-n, "*%.2X\r\n", checkSum);
	return n;
}

char *ASCII_to_u8(uint8_t *val, char *ptr)
{
	val[0] = (uint8_t)atoi(ptr);	ptr = ASCII_find_next_field(ptr);
	return ptr;
}

char *ASCII_to_u16(uint16_t *val, char *ptr)
{
	val[0] = (uint16_t)atoi(ptr);	ptr = ASCII_find_next_field(ptr);
	return ptr;
}

char *ASCII_to_u32(uint32_t *val, char *ptr)
{
	val[0] = (uint32_t)atoi(ptr);	ptr = ASCII_find_next_field(ptr);
	return ptr;
}

char *ASCII_to_i32(int32_t *val, char *ptr)
{
	val[0] = (int32_t)atoi(ptr);	ptr = ASCII_find_next_field(ptr);
	return ptr;
}

char *ASCII_to_f32(float *vec, char *ptr)
{
	vec[0] = (float)atof(ptr);		ptr = ASCII_find_next_field(ptr);
	return ptr;
}

char *ASCII_to_f64(double *vec, char *ptr)
{
	vec[0] = atof(ptr);				ptr = ASCII_find_next_field(ptr);
	return ptr;
}

char *ASCII_to_ver4u8(uint8_t vec[], char *ptr)
{
	unsigned int v[4];
	SSCANF(ptr, "%u.%u.%u.%u", &v[0], &v[1], &v[2], &v[3]);
	vec[0] = (uint8_t)v[0];
	vec[1] = (uint8_t)v[1];
	vec[2] = (uint8_t)v[2];
	vec[3] = (uint8_t)v[3];
	ptr = ASCII_find_next_field(ptr);
	return ptr;
}

char *ASCII_to_vec3f(float vec[], char *ptr)
{
	vec[0] = (float)atof(ptr);		ptr = ASCII_find_next_field(ptr);
	vec[1] = (float)atof(ptr);		ptr = ASCII_find_next_field(ptr);
	vec[2] = (float)atof(ptr);		ptr = ASCII_find_next_field(ptr);
	return ptr;
}

char *ASCII_to_vec4f(float vec[], char *ptr)
{
	vec[0] = (float)atof(ptr);		ptr = ASCII_find_next_field(ptr);
	vec[1] = (float)atof(ptr);		ptr = ASCII_find_next_field(ptr);
	vec[2] = (float)atof(ptr);		ptr = ASCII_find_next_field(ptr);
	vec[3] = (float)atof(ptr);		ptr = ASCII_find_next_field(ptr);
	return ptr;
}

char *ASCII_to_vec3d(double vec[], char *ptr)
{
	vec[0] = atof(ptr);				ptr = ASCII_find_next_field(ptr);
	vec[1] = atof(ptr);				ptr = ASCII_find_next_field(ptr);
	vec[2] = atof(ptr);				ptr = ASCII_find_next_field(ptr);
	return ptr;
}

char *ASCII_DegMin_to_Lat(double *vec, char *ptr)
{
	int degrees;
	SSCANF(ptr, "%02d", &degrees);	ptr += 2;
	double minutes = atof(ptr);		ptr = ASCII_find_next_field(ptr);
	double decdegrees = ((double)degrees) + (minutes*0.01666666666666666666666666666666666);
	if (ptr[0] == 'S') 	{ vec[0] = -decdegrees; }	// south
	else 				{ vec[0] =  decdegrees; }	// north
	ptr += 2;

	return ptr;
}

char *ASCII_DegMin_to_Lon(double *vec, char *ptr)
{
	int degrees;
	SSCANF(ptr, "%03d", &degrees);	ptr += 3;
	double minutes = atof(ptr);		ptr = ASCII_find_next_field(ptr);
	double decdegrees = ((double)degrees) + (minutes*0.01666666666666666666666666666666666);
	if (ptr[0] == 'W') 	{ vec[0] = -decdegrees; }	// west
	else 				{ vec[0] =  decdegrees; }	// east
	ptr += 2;

	return ptr;
}

char *ASCII_to_char_array(char *dst, char *ptr, int max_len)
{
	char *ptr2 = ASCII_find_next_field(ptr);
	int len = _MIN(max_len, (int)(ptr2-ptr)) - 1;
	len = _MAX(0, len);		// prevent negative
	memcpy(dst, ptr, len);
	dst[len] = 0;			// Must be null terminated
	return ptr2;
}

char *ASCII_to_hours_minutes_seconds(int *hours, int *minutes, float *seconds, char *ptr)
{
	// HHMMSS.sss
#if 1
	SSCANF(ptr, "%02d%02d%f", hours, minutes, seconds);
#else
	double UTCtime = atof(ptr);
	*hours = ((int)UTCtime / 10000) % 100;
	*minutes = ((int)UTCtime / 100) % 100;
	float subSec = UTCtime - (int)UTCtime;
	*seconds = (float)((int)UTCtime % 100) + subSec;
#endif
	ptr = ASCII_find_next_field(ptr);
	return ptr;
}

char *ASCII_to_TimeOfDayMs(uint32_t *timeOfWeekMs, char *ptr)
{
	// HHMMSS.sss
	int hours, minutes; 
	float seconds;
	SSCANF(ptr, "%02d%02d%f", &hours, &minutes, &seconds);
	timeOfWeekMs[0] = hours*3600000 + minutes*60000 + (uint32_t)(seconds*1000.0f);
	ptr = ASCII_find_next_field(ptr);
	return ptr;
}

char *ASCII_find_next_field(char *str)
{
	while(*str != 0 && *str != ',' && *str != '*') // move down looking for end of string.
	++str;

	if(*str == ',') //move past comma (if not at end of string)
	++str;

	return str;
}

double ddmm2deg(double ddmm)
{
	double deg = (int)ddmm / 100 ;
	ddmm -= deg * 100 ;
	return deg + (ddmm / 60) ;
}

void set_gpsPos_status_mask(uint32_t *status, uint32_t state, uint32_t mask)
{
	*status &= ~mask;
	*status |= state & mask;
}

/* convert calendar day/time to time -------------------------------------------
* convert calendar day/time to gtime_t struct
* args   : double *ep       I   day/time {year,month,day,hour,min,sec}
* return : gtime_t struct
* notes  : proper in 1970-2037 or 1970-2099 (64bit time_t)
*-----------------------------------------------------------------------------*/
gtime_t epochToTime(const double *ep)
{
    const int doy[] = { 1,32,60,91,121,152,182,213,244,274,305,335 };
    gtime_t time = { 0 };
    int days, sec, year = (int)ep[0], mon = (int)ep[1], day = (int)ep[2];

    if (year < 1970 || 2099 < year || mon < 1 || 12 < mon) return time;

    /* leap year if year%4==0 in 1901-2099 */
    days = (year - 1970) * 365 + (year - 1969) / 4 + doy[mon - 1] + day - 2 + (year % 4 == 0 && mon >= 3 ? 1 : 0);
    sec = (int)floor(ep[5]);
    time.time = (time_t)days * 86400 + (int)ep[3] * 3600 + (int)ep[4] * 60 + sec;
    time.sec = ep[5] - sec;
    return time;
}

static const double gpst0[]={1980,1, 6,0,0,0}; /* gps time reference */

/* time to gps time ------------------------------------------------------------
* convert gtime_t struct to week and tow in gps time
* args   : gtime_t t        I   gtime_t struct
*          int    *week     IO  week number in gps time (NULL: no output)
* return : time of week in gps time (s)
*-----------------------------------------------------------------------------*/
double timeToGpst(gtime_t t, int *week)
{
	gtime_t t0=epochToTime(gpst0);
	time_t sec=t.time-t0.time;
	time_t w=(time_t)(sec/(86400*7));
	
	if (week) *week=(int)w;
	return (double)(sec-(double)w*86400*7)+t.sec;
}

void nmea_enable_stream(rmci_t &rmci, uint32_t nmeaId, uint8_t periodMultiple)
{
	uint32_t nmeaBits = (1<<nmeaId);
	int did = 0;

	switch (nmeaId)
	{
	case NMEA_MSG_ID_INFO:      did = DID_DEV_INFO; break;
	case NMEA_MSG_ID_PIMU:      did = DID_IMU; break;
	case NMEA_MSG_ID_PPIMU:     did = DID_PIMU; break;
	case NMEA_MSG_ID_PRIMU:     did = DID_IMU_RAW; break;
	case NMEA_MSG_ID_PINS1:     did = DID_INS_1; break;
	case NMEA_MSG_ID_PINS2:     did = DID_INS_2; break;
	case NMEA_MSG_ID_PGPSP:     
	case NMEA_MSG_ID_GGA:       
	case NMEA_MSG_ID_GLL:       
	case NMEA_MSG_ID_GSA:       
	case NMEA_MSG_ID_RMC:       
	case NMEA_MSG_ID_ZDA:       
	case NMEA_MSG_ID_INTEL:     
	case NMEA_MSG_ID_VTG:     
	case NMEA_MSG_ID_PASHR:     
	case NMEA_MSG_ID_PSTRB:     did = DID_GPS1_POS; break;	
	case NMEA_MSG_ID_GSV:       did = DID_GPS1_SAT; break;	
	default: return;
	}

	rmci.nmeaPeriod[nmeaId] = periodMultiple;

	if (did == DID_GPS1_POS)
	{	// DID_GPS1_POS shared by multiple NMEA messages
		if (periodMultiple)
		{
			if (rmci.periodMultiple[did]){ rmci.periodMultiple[did] = _MIN(rmci.periodMultiple[did], periodMultiple); } 
			else                         { rmci.periodMultiple[did] = periodMultiple; }
			rmci.nmeaBits |=  (nmeaBits);
		} 
		else 
		{
			rmci.nmeaBits &= ~(nmeaBits);
		}
	}
	else
	{	// Unshared DIDs
		rmci.periodMultiple[did] = periodMultiple;
		if (periodMultiple) {
			rmci.nmeaBits |=  (nmeaBits);
		} else {
			rmci.nmeaBits &= ~(nmeaBits);
		}
	}
}

void nmea_set_rmc_period_multiple(rmci_t &rmci, nmea_msgs_t tmp)
{
	nmea_enable_stream(rmci, NMEA_MSG_ID_PIMU,  tmp.pimu);
	nmea_enable_stream(rmci, NMEA_MSG_ID_PPIMU, tmp.ppimu);
	nmea_enable_stream(rmci, NMEA_MSG_ID_PRIMU, tmp.primu);
	nmea_enable_stream(rmci, NMEA_MSG_ID_PINS1, tmp.pins1);
	nmea_enable_stream(rmci, NMEA_MSG_ID_PINS2, tmp.pins2);
	nmea_enable_stream(rmci, NMEA_MSG_ID_PGPSP, tmp.pgpsp);
	nmea_enable_stream(rmci, NMEA_MSG_ID_GGA,   tmp.gga);
	nmea_enable_stream(rmci, NMEA_MSG_ID_GLL,   tmp.gll);
	nmea_enable_stream(rmci, NMEA_MSG_ID_GSA,   tmp.gsa);
	nmea_enable_stream(rmci, NMEA_MSG_ID_RMC,   tmp.rmc);
	nmea_enable_stream(rmci, NMEA_MSG_ID_ZDA,   tmp.zda);
	nmea_enable_stream(rmci, NMEA_MSG_ID_PASHR, tmp.pashr);
	nmea_enable_stream(rmci, NMEA_MSG_ID_GSV,   tmp.gsv);
	nmea_enable_stream(rmci, NMEA_MSG_ID_VTG,   tmp.vtg);
}

//////////////////////////////////////////////////////////////////////////
// Binary to NMEA
//////////////////////////////////////////////////////////////////////////

int nmea_dev_info(char a[], const int aSize, dev_info_t &info)
{
	int n = ssnprintf(a, aSize, "$INFO"
		",%d"			// 1
		",%d.%d.%d.%d"	// 2
		",%d.%d.%d.%d"	// 3
		",%d"			// 4
		",%d.%d.%d.%d"	// 5
		",%d"			// 6
		",%s"			// 7
		",%04d-%02d-%02d"		// 8
		",%02d:%02d:%02d.%02d"	// 9
		",%s"			// 10
		",%d"			// 11
		",%d"			// 12
		",%c",			// 13
		(int)info.serialNumber,	// 1
		info.hardwareVer[0], info.hardwareVer[1], info.hardwareVer[2], info.hardwareVer[3], // 2
		info.firmwareVer[0], info.firmwareVer[1], info.firmwareVer[2], info.firmwareVer[3], // 3
		(int)info.buildNumber,	// 4
		info.protocolVer[0], info.protocolVer[1], info.protocolVer[2], info.protocolVer[3], // 5
		(int)info.repoRevision,	// 6
		info.manufacturer,		// 7
		info.buildYear+2000, info.buildMonth, info.buildDay, // 8
		info.buildHour, info.buildMinute, info.buildSecond, info.buildMillisecond, // 9
		info.addInfo,			// 10
		info.hardware,			// 11
		info.reserved,			// 12
		(info.buildType ? info.buildType : ' ')); // 13

	return nmea_sprint_footer(a, aSize, n);
}

int tow_to_nmea_ptow(char a[], const int aSize, double imuTow, double insTow, unsigned int gpsWeek)
{
	int n = ssnprintf(a, aSize, "$PTOW");
	nmea_sprint(a, aSize, n, ",%.6lf", imuTow);			// 1
	nmea_sprint(a, aSize, n, ",%.6lf", insTow);			// 2
	nmea_sprint(a, aSize, n, ",%u", gpsWeek);			// 3	

	return nmea_sprint_footer(a, aSize, n);
}

int nmea_pimu(char a[], const int aSize, imu_t &imu, const char name[])
{
	int n = ssnprintf(a, aSize, "%s", name);
	nmea_sprint(a, aSize, n, ",%.3lf", imu.time);			// 1
	
	nmea_sprint(a, aSize, n, ",%.4f", imu.I.pqr[0]);		// 2
	nmea_sprint(a, aSize, n, ",%.4f", imu.I.pqr[1]);		// 3
	nmea_sprint(a, aSize, n, ",%.4f", imu.I.pqr[2]);		// 4

	nmea_sprint(a, aSize, n, ",%.3f", imu.I.acc[0]);		// 5
	nmea_sprint(a, aSize, n, ",%.3f", imu.I.acc[1]);		// 6
	nmea_sprint(a, aSize, n, ",%.3f", imu.I.acc[2]);		// 7
	
	return nmea_sprint_footer(a, aSize, n);
}

int nmea_ppimu(char a[], const int aSize, pimu_t &pimu)
{
	int n = ssnprintf(a, aSize, "$PPIMU");
	nmea_sprint(a, aSize, n, ",%.3lf", pimu.time);		// 1
	
	nmea_sprint(a, aSize, n, ",%.4f", pimu.theta[0]);	// 2
	nmea_sprint(a, aSize, n, ",%.4f", pimu.theta[1]);	// 3
	nmea_sprint(a, aSize, n, ",%.4f", pimu.theta[2]);	// 4

	nmea_sprint(a, aSize, n, ",%.4f", pimu.vel[0]);		// 5
	nmea_sprint(a, aSize, n, ",%.4f", pimu.vel[1]);		// 6
	nmea_sprint(a, aSize, n, ",%.4f", pimu.vel[2]);		// 7

	nmea_sprint(a, aSize, n, ",%.3f", pimu.dt);			// 8
	
	return nmea_sprint_footer(a, aSize, n);
}

int nmea_pins1(char a[], const int aSize, ins_1_t &ins1)
{
	int n = ssnprintf(a, aSize, "$PINS1");
	nmea_sprint(a, aSize, n, ",%.3lf", ins1.timeOfWeek);			// 1

	nmea_sprint(a, aSize, n, ",%u", (unsigned int)ins1.week);		// 2
	nmea_sprint(a, aSize, n, ",%u", (unsigned int)ins1.insStatus);	// 3
	nmea_sprint(a, aSize, n, ",%u", (unsigned int)ins1.hdwStatus);	// 4

	nmea_sprint(a, aSize, n, ",%.4f", ins1.theta[0]);				// 5
	nmea_sprint(a, aSize, n, ",%.4f", ins1.theta[1]);				// 6
	nmea_sprint(a, aSize, n, ",%.4f", ins1.theta[2]);				// 7

	nmea_sprint(a, aSize, n, ",%.3f", ins1.uvw[0]);					// 8
	nmea_sprint(a, aSize, n, ",%.3f", ins1.uvw[1]);					// 9
	nmea_sprint(a, aSize, n, ",%.3f", ins1.uvw[2]);					// 10

	nmea_sprint(a, aSize, n, ",%.8lf", ins1.lla[0]);				// 11
	nmea_sprint(a, aSize, n, ",%.8lf", ins1.lla[1]);				// 12
	nmea_sprint(a, aSize, n, ",%.3lf", ins1.lla[2]);				// 13

	nmea_sprint(a, aSize, n, ",%.3f", ins1.ned[0]);					// 14
	nmea_sprint(a, aSize, n, ",%.3f", ins1.ned[1]);					// 15
	nmea_sprint(a, aSize, n, ",%.3f", ins1.ned[2]);					// 16
	
	return nmea_sprint_footer(a, aSize, n);
}

int nmea_pins2(char a[], const int aSize, ins_2_t &ins2)
{
	int n = ssnprintf(a, aSize, "$PINS2");
	nmea_sprint(a, aSize, n, ",%.3lf", ins2.timeOfWeek);			// 1

	nmea_sprint(a, aSize, n, ",%u", (unsigned int)ins2.week);		// 2
	nmea_sprint(a, aSize, n, ",%u", (unsigned int)ins2.insStatus);	// 3
	nmea_sprint(a, aSize, n, ",%u", (unsigned int)ins2.hdwStatus);	// 4
	
	nmea_sprint(a, aSize, n, ",%.4f", ins2.qn2b[0]);				// 5
	nmea_sprint(a, aSize, n, ",%.4f", ins2.qn2b[1]);				// 6
	nmea_sprint(a, aSize, n, ",%.4f", ins2.qn2b[2]);				// 7
	nmea_sprint(a, aSize, n, ",%.4f", ins2.qn2b[3]);				// 8

	nmea_sprint(a, aSize, n, ",%.3f", ins2.uvw[0]);					// 9
	nmea_sprint(a, aSize, n, ",%.3f", ins2.uvw[1]);					// 10
	nmea_sprint(a, aSize, n, ",%.3f", ins2.uvw[2]);					// 11

	nmea_sprint(a, aSize, n, ",%.8lf", ins2.lla[0]);				// 12
	nmea_sprint(a, aSize, n, ",%.8lf", ins2.lla[1]);				// 13
	nmea_sprint(a, aSize, n, ",%.3lf", ins2.lla[2]);				// 14
	
	return nmea_sprint_footer(a, aSize, n);
}

int nmea_pstrb(char a[], const int aSize, strobe_in_time_t &strobe)
{
	int n = ssnprintf(a, aSize, "$PSTRB");
	nmea_sprint(a, aSize, n, ",%u", (unsigned int)strobe.week);			// 1
	nmea_sprint(a, aSize, n, ",%u", (unsigned int)strobe.timeOfWeekMs);	// 2
	nmea_sprint(a, aSize, n, ",%u", (unsigned int)strobe.pin);			// 3
	nmea_sprint(a, aSize, n, ",%u", (unsigned int)strobe.count);		// 4
	
	return nmea_sprint_footer(a, aSize, n);
}

int nmea_pgpsp(char a[], const int aSize, gps_pos_t &pos, gps_vel_t &vel)
{
	int n = ssnprintf(a, aSize, "$PGPSP");
	nmea_sprint(a, aSize, n, ",%u", (unsigned int)pos.timeOfWeekMs);	// 1
	nmea_sprint(a, aSize, n, ",%u", (unsigned int)pos.week);			// 2
	nmea_sprint(a, aSize, n, ",%u", (unsigned int)pos.status);			// 3

	nmea_sprint(a, aSize, n, ",%.8lf", pos.lla[0]);						// 4
	nmea_sprint(a, aSize, n, ",%.8lf", pos.lla[1]);						// 5
	nmea_sprint(a, aSize, n, ",%.2lf", pos.lla[2]);						// 6
	
	nmea_sprint(a, aSize, n, ",%.2f", pos.hMSL);						// 7
	nmea_sprint(a, aSize, n, ",%.2f", pos.pDop);						// 8
	nmea_sprint(a, aSize, n, ",%.2f", pos.hAcc);						// 9
	nmea_sprint(a, aSize, n, ",%.2f", pos.vAcc);						// 10

	nmea_sprint(a, aSize, n, ",%.2f", vel.vel[0]);						// 11
	nmea_sprint(a, aSize, n, ",%.2f", vel.vel[1]);						// 12
	nmea_sprint(a, aSize, n, ",%.2f", vel.vel[2]);						// 13
	nmea_sprint(a, aSize, n, ",%.2f", vel.sAcc);						// 14

	nmea_sprint(a, aSize, n, ",%.1f", pos.cnoMean);						// 15
	nmea_sprint(a, aSize, n, ",%.4lf", pos.towOffset);					// 16
	nmea_sprint(a, aSize, n, ",%u", (unsigned int)pos.leapS);			// 17
	
	return nmea_sprint_footer(a, aSize, n);
}

static void nmea_latToDegMin(char* a, int aSize, int &offset, double v)
{
	aSize -= offset;
	a += offset;
	int degrees = (int)(v);
	double minutes = (v-((double)degrees))*60.0;
	
	offset += ssnprintf(a, aSize, ",%02d%08.5lf,%c", abs(degrees), fabs(minutes), (degrees >= 0 ? 'N' : 'S'));
}

static void nmea_lonToDegMin(char* a, int aSize, int &offset, double v)
{
	aSize -= offset;
	a += offset;
	int degrees = (int)(v);
	double minutes = (v-((double)degrees))*60.0;
	
	offset += ssnprintf(a, aSize, ",%03d%07.5lf,%c", abs(degrees), fabs(minutes), (degrees >= 0 ? 'E' : 'W'));
}

static void nmea_GPSTimeOfLastFix(char* a, int aSize, int &offset, uint32_t timeOfWeekMs)
{
	aSize -= offset;
	a += offset;
	unsigned int millisecondsToday = timeOfWeekMs % 86400000;
	unsigned int hours = millisecondsToday / 3600000;
	unsigned int minutes = (millisecondsToday / 60000) % 60;
	unsigned int seconds = (millisecondsToday / 1000) % 60;
	
	offset += ssnprintf(a, aSize, ",%02u%02u%02u", hours, minutes, seconds);
}

static void nmea_GPSTimeOfLastFixMilliseconds(char* a, int aSize, int &offset, uint32_t timeOfWeekMs)
{
	aSize -= offset;
	a += offset;
	unsigned int millisecondsToday = timeOfWeekMs % 86400000;
	unsigned int hours = millisecondsToday / 3600000;
	unsigned int minutes = (millisecondsToday / 60000) % 60;
	unsigned int seconds = (millisecondsToday / 1000) % 60;
	unsigned int milliseconds = millisecondsToday % 1000;
	
	offset += ssnprintf(a, aSize, ",%02u%02u%02u.%03u", hours, minutes, seconds, milliseconds);
}

static void nmea_GPSDateOfLastFix(char* a, int aSize, int &offset, gps_pos_t &pos)
{
	aSize -= offset;
	a += offset;
	double julian = gpsToJulian(pos.week, pos.timeOfWeekMs, pos.leapS);
	int32_t year, month, day, hours, minutes, seconds, milliseconds;
	julianToDate(julian, &year, &month, &day, &hours, &minutes, &seconds, &milliseconds);
	
	offset += ssnprintf(a, aSize, ",%02u%02u%02u", (unsigned int)day, (unsigned int)month, (unsigned int)(year-2000));
}

static void nmea_GPSDateOfLastFixCSV(char* a, int aSize, int &offset, gps_pos_t &pos)	//Comma Separated Values
{
	aSize -= offset;
	a += offset;
	double julian = gpsToJulian(pos.week, pos.timeOfWeekMs, pos.leapS);
	int32_t year, month, day, hours, minutes, seconds, milliseconds;
	julianToDate(julian, &year, &month, &day, &hours, &minutes, &seconds, &milliseconds);
	
	offset += ssnprintf(a, aSize, ",%02u,%02u,%04u", (unsigned int)day, (unsigned int)month, (unsigned int)year);
}

int nmea_gga(char a[], const int aSize, gps_pos_t &pos)
{
	int fixQuality;
	switch((pos.status&GPS_STATUS_FIX_MASK))
	{
	default:
	case GPS_STATUS_FIX_NONE:                   fixQuality = 0;	break;
	case GPS_STATUS_FIX_SBAS:
	case GPS_STATUS_FIX_2D:
	case GPS_STATUS_FIX_RTK_SINGLE:
	case GPS_STATUS_FIX_3D:                     fixQuality = 1;	break;
	case GPS_STATUS_FIX_DGPS:                   fixQuality = 2;	break;
	case GPS_STATUS_FIX_TIME_ONLY:              fixQuality = 3;	break;   
    case GPS_STATUS_FIX_RTK_FIX:                fixQuality = 4;	break;
	case GPS_STATUS_FIX_RTK_FLOAT:              fixQuality = 5;	break;	
	case GPS_STATUS_FIX_DEAD_RECKONING_ONLY:
	case GPS_STATUS_FIX_GPS_PLUS_DEAD_RECK:     fixQuality = 6;	break;
	}
		
	// NMEA GGA line - http://www.gpsinformation.org/dale/nmea.htm#GGA
	/*
	GGA          Global Positioning System Fix Data
	123519       Fix taken at 12:35:19 UTC
	4807.038,N   Latitude 48 deg 07.038' N
	01131.000,E  Longitude 11 deg 31.000' E
	.            Fix quality:	0 = invalid
	.							1 = GPS fix (SPS)
	.							2 = DGPS fix
	.							3 = PPS fix
	.							4 = Real Time Kinematic
	.							5 = Float RTK
	.							6 = estimated (dead reckoning) (2.3 feature)
	.							7 = Manual input mode
	.							8 = Simulation mode
	08           Number of satellites being tracked
	0.9          Horizontal dilution of position
	545.4,M      MSL altitude in meters 
	46.9,M       HAE altitude (above geoid / WGS84 ellipsoid)
	ellipsoid
	(empty field) time in seconds since last DGPS update
	(empty field) DGPS station ID number
	*47          the checksum data, always begins with *
	*/

	int n = nmea_talker(a, aSize);
	nmea_sprint(a, aSize, n, "GGA");
	nmea_GPSTimeOfLastFixMilliseconds(a, aSize, n, pos.timeOfWeekMs - pos.leapS*1000);	// 1
	nmea_latToDegMin(a, aSize, n, pos.lla[0]);			// 2,3
	nmea_lonToDegMin(a, aSize, n, pos.lla[1]);			// 4,5
	nmea_sprint(a, aSize, n, ",%u", (unsigned int)fixQuality);		// 6 - GPS quality
	nmea_sprint(a, aSize, n, ",%02u", (unsigned int)(pos.status&GPS_STATUS_NUM_SATS_USED_MASK));		// 7 - Satellites used
	nmea_sprint(a, aSize, n, ",%.2f", pos.pDop);						// 8 - HDop
	nmea_sprint(a, aSize, n, ",%.2f,M", pos.hMSL);					// 9,10 - MSL altitude
	nmea_sprint(a, aSize, n, ",%.2f,M", pos.lla[2] - pos.hMSL);		// 11,12 - Geoid separation
	nmea_sprint(a, aSize, n, ",,"); 									// 13,14 - Age of differential, DGPS station ID number	
	return nmea_sprint_footer(a, aSize, n);
}

int nmea_gll(char a[], const int aSize, gps_pos_t &pos)
{
	// NMEA GLL line - http://www.gpsinformation.org/dale/nmea.htm#GLL
	/*
	     GLL          Geographic position, Latitude and Longitude
	     4916.46,N    Latitude 49 deg. 16.45 min. North
	     12311.12,W   Longitude 123 deg. 11.12 min. West
	     225444.800   Fix taken at 22:54:44.8 UTC
	     A            Data Active or V (void)
	     *iD          checksum data
	*/

	int n = nmea_talker(a, aSize);
	nmea_sprint(a, aSize, n, "GLL");
	nmea_latToDegMin(a, aSize, n, pos.lla[0]);			// 1,2
	nmea_lonToDegMin(a, aSize, n, pos.lla[1]);			// 3,4
	nmea_GPSTimeOfLastFixMilliseconds(a, aSize, n, pos.timeOfWeekMs - pos.leapS*1000);	// 5
	nmea_sprint(a, aSize, n, ",A");	// 6
	return nmea_sprint_footer(a, aSize, n);
}

int nmea_gsa(char a[], const int aSize, gps_pos_t &pos, gps_sat_t &sat)
{
	int fixQuality;
	switch((pos.status&GPS_STATUS_FIX_MASK))
	{
	default:
		fixQuality = 0;	break;
	case GPS_STATUS_FIX_2D:					
		fixQuality = 2;	break;

	case GPS_STATUS_FIX_3D:					
	case GPS_STATUS_FIX_SBAS:
	case GPS_STATUS_FIX_DGPS:					
	case GPS_STATUS_FIX_RTK_FIX:
	case GPS_STATUS_FIX_RTK_SINGLE:
	case GPS_STATUS_FIX_RTK_FLOAT:				
		fixQuality = 3;	break;
	}
		
	// NMEA GSA line - http://www.gpsinformation.org/dale/nmea.htm#GSA
	/*
		eg1. $GPGSA,A,3,,,,,,16,18,,22,24,,,3.6,2.1,2.2*3C
		eg2. $GPGSA,A,3,19,28,14,18,27,22,31,39,,,,,1.7,1.0,1.3*35

		1    = Mode:
		.		M=Manual, forced to operate in 2D or 3D
		.		A=Automatic, 3D/2D
		2    = Mode:
		.		1=Fix not available
		.		2=2D
		.		3=3D
		3-14 = IDs of SVs used in position fix (null for unused fields)
		15   = PDOP
		16   = HDOP
		17   = VDOP
	*/

	int n = nmea_talker(a, aSize);
	nmea_sprint(a, aSize, n, "GSA");
	nmea_sprint(a, aSize, n, ",A,%02u",	(unsigned int)fixQuality);		// 1,2
		
	for (uint32_t i = 0; i < 12; i++)									// 3-14
	{
		if(sat.sat[i].svId)
		{
			nmea_sprint(a, aSize, n, ",%02u", (unsigned)(sat.sat[i].svId));
		}
		else
		{
			nmea_sprint(a, aSize, n, ",");
		}
	}
		
	nmea_sprint(a, aSize, n,
		",%.1f"		// 15
		",%.1f"		// 16
		",%.1f",	// 17
		pos.pDop,	// 15
		pos.hAcc,	// 16
		pos.vAcc);	// 17	

	return nmea_sprint_footer(a, aSize, n);
}

void update_nmea_speed(gps_pos_t &pos, gps_vel_t &vel)
{
	if (s_dataSpeed.timeOfWeekMs != pos.timeOfWeekMs)
	{
		s_dataSpeed.timeOfWeekMs = pos.timeOfWeekMs;

		if (vel.status & GPS_STATUS_FLAGS_GPS_NMEA_DATA)
		{	// NED velocity
			cpy_Vec3_Vec3(s_dataSpeed.velNed, vel.vel);
		}
		else
		{	// ECEF velocity
			ixQuat qe2n;
			quat_ecef2ned(C_DEG2RAD_F*(float)pos.lla[0], C_DEG2RAD_F*(float)pos.lla[1], qe2n);
			quatConjRot(s_dataSpeed.velNed, qe2n, vel.vel);
		}
		s_dataSpeed.speed2dMps = mag_Vec2(s_dataSpeed.velNed);
		s_dataSpeed.speed2dKnots = C_METERS_KNOTS_F * s_dataSpeed.speed2dMps;
	}
}

int nmea_rmc(char a[], const int aSize, gps_pos_t &pos, gps_vel_t &vel, float magDeclination)
{
	update_nmea_speed(pos, vel);

	int n = nmea_talker(a, aSize);
	nmea_sprint(a, aSize, n, "RMC");
	nmea_GPSTimeOfLastFix(a, aSize, n, pos.timeOfWeekMs - (pos.leapS*1000));		// 1 - UTC time of last fix
	if((pos.status&GPS_STATUS_FIX_MASK)!=GPS_STATUS_FIX_NONE)
	{
		nmea_sprint(a, aSize, n, ",A");												// 2 - A=active (good)
	}
	else
	{
		nmea_sprint(a, aSize, n, ",V");												// 2 - V=void (bad,warning)
	}
	nmea_latToDegMin(a, aSize, n, pos.lla[0]);										// 3,4 - lat (degrees minutes)
	nmea_lonToDegMin(a, aSize, n, pos.lla[1]);										// 5,6 - lon (degrees minutes)
	
	float courseMadeTrue = atan2f(s_dataSpeed.velNed[1], s_dataSpeed.velNed[0]);
	nmea_sprint(a, aSize, n,
	",%05.1f"		// 7
	",%05.1f",		// 8
	s_dataSpeed.speed2dKnots,														// 7 - speed in knots
	courseMadeTrue*C_RAD2DEG_F);													// 8 - course made true
	
	nmea_GPSDateOfLastFix(a, aSize, n, pos);										// 9 - date of last fix UTC
	
	// Magnetic variation degrees (Easterly var. subtracts from true course), i.e. 020.3,E - left pad to 3 zero
	float magDec = magDeclination * C_RAD2DEG_F;
	bool positive = (magDec >= 0.0);
	
	nmea_sprint(a, aSize, n,
	",%05.1f"	// 10
	",%s",		// 11
	fabsf(magDec),																	// 10 - Magnetic variation
	(positive ? "E" : "W"));														// 11
	
	return nmea_sprint_footer(a, aSize, n);
}

int nmea_zda(char a[], const int aSize, gps_pos_t &pos)
{
	// NMEA ZDA line - http://www.gpsinformation.org/dale/nmea.htm#ZDA
	/*
		HHMMSS.sss    HrMinSec(UTC)
		dd,mm,yyy     Day,Month,Year
		xx            local zone hours -13..13 - Fixed field: 00
		yy            local zone minutes 0..59 - Fixed field: 00
		*CC           checksum
	*/

	int n = nmea_talker(a, aSize);
	nmea_sprint(a, aSize, n, "ZDA");
	nmea_GPSTimeOfLastFixMilliseconds(a, aSize, n, pos.timeOfWeekMs - pos.leapS*1000);	// 1
	nmea_GPSDateOfLastFixCSV(a, aSize, n, pos);										    // 2,3,4
	nmea_sprint(a, aSize, n, ",00,00");												    // 5,6
	
	return nmea_sprint_footer(a, aSize, n);
}

int nmea_vtg(char a[], const int aSize, gps_pos_t &pos, gps_vel_t &vel, float magVarCorrectionRad)
{
	/*
		0	Message ID $GPVTG
		1	Track made good (degrees true)
		2	T: track made good is relative to true north
		3	Track made good (degrees magnetic)
		4	M: track made good is relative to magnetic north 
		5	Speed, in knots
		6	N: speed is measured in knots
		7	Speed over ground in kilometers/hour (kph)
		8	K: speed over ground is measured in kph
		9	Mode indicator:
			A: Autonomous mode
			D: Differential mode
			E: Estimated (dead reckoning) mode
			M: Manual Input mode
			S: Simulator mode
			N: Data not valid
		10	The checksum data, always begins with *

		Example: $GPVTG,140.88,T,,M,8.04,N,14.89,K,D*05
	*/
	update_nmea_speed(pos, vel);

	int n = nmea_talker(a, aSize);
	nmea_sprint(a, aSize, n, "VTG");
	float courseMadeTrue = atan2f(s_dataSpeed.velNed[1], s_dataSpeed.velNed[0]);
	nmea_sprint(a, aSize, n, ",%.2f", C_RAD2DEG_F * courseMadeTrue);				// 1
	nmea_sprint(a, aSize, n, ",T");													// 2
	if (magVarCorrectionRad == 0.0f)												// 3
	{
		nmea_sprint(a, aSize, n, ",");
	}
	else
	{
		nmea_sprint(a, aSize, n, ",%.2f", courseMadeTrue + magVarCorrectionRad*C_RAD2DEG_F);
	}
	nmea_sprint(a, aSize, n, ",M");													// 4
	nmea_sprint(a, aSize, n, ",%.2f", s_dataSpeed.speed2dKnots);					// 5
	nmea_sprint(a, aSize, n, ",N");													// 6
	nmea_sprint(a, aSize, n, ",%.2f", s_dataSpeed.speed2dMps*C_MPS2KMPH_F);			// 7
	nmea_sprint(a, aSize, n, ",K");													// 8
	switch(pos.status & GPS_STATUS_FIX_MASK)										// 9
	{
	case GPS_STATUS_FIX_2D:
	case GPS_STATUS_FIX_3D:
		nmea_sprint(a, aSize, n, ",A");
		break;
	case GPS_STATUS_FIX_GPS_PLUS_DEAD_RECK:
	case GPS_STATUS_FIX_DEAD_RECKONING_ONLY:
		nmea_sprint(a, aSize, n, ",E");
		break;
	case GPS_STATUS_FIX_DGPS:
	case GPS_STATUS_FIX_RTK_SINGLE:
	case GPS_STATUS_FIX_RTK_FLOAT:
	case GPS_STATUS_FIX_RTK_FIX:
		nmea_sprint(a, aSize, n, ",D");
		break;
	default:
		nmea_sprint(a, aSize, n, ",N");
		break;
	}
	return nmea_sprint_footer(a, aSize, n);
}

int nmea_pashr(char a[], const int aSize, gps_pos_t &pos, ins_1_t &ins1, float heave, inl2_ned_sigma_t &sigma)
{
	// NMEA PASHR - RT300 proprietary roll and pitch sentence
	/*
		hhmmss.sss - UTC time
		hhh.hh - Heading in degrees
		T - flag to indicate that the Heading is True Heading (i.e. to True North)
		rrr.rr - Roll Angle in degrees
		ppp.pp - Pitch Angle in degrees
		xxx.xx - Heave
		a.aaa - Roll Angle Accuracy Estimate (Stdev) in degrees
		b.bbb - Pitch Angle Accuracy Estimate (Stdev) in degrees
		c.ccc - Heading Angle Accuracy Estimate (Stdev) in degrees
		d - Aiding Status
		e - IMU Status
		hh - Checksum
	*/
	
	int n = ssnprintf(a, aSize, "$PASHR");															// 1 - Name
	nmea_GPSTimeOfLastFixMilliseconds(a, aSize, n, pos.timeOfWeekMs - pos.leapS*1000);				// 2 - UTC Time

	nmea_sprint(a, aSize, n, ",%.2f", RAD2DEG(ins1.theta[2]));										// 3 - Heading value in decimal degrees.
	nmea_sprint(a, aSize, n, ",T");																	// 4 - T (heading respect to True North)
	nmea_sprint(a, aSize, n, ",%+.2f", RAD2DEG(ins1.theta[0]));										// 5 - Roll in degrees
	nmea_sprint(a, aSize, n, ",%+.2f", RAD2DEG(ins1.theta[1]));										// 6 - Pitch in degrees
	nmea_sprint(a, aSize, n, ",%+.2f", heave);														// 7 - Heave
	
	nmea_sprint(a, aSize, n, ",%.3f", RAD2DEG(sigma.StdAttNed[0])); //roll accuracy	//8
	nmea_sprint(a, aSize, n, ",%.3f", RAD2DEG(sigma.StdAttNed[1])); //pitch accuracy	//9
	nmea_sprint(a, aSize, n, ",%.3f", RAD2DEG(sigma.StdAttNed[2])); //heading accuracy	//10
	
	int fix = 0;
	if(INS_STATUS_NAV_FIX_STATUS(ins1.insStatus) >= GPS_NAV_FIX_POSITIONING_RTK_FLOAT)
	{
		fix = 2;
	}
	else if(INS_STATUS_NAV_FIX_STATUS(ins1.insStatus) >= GPS_NAV_FIX_POSITIONING_3D)
	{
		fix = 1;
	}
	nmea_sprint(a, aSize, n, ",%d", fix);															// 11 - GPS Quality
	nmea_sprint(a, aSize, n, ",%d", INS_STATUS_SOLUTION(ins1.insStatus) >= INS_STATUS_SOLUTION_NAV); // 12 - INS Status
	
	return nmea_sprint_footer(a, aSize, n);
}

int nmea_intel(char a[], const int aSize, dev_info_t &info, gps_pos_t &pos, gps_vel_t &vel)
{
	/*  $INTEL prorietary NMEA message
		0	Message ID $INTEL
		1	Message ID KIM
		2	Fimrware version of KIM
		3	GPS Time of Week (ms)
		4	GPS week number
		5	GPS leap seconds
		6	1PPS phase 1 (ns)
		7	1PPS phase 2 (ns)
		8	Quantization error of time pulse (ns)
		9	ECEF X velocity (m/s)
		10	ECEF Y velocity (m/s)
		11	ECEF Z velocity (m/s)
		12	North veocity (m/s)
		13	East velocity (m/s)
		14	Down velocity (m/s)
		15	Checksum, begins with *

		Example: $INTEL, *05
	*/
	update_nmea_speed(pos, vel);

	int n = ssnprintf(a, aSize, "$INTEL,KIM");										// 0,1

	nmea_sprint(a, aSize, n, ",%d.%d.%d.%d", 
		info.firmwareVer[0], 
		info.firmwareVer[1], 
		info.firmwareVer[2], 
		info.firmwareVer[3]);														// 2
	nmea_sprint(a, aSize, n, ",%d", pos.timeOfWeekMs);								// 3
	nmea_sprint(a, aSize, n, ",%d", pos.week);										// 4
	nmea_sprint(a, aSize, n, ",%d", pos.leapS);										// 5

	nmea_sprint(a, aSize, n, ",%.3f", 0);											// 6
	nmea_sprint(a, aSize, n, ",%.3f", 0);											// 7
	nmea_sprint(a, aSize, n, ",0"); 												// 8

	nmea_sprint(a, aSize, n, ",%.3f", vel.vel[0]);									// 9
	nmea_sprint(a, aSize, n, ",%.3f", vel.vel[1]);									// 10
	nmea_sprint(a, aSize, n, ",%.3f", vel.vel[2]);									// 11

	nmea_sprint(a, aSize, n, ",%.3f", s_dataSpeed.velNed[0]);						// 12
	nmea_sprint(a, aSize, n, ",%.3f", s_dataSpeed.velNed[1]);						// 13
	nmea_sprint(a, aSize, n, ",%.3f", s_dataSpeed.velNed[2]);						// 14

	return nmea_sprint_footer(a, aSize, n);
}


void print_string_n(char a[], int n)
{
	a[n] = '\0'; 
	printf("%s", a);
}

int prnToSvId(int gnssId, int prn)
{
	switch (gnssId)
	{
	case SAT_SV_GNSS_ID_SBS: return prn-87;
	}

	return prn;
}

bool gsv_sig_match(uint8_t gnssId, uint8_t sigId, gps_sig_sv_t &s, bool noCno=false)
{
	if ((s.cno==0) != noCno)
	{	// cno doesn't matches
		return false;
	}

	switch (gnssId)
	{
	case SAT_SV_GNSS_ID_GPS:
		if ((s.gnssId != gnssId) && (s.gnssId != SAT_SV_GNSS_ID_SBS))
		{
			return false;
		}
		break;

	case SAT_SV_GNSS_ID_SBS:
		return false;

	default:
		if (s.gnssId != gnssId)
		{
			return false;
		}
		break;
	}

	return (sigId == 0xFF) || (s.sigId == sigId);
}

int nmea_gsv_num_sat_sigs(uint8_t gnssId, uint8_t sigId, gps_sig_t &sig, bool noCno=false)
{
	int numSigs = 0;

	for (uint32_t i=0; i<sig.numSigs; i++)
	{
		gps_sig_sv_t &s = sig.sig[i];
		if (gsv_sig_match(gnssId, sigId, s, noCno))
		{
			numSigs++;
		}
	}

	return numSigs;
}

uint8_t sigId_to_nmea4p11_signalId(uint8_t gnssId, uint8_t sigId)
{
	switch(gnssId)
	{
    case SAT_SV_GNSS_ID_GPS:
		switch(sigId)
		{
		case SAT_SV_SIG_ID_GPS_L1CA:		return '1';
		case SAT_SV_SIG_ID_GPS_L2CL:		return '6';
		case SAT_SV_SIG_ID_GPS_L2CM:		return '5';
		case SAT_SV_SIG_ID_GPS_L5I:			return '7';
		case SAT_SV_SIG_ID_GPS_L5Q:			return '8';
		}
		break;
    case SAT_SV_GNSS_ID_SBS:
		return 1;
    case SAT_SV_GNSS_ID_GAL:
		switch(sigId)
		{
		case SAT_SV_SIG_ID_Galileo_E1C2:
		case SAT_SV_SIG_ID_Galileo_E1B2:	return '7';
		case SAT_SV_SIG_ID_Galileo_E5aI:
		case SAT_SV_SIG_ID_Galileo_E5aQ:	return '1';
		case SAT_SV_SIG_ID_Galileo_E5bI:
		case SAT_SV_SIG_ID_Galileo_E5bQ:	return '2';
		}
		break;
    case SAT_SV_GNSS_ID_BEI:
		switch(sigId)
		{
		case SAT_SV_SIG_ID_BeiDou_B1D1:
		case SAT_SV_SIG_ID_BeiDou_B1D2:		return '1';
		case SAT_SV_SIG_ID_BeiDou_B2D1:
		case SAT_SV_SIG_ID_BeiDou_B2D2:		return 'B';
		case SAT_SV_SIG_ID_BeiDou_B1C:		return '3';
		case SAT_SV_SIG_ID_BeiDou_B2a:		return '5';
		}
		break;
    case SAT_SV_GNSS_ID_QZS:
		switch(sigId)
		{
		case SAT_SV_SIG_ID_QZSS_L1CA:		return '1';
		case SAT_SV_SIG_ID_QZSS_L1S:		return '4';
		case SAT_SV_SIG_ID_QZSS_L2CM:		return '5';
		case SAT_SV_SIG_ID_QZSS_L2CL:		return '6';
		case SAT_SV_SIG_ID_QZSS_L5I:		return '7';
		case SAT_SV_SIG_ID_QZSS_L5Q:		return '8';
		}
		break;
    case SAT_SV_GNSS_ID_GLO:
		switch(sigId)
		{
		case SAT_SV_SIG_ID_GLONASS_L1OF:	return '1';
		case SAT_SV_SIG_ID_GLONASS_L2OF:	return '3';
		}
		break;
    case SAT_SV_GNSS_ID_IRN:	// NavIC
		switch(sigId)
		{
		case SAT_SV_SIG_ID_NAVIC_L5A:		return '7';
		}
		break;
	}

	return '0';
}

uint8_t nmea4p11_signalId_to_sigId(uint8_t gnssId, char nmeaSignalId)
{
	switch(gnssId)
	{
    case SAT_SV_GNSS_ID_GPS:
		switch(nmeaSignalId)
		{
		case '1':	return SAT_SV_SIG_ID_GPS_L1CA;
		case '6':	return SAT_SV_SIG_ID_GPS_L2CL;
		case '5':	return SAT_SV_SIG_ID_GPS_L2CM;
		case '7':	return SAT_SV_SIG_ID_GPS_L5I;
		case '8':	return SAT_SV_SIG_ID_GPS_L5Q;
		}
		break;
    case SAT_SV_GNSS_ID_SBS:
		return 0;
    case SAT_SV_GNSS_ID_GAL:
		switch(nmeaSignalId)
		{
		case '7':	return SAT_SV_SIG_ID_Galileo_E1C2;
		// case '7':	return SAT_SV_SIG_ID_Galileo_E1B2;
		case '1':	return SAT_SV_SIG_ID_Galileo_E5aI;
		// case '1':	return SAT_SV_SIG_ID_Galileo_E5aQ;
		// case '2':	return SAT_SV_SIG_ID_Galileo_E5bI;
		case '2':	return SAT_SV_SIG_ID_Galileo_E5bQ;
		}
		break;
    case SAT_SV_GNSS_ID_BEI:
		switch(nmeaSignalId)
		{
		case '1':	return SAT_SV_SIG_ID_BeiDou_B1D1;
		// case '1': 	return SAT_SV_SIG_ID_BeiDou_B1D2;
		case 'B':	return SAT_SV_SIG_ID_BeiDou_B2D1;
		// case 'B':	return SAT_SV_SIG_ID_BeiDou_B2D2;
		case '3':	return SAT_SV_SIG_ID_BeiDou_B1C;
		case '5':	return SAT_SV_SIG_ID_BeiDou_B2a;
		}
		break;
    case SAT_SV_GNSS_ID_QZS:
		switch(nmeaSignalId)
		{
		case '1':	return SAT_SV_SIG_ID_QZSS_L1CA;
		case '4':	return SAT_SV_SIG_ID_QZSS_L1S;
		case '5':	return SAT_SV_SIG_ID_QZSS_L2CM;
		case '6':	return SAT_SV_SIG_ID_QZSS_L2CL;
		case '7':	return SAT_SV_SIG_ID_QZSS_L5I;
		case '8':	return SAT_SV_SIG_ID_QZSS_L5Q;
		}
		break;
    case SAT_SV_GNSS_ID_GLO:
		switch(nmeaSignalId)
		{
		case '1':	return SAT_SV_SIG_ID_GLONASS_L1OF;
		case '3':	return SAT_SV_SIG_ID_GLONASS_L2OF;
		}
		break;
    case SAT_SV_GNSS_ID_IRN:	// NavIC
		switch(nmeaSignalId)
		{
		case '7': 	return SAT_SV_SIG_ID_NAVIC_L5A;
		}
		break;
	}

	return '0';
}

uint16_t sigId_to_nmea2p3_svId(uint8_t gnssId, uint8_t sigId, uint16_t svId)
{
	switch(gnssId)
	{
    case SAT_SV_GNSS_ID_GPS:
		switch(sigId)
		{
		case SAT_SV_SIG_ID_GPS_L1CA:		return svId;
		case SAT_SV_SIG_ID_GPS_L2CL:		
		case SAT_SV_SIG_ID_GPS_L2CM:		return svId + 256;
		case SAT_SV_SIG_ID_GPS_L5I:			
		case SAT_SV_SIG_ID_GPS_L5Q:			return svId + 512;
		}
		break;
    case SAT_SV_GNSS_ID_SBS:
		return 1;
    case SAT_SV_GNSS_ID_GAL:
		switch(sigId)
		{
		case SAT_SV_SIG_ID_Galileo_E1C2:
		case SAT_SV_SIG_ID_Galileo_E1B2:	return svId;
		case SAT_SV_SIG_ID_Galileo_E5aI:
		case SAT_SV_SIG_ID_Galileo_E5aQ:	return svId + 256;
		case SAT_SV_SIG_ID_Galileo_E5bI:
		case SAT_SV_SIG_ID_Galileo_E5bQ:	return svId + 512;
		}
		break;
    case SAT_SV_GNSS_ID_BEI:
		switch(sigId)
		{
		case SAT_SV_SIG_ID_BeiDou_B1D1:
		case SAT_SV_SIG_ID_BeiDou_B1D2:		return svId;
		case SAT_SV_SIG_ID_BeiDou_B2D1:
		case SAT_SV_SIG_ID_BeiDou_B2D2:		return svId + 256;
		case SAT_SV_SIG_ID_BeiDou_B1C:		return svId;
		case SAT_SV_SIG_ID_BeiDou_B2a:		return svId + 512;
		}
		break;
    case SAT_SV_GNSS_ID_QZS:
		switch(sigId)
		{
		case SAT_SV_SIG_ID_QZSS_L1CA:
		case SAT_SV_SIG_ID_QZSS_L1S:		return svId;
		case SAT_SV_SIG_ID_QZSS_L2CM:
		case SAT_SV_SIG_ID_QZSS_L2CL:		return svId + 256;
		case SAT_SV_SIG_ID_QZSS_L5I:
		case SAT_SV_SIG_ID_QZSS_L5Q:		return svId + 512;
		}
		break;
    case SAT_SV_GNSS_ID_GLO:
		switch(sigId)
		{
		case SAT_SV_SIG_ID_GLONASS_L1OF:	return svId;
		case SAT_SV_SIG_ID_GLONASS_L2OF:	return svId + 256;
		}
		break;
    case SAT_SV_GNSS_ID_IRN:	// NavIC
		switch(sigId)
		{
		case SAT_SV_SIG_ID_NAVIC_L5A:		return svId + 512;
		}
		break;
	}

	return 0;
}

uint8_t nmea2p3_svid_to_sigId(uint8_t gnssId, uint16_t svId)
{
	if (svId<256)
	{	// L1/E1
		return 0;
	}

	if (svId>=512)
	{	// L5/E5 - most common band
		switch(gnssId)
		{
		case SAT_SV_GNSS_ID_GPS:	return SAT_SV_SIG_ID_GPS_L5Q;
		case SAT_SV_GNSS_ID_SBS:	return 0;
		case SAT_SV_GNSS_ID_GAL:	return SAT_SV_SIG_ID_Galileo_E5;
		case SAT_SV_GNSS_ID_BEI:	return SAT_SV_SIG_ID_BeiDou_B2a;
		case SAT_SV_GNSS_ID_QZS:	return SAT_SV_SIG_ID_QZSS_L5;
		case SAT_SV_GNSS_ID_GLO:	return SAT_SV_SIG_ID_GLONASS_L2OF;
		case SAT_SV_GNSS_ID_IRN:	return SAT_SV_SIG_ID_NAVIC_L5A;  // NavIC
		}
	}
	else
	{	// L2/E2 - most common band
		switch(gnssId)
		{
		case SAT_SV_GNSS_ID_GPS:	return SAT_SV_SIG_ID_GPS_L2CL;
		case SAT_SV_GNSS_ID_SBS:	return 0;
		case SAT_SV_GNSS_ID_GAL:	return SAT_SV_SIG_ID_Galileo_E5a;
		case SAT_SV_GNSS_ID_BEI:	return SAT_SV_SIG_ID_BeiDou_B2;
		case SAT_SV_GNSS_ID_QZS:	return SAT_SV_SIG_ID_QZSS_L2;
		case SAT_SV_GNSS_ID_GLO:	return SAT_SV_SIG_ID_GLONASS_L2OF;
		case SAT_SV_GNSS_ID_IRN:	return SAT_SV_SIG_ID_NAVIC_L5A;  // NavIC
		}
	}

	return 0;
}

int nmea_gsv_group(char a[], int aSize, int &offset, gps_sat_t &gsat, gps_sig_t &gsig, uint8_t gnssId, uint8_t sigId=0xFF, bool noCno=false)
{
	// Apply offset to buffer
	a += offset;
	aSize -= offset;
	char *bufStart = a;

	int numSigs = nmea_gsv_num_sat_sigs(gnssId, sigId, gsig);
	int numMsgs = (numSigs+3) >> 2;	// divide by 4

	uint32_t i=0;
	for (int sigNum = 0; sigNum<numSigs; sigNum+=4)
	{
		int msgNum = (sigNum >> 2) + 1;	// (divide by 4) + 1

		// Message fields: $xxGSV,numMsg,msgNum,numSats,{svid,elv,az,cno,}signalId*cs\r\n
		// Write message header: $xxGSV,numMsg,msgNum,numSats
		int n = nmea_talker(a, aSize, gnssId);
		nmea_sprint(a, aSize, n, "GSV");
		nmea_sprint(a, aSize, n, ",%u,%u,%02u", numMsgs, msgNum, numSigs);		// 1,2,3 - numMsgs, msgNum, numSats in view

		// Write message payload: {svid,elv,az,cno} up to 4x
		for (int cnt=0; cnt<4 && i<=gsig.numSigs; i++)
		{
			gps_sig_sv_t &sig = gsig.sig[i];
			if (gsv_sig_match(gnssId, sigId, sig, noCno))
			{	
				for (uint32_t j=0; j<=gsat.numSats; j++)
				{
					gps_sat_sv_t &sat = gsat.sat[j];
					if (sat.gnssId == sig.gnssId &&
						sat.svId == sig.svId)
					{
						uint16_t svId = prnToSvId(sig.gnssId, sig.svId);
						if (s_protocol_version < NMEA_PROTOCOL_4P10)
						{
							svId = sigId_to_nmea2p3_svId(gnssId, sig.sigId, svId);
						}
						nmea_sprint(a, aSize, n, ",%02u", svId);				// 4 + 4*msgNum... svid
						nmea_print_u32(a, aSize, n, 2, sat.elev);				// 5 + 4*msgNum... elevation
						nmea_print_u32(a, aSize, n, 3, sat.azim);				// 6 + 4*msgNum... azimuth
						nmea_print_u32(a, aSize, n, 2, sig.cno);				// 7 + 4*msgNum... cno
						++cnt;
						break;
					}
				}
			}
		}

		// Write message footer
		if (s_protocol_version >= NMEA_PROTOCOL_4P10)
		{
			nmea_sprint(a, aSize, n, ",%c", sigId_to_nmea4p11_signalId(gnssId, sigId));	// Signal ID
		}
		nmea_sprint_footer(a, aSize, n);

		offset += n;
		// Move buffer pointer
		a += n;
		aSize -= n;
	} 

	return (int)(a - bufStart);
}


int nmea_gsv_gnss(char a[], int aSize, int &offset, gps_sat_t &gsat, gps_sig_t &gsig, uint8_t gnssId, bool noCno)
{
	(void)noCno;
	if (s_protocol_version < NMEA_PROTOCOL_4P10)
	{
		return nmea_gsv_group(a, aSize, offset, gsat, gsig, gnssId);
	}

	uint8_t *sigIds;
	uint8_t gpsSigIds[] = { 
		SAT_SV_SIG_ID_GPS_L1CA,
		SAT_SV_SIG_ID_GPS_L2CL,
		SAT_SV_SIG_ID_GPS_L2CM,
		SAT_SV_SIG_ID_GPS_L5I,
		SAT_SV_SIG_ID_GPS_L5Q
	};		
	uint8_t galSigIds[] = { 
		SAT_SV_SIG_ID_Galileo_E1C2,
		SAT_SV_SIG_ID_Galileo_E1B2,
		SAT_SV_SIG_ID_Galileo_E5aI,
		SAT_SV_SIG_ID_Galileo_E5aQ,
		SAT_SV_SIG_ID_Galileo_E5bI,
		SAT_SV_SIG_ID_Galileo_E5bQ,
	};		
	uint8_t beiSigIds[] = { 
		SAT_SV_SIG_ID_BeiDou_B1D1,
		SAT_SV_SIG_ID_BeiDou_B1D2,
		SAT_SV_SIG_ID_BeiDou_B2D1,
		SAT_SV_SIG_ID_BeiDou_B2D2,
		SAT_SV_SIG_ID_BeiDou_B1C,
		SAT_SV_SIG_ID_BeiDou_B2a,
	};		
	uint8_t qzsSigIds[] = { 
		SAT_SV_SIG_ID_QZSS_L1CA,
		SAT_SV_SIG_ID_QZSS_L1S,
		SAT_SV_SIG_ID_QZSS_L2CM,
		SAT_SV_SIG_ID_QZSS_L2CL,
		SAT_SV_SIG_ID_QZSS_L5I,
		SAT_SV_SIG_ID_QZSS_L5Q,
	};		
	uint8_t gloSigIds[] = { 
		SAT_SV_SIG_ID_GLONASS_L1OF,
		SAT_SV_SIG_ID_GLONASS_L2OF,
	};		
	uint8_t nvcSigIds[] = { 
		SAT_SV_SIG_ID_NAVIC_L5A,
	};		
	int numSigIds = 0;

	int n = 0;
	switch(gnssId)
	{
	case SAT_SV_GNSS_ID_GPS:	sigIds = gpsSigIds;		numSigIds = sizeof(gpsSigIds);	break;
	case SAT_SV_GNSS_ID_GAL:	sigIds = galSigIds;		numSigIds = sizeof(galSigIds);	break;
	case SAT_SV_GNSS_ID_BEI:	sigIds = beiSigIds;		numSigIds = sizeof(beiSigIds);	break;
	case SAT_SV_GNSS_ID_QZS:	sigIds = qzsSigIds;		numSigIds = sizeof(qzsSigIds);	break;
	case SAT_SV_GNSS_ID_GLO:	sigIds = gloSigIds;		numSigIds = sizeof(gloSigIds);	break;
	case SAT_SV_GNSS_ID_IRN:	sigIds = nvcSigIds;		numSigIds = sizeof(nvcSigIds);	break;
	default: return 0;
	}

	for (int i = 0; i<numSigIds; i++)
	{
		n += nmea_gsv_group(a, aSize, offset, gsat, gsig, gnssId, sigIds[i]);
	}

	return n;
}

int nmea_gsv(char a[], const int aSize, gps_sat_t &gsat, gps_sig_t &gsig)
{
	int n=0;

	// eSatSvGnssId
	for (int gnssId=1; gnssId<=SAT_SV_GNSS_ID_IRN; gnssId++)
	{
		if (gnssId == SAT_SV_GNSS_ID_SBS) { continue; }
		// printf("gnssId: %d\n", gnssId);

		// With CNO
		nmea_gsv_gnss(a, aSize, n, gsat, gsig, gnssId);

		// Zero CNO
		// nmea_gsv_gnss(a, aSize, n, gsat, gsig, gnssId, true);
	}

	return n;
}



//////////////////////////////////////////////////////////////////////////
// NMEA to Binary
//////////////////////////////////////////////////////////////////////////

int nmea_parse_info(dev_info_t &info, const char a[], const int aSize)
{
	(void)aSize;
	char *ptr = (char *)&a[6];	// $INFO,
	
	// uint32_t        serialNumber;
	ptr = ASCII_to_u32(&info.serialNumber, ptr);

	// uint8_t         hardwareVer[4];
	ptr = ASCII_to_ver4u8(info.hardwareVer, ptr);

	// uint8_t         firmwareVer[4];
	ptr = ASCII_to_ver4u8(info.firmwareVer, ptr);

	// uint32_t        buildNumber;
	ptr = ASCII_to_u32(&info.buildNumber, ptr);

	// uint8_t         protocolVer[4];
	ptr = ASCII_to_ver4u8(info.protocolVer, ptr);

	// uint32_t        repoRevision;
	ptr = ASCII_to_u32(&info.repoRevision, ptr);

	// char            manufacturer[DEVINFO_MANUFACTURER_STRLEN];
	ptr = ASCII_to_char_array(info.manufacturer, ptr, DEVINFO_MANUFACTURER_STRLEN);

	// uint8_t         buildDate[4];	YYYY-MM-DD
	unsigned int year, month, day;
	SSCANF(ptr, "%04d-%02u-%02u", &year, &month, &day);
	info.buildType = ' ';
	info.buildYear = (uint8_t)(year - 2000);
	info.buildMonth = (uint8_t)(month);
	info.buildDay = (uint8_t)(day);
	ptr = ASCII_find_next_field(ptr);
	
	// uint8_t         buildTime[4];	hh:mm:ss.ms
	unsigned int hour, minute, second, ms;
	SSCANF(ptr, "%02u:%02u:%03u.%02u", &hour, &minute, &second, &ms);
	info.buildHour = (uint8_t)hour;
	info.buildMinute = (uint8_t)minute;
	info.buildSecond = (uint8_t)second;
	info.buildMillisecond = (uint8_t)ms;
	ptr = ASCII_find_next_field(ptr);
	
	// char            addInfo[DEVINFO_ADDINFO_STRLEN];
	ptr = ASCII_to_char_array(info.addInfo, ptr, DEVINFO_ADDINFO_STRLEN);

	// uint16_t        hardware;
	ptr = ASCII_to_u16(&info.hardware, ptr);

	// uint16_t        reserved;
	ptr = ASCII_to_u16(&info.reserved, ptr);

	// uint8_t         build type;
	info.buildType = (uint8_t)*ptr;
	if (info.buildType==0) { info.buildType = ' '; }

	return 0;
}

int nmea_parse_pimu(imu_t &imu, const char a[], const int aSize)
{
	(void)aSize;
	char *ptr = (char *)&a[6];	// $PIMU,
	
	// Time since system powerup 
	ptr = ASCII_to_f64(&(imu.time), ptr);

	// PQR angular rate
	ptr = ASCII_to_vec3f(imu.I.pqr, ptr);
	// XYZ linear acceleration
	ptr = ASCII_to_vec3f(imu.I.acc, ptr);

	return 0;
}

int nmea_parse_pimu_to_rimu(imu_t &imu, const char a[], const int aSize)
{
	(void)aSize;
	char *ptr = (char *)&a[7];	// $PRIMU,
	
	// Time since system powerup 
	ptr = ASCII_to_f64(&(imu.time), ptr);

	// PQR angular rate
	ptr = ASCII_to_vec3f(imu.I.pqr, ptr);
	// XYZ linear acceleration
	ptr = ASCII_to_vec3f(imu.I.acc, ptr);

	return 0;
}

int nmea_parse_ppimu(pimu_t &pimu, const char a[], const int aSize)
{
	(void)aSize;
	char *ptr = (char *)&a[7];	// $PPIMU,
	
	// Time since system powerup 
	ptr = ASCII_to_f64(&(pimu.time), ptr);

	// PQR angular rate
	ptr = ASCII_to_vec3f(pimu.theta, ptr);
	// XYZ linear acceleration
	ptr = ASCII_to_vec3f(pimu.vel, ptr);

	// Integration period 
	ptr = ASCII_to_f32(&(pimu.dt), ptr);

	return 0;
}

int nmea_parse_pins1(ins_1_t &ins, const char a[], const int aSize)
{
	(void)aSize;
	char *ptr = (char *)&a[7];	// $PINS1,
	
	// GPS timeOfWeek, week 
	ptr = ASCII_to_f64(&(ins.timeOfWeek), ptr);
	ptr = ASCII_to_u32(&(ins.week), ptr);

	// insStatus, hdwStatus
	ptr = ASCII_to_u32(&(ins.insStatus), ptr);
	ptr = ASCII_to_u32(&(ins.hdwStatus), ptr);

	// Roll, Pitch, Yaw
	ptr = ASCII_to_vec3f(ins.theta, ptr);
	// UVW
	ptr = ASCII_to_vec3f(ins.uvw, ptr);
	// LLA
	ptr = ASCII_to_vec3d(ins.lla, ptr);
	// NED
	ptr = ASCII_to_vec3f(ins.ned, ptr);

	return 0;
}

int nmea_parse_pins2(ins_2_t &ins, const char a[], const int aSize)
{
	(void)aSize;
	char *ptr = (char *)&a[7];	// $PINS2,
	
	// GPS timeOfWeek, week 
	ptr = ASCII_to_f64(&(ins.timeOfWeek), ptr);
	ptr = ASCII_to_u32(&(ins.week), ptr);

	// insStatus, hdwStatus
	ptr = ASCII_to_u32(&(ins.insStatus), ptr);
	ptr = ASCII_to_u32(&(ins.hdwStatus), ptr);

	// Quaternion
	ptr = ASCII_to_vec4f(ins.qn2b, ptr);
	// UVW
	ptr = ASCII_to_vec3f(ins.uvw, ptr);
	// LLA
	ptr = ASCII_to_vec3d(ins.lla, ptr);

	return 0;
}

int nmea_parse_pgpsp(gps_pos_t &gpsPos, gps_vel_t &gpsVel, const char a[], const int aSize)
{
	(void)aSize;
	char *ptr = (char *)&a[7];	// $PGPSP,
	
	// GPS timeOfWeekMs, week 
	ptr = ASCII_to_u32(&(gpsPos.timeOfWeekMs), ptr);
	ptr = ASCII_to_u32(&(gpsPos.week), ptr);
	gpsVel.timeOfWeekMs = gpsPos.timeOfWeekMs;

	// status
	ptr = ASCII_to_u32(&(gpsPos.status), ptr);
	gpsPos.satsUsed = gpsPos.status & GPS_STATUS_NUM_SATS_USED_MASK;

	// LLA, MSL altitude
	ptr = ASCII_to_vec3d(gpsPos.lla, ptr);
	ptr = ASCII_to_f32(&(gpsPos.hMSL), ptr);

	// pDop, hAcc, vAcc
	ptr = ASCII_to_f32(&(gpsPos.pDop), ptr);
	ptr = ASCII_to_f32(&(gpsPos.hAcc), ptr);
	ptr = ASCII_to_f32(&(gpsPos.vAcc), ptr);

	// Velocity, sAcc
	ptr = ASCII_to_vec3f(gpsVel.vel, ptr);
	ptr = ASCII_to_f32(&(gpsVel.sAcc), ptr);

	// cnoMean
	ptr = ASCII_to_f32(&(gpsPos.cnoMean), ptr);

	// Time of Week offset, leapS
	ptr = ASCII_to_f64(&(gpsPos.towOffset), ptr);
	ptr = ASCII_to_u8(&(gpsPos.leapS), ptr);

	return 0;
}

int nmea_parse_intel_to_did_gps(dev_info_t &info, gps_pos_t &pos, gps_vel_t &vel, float ppsPhase[2], uint32_t ppsNoiseNs[1], const char a[], const int aSize)
{
	(void)aSize;
	char *ptr = (char *)&a[7];	// $INTEL,
	
	// 1 - Message ID KIM
	ptr = ASCII_find_next_field(ptr);

	// 2 -	Fimrware version of KIM
	ptr = ASCII_to_ver4u8(info.firmwareVer, ptr);
	
	// 3 -	GPS Time of Week (ms)
	ptr = ASCII_to_u32(&(pos.timeOfWeekMs), ptr);
	
	// 4 -	GPS week number
	ptr = ASCII_to_u32(&(pos.week), ptr);
	
	// 5 -	GPS leap seconds
	ptr = ASCII_to_u8(&(pos.leapS), ptr);
	
	// 6 -	1PPS phase 1 (ns)
	ptr = ASCII_to_f32(&(ppsPhase[0]), ptr);
	
	// 7 -	1PPS phase 2 (ns)
	ptr = ASCII_to_f32(&(ppsPhase[1]), ptr);
	
	// 8 -	Quantization error of time pulse (ns)
	ptr = ASCII_to_u32(&(ppsNoiseNs[0]), ptr);
	
	// 9-11 - ECEF X,Y,Z velocity (m/s)
	ptr = ASCII_to_vec3f(vel.vel, ptr);
		
	// 12-14 - NED veocity (m/s)
	// float velNed[3];
	// ptr = ASCII_to_vec3f(velNed, ptr);

	return 0;
}

int nmea_parse_gga_to_did_gps(gps_pos_t &gpsPos, const char a[], const int aSize, uint32_t weekday)
{
	(void)aSize;
	char *ptr = (char *)&a[7];	// $GxGGA,
	
	// 1 - UTC time HHMMSS.sss
	uint32_t utcTimeOfDayMs;
	ptr = ASCII_to_TimeOfDayMs(&utcTimeOfDayMs, ptr);
	gpsPos.timeOfWeekMs = weekday*86400000 + utcTimeOfDayMs + gpsPos.leapS*1000;

	// 2,3 - Latitude (deg)
	ptr = ASCII_DegMin_to_Lat(&(gpsPos.lla[0]), ptr);
	// 4,5 - Longitude (deg)
	ptr = ASCII_DegMin_to_Lon(&(gpsPos.lla[1]), ptr);

	// 6 - Fix quality
	uint32_t fixQuality;
	ptr = ASCII_to_u32(&fixQuality, ptr);
	gpsPos.status &= ~GPS_STATUS_FIX_MASK;
	gpsPos.status |= GPS_STATUS_FLAGS_GPS_NMEA_DATA;
	gpsPos.hAcc = 0.0f;
	gpsPos.vAcc = 0.0f;
	switch(fixQuality)
	{
	default:	break;
	case 1:		// Autonomous
		gpsPos.status |= 
			GPS_STATUS_FIX_3D | 
			GPS_STATUS_FLAGS_FIX_OK;
		gpsPos.hAcc = 1.5f;
			break;
	case 2:		// Differential
		gpsPos.status |= 
			GPS_STATUS_FIX_DGPS | 
			GPS_STATUS_FLAGS_FIX_OK | 
			GPS_STATUS_FLAGS_DGPS_USED;
		gpsPos.hAcc = 0.8f;
		break;
	case 3:		// Time only
		gpsPos.status |= 
			GPS_STATUS_FIX_TIME_ONLY;
		gpsPos.hAcc = 0.8f;
		break;
	case 4:		// RTK fix
		gpsPos.status |= 
			GPS_STATUS_FIX_RTK_FIX |
			GPS_STATUS_FLAGS_FIX_OK |
			GPS_STATUS_FLAGS_GPS1_RTK_POSITION_ENABLED |
			GPS_STATUS_FLAGS_DGPS_USED;
		gpsPos.hAcc = 0.05f;
		break;
	case 5:		// RTK float
		gpsPos.status |= 
			GPS_STATUS_FIX_RTK_FLOAT |
			GPS_STATUS_FLAGS_FIX_OK |
			GPS_STATUS_FLAGS_GPS1_RTK_POSITION_ENABLED |
			GPS_STATUS_FLAGS_DGPS_USED;				
		gpsPos.hAcc = 0.4f;
		break;
	case 6:		// Dead reckoning
		gpsPos.status |= 
			GPS_STATUS_FIX_GPS_PLUS_DEAD_RECK;
		break;
	}

	// 7 - Satellites used
	ptr = ASCII_to_u8(&(gpsPos.satsUsed), ptr);
	gpsPos.status |= gpsPos.satsUsed;	// GPS_STATUS_NUM_SATS_USED_MASK

	// 8 - hDop
	ptr = ASCII_to_f32(&(gpsPos.pDop), ptr);

	// 9,10 - MSL altitude
	ptr = ASCII_to_f32(&(gpsPos.hMSL), ptr);
	ptr = ASCII_find_next_field(ptr);

	// 11,12 - Geoid separation = alt(HAE) - alt(MSL)
	double geoidSep;
	ptr = ASCII_to_f64(&(geoidSep), ptr);
	gpsPos.lla[2] = gpsPos.hMSL + geoidSep;

	// Convert LLA to ECEF.  Ensure LLA uses ellipsoid altitude
	ixVector3d lla;
	lla[0] = DEG2RAD(gpsPos.lla[0]);
	lla[1] = DEG2RAD(gpsPos.lla[1]);
	lla[2] = gpsPos.lla[2];		// Use ellipsoid altitude
	lla2ecef(lla, gpsPos.ecef);

	// 13 - time since last DGPS update
	// 14 - DGPS station ID number

	return 0;
}

int nmea_parse_gll_to_did_gps(gps_pos_t &gpsPos, const char a[], const int aSize, uint32_t weekday)
{
	(void)aSize;
	char *ptr = (char *)&a[7];	// $GxGGA,
	
	// 1,2 - Latitude (deg)
	ptr = ASCII_DegMin_to_Lat(&(gpsPos.lla[0]), ptr);
	// 3,4 - Longitude (deg)
	ptr = ASCII_DegMin_to_Lon(&(gpsPos.lla[1]), ptr);

	// 5 - UTC time HHMMSS
	uint32_t utcTimeOfDayMs;
	ptr = ASCII_to_TimeOfDayMs(&utcTimeOfDayMs, ptr);
	gpsPos.timeOfWeekMs = weekday*86400000 + utcTimeOfDayMs + gpsPos.leapS*1000;

	// 6 - Valid (A=active, V=void)

	return 0;
}

int nmea_parse_gsa_to_did_gps(gps_pos_t &gpsPos, gps_sat_t &sat, const char a[], const int aSize)
{
	(void)aSize;
	char *ptr = (char *)&a[7];	// $GxGGA,
	
	// 1 - Auto selection of 2D or 3D
	ptr = ASCII_find_next_field(ptr);

	// 2 - Fix quality
	uint32_t fixQuality;
	ptr = ASCII_to_u32(&fixQuality, ptr);
	gpsPos.status &= ~GPS_STATUS_FIX_MASK;
	switch(fixQuality)
	{
	default:														break;
	case 2:	gpsPos.status |= GPS_STATUS_FIX_2D;						break;
	case 3:	gpsPos.status |= GPS_STATUS_FIX_3D;						break;
	}

	// 3-14 - Sat ID
	for (uint32_t i = 0; i < 12; i++)
	{
		ptr = ASCII_to_u8(&(sat.sat[i].svId), ptr);
	}

	// 15 - pDop
	ptr = ASCII_to_f32(&(gpsPos.pDop), ptr);

	// 16 - hDop (hAcc)
	ptr = ASCII_to_f32(&(gpsPos.hAcc), ptr);

	// 17 - vDop (vAcc)
	ptr = ASCII_to_f32(&(gpsPos.vAcc), ptr);

	return 0;
}

int nmea_parse_gsv_to_did_gps_sat(gps_sat_t &gpsSat, const char a[], const int aSize)
{
	(void)gpsSat;
	(void)a;
	(void)aSize;
	return 0;
}

int nmea_parse_vtg_to_did_gps(gps_vel_t &vel, const char a[], const int aSize, const double refLla[3])
{
	(void)aSize;
	char *ptr = (char *)&a[7];	// $GxVTG,

	// 1 - Track made good (degrees true)
	float courseMadeTrue;
	ptr = ASCII_to_f32(&courseMadeTrue, ptr);
	courseMadeTrue *= C_DEG2RAD_F;
	// 2 - T: track made good is relative to true north
	ptr = ASCII_find_next_field(ptr);

	// 3 - Track made good (degrees magnetic)
	ptr = ASCII_find_next_field(ptr);
	// 4 - M: track made good is relative to magnetic north 
	ptr = ASCII_find_next_field(ptr);

	// 5 - Speed, in knots
	float speed2dKnots;
	ptr = ASCII_to_f32(&speed2dKnots, ptr);
	float speed2dMps;
	speed2dMps = C_KNOTS_METERS_F * speed2dKnots;

	ixVector3 velNed;
	velNed[0] = speed2dMps * cosf(courseMadeTrue);
	velNed[1] = speed2dMps * sinf(courseMadeTrue);
	velNed[2] = 0.0f;
	if (vel.status & GPS_STATUS_FLAGS_GPS_NMEA_DATA)
	{	// NED velocity
		cpy_Vec3_Vec3(vel.vel, velNed);
	}
	else
	{	// ECEF velocity
		ixQuat qe2n;
		quat_ecef2ned(C_DEG2RAD_F*(float)refLla[0], C_DEG2RAD_F*(float)refLla[1], qe2n);
		quatRot(vel.vel, qe2n, velNed);
	}

	// 6 - N: speed is measured in knots
	ptr = ASCII_find_next_field(ptr);

	// 7 - Speed over ground in kilometers/hour (kph)
	ptr = ASCII_find_next_field(ptr);

	// 8 - K: speed over ground is measured in kph
	ptr = ASCII_find_next_field(ptr);

	// 9 - Mode indicator:
	// 		A: Autonomous mode
	// 		D: Differential mode
	// 		E: Estimated (dead reckoning) mode
	// 		M: Manual Input mode
	// 		S: Simulator mode
	// 		N: Data not valid
	ptr = ASCII_find_next_field(ptr);

	return 0;
}

int nmea_parse_zda_to_did_gps(gps_pos_t &gpsPos, const char a[], const int aSize, uint32_t leapS)
{
	(void)aSize;
	char *ptr = (char *)&a[7];	// $GxZDA,

	double datetime[6];		// year,month,day,hour,min,sec

	// 1 - UTC time HHMMSS
	int hours, minutes; float seconds;
	ptr = ASCII_to_hours_minutes_seconds(&hours, &minutes, &seconds, ptr);
	datetime[3] = (double)hours;
	datetime[4] = (double)minutes;
	datetime[5] = (double)seconds;

	// 2,3,4 - dd,mm,yyy Day,Month,Year
	ptr = ASCII_to_f64(&(datetime[2]), ptr);
	ptr = ASCII_to_f64(&(datetime[1]), ptr);
	ptr = ASCII_to_f64(&(datetime[0]), ptr);

	gtime_t gtm = epochToTime(datetime);
	int week;
	double iTOWd = timeToGpst(gtm, &week);
	gpsPos.timeOfWeekMs = ((uint32_t)((iTOWd + 0.00001) * 1000.0)) + (leapS*1000);
	gpsPos.week = week;
	gpsPos.leapS = leapS;

	// 5,6 - 00,00

	return 0;
}

// Returns RMC options
uint32_t nmea_parse_ascb(int pHandle, const char msg[], int msgSize, rmci_t rmci[NUM_COM_PORTS])
{
	(void)msgSize;
	if(pHandle >= NUM_COM_PORTS)
	{
		return 0;
	}
	
	nmea_msgs_t tmp {};
	uint32_t options = 0;	
	char *ptr = (char *)&msg[6];				// $ASCB
	if(*ptr!=','){ options = (uint32_t)atoi(ptr); }		
	ptr = ASCII_find_next_field(ptr);			// PIMU
	if(*ptr!=','){ tmp.pimu = (uint8_t)atoi(ptr); }	
	ptr = ASCII_find_next_field(ptr);			// PPIMU
	if(*ptr!=','){ tmp.ppimu = (uint8_t)atoi(ptr); }
	ptr = ASCII_find_next_field(ptr);			// PINS1
	if(*ptr!=','){ tmp.pins1 = (uint8_t)atoi(ptr);	}
	ptr = ASCII_find_next_field(ptr);			// PINS2
	if(*ptr!=','){ tmp.pins2 = (uint8_t)atoi(ptr);	}
	ptr = ASCII_find_next_field(ptr);			// PGPSP
	if(*ptr!=','){ tmp.pgpsp = (uint8_t)atoi(ptr);	}
	ptr = ASCII_find_next_field(ptr);			// PRIMU
	if(*ptr!=','){ tmp.primu = (uint8_t)atoi(ptr); }
	ptr = ASCII_find_next_field(ptr);			// gga
	if(*ptr!=','){ tmp.gga = (uint8_t)atoi(ptr);	}
	ptr = ASCII_find_next_field(ptr);			// gll
	if(*ptr!=','){ tmp.gll = (uint8_t)atoi(ptr);	}
	ptr = ASCII_find_next_field(ptr);			// gsa
	if(*ptr!=','){ tmp.gsa = (uint8_t)atoi(ptr);	}
	ptr = ASCII_find_next_field(ptr);			// rmc
	if(*ptr!=','){ tmp.rmc = (uint8_t)atoi(ptr);	}
	ptr = ASCII_find_next_field(ptr);			// zda
	if(*ptr!=','){ tmp.zda = (uint8_t)atoi(ptr);	}
	ptr = ASCII_find_next_field(ptr);			// pashr
	if(*ptr!=','){ tmp.pashr = (uint8_t)atoi(ptr);	}
	ptr = ASCII_find_next_field(ptr);			// gsv
	if(*ptr!=','){ tmp.gsv = (uint8_t)atoi(ptr);	}
		
	// Copy tmp to corresponding port(s)
	uint32_t ports = options&RMC_OPTIONS_PORT_MASK;
	switch (ports)
	{	
	case RMC_OPTIONS_PORT_CURRENT:	nmea_set_rmc_period_multiple(rmci[pHandle], tmp); break;
	case RMC_OPTIONS_PORT_ALL:		for(int i=0; i<NUM_COM_PORTS; i++) { nmea_set_rmc_period_multiple(rmci[i], tmp); } break;
		
	default:	// Current port
		if (ports & RMC_OPTIONS_PORT_SER0)	{ nmea_set_rmc_period_multiple(rmci[0], tmp); }
		if (ports & RMC_OPTIONS_PORT_SER1)	{ nmea_set_rmc_period_multiple(rmci[1], tmp); }
		if (ports & RMC_OPTIONS_PORT_SER2)	{ nmea_set_rmc_period_multiple(rmci[2], tmp); }
		if (ports & RMC_OPTIONS_PORT_USB)	{ nmea_set_rmc_period_multiple(rmci[3], tmp); }
		break;
	}
		
	return options;
}

uint32_t nmea_parse_asce(int pHandle, const char msg[], int msgSize, rmci_t rmci[NUM_COM_PORTS])
{
	(void)msgSize;
	if(pHandle >= NUM_COM_PORTS)
	{
		return 0;
	}
	char *ptr = (char *)&msg[6];				// $ASCE
	
	uint32_t options = 0;
	if(*ptr!=','){ options = (uint32_t)atoi(ptr); }
	ptr = ASCII_to_u32(&options, ptr);
	uint32_t id;
	uint8_t period;
	for (int i=0; i<20; i++)
	{
		if(*ptr=='*'){ break; }
		id = ((*ptr==',') ? 0 : atoi(ptr));
		ptr = ASCII_find_next_field(ptr);
		if(*ptr=='*'){ break; }
		period = ((*ptr==',') ? 0 : (uint8_t)atoi(ptr));	
		ptr = ASCII_find_next_field(ptr);

<<<<<<< HEAD
		switch (options&RMC_OPTIONS_PORT_MASK)
		{	
		case 0xFF:	// All ports
			for(int i=0; i<NUM_COM_PORTS; i++)
			{
				nmea_enable_stream(rmci[i], id,  period);
			}
			break;
			
		default:	// Current port
		case RMC_OPTIONS_PORT_CURRENT:  nmea_enable_stream(rmci[pHandle], id, period);  break;
		case RMC_OPTIONS_PORT_SER0:     nmea_enable_stream(rmci[0], id, period);        break;
		case RMC_OPTIONS_PORT_SER1:     nmea_enable_stream(rmci[1], id, period);        break;
		case RMC_OPTIONS_PORT_SER2:     nmea_enable_stream(rmci[2], id, period);        break;
		case RMC_OPTIONS_PORT_USB:      nmea_enable_stream(rmci[3], id, period);        break;
		}
=======
		switch(id)
		{
		case NMEA_MSG_ID_PIMU:  tmp.pimu    = period; break;
		case NMEA_MSG_ID_PPIMU: tmp.ppimu   = period; break;
		case NMEA_MSG_ID_PRIMU: tmp.primu   = period; break;
		case NMEA_MSG_ID_PINS1: tmp.pins1   = period; break;
		case NMEA_MSG_ID_PINS2: tmp.pins2   = period; break;
		case NMEA_MSG_ID_PGPSP: tmp.pgpsp   = period; break;
		case NMEA_MSG_ID_GGA:   tmp.gga     = period; break;
		case NMEA_MSG_ID_GLL:   tmp.gll     = period; break;
		case NMEA_MSG_ID_GSA:   tmp.gsa     = period; break;
		case NMEA_MSG_ID_RMC:   tmp.rmc     = period; break;
		case NMEA_MSG_ID_ZDA:   tmp.zda     = period; break;
		case NMEA_MSG_ID_PASHR: tmp.pashr   = period; break;
		case NMEA_MSG_ID_GSV:   tmp.gsv     = period; break;
		case NMEA_MSG_ID_VTG:   tmp.vtg     = period; break;
		default: return 0;
		}
	}

	// Copy tmp to corresponding port(s)
	uint32_t ports = options&RMC_OPTIONS_PORT_MASK; 
	switch (ports)
	{	
	case RMC_OPTIONS_PORT_CURRENT:	nmea_set_rmc_period_multiple(rmci[pHandle], tmp);	break;
	case RMC_OPTIONS_PORT_ALL:		for(int i=0; i<NUM_COM_PORTS; i++) { nmea_set_rmc_period_multiple(rmci[i], tmp); } break;	
	default:
		if (ports & RMC_OPTIONS_PORT_SER0)	{ nmea_set_rmc_period_multiple(rmci[0], tmp); }
		if (ports & RMC_OPTIONS_PORT_SER1)	{ nmea_set_rmc_period_multiple(rmci[1], tmp); }
		if (ports & RMC_OPTIONS_PORT_SER2)	{ nmea_set_rmc_period_multiple(rmci[2], tmp); }
		if (ports & RMC_OPTIONS_PORT_USB)	{ nmea_set_rmc_period_multiple(rmci[3], tmp); }
		break;
>>>>>>> 321b54b9
	}
		
	return options;
}

/* G_ZDA message
*  Provides day/month/year fort calculating iTOW.
*/
int nmea_parse_zda(const char msg[], int msgSize, double &day, double &month, double &year)
{
	(void)msgSize;
	char *ptr = (char *)&msg[7];
	//$xxZDA,time,day,month,year,ltzh,ltzn*cs<CR><LF>
			
	//time
	ptr = ASCII_find_next_field(ptr);
			
	//day
	day = atoi(ptr);
	ptr = ASCII_find_next_field(ptr);
			
	//month
	month = atoi(ptr);
	ptr = ASCII_find_next_field(ptr);
			
	//year
	year = atoi(ptr);

	return 0;
}

/* G_GNS Message
* Provides position data (newer message) using the following:
*   Time
*   Position (lat, lon)
*   Positioning mode (fix type)
*   Number Satellites
*   Altitude & Geoid separation
*/
int nmea_parse_gns(const char msg[], int msgSize, gps_pos_t *gpsPos, double datetime[6], uint32_t *satsUsed, uint32_t statusFlags)
{
	(void)msgSize;
	char *ptr = (char *)&msg[7];
	//$xxGNS,time,lat,NS,lon,EW,posMode,numSV,HDOP,alt,sep,diffAge,diffStation,navStatus*cs<CR><LF>

	//UTC time, hhmmss
	double UTCtime = atof(ptr);
	ptr = ASCII_find_next_field(ptr);

	//Convert time to iTOW
	datetime[3] = ((int)UTCtime / 10000) % 100;
	datetime[4] = ((int)UTCtime / 100) % 100;
	double subSec = UTCtime - (int)UTCtime;
	datetime[5] = (double)((int)UTCtime % 100) + subSec + gpsPos->leapS;
			
	gtime_t gtm = epochToTime(datetime);
	int week;
	double iTOWd = timeToGpst(gtm, &week);
	uint32_t iTOW = (uint32_t)((iTOWd + 0.00001) * 1000.0);
		
	//Latitude
	ixVector3d lla;
	lla[0] = ddmm2deg(atof(ptr));
	ptr = ASCII_find_next_field(ptr);
	if(*ptr == 'S')
		lla[0] = -lla[0];
	ptr = ASCII_find_next_field(ptr);

	//Longitude
	lla[1] = ddmm2deg(atof(ptr));
	ptr = ASCII_find_next_field(ptr);
	if(*ptr == 'W')
		lla[1] = -lla[1];
	ptr = ASCII_find_next_field(ptr);

	//Positioning Mode
	char pMode[4] = {0,0,0,0};
	if(*ptr != ',')
		pMode[0] = *ptr++;
	if(*ptr != ',')
		pMode[1] = *ptr++;
	if(*ptr != ',')
		pMode[2] = *ptr++;
	if(*ptr != ',')
		pMode[3] = *ptr++;
	ptr = ASCII_find_next_field(ptr);
		
	//Based off of ZED-F9P datasheet
	uint32_t fixType = GPS_STATUS_FIX_NONE;
	statusFlags |= GPS_STATUS_FLAGS_GPS_NMEA_DATA;
	gpsPos->hAcc = 0.0f;
	if(pMode[0] == 'R' || pMode[1] == 'R' || pMode[2] == 'R' || pMode[3] == 'R')		// RTK fix
	{
		fixType = GPS_STATUS_FIX_RTK_FIX;
		statusFlags |= 
			GPS_STATUS_FLAGS_FIX_OK |
			GPS_STATUS_FLAGS_GPS1_RTK_POSITION_ENABLED |
			GPS_STATUS_FLAGS_GPS1_RTK_POSITION_VALID |
			GPS_STATUS_FLAGS_RTK_FIX_AND_HOLD |
			GPS_STATUS_FLAGS_DGPS_USED;
		gpsPos->hAcc = 0.05f;
	}
	else if(pMode[0] == 'F' || pMode[1] == 'F' || pMode[2] == 'F' || pMode[3] == 'F')	// RTK float
	{
		fixType = GPS_STATUS_FIX_RTK_FLOAT;
		statusFlags |=
			GPS_STATUS_FLAGS_FIX_OK |
			GPS_STATUS_FLAGS_GPS1_RTK_POSITION_ENABLED |
			GPS_STATUS_FLAGS_DGPS_USED;
		gpsPos->hAcc = 0.4f;
	}
	else if(pMode[0] == 'D' || pMode[1] == 'D' || pMode[2] == 'D' || pMode[3] == 'D')	// Differential (DGPS)
	{
		fixType = GPS_STATUS_FIX_DGPS;
		statusFlags |= 
			GPS_STATUS_FLAGS_FIX_OK |
			GPS_STATUS_FLAGS_DGPS_USED;
		gpsPos->hAcc = 0.8f;
	}
	else if(pMode[0] == 'A' || pMode[1] == 'A' || pMode[2] == 'A' || pMode[3] == 'A')	// Autonomous, 2D/3D
	{
		fixType = GPS_STATUS_FIX_3D;
		statusFlags |= GPS_STATUS_FLAGS_FIX_OK;
		gpsPos->hAcc = 1.5f;
	}
	else if(pMode[0] == 'E' || pMode[1] == 'E' || pMode[2] == 'E' || pMode[3] == 'E')	// Dead reckoning
	{
		fixType = GPS_STATUS_FIX_DEAD_RECKONING_ONLY;
	}
	gpsPos->vAcc = 1.4f * gpsPos->hAcc;
			
	//Number of satellites used in solution
	*satsUsed = atoi(ptr);
	ptr = ASCII_find_next_field(ptr);
		
	//HDOP
	ptr = ASCII_find_next_field(ptr);
		
	//MSL Altitude (altitude above mean sea level)
	lla[2] = atof(ptr);
	gpsPos->hMSL = (float)lla[2];
	ptr = ASCII_find_next_field(ptr);

	//Geoid separation (difference between ellipsoid and mean sea level)
	double sep = atof(ptr);
		
	//Store data		
	set_gpsPos_status_mask(&(gpsPos->status), *satsUsed, (uint32_t)GPS_STATUS_NUM_SATS_USED_MASK);
	set_gpsPos_status_mask(&(gpsPos->status), statusFlags, (uint32_t)GPS_STATUS_FLAGS_MASK);
	set_gpsPos_status_mask(&(gpsPos->status), fixType, (uint32_t)GPS_STATUS_FIX_MASK);
		
	gpsPos->lla[0] = lla[0];
	gpsPos->lla[1] = lla[1];
	gpsPos->lla[2] = lla[2] + sep;

	//Change LLA to radians
	lla[0] = DEG2RAD(lla[0]);
	lla[1] = DEG2RAD(lla[1]);
	lla[2] = gpsPos->lla[2];	// Use ellipsoid alt
		
	//Convert LLA to ECEF.  Ensure LLA uses ellipsoid alt 
	ixVector3d ecef;
	lla2ecef(lla, ecef);
				
	gpsPos->timeOfWeekMs = iTOW;
	gpsPos->week = week;
	gpsPos->ecef[0] = ecef[0];
	gpsPos->ecef[1] = ecef[1];
	gpsPos->ecef[2] = ecef[2];	

	return 0;	
}

/* G_GGA Message
* Provides position data (older message) using the following:
*   Time
*   Position (lat, lon)
*   Quality (fix type)
*   Number Satellites
*   Altitude & Geoid separation
*/	
int nmea_parse_gga(const char msg[], int msgSize, gps_pos_t *gpsPos, double datetime[6], uint32_t *satsUsed, uint32_t statusFlags)
{
	(void)msgSize;
	char *ptr = (char *)&msg[7];
	//$xxGGA,time,lat,NS,lon,EW,quality,numSV,HDOP,alt,altUnit,sep,sepUnit,diffAge,diffStation*cs<CR><LF>
			
	//UTC time, hhmmss
	double UTCtime = atof(ptr);
	ptr = ASCII_find_next_field(ptr);

	//Convert time to iTOW
	datetime[3] = ((int)UTCtime / 10000) % 100;
	datetime[4] = ((int)UTCtime / 100) % 100;
	double subSec = UTCtime - (int)UTCtime;
	datetime[5] = (double)((int)UTCtime % 100) + subSec + gpsPos->leapS;
			
	gtime_t gtm = epochToTime(datetime);
	int week;
	double iTOWd = timeToGpst(gtm, &week);
	uint32_t iTOW = (uint32_t)((iTOWd + 0.00001) * 1000.0);
			
	//Latitude
	ixVector3d lla;
	lla[0] = ddmm2deg(atof(ptr));
	ptr = ASCII_find_next_field(ptr);
	if(*ptr == 'S')
	lla[0] = -lla[0];
	ptr = ASCII_find_next_field(ptr);

	//Longitude
	lla[1] = ddmm2deg(atof(ptr));
	ptr = ASCII_find_next_field(ptr);
	if(*ptr == 'W')
	lla[1] = -lla[1];
	ptr = ASCII_find_next_field(ptr);

	//quality
	int quality = atoi(ptr);
	ptr = ASCII_find_next_field(ptr);
			
	//Based off of ZED-F9P datasheet
	uint32_t fixType = GPS_STATUS_FIX_NONE;
	statusFlags |= GPS_STATUS_FLAGS_GPS_NMEA_DATA;
	gpsPos->hAcc = 0.0f;
	gpsPos->vAcc = 0.0f;
	switch(quality)
	{
	case 6:		// Dead reckoning
		fixType = GPS_STATUS_FIX_DEAD_RECKONING_ONLY;
		break;

	case 5:		// RTK float
		fixType = GPS_STATUS_FIX_RTK_FLOAT;
		statusFlags |=
			GPS_STATUS_FLAGS_FIX_OK |
			GPS_STATUS_FLAGS_GPS1_RTK_POSITION_ENABLED |
			GPS_STATUS_FLAGS_DGPS_USED;
		gpsPos->hAcc = 0.4f;
		break;
	
	case 4:		// RTK fix
		fixType = GPS_STATUS_FIX_RTK_FIX;
		statusFlags |= 
			GPS_STATUS_FLAGS_FIX_OK |
			GPS_STATUS_FLAGS_GPS1_RTK_POSITION_ENABLED |
			GPS_STATUS_FLAGS_GPS1_RTK_POSITION_VALID |
			GPS_STATUS_FLAGS_RTK_FIX_AND_HOLD |
			GPS_STATUS_FLAGS_DGPS_USED;
		gpsPos->hAcc = 0.05f;
		break;

	case 2:		// Differential
		fixType = GPS_STATUS_FIX_DGPS;
		statusFlags |= 
			GPS_STATUS_FLAGS_FIX_OK |
			GPS_STATUS_FLAGS_DGPS_USED;
		gpsPos->hAcc = 0.8f;
		break;

	case 1:		// Autonomous
		fixType = GPS_STATUS_FIX_3D;
		statusFlags |= GPS_STATUS_FLAGS_FIX_OK;
		gpsPos->hAcc = 1.5f;
		break;
	}
			
	//Number of satellites used in solution
	*satsUsed = atoi(ptr);
	ptr = ASCII_find_next_field(ptr);
			
	//HDOP
	ptr = ASCII_find_next_field(ptr);
			
	//MSL Altitude (altitude above mean sea level)
	lla[2] = atof(ptr);
	gpsPos->hMSL = (float)lla[2];
	ptr = ASCII_find_next_field(ptr);

	//altUnit
	ptr = ASCII_find_next_field(ptr);

	//Geoid separation
	double sep = atof(ptr);
			
	//Store data
	set_gpsPos_status_mask(&(gpsPos->status), *satsUsed, (uint32_t)GPS_STATUS_NUM_SATS_USED_MASK);
	set_gpsPos_status_mask(&(gpsPos->status), statusFlags, (uint32_t)GPS_STATUS_FLAGS_MASK);
	set_gpsPos_status_mask(&(gpsPos->status), fixType, (uint32_t)GPS_STATUS_FIX_MASK);
			
	gpsPos->lla[0] = lla[0];
	gpsPos->lla[1] = lla[1];
	gpsPos->lla[2] = lla[2] + sep;

	//Change LLA to radians
	lla[0] = DEG2RAD(lla[0]);
	lla[1] = DEG2RAD(lla[1]);
	lla[2] = gpsPos->lla[2];	// Use ellipsoid alt
			
	//Convert LLA to ECEF.  Ensure LLA uses ellipsoid alt
	ixVector3d ecef;
	lla2ecef(lla, ecef);
			
	gpsPos->timeOfWeekMs = iTOW;
	gpsPos->week = week;
	gpsPos->ecef[0] = ecef[0];
	gpsPos->ecef[1] = ecef[1];
	gpsPos->ecef[2] = ecef[2];
	//gpsPos->hAcc = 0;
	//gpsPos->vAcc = 0;
			
	//Indicate it is coming from NMEA
	gpsPos->status |= GPS_STATUS_FLAGS_GPS_NMEA_DATA;

	return 0;	
}

/* G_RMC Message
* Provides speed (speed and course over ground)
*/
int nmea_parse_rmc(const char msg[], int msgSize, gps_vel_t *gpsVel, double datetime[6], uint32_t statusFlags)
{
	(void)msgSize;
	char *ptr = (char *)&msg[7];
	//$xxRMC,time,status,lat,NS,lon,EW,spd,cog,date,mv,mvEW,posMode,navStatus*cs<CR><LF>

	//UTC time, hhmmss
	double UTCtime = atof(ptr);
	ptr = ASCII_find_next_field(ptr);
			
	//Skip 5
	for(int i=0;i<5;++i)
	{
		ptr = ASCII_find_next_field(ptr);
	}

	//spd & cog
	float spdm_s = (float)atof(ptr) * C_KNOTS_METERS_F;
	ptr = ASCII_find_next_field(ptr);
	float cogRad = DEG2RAD((float)atof(ptr));
			
	//Convert time to iTOW
	datetime[3] = ((int)UTCtime / 10000) % 100;
	datetime[4] = ((int)UTCtime / 100) % 100;
	double subSec = UTCtime - (int)UTCtime;
	datetime[5] = (double)((int)UTCtime % 100) + subSec;
			
	gtime_t gtm = epochToTime(datetime);
	double iTOWd = timeToGpst(gtm, 0);
	gpsVel->timeOfWeekMs = (uint32_t)round((iTOWd + 0.00001) * 1000.0);
			
	//Speed data in NED
	gpsVel->vel[0] = spdm_s * cosf(cogRad);
	gpsVel->vel[1] = spdm_s * sinf(cogRad);
	gpsVel->vel[2] = 0;
	//dependencies_.gpsVel->sAcc = 0;
			
	//Indicate it is coming from NMEA
	gpsVel->status = GPS_STATUS_FLAGS_GPS_NMEA_DATA | statusFlags;

	return 0;	
}

/* G_GSA Message
* Provides pDOP and navigation mode (saved to determine 2D/3D mode)
*/
int nmea_parse_gsa(const char msg[], int msgSize, gps_pos_t *gpsPos, int *navMode)
{
	(void)msgSize;
	char *ptr = (char *)&msg[7];
	//$xxGSA,opMode,navMode{,svid},PDOP,HDOP,VDOP,systemId*cs<CR><LF>

	//Operation mode
	ptr = ASCII_find_next_field(ptr);
			
	//Navigation mode - save for use to determine 2D / 3D mode
	*navMode = atoi(ptr);
			
	//Skip 13
	for(int i=0;i<13;++i)
	{
		ptr = ASCII_find_next_field(ptr);
	}

	//pDOP
	gpsPos->pDop = (float)atof(ptr);

	return 0;	
}

/* G_GSV Message
* Provides satellite information
* Multiple GSV messages will come in a block. We wait until block is finished before flagging data is ready.
*/
char* nmea_parse_gsv(const char a[], int aSize, gps_sat_t *gpsSat, gps_sig_t *gpsSig, uint32_t *cnoSum, uint32_t *cnoCount)
{
	if (gpsSat == NULL || gpsSig == NULL)
	{	// Don't parse
		return (char*)a;
	}

	(void)aSize;
	char *ptr = (char *)&a[7];	// $GxGSV,
	// $GxGSV, numMsgs, msgNum, numSats, {,svid,elv,az,cno}, signalId *checksum <CR><LF>
		
	int32_t numMsgs, msgNum, numSigs;
	ptr = ASCII_to_i32(&numMsgs, ptr);			// 1 - number of messages
	ptr = ASCII_to_i32(&msgNum, ptr);			// 2 - message number
	ptr = ASCII_to_i32(&numSigs, ptr);			// 3 - number of satellite signals in view

	uint8_t gnssId = SAT_SV_GNSS_ID_UNKNOWN;
	uint8_t sigId = 0;
	uint8_t *sigIds[4] = { NULL };
	uint8_t **sigIdPtr = sigIds;
			
	// Process up to 4 satellites
	int satCnt = _MIN(numSigs - (msgNum - 1) * 4, 4);

	// Payload: {svid,elv,az,cno} up to 4x
	for(int i=0; i<satCnt; ++i)
	{
		uint8_t elev, cno;
		uint16_t svId, azim;

		ptr = ASCII_to_u16(&svId, ptr);		// 4 + 4x   svId
		ptr = ASCII_to_u8(&elev, ptr);		// 5 + 4x   elevation
		ptr = ASCII_to_u16(&azim, ptr);		// 6 + 4x   azimuth
		ptr = ASCII_to_u8(&cno, ptr);		// 7 + 4x   cno

		talkerId_to_gnssId(a, gnssId, svId, sigId);
				
		// Add to satellite info list
		for (uint32_t j=0;; j++)
		{
			if (j >= gpsSat->numSats)
			{	// Not in list
				if(gpsSat->numSats < MAX_NUM_SATELLITES)
				{	// Add to list
					auto& dst = gpsSat->sat[gpsSat->numSats];
					gpsSat->numSats++;
					
					dst.gnssId = gnssId;
					dst.svId = (uint8_t)svId;
					dst.elev = elev;
					dst.azim = azim;
					dst.cno = cno;
					dst.status = 
						SAT_SIG_QUALITY_CODE_CARRIER_TIME_SYNC_3 |
						SAT_SV_STATUS_USED_IN_SOLUTION | 
						SAT_SV_STATUS_HEALTH_GOOD;
				}
				break;
			}
			if ((gnssId == gpsSat->sat[j].gnssId) && (svId == gpsSat->sat[j].svId)) 
			{ 
				break; 
			}	// already in list
		}

		// Add to satellite signal list
		for (uint32_t j=0;; j++)
		{
			if (j >= gpsSig->numSigs)
			{	// Not in list
				if(gpsSig->numSigs < MAX_NUM_SAT_SIGNALS)
				{	// Add to list
					auto& dst = gpsSig->sig[gpsSig->numSigs];
					gpsSig->numSigs++;
					
					dst.gnssId = gnssId;
					dst.svId = (uint8_t)svId;
					dst.sigId = sigId;	// Gets set at function end if using protocol > NMEA 4.1
					*sigIdPtr = &(dst.sigId);
					sigIdPtr++;
					dst.quality = SAT_SIG_QUALITY_CODE_CARRIER_TIME_SYNC_3;
					dst.cno = cno;
					dst.status = SAT_SIG_STATUS_HEALTH_GOOD | SAT_SIG_STATUS_USED_IN_SOLUTION;
				}
				break;
			}
		}

		// Calculate the sum and count of non-zero cno values, in order to calculate the cnoMean
		if (cno != 0)
		{
			(*cnoSum) += cno;
			++(*cnoCount);
		}
	}

	if (s_protocol_version >= NMEA_PROTOCOL_4P10)
	{
		uint8_t sigId = nmea4p11_signalId_to_sigId(gnssId, *ptr);	// nmea signal ID
		ptr = ASCII_find_next_field(ptr);
		for (int i=0; i<4 && sigIds[i]!=NULL; i++)
		{	// Retroactivly set sigId satSig list
			*(sigIds[i]) = sigId;
		}
	}
	
	// Move past checksum
	return ptr + 5;
}<|MERGE_RESOLUTION|>--- conflicted
+++ resolved
@@ -2096,6 +2096,7 @@
 	ptr = ASCII_to_u32(&options, ptr);
 	uint32_t id;
 	uint8_t period;
+	uint32_t ports = options&RMC_OPTIONS_PORT_MASK;
 	for (int i=0; i<20; i++)
 	{
 		if(*ptr=='*'){ break; }
@@ -2105,57 +2106,19 @@
 		period = ((*ptr==',') ? 0 : (uint8_t)atoi(ptr));	
 		ptr = ASCII_find_next_field(ptr);
 
-<<<<<<< HEAD
-		switch (options&RMC_OPTIONS_PORT_MASK)
+		// Copy tmp to corresponding port(s)
+		switch (ports)
 		{	
-		case 0xFF:	// All ports
-			for(int i=0; i<NUM_COM_PORTS; i++)
-			{
-				nmea_enable_stream(rmci[i], id,  period);
-			}
-			break;
+		case RMC_OPTIONS_PORT_CURRENT:	nmea_enable_stream(rmci[pHandle], id, period); break;
+		case RMC_OPTIONS_PORT_ALL:		for(int i=0; i<NUM_COM_PORTS; i++) { nmea_enable_stream(rmci[i], id,  period); } break;
 			
 		default:	// Current port
-		case RMC_OPTIONS_PORT_CURRENT:  nmea_enable_stream(rmci[pHandle], id, period);  break;
-		case RMC_OPTIONS_PORT_SER0:     nmea_enable_stream(rmci[0], id, period);        break;
-		case RMC_OPTIONS_PORT_SER1:     nmea_enable_stream(rmci[1], id, period);        break;
-		case RMC_OPTIONS_PORT_SER2:     nmea_enable_stream(rmci[2], id, period);        break;
-		case RMC_OPTIONS_PORT_USB:      nmea_enable_stream(rmci[3], id, period);        break;
-		}
-=======
-		switch(id)
-		{
-		case NMEA_MSG_ID_PIMU:  tmp.pimu    = period; break;
-		case NMEA_MSG_ID_PPIMU: tmp.ppimu   = period; break;
-		case NMEA_MSG_ID_PRIMU: tmp.primu   = period; break;
-		case NMEA_MSG_ID_PINS1: tmp.pins1   = period; break;
-		case NMEA_MSG_ID_PINS2: tmp.pins2   = period; break;
-		case NMEA_MSG_ID_PGPSP: tmp.pgpsp   = period; break;
-		case NMEA_MSG_ID_GGA:   tmp.gga     = period; break;
-		case NMEA_MSG_ID_GLL:   tmp.gll     = period; break;
-		case NMEA_MSG_ID_GSA:   tmp.gsa     = period; break;
-		case NMEA_MSG_ID_RMC:   tmp.rmc     = period; break;
-		case NMEA_MSG_ID_ZDA:   tmp.zda     = period; break;
-		case NMEA_MSG_ID_PASHR: tmp.pashr   = period; break;
-		case NMEA_MSG_ID_GSV:   tmp.gsv     = period; break;
-		case NMEA_MSG_ID_VTG:   tmp.vtg     = period; break;
-		default: return 0;
-		}
-	}
-
-	// Copy tmp to corresponding port(s)
-	uint32_t ports = options&RMC_OPTIONS_PORT_MASK; 
-	switch (ports)
-	{	
-	case RMC_OPTIONS_PORT_CURRENT:	nmea_set_rmc_period_multiple(rmci[pHandle], tmp);	break;
-	case RMC_OPTIONS_PORT_ALL:		for(int i=0; i<NUM_COM_PORTS; i++) { nmea_set_rmc_period_multiple(rmci[i], tmp); } break;	
-	default:
-		if (ports & RMC_OPTIONS_PORT_SER0)	{ nmea_set_rmc_period_multiple(rmci[0], tmp); }
-		if (ports & RMC_OPTIONS_PORT_SER1)	{ nmea_set_rmc_period_multiple(rmci[1], tmp); }
-		if (ports & RMC_OPTIONS_PORT_SER2)	{ nmea_set_rmc_period_multiple(rmci[2], tmp); }
-		if (ports & RMC_OPTIONS_PORT_USB)	{ nmea_set_rmc_period_multiple(rmci[3], tmp); }
-		break;
->>>>>>> 321b54b9
+			if (ports & RMC_OPTIONS_PORT_SER0)     { nmea_enable_stream(rmci[0], id, period); }
+			if (ports & RMC_OPTIONS_PORT_SER1)     { nmea_enable_stream(rmci[1], id, period); }
+			if (ports & RMC_OPTIONS_PORT_SER2)     { nmea_enable_stream(rmci[2], id, period); }
+			if (ports & RMC_OPTIONS_PORT_USB)      { nmea_enable_stream(rmci[3], id, period); }
+			break;
+		}
 	}
 		
 	return options;
