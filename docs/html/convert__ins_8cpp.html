<!DOCTYPE html PUBLIC "-//W3C//DTD XHTML 1.0 Transitional//EN" "https://www.w3.org/TR/xhtml1/DTD/xhtml1-transitional.dtd">
<html xmlns="http://www.w3.org/1999/xhtml">
<head>
<meta http-equiv="Content-Type" content="text/xhtml;charset=UTF-8"/>
<meta http-equiv="X-UA-Compatible" content="IE=9"/>
<meta name="generator" content="Doxygen 1.8.15"/>
<meta name="viewport" content="width=device-width, initial-scale=1"/>
<title>SDK: src/convert_ins.cpp File Reference</title>
<link href="tabs.css" rel="stylesheet" type="text/css"/>
<script type="text/javascript" src="jquery.js"></script>
<script type="text/javascript" src="dynsections.js"></script>
<link href="search/search.css" rel="stylesheet" type="text/css"/>
<script type="text/javascript" src="search/searchdata.js"></script>
<script type="text/javascript" src="search/search.js"></script>
<link href="doxygen.css" rel="stylesheet" type="text/css" />
</head>
<body>
<div id="top"><!-- do not remove this div, it is closed by doxygen! -->
<div id="titlearea">
<table cellspacing="0" cellpadding="0">
 <tbody>
 <tr style="height: 56px;">
  <td id="projectlogo"><img alt="Logo" src="Logo_Full_color_300x61.png"/></td>
  <td id="projectalign" style="padding-left: 0.5em;">
   <div id="projectname">SDK
<<<<<<< HEAD
   &#160;<span id="projectnumber">Release 1.7.5</span>
=======
   &#160;<span id="projectnumber">Release 1.7.6</span>
>>>>>>> 433530aa
   </div>
   <div id="projectbrief">Communications, logger, and bootloader libraries.</div>
  </td>
 </tr>
 </tbody>
</table>
</div>
<!-- end header part -->
<!-- Generated by Doxygen 1.8.15 -->
<script type="text/javascript">
/* @license magnet:?xt=urn:btih:cf05388f2679ee054f2beb29a391d25f4e673ac3&amp;dn=gpl-2.0.txt GPL-v2 */
var searchBox = new SearchBox("searchBox", "search",false,'Search');
/* @license-end */
</script>
<script type="text/javascript" src="menudata.js"></script>
<script type="text/javascript" src="menu.js"></script>
<script type="text/javascript">
/* @license magnet:?xt=urn:btih:cf05388f2679ee054f2beb29a391d25f4e673ac3&amp;dn=gpl-2.0.txt GPL-v2 */
$(function() {
  initMenu('',true,false,'search.php','Search');
  $(document).ready(function() { init_search(); });
});
/* @license-end */</script>
<div id="main-nav"></div>
<!-- window showing the filter options -->
<div id="MSearchSelectWindow"
     onmouseover="return searchBox.OnSearchSelectShow()"
     onmouseout="return searchBox.OnSearchSelectHide()"
     onkeydown="return searchBox.OnSearchSelectKey(event)">
</div>

<!-- iframe showing the search results (closed by default) -->
<div id="MSearchResultsWindow">
<iframe src="javascript:void(0)" frameborder="0" 
        name="MSearchResults" id="MSearchResults">
</iframe>
</div>

<div id="nav-path" class="navpath">
  <ul>
<li class="navelem"><a class="el" href="dir_68267d1309a1af8e8297ef4c3efbcdba.html">src</a></li>  </ul>
</div>
</div><!-- top -->
<div class="header">
  <div class="summary">
<a href="#func-members">Functions</a>  </div>
  <div class="headertitle">
<div class="title">convert_ins.cpp File Reference</div>  </div>
</div><!--header-->
<div class="contents">
<div class="textblock"><code>#include &quot;<a class="el" href="convert__ins_8h_source.html">convert_ins.h</a>&quot;</code><br />
<code>#include &quot;<a class="el" href="_i_s_pose_8h_source.html">ISPose.h</a>&quot;</code><br />
<code>#include &quot;<a class="el" href="_i_s_earth_8h_source.html">ISEarth.h</a>&quot;</code><br />
</div>
<p><a href="convert__ins_8cpp_source.html">Go to the source code of this file.</a></p>
<table class="memberdecls">
<tr class="heading"><td colspan="2"><h2 class="groupheader"><a name="func-members"></a>
Functions</h2></td></tr>
<tr class="memitem:a00a49ce51cbc38530813bd9d34892139"><td class="memItemLeft" align="right" valign="top">void&#160;</td><td class="memItemRight" valign="bottom"><a class="el" href="convert__ins_8cpp.html#a00a49ce51cbc38530813bd9d34892139">convertIns2ToIns1</a> (ins_2_t *ins2, ins_1_t *result)</td></tr>
<tr class="separator:a00a49ce51cbc38530813bd9d34892139"><td class="memSeparator" colspan="2">&#160;</td></tr>
<tr class="memitem:a8092edd2cb8bc059fb0654e15c93bdd4"><td class="memItemLeft" align="right" valign="top">void&#160;</td><td class="memItemRight" valign="bottom"><a class="el" href="convert__ins_8cpp.html#a8092edd2cb8bc059fb0654e15c93bdd4">convertIns3ToIns1</a> (ins_3_t *ins3, ins_1_t *result)</td></tr>
<tr class="separator:a8092edd2cb8bc059fb0654e15c93bdd4"><td class="memSeparator" colspan="2">&#160;</td></tr>
<tr class="memitem:a97762dcd92bf8bb0f07c6e10d87dbae2"><td class="memItemLeft" align="right" valign="top">void&#160;</td><td class="memItemRight" valign="bottom"><a class="el" href="convert__ins_8cpp.html#a97762dcd92bf8bb0f07c6e10d87dbae2">convertIns4ToIns1</a> (ins_4_t *ins4, ins_1_t *result)</td></tr>
<tr class="separator:a97762dcd92bf8bb0f07c6e10d87dbae2"><td class="memSeparator" colspan="2">&#160;</td></tr>
</table>
<h2 class="groupheader">Function Documentation</h2>
<a id="a00a49ce51cbc38530813bd9d34892139"></a>
<h2 class="memtitle"><span class="permalink"><a href="#a00a49ce51cbc38530813bd9d34892139">&#9670;&nbsp;</a></span>convertIns2ToIns1()</h2>

<div class="memitem">
<div class="memproto">
      <table class="memname">
        <tr>
          <td class="memname">void convertIns2ToIns1 </td>
          <td>(</td>
          <td class="paramtype">ins_2_t *&#160;</td>
          <td class="paramname"><em>ins2</em>, </td>
        </tr>
        <tr>
          <td class="paramkey"></td>
          <td></td>
          <td class="paramtype">ins_1_t *&#160;</td>
          <td class="paramname"><em>result</em>&#160;</td>
        </tr>
        <tr>
          <td></td>
          <td>)</td>
          <td></td><td></td>
        </tr>
      </table>
</div><div class="memdoc">

<p class="definition">Definition at line <a class="el" href="convert__ins_8cpp_source.html#l00018">18</a> of file <a class="el" href="convert__ins_8cpp_source.html">convert_ins.cpp</a>.</p>

</div>
</div>
<a id="a8092edd2cb8bc059fb0654e15c93bdd4"></a>
<h2 class="memtitle"><span class="permalink"><a href="#a8092edd2cb8bc059fb0654e15c93bdd4">&#9670;&nbsp;</a></span>convertIns3ToIns1()</h2>

<div class="memitem">
<div class="memproto">
      <table class="memname">
        <tr>
          <td class="memname">void convertIns3ToIns1 </td>
          <td>(</td>
          <td class="paramtype">ins_3_t *&#160;</td>
          <td class="paramname"><em>ins3</em>, </td>
        </tr>
        <tr>
          <td class="paramkey"></td>
          <td></td>
          <td class="paramtype">ins_1_t *&#160;</td>
          <td class="paramname"><em>result</em>&#160;</td>
        </tr>
        <tr>
          <td></td>
          <td>)</td>
          <td></td><td></td>
        </tr>
      </table>
</div><div class="memdoc">

<p class="definition">Definition at line <a class="el" href="convert__ins_8cpp_source.html#l00030">30</a> of file <a class="el" href="convert__ins_8cpp_source.html">convert_ins.cpp</a>.</p>

</div>
</div>
<a id="a97762dcd92bf8bb0f07c6e10d87dbae2"></a>
<h2 class="memtitle"><span class="permalink"><a href="#a97762dcd92bf8bb0f07c6e10d87dbae2">&#9670;&nbsp;</a></span>convertIns4ToIns1()</h2>

<div class="memitem">
<div class="memproto">
      <table class="memname">
        <tr>
          <td class="memname">void convertIns4ToIns1 </td>
          <td>(</td>
          <td class="paramtype">ins_4_t *&#160;</td>
          <td class="paramname"><em>ins4</em>, </td>
        </tr>
        <tr>
          <td class="paramkey"></td>
          <td></td>
          <td class="paramtype">ins_1_t *&#160;</td>
          <td class="paramname"><em>result</em>&#160;</td>
        </tr>
        <tr>
          <td></td>
          <td>)</td>
          <td></td><td></td>
        </tr>
      </table>
</div><div class="memdoc">

<p class="definition">Definition at line <a class="el" href="convert__ins_8cpp_source.html#l00042">42</a> of file <a class="el" href="convert__ins_8cpp_source.html">convert_ins.cpp</a>.</p>

</div>
</div>
</div><!-- contents -->
<!-- start footer part -->
<hr class="footer"/><address class="footer"><small>
Generated by &#160;<a href="http://www.doxygen.org/index.html">
<img class="footer" src="doxygen.png" alt="doxygen"/>
</a> 1.8.15
</small></address>
</body>
</html><|MERGE_RESOLUTION|>--- conflicted
+++ resolved
@@ -23,11 +23,7 @@
   <td id="projectlogo"><img alt="Logo" src="Logo_Full_color_300x61.png"/></td>
   <td id="projectalign" style="padding-left: 0.5em;">
    <div id="projectname">SDK
-<<<<<<< HEAD
-   &#160;<span id="projectnumber">Release 1.7.5</span>
-=======
    &#160;<span id="projectnumber">Release 1.7.6</span>
->>>>>>> 433530aa
    </div>
    <div id="projectbrief">Communications, logger, and bootloader libraries.</div>
   </td>
@@ -86,11 +82,11 @@
 <table class="memberdecls">
 <tr class="heading"><td colspan="2"><h2 class="groupheader"><a name="func-members"></a>
 Functions</h2></td></tr>
-<tr class="memitem:a00a49ce51cbc38530813bd9d34892139"><td class="memItemLeft" align="right" valign="top">void&#160;</td><td class="memItemRight" valign="bottom"><a class="el" href="convert__ins_8cpp.html#a00a49ce51cbc38530813bd9d34892139">convertIns2ToIns1</a> (ins_2_t *ins2, ins_1_t *result)</td></tr>
+<tr class="memitem:a00a49ce51cbc38530813bd9d34892139"><td class="memItemLeft" align="right" valign="top">void&#160;</td><td class="memItemRight" valign="bottom"><a class="el" href="convert__ins_8cpp.html#a00a49ce51cbc38530813bd9d34892139">convertIns2ToIns1</a> (<a class="el" href="data__sets_8h.html#a8c5835bd1e36c2963acfa4d8d0bd0468">ins_2_t</a> *ins2, <a class="el" href="data__sets_8h.html#a38b581a535340cba5d8e194a9fc0d680">ins_1_t</a> *result)</td></tr>
 <tr class="separator:a00a49ce51cbc38530813bd9d34892139"><td class="memSeparator" colspan="2">&#160;</td></tr>
-<tr class="memitem:a8092edd2cb8bc059fb0654e15c93bdd4"><td class="memItemLeft" align="right" valign="top">void&#160;</td><td class="memItemRight" valign="bottom"><a class="el" href="convert__ins_8cpp.html#a8092edd2cb8bc059fb0654e15c93bdd4">convertIns3ToIns1</a> (ins_3_t *ins3, ins_1_t *result)</td></tr>
+<tr class="memitem:a8092edd2cb8bc059fb0654e15c93bdd4"><td class="memItemLeft" align="right" valign="top">void&#160;</td><td class="memItemRight" valign="bottom"><a class="el" href="convert__ins_8cpp.html#a8092edd2cb8bc059fb0654e15c93bdd4">convertIns3ToIns1</a> (<a class="el" href="data__sets_8h.html#acfffad1a3ac9ffa3a0515950e1797fb6">ins_3_t</a> *ins3, <a class="el" href="data__sets_8h.html#a38b581a535340cba5d8e194a9fc0d680">ins_1_t</a> *result)</td></tr>
 <tr class="separator:a8092edd2cb8bc059fb0654e15c93bdd4"><td class="memSeparator" colspan="2">&#160;</td></tr>
-<tr class="memitem:a97762dcd92bf8bb0f07c6e10d87dbae2"><td class="memItemLeft" align="right" valign="top">void&#160;</td><td class="memItemRight" valign="bottom"><a class="el" href="convert__ins_8cpp.html#a97762dcd92bf8bb0f07c6e10d87dbae2">convertIns4ToIns1</a> (ins_4_t *ins4, ins_1_t *result)</td></tr>
+<tr class="memitem:a97762dcd92bf8bb0f07c6e10d87dbae2"><td class="memItemLeft" align="right" valign="top">void&#160;</td><td class="memItemRight" valign="bottom"><a class="el" href="convert__ins_8cpp.html#a97762dcd92bf8bb0f07c6e10d87dbae2">convertIns4ToIns1</a> (<a class="el" href="data__sets_8h.html#a5682b4426fa8ee87e283dddfe0b3f70d">ins_4_t</a> *ins4, <a class="el" href="data__sets_8h.html#a38b581a535340cba5d8e194a9fc0d680">ins_1_t</a> *result)</td></tr>
 <tr class="separator:a97762dcd92bf8bb0f07c6e10d87dbae2"><td class="memSeparator" colspan="2">&#160;</td></tr>
 </table>
 <h2 class="groupheader">Function Documentation</h2>
@@ -103,13 +99,13 @@
         <tr>
           <td class="memname">void convertIns2ToIns1 </td>
           <td>(</td>
-          <td class="paramtype">ins_2_t *&#160;</td>
+          <td class="paramtype"><a class="el" href="data__sets_8h.html#a8c5835bd1e36c2963acfa4d8d0bd0468">ins_2_t</a> *&#160;</td>
           <td class="paramname"><em>ins2</em>, </td>
         </tr>
         <tr>
           <td class="paramkey"></td>
           <td></td>
-          <td class="paramtype">ins_1_t *&#160;</td>
+          <td class="paramtype"><a class="el" href="data__sets_8h.html#a38b581a535340cba5d8e194a9fc0d680">ins_1_t</a> *&#160;</td>
           <td class="paramname"><em>result</em>&#160;</td>
         </tr>
         <tr>
@@ -133,13 +129,13 @@
         <tr>
           <td class="memname">void convertIns3ToIns1 </td>
           <td>(</td>
-          <td class="paramtype">ins_3_t *&#160;</td>
+          <td class="paramtype"><a class="el" href="data__sets_8h.html#acfffad1a3ac9ffa3a0515950e1797fb6">ins_3_t</a> *&#160;</td>
           <td class="paramname"><em>ins3</em>, </td>
         </tr>
         <tr>
           <td class="paramkey"></td>
           <td></td>
-          <td class="paramtype">ins_1_t *&#160;</td>
+          <td class="paramtype"><a class="el" href="data__sets_8h.html#a38b581a535340cba5d8e194a9fc0d680">ins_1_t</a> *&#160;</td>
           <td class="paramname"><em>result</em>&#160;</td>
         </tr>
         <tr>
@@ -163,13 +159,13 @@
         <tr>
           <td class="memname">void convertIns4ToIns1 </td>
           <td>(</td>
-          <td class="paramtype">ins_4_t *&#160;</td>
+          <td class="paramtype"><a class="el" href="data__sets_8h.html#a5682b4426fa8ee87e283dddfe0b3f70d">ins_4_t</a> *&#160;</td>
           <td class="paramname"><em>ins4</em>, </td>
         </tr>
         <tr>
           <td class="paramkey"></td>
           <td></td>
-          <td class="paramtype">ins_1_t *&#160;</td>
+          <td class="paramtype"><a class="el" href="data__sets_8h.html#a38b581a535340cba5d8e194a9fc0d680">ins_1_t</a> *&#160;</td>
           <td class="paramname"><em>result</em>&#160;</td>
         </tr>
         <tr>
