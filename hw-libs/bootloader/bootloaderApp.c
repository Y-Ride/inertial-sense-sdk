/*
MIT LICENSE

Copyright 2014-2019 Inertial Sense, Inc. - http://inertialsense.com

Permission is hereby granted, free of charge, to any person obtaining a copy of this software and associated documentation files(the "Software"), to deal in the Software without restriction, including without limitation the rights to use, copy, modify, merge, publish, distribute, sublicense, and/or sell copies of the Software, and to permit persons to whom the Software is furnished to do so, subject to the following conditions :

The above copyright notice and this permission notice shall be included in all copies or substantial portions of the Software.

THE SOFTWARE IS PROVIDED "AS IS", WITHOUT WARRANTY OF ANY KIND, EXPRESS OR IMPLIED, INCLUDING BUT NOT LIMITED TO THE WARRANTIES OF MERCHANTABILITY, FITNESS FOR A PARTICULAR PURPOSE AND NONINFRINGEMENT, IN NO EVENT SHALL THE AUTHORS OR COPYRIGHT HOLDERS BE LIABLE FOR ANY CLAIM, DAMAGES OR OTHER LIABILITY, WHETHER IN AN ACTION OF CONTRACT, TORT OR OTHERWISE, ARISING FROM, OUT OF OR IN CONNECTION WITH THE SOFTWARE OR THE USE OR OTHER DEALINGS IN THE SOFTWARE.
*/

#if defined(uINS_3) || defined(EVB_2)
#include <asf.h>
#elif defined(IMX_5)
#include "CMSIS/stm32l4xx.h"
#include "drivers/d_flash.h"
#endif

#include <string.h>
#include "data_sets.h"
#include "rtos.h"
#include "bootloaderApp.h"


void unlockUserFlash(void)
{
#ifndef IMX_5
    // unlock 64K of config data at end in event that downgrade of firmware is happening, old firmware did not attempt to unlock before flash writes
    for (uint32_t flashUnlockStart = BOOTLOADER_FLASH_USER_DATA_START_ADDRESS; flashUnlockStart < BOOTLOADER_FLASH_USER_DATA_END_ADDRESS; flashUnlockStart += BOOTLOADER_FLASH_BLOCK_SIZE)
    {
        flash_unlock(flashUnlockStart, flashUnlockStart + BOOTLOADER_FLASH_BLOCK_SIZE - 1, 0, 0); // unlock is inclusive
    }
#else
    // IMX-5 can currently only lock/unlock all of memory
    // TODO: Use write protect to protect user area and bootloader from erase.
#endif
}


static void soft_reset_internal(void)
{
	__disable_irq();
	__DMB();



#ifndef IMX_5
#if defined(PLATFORM_IS_EVB_2)
#else
    usart_reset((Usart*)SERIAL0);
    usart_reset((Usart*)SERIAL1);
    usart_reset((Usart*)SERIAL2);
#endif    

    set_reset_pin_enabled(1);
    RSTC->RSTC_CR = RSTC_CR_KEY_PASSWD | RSTC_CR_PROCRST;
#else
    __NVIC_SystemReset();
#endif

    while(1);
}

void soft_reset_no_backup_register(void)
{
    soft_reset_internal();
}

void soft_reset_backup_register(uint32_t sysFaultStatus)
{
#ifndef IMX_5
    GPBR->SYS_GPBR[GPBR_IDX_STATUS] |= sysFaultStatus;    // Report cause of reset
#else
    RTC->BKP0R |= sysFaultStatus;    // Report cause of reset
#endif

    soft_reset_internal();
}

void set_reset_pin_enabled(int enabled)
{
    // *** WARNING *** Disabling the reset pin will require a chip erase via jtag to deploy new firmware
    // *** WARNING *** Provide a way to re-enable the reset pin via message or other mechanism to avoid this

#if 0

    if (enabled)
    {
        uint32_t mode = RSTC->RSTC_MR;
        mode &= ~RSTC_MR_KEY_Msk;
        mode |= (RSTC_MR_URSTEN | RSTC_MR_KEY_PASSWD);
        RSTC->RSTC_MR = mode;
    }
    else
    {
        uint32_t mode = RSTC->RSTC_MR;
        mode &= ~(RSTC_MR_URSTEN | RSTC_MR_KEY_Msk);
        mode |= RSTC_MR_KEY_PASSWD;
        RSTC->RSTC_MR = mode;
    }

#endif

}

<<<<<<< HEAD

void enable_isb_bootloader(int pHandle)
=======
void write_bootloader_signature_stay_in_bootloader_mode(void)
>>>>>>> 533dad39
{	
    // update the bootloader header jump signature to indicate we want to go to bootloader
    bootloader_header_t header;
    memcpy(&header, (void*)BOOTLOADER_FLASH_BOOTLOADER_HEADER_ADDRESS, BOOTLOADER_FLASH_BOOTLOADER_HEADER_SIZE);
    strncpy(header.data.jumpSignature, BOOTLOADER_JUMP_SIGNATURE_STAY_IN_BOOTLOADER, sizeof(header.data.jumpSignature));

#ifndef IMX_5
    // unlock bootloader header 
	flash_unlock(BOOTLOADER_FLASH_BOOTLOADER_HEADER_ADDRESS, BOOTLOADER_FLASH_BOOTLOADER_HEADER_ADDRESS + BOOTLOADER_FLASH_BOOTLOADER_HEADER_SIZE - 1, 0, 0);

	// this flash write is allowed to erase and write a 512 byte page because it is in the small sector, last param of 1 does this
	flash_write(BOOTLOADER_FLASH_BOOTLOADER_HEADER_ADDRESS, &header, BOOTLOADER_FLASH_BOOTLOADER_HEADER_SIZE, 1);

	// unlock flash in case of firmware downgrade
	unlockUserFlash();
#else
	flash_write(BOOTLOADER_FLASH_BOOTLOADER_HEADER_ADDRESS, &header, BOOTLOADER_FLASH_BOOTLOADER_HEADER_SIZE, 0);
#endif
}

void enable_bootloader(int pHandle)
{	
    write_bootloader_signature_stay_in_bootloader_mode();

	// Let the bootloader know which port to use for the firmware update.  Set key and port number.
#ifndef IMX_5
    GPBR->SYS_GPBR[3] = PORT_SEL_KEY_SYS_GPBR_3;
	GPBR->SYS_GPBR[4] = PORT_SEL_KEY_SYS_GPBR_4;
	GPBR->SYS_GPBR[5] = PORT_SEL_KEY_SYS_GPBR_5;
	GPBR->SYS_GPBR[6] = PORT_SEL_KEY_SYS_GPBR_6;
	GPBR->SYS_GPBR[7] = pHandle;
#else
    RTC->BKP3R = PORT_SEL_KEY_SYS_GPBR_3;
    RTC->BKP4R = PORT_SEL_KEY_SYS_GPBR_4;
    RTC->BKP5R = PORT_SEL_KEY_SYS_GPBR_5;
    RTC->BKP6R = PORT_SEL_KEY_SYS_GPBR_6;
    RTC->BKP7R = pHandle;
#endif

    // reset processor
    soft_reset_backup_register(SYS_FAULT_STATUS_ENABLE_BOOTLOADER);
}


void enable_rom_bootloader(void)
{
    unlockUserFlash();

#ifndef IMX_5
    //this enables SAM-BA
    flash_clear_gpnvm(1);
#endif

    soft_reset_backup_register(SYS_FAULT_STATUS_ENABLE_BOOTLOADER);
}
<|MERGE_RESOLUTION|>--- conflicted
+++ resolved
@@ -104,12 +104,7 @@
 
 }
 
-<<<<<<< HEAD
-
-void enable_isb_bootloader(int pHandle)
-=======
 void write_bootloader_signature_stay_in_bootloader_mode(void)
->>>>>>> 533dad39
 {	
     // update the bootloader header jump signature to indicate we want to go to bootloader
     bootloader_header_t header;
@@ -153,7 +148,6 @@
     soft_reset_backup_register(SYS_FAULT_STATUS_ENABLE_BOOTLOADER);
 }
 
-
 void enable_rom_bootloader(void)
 {
     unlockUserFlash();
